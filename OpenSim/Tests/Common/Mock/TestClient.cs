--- conflicted
+++ resolved
@@ -907,20 +907,18 @@
             Close();
         }
 
+        public void Close(bool c)
+        {
+            Close();
+        }
+
         public void Close()
         {
-<<<<<<< HEAD
-            Close(true);
-        }
-        public void Close(bool sendStop)
-        {
-=======
             // Fire the callback for this connection closing
             // This is necesary to get the presence detector to notice that a client has logged out.
             if (OnConnectionClosed != null)
                 OnConnectionClosed(this);
 
->>>>>>> 32a953fe
             m_scene.RemoveClient(AgentId, true);
         }
 
