--- conflicted
+++ resolved
@@ -398,7 +398,6 @@
             set { m_LoadedCreationID = value; }
         }
 
-<<<<<<< HEAD
         private bool m_GodBlockSearch = false;
         public bool GodBlockSearch
         {
@@ -411,7 +410,8 @@
         {
             get { return m_Casino; }
             set { m_Casino = value; }
-=======
+        }
+
         // Telehub support
         private bool m_TelehubEnabled = false;
         public bool HasTelehub
@@ -560,7 +560,6 @@
         public void ClearSpawnPoints()
         {
             l_SpawnPoints.Clear();
->>>>>>> 24b20f6e
         }
     }
 }