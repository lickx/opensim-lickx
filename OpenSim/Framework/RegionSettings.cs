/*
 * Copyright (c) Contributors, http://opensimulator.org/
 * See CONTRIBUTORS.TXT for a full list of copyright holders.
 *
 * Redistribution and use in source and binary forms, with or without
 * modification, are permitted provided that the following conditions are met:
 *     * Redistributions of source code must retain the above copyright
 *       notice, this list of conditions and the following disclaimer.
 *     * Redistributions in binary form must reproduce the above copyright
 *       notice, this list of conditions and the following disclaimer in the
 *       documentation and/or other materials provided with the distribution.
 *     * Neither the name of the OpenSimulator Project nor the
 *       names of its contributors may be used to endorse or promote products
 *       derived from this software without specific prior written permission.
 *
 * THIS SOFTWARE IS PROVIDED BY THE DEVELOPERS ``AS IS'' AND ANY
 * EXPRESS OR IMPLIED WARRANTIES, INCLUDING, BUT NOT LIMITED TO, THE IMPLIED
 * WARRANTIES OF MERCHANTABILITY AND FITNESS FOR A PARTICULAR PURPOSE ARE
 * DISCLAIMED. IN NO EVENT SHALL THE CONTRIBUTORS BE LIABLE FOR ANY
 * DIRECT, INDIRECT, INCIDENTAL, SPECIAL, EXEMPLARY, OR CONSEQUENTIAL DAMAGES
 * (INCLUDING, BUT NOT LIMITED TO, PROCUREMENT OF SUBSTITUTE GOODS OR SERVICES;
 * LOSS OF USE, DATA, OR PROFITS; OR BUSINESS INTERRUPTION) HOWEVER CAUSED AND
 * ON ANY THEORY OF LIABILITY, WHETHER IN CONTRACT, STRICT LIABILITY, OR TORT
 * (INCLUDING NEGLIGENCE OR OTHERWISE) ARISING IN ANY WAY OUT OF THE USE OF THIS
 * SOFTWARE, EVEN IF ADVISED OF THE POSSIBILITY OF SUCH DAMAGE.
 */

using System;
using System.Collections.Generic;
using System.IO;
using OpenMetaverse;
using System.Runtime.Serialization;

namespace OpenSim.Framework
{
    public struct SpawnPoint
    {
        public float Yaw;
        public float Pitch;
        public float Distance;

        public void SetLocation(Vector3 pos, Quaternion rot, Vector3 point)
        {
            // The point is an absolute position, so we need the relative
            // location to the spawn point
            Vector3 offset = point - pos;
            Distance = Vector3.Mag(offset);

            // Next we need to rotate this vector into the spawn point's
            // coordinate system
            rot.W = -rot.W;
            offset = offset * rot;

            Vector3 dir = Vector3.Normalize(offset);

            // Get the bearing (yaw)
            Yaw = (float)Math.Atan2(dir.Y, dir.X);

            // Get the elevation (pitch)
            Pitch = (float)-Math.Atan2(dir.Z, Math.Sqrt(dir.X * dir.X + dir.Y * dir.Y));
        }

        public Vector3 GetLocation(Vector3 pos, Quaternion rot)
        {
            Quaternion y = Quaternion.CreateFromEulers(0, 0, Yaw);
            Quaternion p = Quaternion.CreateFromEulers(0, Pitch, 0);

            Vector3 dir = new Vector3(1, 0, 0) * p * y;
            Vector3 offset = dir * (float)Distance;

            offset *= rot;

            return pos + offset;
        }

        /// <summary>
        /// Returns a string representation of this SpawnPoint.
        /// </summary>
        /// <returns></returns>
        public override string ToString()
        {
            return string.Format("{0},{1},{2}", Yaw, Pitch, Distance);
        }

        /// <summary>
        /// Generate a SpawnPoint from a string
        /// </summary>
        /// <param name="str"></param>
        public static SpawnPoint Parse(string str)
        {
            string[] parts = str.Split(',');
            if (parts.Length != 3)
                throw new ArgumentException("Invalid string: " + str);
            
            SpawnPoint sp = new SpawnPoint();
            sp.Yaw = float.Parse(parts[0]);
            sp.Pitch = float.Parse(parts[1]);
            sp.Distance = float.Parse(parts[2]);
            return sp;
        }
    }

    public class RegionSettings
    {
        public delegate void SaveDelegate(RegionSettings rs);

        public event SaveDelegate OnSave;
        
        /// <value>
        /// These appear to be terrain textures that are shipped with the client.
        /// </value>
        public static readonly UUID DEFAULT_TERRAIN_TEXTURE_1 = new UUID("b8d3965a-ad78-bf43-699b-bff8eca6c975");
        public static readonly UUID DEFAULT_TERRAIN_TEXTURE_2 = new UUID("abb783e6-3e93-26c0-248a-247666855da3");
        public static readonly UUID DEFAULT_TERRAIN_TEXTURE_3 = new UUID("179cdabd-398a-9b6b-1391-4dc333ba321f");
        public static readonly UUID DEFAULT_TERRAIN_TEXTURE_4 = new UUID("beb169c7-11ea-fff2-efe5-0f24dc881df2");

        public void Save()
        {
            if (OnSave != null)
                OnSave(this);
        }

        private UUID m_RegionUUID = UUID.Zero;

        public UUID RegionUUID
        {
            get { return m_RegionUUID; }
            set { m_RegionUUID = value; }
        }

        private bool m_BlockTerraform = false;

        public bool BlockTerraform
        {
            get { return m_BlockTerraform; }
            set { m_BlockTerraform = value; }
        }

        private bool m_BlockFly = false;

        public bool BlockFly
        {
            get { return m_BlockFly; }
            set { m_BlockFly = value; }
        }

        private bool m_AllowDamage = false;

        public bool AllowDamage
        {
            get { return m_AllowDamage; }
            set { m_AllowDamage = value; }
        }

        private bool m_RestrictPushing = false;

        public bool RestrictPushing
        {
            get { return m_RestrictPushing; }
            set { m_RestrictPushing = value; }
        }

        private bool m_AllowLandResell = true;

        public bool AllowLandResell
        {
            get { return m_AllowLandResell; }
            set { m_AllowLandResell = value; }
        }

        private bool m_AllowLandJoinDivide = true;

        public bool AllowLandJoinDivide
        {
            get { return m_AllowLandJoinDivide; }
            set { m_AllowLandJoinDivide = value; }
        }

        private bool m_BlockShowInSearch = false;

        public bool BlockShowInSearch
        {
            get { return m_BlockShowInSearch; }
            set { m_BlockShowInSearch = value; }
        }

        private int m_AgentLimit = 40;

        public int AgentLimit
        {
            get { return m_AgentLimit; }
            set { m_AgentLimit = value; }
        }

        private double m_ObjectBonus = 1.0;

        public double ObjectBonus
        {
            get { return m_ObjectBonus; }
            set { m_ObjectBonus = value; }
        }

        private int m_Maturity = 0;

        public int Maturity
        {
            get { return m_Maturity; }
            set { m_Maturity = value; }
        }

        private bool m_DisableScripts = false;

        public bool DisableScripts
        {
            get { return m_DisableScripts; }
            set { m_DisableScripts = value; }
        }

        private bool m_DisableCollisions = false;

        public bool DisableCollisions
        {
            get { return m_DisableCollisions; }
            set { m_DisableCollisions = value; }
        }

        private bool m_DisablePhysics = false;

        public bool DisablePhysics
        {
            get { return m_DisablePhysics; }
            set { m_DisablePhysics = value; }
        }

        private UUID m_TerrainTexture1 = UUID.Zero;

        public UUID TerrainTexture1
        {
            get { return m_TerrainTexture1; }
            set
            {
                if (value == UUID.Zero)
                    m_TerrainTexture1 = DEFAULT_TERRAIN_TEXTURE_1;
                else
                    m_TerrainTexture1 = value;
            }
        }

        private UUID m_TerrainTexture2 = UUID.Zero;

        public UUID TerrainTexture2
        {
            get { return m_TerrainTexture2; }
            set
            {
                if (value == UUID.Zero)
                    m_TerrainTexture2 = DEFAULT_TERRAIN_TEXTURE_2;
                else
                    m_TerrainTexture2 = value;
            }
        }

        private UUID m_TerrainTexture3 = UUID.Zero;

        public UUID TerrainTexture3
        {
            get { return m_TerrainTexture3; }
            set
            {
                if (value == UUID.Zero)
                    m_TerrainTexture3 = DEFAULT_TERRAIN_TEXTURE_3;
                else
                    m_TerrainTexture3 = value;
            }
        }

        private UUID m_TerrainTexture4 = UUID.Zero;

        public UUID TerrainTexture4
        {
            get { return m_TerrainTexture4; }
            set
            {
                if (value == UUID.Zero)
                    m_TerrainTexture4 = DEFAULT_TERRAIN_TEXTURE_4;
                else
                    m_TerrainTexture4 = value;
            }
        }

        private double m_Elevation1NW = 10;

        public double Elevation1NW
        {
            get { return m_Elevation1NW; }
            set { m_Elevation1NW = value; }
        }

        private double m_Elevation2NW = 60;

        public double Elevation2NW
        {
            get { return m_Elevation2NW; }
            set { m_Elevation2NW = value; }
        }

        private double m_Elevation1NE = 10;

        public double Elevation1NE
        {
            get { return m_Elevation1NE; }
            set { m_Elevation1NE = value; }
        }

        private double m_Elevation2NE = 60;

        public double Elevation2NE
        {
            get { return m_Elevation2NE; }
            set { m_Elevation2NE = value; }
        }

        private double m_Elevation1SE = 10;

        public double Elevation1SE
        {
            get { return m_Elevation1SE; }
            set { m_Elevation1SE = value; }
        }

        private double m_Elevation2SE = 60;

        public double Elevation2SE
        {
            get { return m_Elevation2SE; }
            set { m_Elevation2SE = value; }
        }

        private double m_Elevation1SW = 10;

        public double Elevation1SW
        {
            get { return m_Elevation1SW; }
            set { m_Elevation1SW = value; }
        }

        private double m_Elevation2SW = 60;

        public double Elevation2SW
        {
            get { return m_Elevation2SW; }
            set { m_Elevation2SW = value; }
        }

        private double m_WaterHeight = 20;

        public double WaterHeight
        {
            get { return m_WaterHeight; }
            set { m_WaterHeight = value; }
        }

        private double m_TerrainRaiseLimit = 100;

        public double TerrainRaiseLimit
        {
            get { return m_TerrainRaiseLimit; }
            set { m_TerrainRaiseLimit = value; }
        }

        private double m_TerrainLowerLimit = -100;

        public double TerrainLowerLimit
        {
            get { return m_TerrainLowerLimit; }
            set { m_TerrainLowerLimit = value; }
        }

        private bool m_UseEstateSun = true;

        public bool UseEstateSun
        {
            get { return m_UseEstateSun; }
            set { m_UseEstateSun = value; }
        }

        private bool m_Sandbox = false;

        public bool Sandbox
        {
            get { return m_Sandbox; }
            set { m_Sandbox = value; }
        }

        private Vector3 m_SunVector;

        public Vector3 SunVector
        {
            get { return m_SunVector; }
            set { m_SunVector = value; }
        }

        private UUID m_ParcelImageID;

        public UUID ParcelImageID
        {
            get { return m_ParcelImageID; }
            set { m_ParcelImageID = value; }
        }

        private UUID m_TerrainImageID;

        public UUID TerrainImageID
        {
            get { return m_TerrainImageID; }
            set { m_TerrainImageID = value; }
        }

        private bool m_FixedSun = false;

        public bool FixedSun
        {
            get { return m_FixedSun; }
            set { m_FixedSun = value; }
        }

        private double m_SunPosition = 0.0;

        public double SunPosition
        {
            get { return m_SunPosition; }
            set { m_SunPosition = value; }
        }

        private UUID m_Covenant = UUID.Zero;

        public UUID Covenant
        {
            get { return m_Covenant; }
            set { m_Covenant = value; }
        }

        private int m_CovenantChanged = 0;

        public int CovenantChangedDateTime
        {
            get { return m_CovenantChanged; }
            set { m_CovenantChanged = value; }
        }

        private int m_LoadedCreationDateTime;
        public int LoadedCreationDateTime
        {
            get { return m_LoadedCreationDateTime; }
            set { m_LoadedCreationDateTime = value; }
        }
        
        public String LoadedCreationDate
        {
            get 
            { 
                TimeSpan ts = new TimeSpan(0, 0, LoadedCreationDateTime);
                DateTime stamp = new DateTime(1970, 1, 1) + ts;
                return stamp.ToLongDateString(); 
            }
        }

        public String LoadedCreationTime
        {
            get 
            { 
                TimeSpan ts = new TimeSpan(0, 0, LoadedCreationDateTime);
                DateTime stamp = new DateTime(1970, 1, 1) + ts;
                return stamp.ToLongTimeString(); 
            }
        }

        private String m_LoadedCreationID;
        public String LoadedCreationID
        {
            get { return m_LoadedCreationID; }
            set { m_LoadedCreationID = value; }
        }

<<<<<<< HEAD
        private bool m_GodBlockSearch = false;
        public bool GodBlockSearch
        {
            get { return m_GodBlockSearch; }
            set { m_GodBlockSearch = value; }
        }

        private bool m_Casino = false;
        public bool Casino
        {
            get { return m_Casino; }
            set { m_Casino = value; }
        }

        // Telehub support
        private bool m_TelehubEnabled = false;
        public bool HasTelehub
        {
            get { return m_TelehubEnabled; }
            set { m_TelehubEnabled = value; }
        }

        // Connected Telehub object
        private UUID m_TelehubObject = UUID.Zero;
        public UUID TelehubObject
        {
            get
            {
                return m_TelehubObject;
            }
            set
            {
                m_TelehubObject = value;
            }
        }
=======
        /// <summary>
        /// Connected Telehub object
        /// </summary>
        public UUID TelehubObject { get; set; }
>>>>>>> cd35d298

        /// <summary>
        /// Our connected Telehub's SpawnPoints
        /// </summary>
        public List<SpawnPoint> l_SpawnPoints = new List<SpawnPoint>();

        // Add a SpawnPoint
        // ** These are not region coordinates **
        // They are relative to the Telehub coordinates
        //
        public void AddSpawnPoint(SpawnPoint point)
        {
            l_SpawnPoints.Add(point);
        }

        // Remove a SpawnPoint
        public void RemoveSpawnPoint(int point_index)
        {
            l_SpawnPoints.RemoveAt(point_index);
        }

        // Return the List of SpawnPoints
        public List<SpawnPoint> SpawnPoints()
        {
            return l_SpawnPoints;

        }

        // Clear the SpawnPoints List of all entries
        public void ClearSpawnPoints()
        {
            l_SpawnPoints.Clear();
        }
    }
}<|MERGE_RESOLUTION|>--- conflicted
+++ resolved
@@ -482,7 +482,6 @@
             set { m_LoadedCreationID = value; }
         }
 
-<<<<<<< HEAD
         private bool m_GodBlockSearch = false;
         public bool GodBlockSearch
         {
@@ -505,25 +504,10 @@
             set { m_TelehubEnabled = value; }
         }
 
-        // Connected Telehub object
-        private UUID m_TelehubObject = UUID.Zero;
-        public UUID TelehubObject
-        {
-            get
-            {
-                return m_TelehubObject;
-            }
-            set
-            {
-                m_TelehubObject = value;
-            }
-        }
-=======
         /// <summary>
         /// Connected Telehub object
         /// </summary>
         public UUID TelehubObject { get; set; }
->>>>>>> cd35d298
 
         /// <summary>
         /// Our connected Telehub's SpawnPoints
