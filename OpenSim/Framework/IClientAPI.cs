/*
 * Copyright (c) Contributors, http://opensimulator.org/
 * See CONTRIBUTORS.TXT for a full list of copyright holders.
 *
 * Redistribution and use in source and binary forms, with or without
 * modification, are permitted provided that the following conditions are met:
 *     * Redistributions of source code must retain the above copyright
 *       notice, this list of conditions and the following disclaimer.
 *     * Redistributions in binary form must reproduce the above copyright
 *       notice, this list of conditions and the following disclaimer in the
 *       documentation and/or other materials provided with the distribution.
 *     * Neither the name of the OpenSimulator Project nor the
 *       names of its contributors may be used to endorse or promote products
 *       derived from this software without specific prior written permission.
 *
 * THIS SOFTWARE IS PROVIDED BY THE DEVELOPERS ``AS IS'' AND ANY
 * EXPRESS OR IMPLIED WARRANTIES, INCLUDING, BUT NOT LIMITED TO, THE IMPLIED
 * WARRANTIES OF MERCHANTABILITY AND FITNESS FOR A PARTICULAR PURPOSE ARE
 * DISCLAIMED. IN NO EVENT SHALL THE CONTRIBUTORS BE LIABLE FOR ANY
 * DIRECT, INDIRECT, INCIDENTAL, SPECIAL, EXEMPLARY, OR CONSEQUENTIAL DAMAGES
 * (INCLUDING, BUT NOT LIMITED TO, PROCUREMENT OF SUBSTITUTE GOODS OR SERVICES;
 * LOSS OF USE, DATA, OR PROFITS; OR BUSINESS INTERRUPTION) HOWEVER CAUSED AND
 * ON ANY THEORY OF LIABILITY, WHETHER IN CONTRACT, STRICT LIABILITY, OR TORT
 * (INCLUDING NEGLIGENCE OR OTHERWISE) ARISING IN ANY WAY OUT OF THE USE OF THIS
 * SOFTWARE, EVEN IF ADVISED OF THE POSSIBILITY OF SUCH DAMAGE.
 */

using System;
using System.Collections.Generic;
using System.Net;
using OpenMetaverse;
using OpenMetaverse.Packets;

namespace OpenSim.Framework
{
    #region Client API Delegate definitions

    public delegate void ViewerEffectEventHandler(IClientAPI sender, List<ViewerEffectEventHandlerArg> args);

    public delegate void ChatMessage(Object sender, OSChatMessage e);

    public delegate void GenericMessage(Object sender, string method, List<String> args);

    public delegate void TextureRequest(Object sender, TextureRequestArgs e);

    public delegate void AvatarNowWearing(IClientAPI sender, AvatarWearingArgs e);

    public delegate void ImprovedInstantMessage(IClientAPI remoteclient, GridInstantMessage im);

    public delegate void RezObject(IClientAPI remoteClient, UUID itemID, Vector3 RayEnd, Vector3 RayStart,
                                   UUID RayTargetID, byte BypassRayCast, bool RayEndIsIntersection,
                                   bool RezSelected, bool RemoveItem, UUID fromTaskID);

    public delegate ISceneEntity RezSingleAttachmentFromInv(IClientAPI remoteClient, UUID itemID, uint AttachmentPt);

    public delegate void RezMultipleAttachmentsFromInv(IClientAPI remoteClient, List<KeyValuePair<UUID, uint>> rezlist );

    public delegate void ObjectAttach(
        IClientAPI remoteClient, uint objectLocalID, uint AttachmentPt, bool silent);

    public delegate void ModifyTerrain(UUID user, 
        float height, float seconds, byte size, byte action, float north, float west, float south, float east,
        UUID agentId);

    public delegate void NetworkStats(int inPackets, int outPackets, int unAckedBytes);

<<<<<<< HEAD
    public delegate void SetAppearance(IClientAPI remoteClient, Primitive.TextureEntry textureEntry, byte[] visualParams, Vector3 AvSize, WearableCacheItem[] CacheItems);
=======
    public delegate void CachedTextureRequest(IClientAPI remoteClient, int serial, List<CachedTextureRequestArg> cachedTextureRequest);

    public delegate void SetAppearance(IClientAPI remoteClient, Primitive.TextureEntry textureEntry, byte[] visualParams);
>>>>>>> 543d1fe7

    public delegate void StartAnim(IClientAPI remoteClient, UUID animID);

    public delegate void StopAnim(IClientAPI remoteClient, UUID animID);

    public delegate void ChangeAnim(UUID animID, bool addOrRemove, bool sendPack);

    public delegate void LinkObjects(IClientAPI remoteClient, uint parent, List<uint> children);

    public delegate void DelinkObjects(List<uint> primIds, IClientAPI client);

    public delegate void RequestMapBlocks(IClientAPI remoteClient, int minX, int minY, int maxX, int maxY, uint flag);

    public delegate void RequestMapName(IClientAPI remoteClient, string mapName, uint flags);

    public delegate void TeleportLocationRequest(
        IClientAPI remoteClient, ulong regionHandle, Vector3 position, Vector3 lookAt, uint flags);

    public delegate void TeleportLandmarkRequest(
        IClientAPI remoteClient, AssetLandmark lm);

    public delegate void TeleportCancel(IClientAPI remoteClient);

    public delegate void DisconnectUser();

    public delegate void RequestAvatarProperties(IClientAPI remoteClient, UUID avatarID);

    public delegate void UpdateAvatarProperties(IClientAPI remoteClient, UserProfileData ProfileData);

    public delegate void SetAlwaysRun(IClientAPI remoteClient, bool SetAlwaysRun);

    public delegate void GenericCall1(IClientAPI remoteClient);

    public delegate void GenericCall2();

    // really don't want to be passing packets in these events, so this is very temporary.
    public delegate void GenericCall4(Packet packet, IClientAPI remoteClient);

    public delegate void DeRezObject(
        IClientAPI remoteClient, List<uint> localIDs, UUID groupID, DeRezAction action, UUID destinationID);

    public delegate void GenericCall5(IClientAPI remoteClient, bool status);

    public delegate void GenericCall7(IClientAPI remoteClient, uint localID, string message);

    public delegate void UpdateShape(UUID agentID, uint localID, UpdateShapeArgs shapeBlock);

    public delegate void ObjectExtraParams(UUID agentID, uint localID, ushort type, bool inUse, byte[] data);

    public delegate void ObjectSelect(uint localID, IClientAPI remoteClient);

    public delegate void ObjectRequest(uint localID, IClientAPI remoteClient);

    public delegate void RequestObjectPropertiesFamily(
        IClientAPI remoteClient, UUID AgentID, uint RequestFlags, UUID TaskID);

    public delegate void ObjectDeselect(uint localID, IClientAPI remoteClient);

    public delegate void ObjectDrop(uint localID, IClientAPI remoteClient);

    public delegate void UpdatePrimFlags(
        uint localID, bool UsePhysics, bool IsTemporary, bool IsPhantom, ExtraPhysicsData PhysData, IClientAPI remoteClient);

    public delegate void UpdatePrimTexture(uint localID, byte[] texture, IClientAPI remoteClient);

    public delegate void UpdateVector(uint localID, Vector3 pos, IClientAPI remoteClient);

    public delegate void ClientChangeObject(uint localID, object data ,IClientAPI remoteClient);

    public delegate void UpdatePrimRotation(uint localID, Quaternion rot, IClientAPI remoteClient);

    public delegate void UpdatePrimSingleRotation(uint localID, Quaternion rot, IClientAPI remoteClient);

    public delegate void UpdatePrimSingleRotationPosition(uint localID, Quaternion rot, Vector3 pos, IClientAPI remoteClient);

    public delegate void UpdatePrimGroupRotation(uint localID, Vector3 pos, Quaternion rot, IClientAPI remoteClient);

    public delegate void ObjectDuplicate(uint localID, Vector3 offset, uint dupeFlags, UUID AgentID, UUID GroupID);

    public delegate void ObjectDuplicateOnRay(uint localID, uint dupeFlags, UUID AgentID, UUID GroupID,
                                              UUID RayTargetObj, Vector3 RayEnd, Vector3 RayStart,
                                              bool BypassRaycast, bool RayEndIsIntersection, bool CopyCenters,
                                              bool CopyRotates);

    public delegate void StatusChange(bool status);

    public delegate void NewAvatar(IClientAPI remoteClient, UUID agentID, bool status);

    public delegate void UpdateAgent(IClientAPI remoteClient, AgentUpdateArgs agentData);

    public delegate void AgentRequestSit(IClientAPI remoteClient, UUID agentID, UUID targetID, Vector3 offset);

    public delegate void AgentSit(IClientAPI remoteClient, UUID agentID);

    public delegate void LandUndo(IClientAPI remoteClient);

    public delegate void AvatarPickerRequest(IClientAPI remoteClient, UUID agentdata, UUID queryID, string UserQuery);

    public delegate void GrabObject(
        uint localID, Vector3 pos, IClientAPI remoteClient, List<SurfaceTouchEventArgs> surfaceArgs);

    public delegate void DeGrabObject(
        uint localID, IClientAPI remoteClient, List<SurfaceTouchEventArgs> surfaceArgs);

    public delegate void MoveObject(
        UUID objectID, Vector3 offset, Vector3 grapPos, IClientAPI remoteClient, List<SurfaceTouchEventArgs> surfaceArgs);

    public delegate void SpinStart(UUID objectID, IClientAPI remoteClient);
    public delegate void SpinObject(UUID objectID, Quaternion rotation, IClientAPI remoteClient);
    public delegate void SpinStop(UUID objectID, IClientAPI remoteClient);

    public delegate void ParcelAccessListRequest(
        UUID agentID, UUID sessionID, uint flags, int sequenceID, int landLocalID, IClientAPI remote_client);

    public delegate void ParcelAccessListUpdateRequest(UUID agentID, uint flags,
                    int landLocalID, UUID transactionID, int sequenceID,
                    int sections, List<LandAccessEntry> entries,
                    IClientAPI remote_client);

    public delegate void ParcelPropertiesRequest(
        int start_x, int start_y, int end_x, int end_y, int sequence_id, bool snap_selection, IClientAPI remote_client);

    public delegate void ParcelDivideRequest(int west, int south, int east, int north, IClientAPI remote_client);

    public delegate void ParcelJoinRequest(int west, int south, int east, int north, IClientAPI remote_client);

    public delegate void ParcelPropertiesUpdateRequest(LandUpdateArgs args, int local_id, IClientAPI remote_client);

    public delegate void ParcelSelectObjects(int land_local_id, int request_type, List<UUID> returnIDs, IClientAPI remote_client);

    public delegate void ParcelObjectOwnerRequest(int local_id, IClientAPI remote_client);

    public delegate void ParcelAbandonRequest(int local_id, IClientAPI remote_client);

    public delegate void ParcelGodForceOwner(int local_id, UUID ownerID, IClientAPI remote_client);

    public delegate void ParcelReclaim(int local_id, IClientAPI remote_client);

    public delegate void ParcelReturnObjectsRequest(
        int local_id, uint return_type, UUID[] agent_ids, UUID[] selected_ids, IClientAPI remote_client);

    public delegate void ParcelDeedToGroup(int local_id, UUID group_id, IClientAPI remote_client);

    public delegate void EstateOwnerMessageRequest(
        UUID AgentID, UUID SessionID, UUID TransactionID, UUID Invoice, byte[] Method, byte[][] Parameters,
        IClientAPI remote_client);

    public delegate void RegionInfoRequest(IClientAPI remote_client);

    public delegate void EstateCovenantRequest(IClientAPI remote_client);

    public delegate void UUIDNameRequest(UUID id, IClientAPI remote_client);

    public delegate void AddNewPrim(
        UUID ownerID, UUID groupID, Vector3 RayEnd, Quaternion rot, PrimitiveBaseShape shape, byte bypassRaycast, Vector3 RayStart,
        UUID RayTargetID,
        byte RayEndIsIntersection);

    public delegate void RequestGodlikePowers(
        UUID AgentID, UUID SessionID, UUID token, bool GodLike, IClientAPI remote_client);

    public delegate void GodKickUser(
        UUID GodAgentID, UUID GodSessionID, UUID AgentID, uint kickflags, byte[] reason);

    public delegate void CreateInventoryFolder(
        IClientAPI remoteClient, UUID folderID, ushort folderType, string folderName, UUID parentID);

    public delegate void UpdateInventoryFolder(
        IClientAPI remoteClient, UUID folderID, ushort type, string name, UUID parentID);

    public delegate void MoveInventoryFolder(
        IClientAPI remoteClient, UUID folderID, UUID parentID);

    public delegate void CreateNewInventoryItem(
        IClientAPI remoteClient, UUID transActionID, UUID folderID, uint callbackID, string description, string name,
        sbyte invType, sbyte type, byte wearableType, uint nextOwnerMask, int creationDate);

    public delegate void LinkInventoryItem(
        IClientAPI remoteClient, UUID transActionID, UUID folderID, uint callbackID, string description, string name,
        sbyte invType, sbyte type, UUID olditemID);

    public delegate void FetchInventoryDescendents(
        IClientAPI remoteClient, UUID folderID, UUID ownerID, bool fetchFolders, bool fetchItems, int sortOrder);

    public delegate void PurgeInventoryDescendents(
        IClientAPI remoteClient, UUID folderID);

    public delegate void FetchInventory(IClientAPI remoteClient, UUID itemID, UUID ownerID);

    public delegate void RequestTaskInventory(IClientAPI remoteClient, uint localID);

/*    public delegate void UpdateInventoryItem(
        IClientAPI remoteClient, UUID transactionID, UUID itemID, string name, string description,
        uint nextOwnerMask);*/

    public delegate void UpdateInventoryItem(
        IClientAPI remoteClient, UUID transactionID, UUID itemID, InventoryItemBase itemUpd);

    public delegate void CopyInventoryItem(
        IClientAPI remoteClient, uint callbackID, UUID oldAgentID, UUID oldItemID, UUID newFolderID,
        string newName);

    public delegate void MoveInventoryItem(
        IClientAPI remoteClient, List<InventoryItemBase> items);

    public delegate void MoveItemsAndLeaveCopy(
        IClientAPI remoteClient, List<InventoryItemBase> items, UUID destFolder);

    public delegate void RemoveInventoryItem(
        IClientAPI remoteClient, List<UUID> itemIDs);

    public delegate void RemoveInventoryFolder(
        IClientAPI remoteClient, List<UUID> folderIDs);

    public delegate void RequestAsset(IClientAPI remoteClient, RequestAssetArgs transferRequest);

    public delegate void AbortXfer(IClientAPI remoteClient, ulong xferID);

    public delegate void RezScript(IClientAPI remoteClient, InventoryItemBase item, UUID transactionID, uint localID);

    public delegate void UpdateTaskInventory(
        IClientAPI remoteClient, UUID transactionID, TaskInventoryItem item, uint localID);

    public delegate void MoveTaskInventory(IClientAPI remoteClient, UUID folderID, uint localID, UUID itemID);

    public delegate void RemoveTaskInventory(IClientAPI remoteClient, UUID itemID, uint localID);

    public delegate void UDPAssetUploadRequest(
        IClientAPI remoteClient, UUID assetID, UUID transaction, sbyte type, byte[] data, bool storeLocal,
        bool tempFile);

    public delegate void XferReceive(IClientAPI remoteClient, ulong xferID, uint packetID, byte[] data);

    public delegate void RequestXfer(IClientAPI remoteClient, ulong xferID, string fileName);

    public delegate void ConfirmXfer(IClientAPI remoteClient, ulong xferID, uint packetID);

    public delegate void FriendActionDelegate(
        IClientAPI remoteClient, UUID transactionID, List<UUID> callingCardFolders);

    public delegate void FriendshipTermination(IClientAPI remoteClient, UUID ExID);

    public delegate void MoneyTransferRequest(
        UUID sourceID, UUID destID, int amount, int transactionType, string description);

    public delegate void ParcelBuy(UUID agentId, UUID groupId, bool final, bool groupOwned,
                                   bool removeContribution, int parcelLocalID, int parcelArea, int parcelPrice,
                                   bool authenticated);

    // We keep all this information for fraud purposes in the future.
    public delegate void MoneyBalanceRequest(IClientAPI remoteClient, UUID agentID, UUID sessionID, UUID TransactionID);

    public delegate void ObjectPermissions(
        IClientAPI controller, UUID agentID, UUID sessionID, byte field, uint localId, uint mask, byte set);

    public delegate void EconomyDataRequest(IClientAPI client);

    public delegate void ObjectIncludeInSearch(IClientAPI remoteClient, bool IncludeInSearch, uint localID);

    public delegate void ScriptAnswer(IClientAPI remoteClient, UUID objectID, UUID itemID, int answer);

    public delegate void RequestPayPrice(IClientAPI remoteClient, UUID objectID);

    public delegate void ObjectSaleInfo(
        IClientAPI remoteClient, UUID agentID, UUID sessionID, uint localID, byte saleType, int salePrice);

    public delegate void ObjectBuy(
        IClientAPI remoteClient, UUID agentID, UUID sessionID, UUID groupID, UUID categoryID, uint localID,
        byte saleType, int salePrice);

    public delegate void BuyObjectInventory(
        IClientAPI remoteClient, UUID agentID, UUID sessionID, UUID objectID, UUID itemID, UUID folderID);

    public delegate void ForceReleaseControls(IClientAPI remoteClient, UUID agentID);

    public delegate void GodLandStatRequest(
        int parcelID, uint reportType, uint requestflags, string filter, IClientAPI remoteClient);

    //Estate Requests
    public delegate void DetailedEstateDataRequest(IClientAPI remoteClient, UUID invoice);

    public delegate void SetEstateFlagsRequest(
        bool blockTerraform, bool noFly, bool allowDamage, bool blockLandResell, int maxAgents, float objectBonusFactor,
        int matureLevel, bool restrictPushObject, bool allowParcelChanges);

    public delegate void SetEstateTerrainBaseTexture(IClientAPI remoteClient, int corner, UUID side);

    public delegate void SetEstateTerrainDetailTexture(IClientAPI remoteClient, int corner, UUID side);

    public delegate void SetEstateTerrainTextureHeights(IClientAPI remoteClient, int corner, float lowVal, float highVal
        );

    public delegate void CommitEstateTerrainTextureRequest(IClientAPI remoteClient);

    public delegate void SetRegionTerrainSettings(
        float waterHeight, float terrainRaiseLimit, float terrainLowerLimit, bool estateSun, bool fixedSun,
        float sunHour, bool globalSun, bool estateFixed, float estateSunHour);

    public delegate void EstateChangeInfo(IClientAPI client, UUID invoice, UUID senderID, UInt32 param1, UInt32 param2);

    public delegate void EstateManageTelehub(IClientAPI client, UUID invoice, UUID senderID, string cmd, UInt32 param1);

    public delegate void RequestTerrain(IClientAPI remoteClient, string clientFileName);

    public delegate void BakeTerrain(IClientAPI remoteClient);


    public delegate void EstateRestartSimRequest(IClientAPI remoteClient, int secondsTilReboot);

    public delegate void EstateChangeCovenantRequest(IClientAPI remoteClient, UUID newCovenantID);

    public delegate void UpdateEstateAccessDeltaRequest(
        IClientAPI remote_client, UUID invoice, int estateAccessType, UUID user);

    public delegate void SimulatorBlueBoxMessageRequest(
        IClientAPI remoteClient, UUID invoice, UUID senderID, UUID sessionID, string senderName, string message);

    public delegate void EstateBlueBoxMessageRequest(
        IClientAPI remoteClient, UUID invoice, UUID senderID, UUID sessionID, string senderName, string message);

    public delegate void EstateDebugRegionRequest(
        IClientAPI remoteClient, UUID invoice, UUID senderID, bool scripted, bool collisionEvents, bool physics);

    public delegate void EstateTeleportOneUserHomeRequest(
        IClientAPI remoteClient, UUID invoice, UUID senderID, UUID prey);

    public delegate void EstateTeleportAllUsersHomeRequest(IClientAPI remoteClient, UUID invoice, UUID senderID);

    public delegate void RegionHandleRequest(IClientAPI remoteClient, UUID regionID);

    public delegate void ParcelInfoRequest(IClientAPI remoteClient, UUID parcelID);

    public delegate void ScriptReset(IClientAPI remoteClient, UUID objectID, UUID itemID);

    public delegate void GetScriptRunning(IClientAPI remoteClient, UUID objectID, UUID itemID);

    public delegate void SetScriptRunning(IClientAPI remoteClient, UUID objectID, UUID itemID, bool running);

    public delegate void ActivateGesture(IClientAPI client, UUID gestureid, UUID assetId);

    public delegate void DeactivateGesture(IClientAPI client, UUID gestureid);

    public delegate void TerrainUnacked(IClientAPI remoteClient, int patchX, int patchY);

    public delegate void ObjectOwner(IClientAPI remoteClient, UUID ownerID, UUID groupID, List<uint> localIDs);

    public delegate void DirPlacesQuery(
        IClientAPI remoteClient, UUID queryID, string queryText, int queryFlags, int category, string simName,
        int queryStart);

    public delegate void DirFindQuery(
        IClientAPI remoteClient, UUID queryID, string queryText, uint queryFlags, int queryStart);

    public delegate void DirLandQuery(
        IClientAPI remoteClient, UUID queryID, uint queryFlags, uint searchType, int price, int area, int queryStart);

    public delegate void DirPopularQuery(IClientAPI remoteClient, UUID queryID, uint queryFlags);

    public delegate void DirClassifiedQuery(
        IClientAPI remoteClient, UUID queryID, string queryText, uint queryFlags, uint category, int queryStart);

    public delegate void EventInfoRequest(IClientAPI remoteClient, uint eventID);

    public delegate void ParcelSetOtherCleanTime(IClientAPI remoteClient, int localID, int otherCleanTime);

    public delegate void MapItemRequest(
        IClientAPI remoteClient, uint flags, uint EstateID, bool godlike, uint itemtype, ulong regionhandle);

    public delegate void OfferCallingCard(IClientAPI remoteClient, UUID destID, UUID transactionID);

    public delegate void AcceptCallingCard(IClientAPI remoteClient, UUID transactionID, UUID folderID);

    public delegate void DeclineCallingCard(IClientAPI remoteClient, UUID transactionID);

    public delegate void SoundTrigger(
        UUID soundId, UUID ownerid, UUID objid, UUID parentid, double Gain, Vector3 Position, UInt64 Handle, float radius);

    public delegate void StartLure(byte lureType, string message, UUID targetID, IClientAPI client);
    public delegate void TeleportLureRequest(UUID lureID, uint teleportFlags, IClientAPI client);

    public delegate void ClassifiedInfoRequest(UUID classifiedID, IClientAPI client);
    public delegate void ClassifiedInfoUpdate(UUID classifiedID, uint category, string name, string description, UUID parcelID, uint parentEstate, UUID snapshotID, Vector3 globalPos, byte classifiedFlags, int price, IClientAPI client);
    public delegate void ClassifiedDelete(UUID classifiedID, IClientAPI client);
    public delegate void ClassifiedGodDelete(UUID classifiedID, UUID queryID, IClientAPI client);

    public delegate void EventNotificationAddRequest(uint EventID, IClientAPI client);
    public delegate void EventNotificationRemoveRequest(uint EventID, IClientAPI client);

    public delegate void EventGodDelete(uint eventID, UUID queryID, string queryText, uint queryFlags, int queryStart, IClientAPI client);

    public delegate void ParcelDwellRequest(int localID, IClientAPI client);

    public delegate void UserInfoRequest(IClientAPI client);
    public delegate void UpdateUserInfo(bool imViaEmail, bool visible, IClientAPI client);
    public delegate void RetrieveInstantMessages(IClientAPI client);
    public delegate void PickDelete(IClientAPI client, UUID pickID);
    public delegate void PickGodDelete(IClientAPI client, UUID agentID, UUID pickID, UUID queryID);
    public delegate void PickInfoUpdate(IClientAPI client, UUID pickID, UUID creatorID, bool topPick, string name, string desc, UUID snapshotID, int sortOrder, bool enabled);
    public delegate void AvatarNotesUpdate(IClientAPI client, UUID targetID, string notes);
    public delegate void MuteListRequest(IClientAPI client, uint muteCRC);
    public delegate void AvatarInterestUpdate(IClientAPI client, uint wantmask, string wanttext, uint skillsmask, string skillstext, string languages);
    public delegate void GrantUserFriendRights(IClientAPI client, UUID target, int rights);
    public delegate void PlacesQuery(UUID QueryID, UUID TransactionID, string QueryText, uint QueryFlags, byte Category, string SimName, IClientAPI client);

    public delegate void AgentFOV(IClientAPI client, float verticalAngle);
    
    public delegate void MuteListEntryUpdate(IClientAPI client, UUID MuteID, string Name, int type, uint flags);
    
    public delegate void MuteListEntryRemove(IClientAPI client, UUID MuteID, string Name);
    
    public delegate void AvatarInterestReply(IClientAPI client,UUID target, uint wantmask, string wanttext, uint skillsmask, string skillstext, string languages);
    
    public delegate void FindAgentUpdate(IClientAPI client, UUID hunter, UUID target);
    
    public delegate void TrackAgentUpdate(IClientAPI client, UUID hunter, UUID target);
    
    public delegate void FreezeUserUpdate(IClientAPI client, UUID parcelowner,uint flags, UUID target);
    
    public delegate void EjectUserUpdate(IClientAPI client, UUID parcelowner,uint flags, UUID target);
    
    public delegate void NewUserReport(IClientAPI client, string regionName,UUID abuserID, byte catagory, byte checkflags, string details, UUID objectID, Vector3 postion, byte reportType ,UUID screenshotID, string Summary, UUID reporter);
    
    public delegate void GodUpdateRegionInfoUpdate(IClientAPI client, float BillableFactor, ulong EstateID, ulong RegionFlags, byte[] SimName,int RedirectX, int RedirectY);
    
    public delegate void GodlikeMessage(IClientAPI client, UUID requester, byte[] Method, byte[] Parameter);
    
    public delegate void SaveStateHandler(IClientAPI client,UUID agentID);
    
    public delegate void GroupAccountSummaryRequest(IClientAPI client,UUID agentID, UUID groupID);
    
    public delegate void GroupAccountDetailsRequest(IClientAPI client,UUID agentID, UUID groupID, UUID transactionID, UUID sessionID);
    
    public delegate void GroupAccountTransactionsRequest(IClientAPI client,UUID agentID, UUID groupID, UUID transactionID, UUID sessionID);
    
    public delegate void ParcelBuyPass(IClientAPI client, UUID agentID, int ParcelLocalID);
    
    public delegate void ParcelGodMark(IClientAPI client, UUID agentID, int ParcelLocalID);
    
    public delegate void GroupActiveProposalsRequest(IClientAPI client,UUID agentID, UUID groupID, UUID transactionID, UUID sessionID);
    
    public delegate void GroupVoteHistoryRequest(IClientAPI client,UUID agentID, UUID groupID, UUID transactionID, UUID sessionID);
    
    
    public delegate void SimWideDeletesDelegate(IClientAPI client,UUID agentID, int flags, UUID targetID);
    
    public delegate void SendPostcard(IClientAPI client);
    public delegate void ChangeInventoryItemFlags(IClientAPI client, UUID itemID, uint flags);

    #endregion

    public struct DirPlacesReplyData
    {
        public UUID parcelID;
        public string name;
        public bool forSale;
        public bool auction;
        public float dwell;
        public uint Status;
    }

    public struct DirPeopleReplyData
    {
        public UUID agentID;
        public string firstName;
        public string lastName;
        public string group;
        public bool online;
        public int reputation;
    }

    public struct DirEventsReplyData
    {
        public UUID ownerID;
        public string name;
        public uint eventID;
        public string date;
        public uint unixTime;
        public uint eventFlags;
        public uint Status;
    }

    public struct DirGroupsReplyData
    {
        public UUID groupID;
        public string groupName;
        public int members;
        public float searchOrder;
    }

    public struct DirClassifiedReplyData
    {
        public UUID classifiedID;
        public string name;
        public byte classifiedFlags;
        public uint creationDate;
        public uint expirationDate;
        public int price;
        public uint Status;
    }

    public struct DirLandReplyData
    {
        public UUID parcelID;
        public string name;
        public bool auction;
        public bool forSale;
        public int salePrice;
        public int actualArea;
    }

    public struct DirPopularReplyData
    {
        public UUID parcelID;
        public string name;
        public float dwell;
    }

    public class IEntityUpdate
    {
        private ISceneEntity m_entity;
        private uint m_flags;
        private int m_updateTime;

        public ISceneEntity Entity
        {
            get { return m_entity; }
        }

        public uint Flags
        {
            get { return m_flags; }
        }

        public int UpdateTime
        {
            get { return m_updateTime; }
        }

        public virtual void Update(IEntityUpdate update)
        {
            m_flags |= update.Flags;

            // Use the older of the updates as the updateTime
            if (Util.EnvironmentTickCountCompare(UpdateTime, update.UpdateTime) > 0)
                m_updateTime = update.UpdateTime;
        }

        public IEntityUpdate(ISceneEntity entity, uint flags)
        {
            m_entity = entity;
            m_flags = flags;
            m_updateTime = Util.EnvironmentTickCount();
        }

        public IEntityUpdate(ISceneEntity entity, uint flags, Int32 updateTime)
        {
            m_entity = entity;
            m_flags = flags;
            m_updateTime = updateTime;
        }
    }

    public class EntityUpdate : IEntityUpdate
    {
        private float m_timeDilation;

        public float TimeDilation
        {
            get { return m_timeDilation; }
        }

        public EntityUpdate(ISceneEntity entity, PrimUpdateFlags flags, float timedilation)
            : base(entity, (uint)flags)
        {
            // Flags = flags;
            m_timeDilation = timedilation;
        }

        public EntityUpdate(ISceneEntity entity, PrimUpdateFlags flags, float timedilation, Int32 updateTime)
            : base(entity,(uint)flags,updateTime)
        {
            m_timeDilation = timedilation;
        }
    }

    public class PlacesReplyData
    {
        public UUID OwnerID;
        public string Name;
        public string Desc;
        public int ActualArea;
        public int BillableArea;
        public byte Flags;
        public uint GlobalX;
        public uint GlobalY;
        public uint GlobalZ;
        public string SimName;
        public UUID SnapshotID;
        public uint Dwell;
        public int Price;
    }

    /// <summary>
    /// Specifies the fields that have been changed when sending a prim or
    /// avatar update
    /// </summary>
    [Flags]
    public enum PrimUpdateFlags : uint
    {
        None = 0,
        AttachmentPoint = 1 << 0,
        Material = 1 << 1,
        ClickAction = 1 << 2,
        Scale = 1 << 3,
        ParentID = 1 << 4,
        PrimFlags = 1 << 5,
        PrimData = 1 << 6,
        MediaURL = 1 << 7,
        ScratchPad = 1 << 8,
        Textures = 1 << 9,
        TextureAnim = 1 << 10,
        NameValue = 1 << 11,
        Position = 1 << 12,
        Rotation = 1 << 13,
        Velocity = 1 << 14,
        Acceleration = 1 << 15,
        AngularVelocity = 1 << 16,
        CollisionPlane = 1 << 17,
        Text = 1 << 18,
        Particles = 1 << 19,
        ExtraData = 1 << 20,
        Sound = 1 << 21,
        Joint = 1 << 22,
        FullUpdate = UInt32.MaxValue
    }

    public static class PrimUpdateFlagsExtensions
    {
        public static bool HasFlag(this PrimUpdateFlags updateFlags, PrimUpdateFlags flag)
        {
            return (updateFlags & flag) == flag;
        }
    }

    public interface IClientAPI
    {
        Vector3 StartPos { get; set; }

        UUID AgentId { get; }

        /// <summary>
        /// The scene agent for this client.  This will only be set if the client has an agent in a scene (i.e. if it
        /// is connected).
        /// </summary>
        ISceneAgent SceneAgent { get; set; }

        UUID SessionId { get; }

        UUID SecureSessionId { get; }

        UUID ActiveGroupId { get; }

        string ActiveGroupName { get; }

        ulong ActiveGroupPowers { get; }

        ulong GetGroupPowers(UUID groupID);

        bool IsGroupMember(UUID GroupID);

        string FirstName { get; }

        string LastName { get; }

        IScene Scene { get; }

        // [Obsolete("LLClientView Specific - Replace with ???")]
        int NextAnimationSequenceNumber { get; }

        /// <summary>
        /// Returns the full name of the agent/avatar represented by this client
        /// </summary>
        string Name { get; }

        /// <summary>
        /// True if the client is active (sending and receiving new UDP messages).  False if the client is being closed.
        /// </summary>
        bool IsActive { get; set; }

        /// <summary>
        /// Set if the client is closing due to a logout request
        /// </summary>
        /// <remarks>
        /// Do not use this flag if you want to know if the client is closing, since it will not be set in other
        /// circumstances (e.g. if a child agent is closed or the agent is kicked off the simulator).  Use IsActive
        /// instead with a IClientAPI.SceneAgent.IsChildAgent check if necessary.
        ///
        /// Only set for root agents.
        /// </remarks>
        bool IsLoggingOut { get; set; }
        
        bool SendLogoutPacketWhenClosing { set; }

        // [Obsolete("LLClientView Specific - Circuits are unique to LLClientView")]
        uint CircuitCode { get; }

        IPEndPoint RemoteEndPoint { get; }

        event GenericMessage OnGenericMessage;

        // [Obsolete("LLClientView Specific - Replace with more bare-bones arguments.")]
        event ImprovedInstantMessage OnInstantMessage;
        // [Obsolete("LLClientView Specific - Replace with more bare-bones arguments. Rename OnChat.")]
        event ChatMessage OnChatFromClient;
        // [Obsolete("LLClientView Specific - Replace with more bare-bones arguments.")]
        event TextureRequest OnRequestTexture;
        // [Obsolete("LLClientView Specific - Remove bitbuckets. Adam, can you be more specific here..  as I don't see any bit buckets.")]
        event RezObject OnRezObject;
        // [Obsolete("LLClientView Specific - Replace with more suitable arguments.")]
        event ModifyTerrain OnModifyTerrain;
        event BakeTerrain OnBakeTerrain;
        event EstateChangeInfo OnEstateChangeInfo;
        event EstateManageTelehub OnEstateManageTelehub;
        // [Obsolete("LLClientView Specific.")]
        event CachedTextureRequest OnCachedTextureRequest;
        event SetAppearance OnSetAppearance;
        // [Obsolete("LLClientView Specific - Replace and rename OnAvatarUpdate. Difference from SetAppearance?")]
        event AvatarNowWearing OnAvatarNowWearing;
        event RezSingleAttachmentFromInv OnRezSingleAttachmentFromInv;
        event RezMultipleAttachmentsFromInv OnRezMultipleAttachmentsFromInv;
        event UUIDNameRequest OnDetachAttachmentIntoInv;
        event ObjectAttach OnObjectAttach;
        event ObjectDeselect OnObjectDetach;
        event ObjectDrop OnObjectDrop;
        event StartAnim OnStartAnim;
        event StopAnim OnStopAnim;
        event ChangeAnim OnChangeAnim;
        event LinkObjects OnLinkObjects;
        event DelinkObjects OnDelinkObjects;
        event RequestMapBlocks OnRequestMapBlocks;
        event RequestMapName OnMapNameRequest;
        event TeleportLocationRequest OnTeleportLocationRequest;
        event DisconnectUser OnDisconnectUser;
        event RequestAvatarProperties OnRequestAvatarProperties;
        event SetAlwaysRun OnSetAlwaysRun;
        event TeleportLandmarkRequest OnTeleportLandmarkRequest;
        event TeleportCancel OnTeleportCancel;
        event DeRezObject OnDeRezObject;
        event Action<IClientAPI> OnRegionHandShakeReply;
        event GenericCall1 OnRequestWearables;
        event Action<IClientAPI, bool> OnCompleteMovementToRegion;

        /// <summary>
        /// Called when an AgentUpdate message is received and before OnAgentUpdate.
        /// </summary>
        /// <remarks>
        /// Listeners must not retain a reference to AgentUpdateArgs since this object may be reused for subsequent AgentUpdates.
        /// </remarks>
        event UpdateAgent OnPreAgentUpdate;

        /// <summary>
        /// Called when an AgentUpdate message is received and after OnPreAgentUpdate.
        /// </summary>
        /// <remarks>
        /// Listeners must not retain a reference to AgentUpdateArgs since this object may be reused for subsequent AgentUpdates.
        /// </remarks>
        event UpdateAgent OnAgentUpdate;

        event AgentRequestSit OnAgentRequestSit;
        event AgentSit OnAgentSit;
        event AvatarPickerRequest OnAvatarPickerRequest;
        event Action<IClientAPI> OnRequestAvatarsData;
        event AddNewPrim OnAddPrim;

        event FetchInventory OnAgentDataUpdateRequest;
        event TeleportLocationRequest OnSetStartLocationRequest;

        event RequestGodlikePowers OnRequestGodlikePowers;
        event GodKickUser OnGodKickUser;

        event ObjectDuplicate OnObjectDuplicate;
        event ObjectDuplicateOnRay OnObjectDuplicateOnRay;
        event GrabObject OnGrabObject;
        event DeGrabObject OnDeGrabObject;
        event MoveObject OnGrabUpdate;
        event SpinStart OnSpinStart;
        event SpinObject OnSpinUpdate;
        event SpinStop OnSpinStop;

        event UpdateShape OnUpdatePrimShape;
        event ObjectExtraParams OnUpdateExtraParams;
        event ObjectRequest OnObjectRequest;
        event ObjectSelect OnObjectSelect;
        event ObjectDeselect OnObjectDeselect;
        event GenericCall7 OnObjectDescription;
        event GenericCall7 OnObjectName;
        event GenericCall7 OnObjectClickAction;
        event GenericCall7 OnObjectMaterial;
        event RequestObjectPropertiesFamily OnRequestObjectPropertiesFamily;
        event UpdatePrimFlags OnUpdatePrimFlags;
        event UpdatePrimTexture OnUpdatePrimTexture;
        event ClientChangeObject onClientChangeObject;
        event UpdateVector OnUpdatePrimGroupPosition;
        event UpdateVector OnUpdatePrimSinglePosition;
        event UpdatePrimRotation OnUpdatePrimGroupRotation;
        event UpdatePrimSingleRotation OnUpdatePrimSingleRotation;
        event UpdatePrimSingleRotationPosition OnUpdatePrimSingleRotationPosition;
        event UpdatePrimGroupRotation OnUpdatePrimGroupMouseRotation;
        event UpdateVector OnUpdatePrimScale;
        event UpdateVector OnUpdatePrimGroupScale;
        event StatusChange OnChildAgentStatus;
        event GenericCall2 OnStopMovement;
        event Action<UUID> OnRemoveAvatar;
        event ObjectPermissions OnObjectPermissions;

        event CreateNewInventoryItem OnCreateNewInventoryItem;
        event LinkInventoryItem OnLinkInventoryItem;
        event CreateInventoryFolder OnCreateNewInventoryFolder;
        event UpdateInventoryFolder OnUpdateInventoryFolder;
        event MoveInventoryFolder OnMoveInventoryFolder;
        event FetchInventoryDescendents OnFetchInventoryDescendents;
        event PurgeInventoryDescendents OnPurgeInventoryDescendents;
        event FetchInventory OnFetchInventory;
        event RequestTaskInventory OnRequestTaskInventory;
        event UpdateInventoryItem OnUpdateInventoryItem;
        event CopyInventoryItem OnCopyInventoryItem;
        event MoveItemsAndLeaveCopy OnMoveItemsAndLeaveCopy;
        event MoveInventoryItem OnMoveInventoryItem;
        event RemoveInventoryFolder OnRemoveInventoryFolder;
        event RemoveInventoryItem OnRemoveInventoryItem;
        event UDPAssetUploadRequest OnAssetUploadRequest;
        event XferReceive OnXferReceive;
        event RequestXfer OnRequestXfer;
        event ConfirmXfer OnConfirmXfer;
        event AbortXfer OnAbortXfer;
        event RezScript OnRezScript;
        event UpdateTaskInventory OnUpdateTaskInventory;
        event MoveTaskInventory OnMoveTaskItem;
        event RemoveTaskInventory OnRemoveTaskItem;
        event RequestAsset OnRequestAsset;

        event UUIDNameRequest OnNameFromUUIDRequest;

        event ParcelAccessListRequest OnParcelAccessListRequest;
        event ParcelAccessListUpdateRequest OnParcelAccessListUpdateRequest;
        event ParcelPropertiesRequest OnParcelPropertiesRequest;
        event ParcelDivideRequest OnParcelDivideRequest;
        event ParcelJoinRequest OnParcelJoinRequest;
        event ParcelPropertiesUpdateRequest OnParcelPropertiesUpdateRequest;
        event ParcelSelectObjects OnParcelSelectObjects;
        event ParcelObjectOwnerRequest OnParcelObjectOwnerRequest;
        event ParcelAbandonRequest OnParcelAbandonRequest;
        event ParcelGodForceOwner OnParcelGodForceOwner;
        event ParcelReclaim OnParcelReclaim;
        event ParcelReturnObjectsRequest OnParcelReturnObjectsRequest;
        event ParcelDeedToGroup OnParcelDeedToGroup;
        event RegionInfoRequest OnRegionInfoRequest;
        event EstateCovenantRequest OnEstateCovenantRequest;

        event FriendActionDelegate OnApproveFriendRequest;
        event FriendActionDelegate OnDenyFriendRequest;
        event FriendshipTermination OnTerminateFriendship;

        // Financial packets
        event MoneyTransferRequest OnMoneyTransferRequest;
        event EconomyDataRequest OnEconomyDataRequest;

        event MoneyBalanceRequest OnMoneyBalanceRequest;
        event UpdateAvatarProperties OnUpdateAvatarProperties;
        event ParcelBuy OnParcelBuy;
        event RequestPayPrice OnRequestPayPrice;
        event ObjectSaleInfo OnObjectSaleInfo;
        event ObjectBuy OnObjectBuy;
        event BuyObjectInventory OnBuyObjectInventory;

        event RequestTerrain OnRequestTerrain;

        event RequestTerrain OnUploadTerrain;

        event ObjectIncludeInSearch OnObjectIncludeInSearch;

        event UUIDNameRequest OnTeleportHomeRequest;

        event ScriptAnswer OnScriptAnswer;

        event AgentSit OnUndo;
        event AgentSit OnRedo;
        event LandUndo OnLandUndo;

        event ForceReleaseControls OnForceReleaseControls;
        event GodLandStatRequest OnLandStatRequest;

        event DetailedEstateDataRequest OnDetailedEstateDataRequest;
        event SetEstateFlagsRequest OnSetEstateFlagsRequest;
        event SetEstateTerrainBaseTexture OnSetEstateTerrainBaseTexture;
        event SetEstateTerrainDetailTexture OnSetEstateTerrainDetailTexture;
        event SetEstateTerrainTextureHeights OnSetEstateTerrainTextureHeights;
        event CommitEstateTerrainTextureRequest OnCommitEstateTerrainTextureRequest;
        event SetRegionTerrainSettings OnSetRegionTerrainSettings;
        event EstateRestartSimRequest OnEstateRestartSimRequest;
        event EstateChangeCovenantRequest OnEstateChangeCovenantRequest;
        event UpdateEstateAccessDeltaRequest OnUpdateEstateAccessDeltaRequest;
        event SimulatorBlueBoxMessageRequest OnSimulatorBlueBoxMessageRequest;
        event EstateBlueBoxMessageRequest OnEstateBlueBoxMessageRequest;
        event EstateDebugRegionRequest OnEstateDebugRegionRequest;
        event EstateTeleportOneUserHomeRequest OnEstateTeleportOneUserHomeRequest;
        event EstateTeleportAllUsersHomeRequest OnEstateTeleportAllUsersHomeRequest;
        event UUIDNameRequest OnUUIDGroupNameRequest;

        event RegionHandleRequest OnRegionHandleRequest;
        event ParcelInfoRequest OnParcelInfoRequest;

        event RequestObjectPropertiesFamily OnObjectGroupRequest;
        event ScriptReset OnScriptReset;
        event GetScriptRunning OnGetScriptRunning;
        event SetScriptRunning OnSetScriptRunning;
        event Action<Vector3, bool, bool> OnAutoPilotGo;

        event TerrainUnacked OnUnackedTerrain;
        event ActivateGesture OnActivateGesture;
        event DeactivateGesture OnDeactivateGesture;
        event ObjectOwner OnObjectOwner;

        event DirPlacesQuery OnDirPlacesQuery;
        event DirFindQuery OnDirFindQuery;
        event DirLandQuery OnDirLandQuery;
        event DirPopularQuery OnDirPopularQuery;
        event DirClassifiedQuery OnDirClassifiedQuery;
        event EventInfoRequest OnEventInfoRequest;
        event ParcelSetOtherCleanTime OnParcelSetOtherCleanTime;

        event MapItemRequest OnMapItemRequest;

        event OfferCallingCard OnOfferCallingCard;
        event AcceptCallingCard OnAcceptCallingCard;
        event DeclineCallingCard OnDeclineCallingCard;
        event SoundTrigger OnSoundTrigger;

        event StartLure OnStartLure;
        event TeleportLureRequest OnTeleportLureRequest;
        event NetworkStats OnNetworkStatsUpdate;

        event ClassifiedInfoRequest OnClassifiedInfoRequest;
        event ClassifiedInfoUpdate OnClassifiedInfoUpdate;
        event ClassifiedDelete OnClassifiedDelete;
        event ClassifiedGodDelete OnClassifiedGodDelete;

        event EventNotificationAddRequest OnEventNotificationAddRequest;
        event EventNotificationRemoveRequest OnEventNotificationRemoveRequest;
        event EventGodDelete OnEventGodDelete;

        event ParcelDwellRequest OnParcelDwellRequest;

        event UserInfoRequest OnUserInfoRequest;
        event UpdateUserInfo OnUpdateUserInfo;

        event RetrieveInstantMessages OnRetrieveInstantMessages;

        event PickDelete OnPickDelete;
        event PickGodDelete OnPickGodDelete;
        event PickInfoUpdate OnPickInfoUpdate;
        event AvatarNotesUpdate OnAvatarNotesUpdate;
        event AvatarInterestUpdate OnAvatarInterestUpdate;
        event GrantUserFriendRights OnGrantUserRights;

        event MuteListRequest OnMuteListRequest;

        event PlacesQuery OnPlacesQuery;
        
        event FindAgentUpdate OnFindAgent;
        event TrackAgentUpdate OnTrackAgent;
        event NewUserReport OnUserReport;
        event SaveStateHandler OnSaveState;
        event GroupAccountSummaryRequest OnGroupAccountSummaryRequest;
        event GroupAccountDetailsRequest OnGroupAccountDetailsRequest;
        event GroupAccountTransactionsRequest OnGroupAccountTransactionsRequest;
        event FreezeUserUpdate OnParcelFreezeUser;
        event EjectUserUpdate OnParcelEjectUser;
        event ParcelBuyPass OnParcelBuyPass;
        event ParcelGodMark OnParcelGodMark;
        event GroupActiveProposalsRequest OnGroupActiveProposalsRequest;
        event GroupVoteHistoryRequest OnGroupVoteHistoryRequest;
        event SimWideDeletesDelegate OnSimWideDeletes;
        event SendPostcard OnSendPostcard;
        event ChangeInventoryItemFlags OnChangeInventoryItemFlags;
        event MuteListEntryUpdate OnUpdateMuteListEntry;
        event MuteListEntryRemove OnRemoveMuteListEntry;
        event GodlikeMessage onGodlikeMessage;
        event GodUpdateRegionInfoUpdate OnGodUpdateRegionInfoUpdate;
        event GenericCall2 OnUpdateThrottles;
        /// <summary>
        /// Set the debug level at which packet output should be printed to console.
        /// </summary>
        int DebugPacketLevel { get; set; }

        void InPacket(object NewPack);
        void ProcessInPacket(Packet NewPack);

        /// <summary>
        /// Close this client
        /// </summary>
        void Close();

        /// <summary>
        /// Close this client
        /// </summary>
        /// <param name='force'>
        /// If true, attempts the close without checking active status.  You do not want to try this except as a last
        /// ditch attempt where Active == false but the ScenePresence still exists.
        /// </param>
        void Close(bool sendStop, bool force);

        void Kick(string message);
        
        /// <summary>
        /// Start processing for this client.
        /// </summary>
        void Start();
        
        void Stop();

        //     void ActivateGesture(UUID assetId, UUID gestureId);

        /// <summary>
        /// Tell this client what items it should be wearing now
        /// </summary>
        void SendWearables(AvatarWearable[] wearables, int serial);

        /// <summary>
        /// Send information about the given agent's appearance to another client.
        /// </summary>
        /// <param name="agentID">The id of the agent associated with the appearance</param>
        /// <param name="visualParams"></param>
        /// <param name="textureEntry"></param>
        void SendAppearance(UUID agentID, byte[] visualParams, byte[] textureEntry);

        void SendCachedTextureResponse(ISceneEntity avatar, int serial, List<CachedTextureResponseArg> cachedTextures);

        void SendStartPingCheck(byte seq);

        /// <summary>
        /// Tell the client that an object has been deleted
        /// </summary>
        /// <param name="regionHandle"></param>
        /// <param name="localID"></param>
        void SendKillObject(ulong regionHandle, List<uint> localID);

        void SendAnimations(UUID[] animID, int[] seqs, UUID sourceAgentId, UUID[] objectIDs);
        void SendRegionHandshake(RegionInfo regionInfo, RegionHandshakeArgs args);

        /// <summary>
        /// Send chat to the viewer.
        /// </summary>
        /// <param name='message'></param>
        /// <param name='type'></param>
        /// <param name='fromPos'></param>
        /// <param name='fromName'></param>
        /// <param name='fromAgentID'></param>
        /// <param name='ownerID'></param>
        /// <param name='source'></param>
        /// <param name='audible'></param>
        void SendChatMessage(
            string message, byte type, Vector3 fromPos, string fromName, UUID fromAgentID, UUID ownerID, byte source,
            byte audible);

        void SendInstantMessage(GridInstantMessage im);

        void SendGenericMessage(string method, UUID invoice, List<string> message);
        void SendGenericMessage(string method, UUID invoice, List<byte[]> message);

        void SendLayerData(float[] map);
        void SendLayerData(int px, int py, float[] map);

        void SendWindData(Vector2[] windSpeeds);
        void SendCloudData(float[] cloudCover);

        /// <summary>
        /// Sent when an agent completes its movement into a region.
        /// </summary>
        /// <remarks>
        /// This packet marks completion of the arrival of a root avatar in a region, whether through login, region
        /// crossing or direct teleport.
        /// </remarks>
        void MoveAgentIntoRegion(RegionInfo regInfo, Vector3 pos, Vector3 look);

        void InformClientOfNeighbour(ulong neighbourHandle, IPEndPoint neighbourExternalEndPoint);
        
        /// <summary>
        /// Return circuit information for this client.
        /// </summary>
        /// <returns></returns>
        AgentCircuitData RequestClientInfo();

        void CrossRegion(ulong newRegionHandle, Vector3 pos, Vector3 lookAt, IPEndPoint newRegionExternalEndPoint,
                         string capsURL);

        void SendMapBlock(List<MapBlockData> mapBlocks, uint flag);
        void SendLocalTeleport(Vector3 position, Vector3 lookAt, uint flags);

        void SendRegionTeleport(ulong regionHandle, byte simAccess, IPEndPoint regionExternalEndPoint, uint locationID,
                                uint flags, string capsURL);

        void SendTeleportFailed(string reason);
        void SendTeleportStart(uint flags);
        void SendTeleportProgress(uint flags, string message);

        void SendMoneyBalance(UUID transaction, bool success, byte[] description, int balance);
        void SendPayPrice(UUID objectID, int[] payPrice);

        void SendCoarseLocationUpdate(List<UUID> users, List<Vector3> CoarseLocations);

        void SetChildAgentThrottle(byte[] throttle);

        void SetAgentThrottleSilent(int throttle, int setting);

        void SendAvatarDataImmediate(ISceneEntity avatar);

        /// <summary>
        /// Send a positional, velocity, etc. update to the viewer for a given entity.
        /// </summary>
        /// <param name="entity"></param>
        /// <param name="updateFlags"></param>
        void SendEntityUpdate(ISceneEntity entity, PrimUpdateFlags updateFlags);

        void ReprioritizeUpdates();
        void FlushPrimUpdates();

        void SendInventoryFolderDetails(UUID ownerID, UUID folderID, List<InventoryItemBase> items,
                                        List<InventoryFolderBase> folders, int version, bool fetchFolders,
                                        bool fetchItems);

        void SendInventoryItemDetails(UUID ownerID, InventoryItemBase item);

        /// <summary>
        /// Tell the client that we have created the item it requested.
        /// </summary>
        /// <param name="Item"></param>
        void SendInventoryItemCreateUpdate(InventoryItemBase Item, uint callbackId);
        void SendInventoryItemCreateUpdate(InventoryItemBase Item, UUID transactionID, uint callbackId);

        void SendRemoveInventoryItem(UUID itemID);

        void SendTakeControls(int controls, bool passToAgent, bool TakeControls);

        void SendTaskInventory(UUID taskID, short serial, byte[] fileName);

        void SendTelehubInfo(UUID ObjectID, string ObjectName, Vector3 ObjectPos, Quaternion ObjectRot, List<Vector3> SpawnPoint);

        /// <summary>
        /// Used by the server to inform the client of new inventory items and folders.
        /// </summary>
        /// 
        /// If the node is a folder then the contents will be transferred
        /// (including all descendent folders) as well as the folder itself.
        /// 
        /// <param name="node"></param>
        void SendBulkUpdateInventory(InventoryNodeBase node);

        void SendXferPacket(ulong xferID, uint packet, byte[] data, bool isTaskInventory);

        void SendAbortXferPacket(ulong xferID);

        void SendEconomyData(float EnergyEfficiency, int ObjectCapacity, int ObjectCount, int PriceEnergyUnit,
                             int PriceGroupCreate, int PriceObjectClaim, float PriceObjectRent,
                             float PriceObjectScaleFactor,
                             int PriceParcelClaim, float PriceParcelClaimFactor, int PriceParcelRent,
                             int PricePublicObjectDecay,
                             int PricePublicObjectDelete, int PriceRentLight, int PriceUpload, int TeleportMinPrice,
                             float TeleportPriceExponent);

        void SendAvatarPickerReply(AvatarPickerReplyAgentDataArgs AgentData, List<AvatarPickerReplyDataArgs> Data);

        void SendAgentDataUpdate(UUID agentid, UUID activegroupid, string firstname, string lastname, ulong grouppowers,
                                 string groupname, string grouptitle);

        void SendPreLoadSound(UUID objectID, UUID ownerID, UUID soundID);
        void SendPlayAttachedSound(UUID soundID, UUID objectID, UUID ownerID, float gain, byte flags);

        void SendTriggeredSound(UUID soundID, UUID ownerID, UUID objectID, UUID parentID, ulong handle, Vector3 position,
                                float gain);

        void SendAttachedSoundGainChange(UUID objectID, float gain);

        void SendNameReply(UUID profileId, string firstname, string lastname);
        void SendAlertMessage(string message);

        void SendAgentAlertMessage(string message, bool modal);
        void SendLoadURL(string objectname, UUID objectID, UUID ownerID, bool groupOwned, string message, string url);

        /// <summary>
        /// Open a dialog box on the client.
        /// </summary>
        /// <param name="objectname"></param>
        /// <param name="objectID"></param>
        /// <param name="ownerID">/param>
        /// <param name="ownerFirstName"></param>
        /// <param name="ownerLastName"></param>
        /// <param name="msg"></param>
        /// <param name="textureID"></param>
        /// <param name="ch"></param>
        /// <param name="buttonlabels"></param>
        void SendDialog(string objectname, UUID objectID, UUID ownerID, string ownerFirstName, string ownerLastName, string msg, UUID textureID, int ch,
                        string[] buttonlabels);

        bool AddMoney(int debit);

        /// <summary>
        /// Update the client as to where the sun is currently located.
        /// </summary>
        /// <param name="sunPos"></param>
        /// <param name="sunVel"></param>
        /// <param name="CurrentTime">Seconds since Unix Epoch 01/01/1970 00:00:00</param>
        /// <param name="SecondsPerSunCycle"></param>
        /// <param name="SecondsPerYear"></param>
        /// <param name="OrbitalPosition">The orbital position is given in radians, and must be "adjusted" for the linden client, see LLClientView</param>
        void SendSunPos(Vector3 sunPos, Vector3 sunVel, ulong CurrentTime, uint SecondsPerSunCycle, uint SecondsPerYear,
                        float OrbitalPosition);
        
        void SendViewerEffect(ViewerEffectPacket.EffectBlock[] effectBlocks);
        void SendViewerTime(int phase);

        void SendAvatarProperties(UUID avatarID, string aboutText, string bornOn, Byte[] charterMember, string flAbout,
                                  uint flags, UUID flImageID, UUID imageID, string profileURL, UUID partnerID);

        void SendScriptQuestion(UUID taskID, string taskName, string ownerName, UUID itemID, int question);
        void SendHealth(float health);


        void SendEstateList(UUID invoice, int code, UUID[] Data, uint estateID);

        void SendBannedUserList(UUID invoice, EstateBan[] banlist, uint estateID);

        void SendRegionInfoToEstateMenu(RegionInfoForEstateMenuArgs args);
        void SendEstateCovenantInformation(UUID covenant);

        void SendDetailedEstateData(UUID invoice, string estateName, uint estateID, uint parentEstate, uint estateFlags,
                                    uint sunPosition, UUID covenant, uint covenantChanged, string abuseEmail, UUID estateOwner);

        /// <summary>
        /// Send land properties to the client.
        /// </summary>
        /// <param name="sequence_id"></param>
        /// <param name="snap_selection"></param>
        /// <param name="request_result"></param>
        /// <param name="lo"></param></param>
        /// <param name="parcelObjectCapacity">/param>
        /// <param name="simObjectCapacity"></param>
        /// <param name="regionFlags"></param>
        void SendLandProperties(int sequence_id, bool snap_selection, int request_result, ILandObject lo,
                                float simObjectBonusFactor, int parcelObjectCapacity, int simObjectCapacity,
                                uint regionFlags);

        void SendLandAccessListData(List<LandAccessEntry> accessList, uint accessFlag, int localLandID);
        void SendForceClientSelectObjects(List<uint> objectIDs);
        void SendCameraConstraint(Vector4 ConstraintPlane);
        void SendLandObjectOwners(LandData land, List<UUID> groups, Dictionary<UUID, int> ownersAndCount);
        void SendLandParcelOverlay(byte[] data, int sequence_id);

        #region Parcel Methods

        void SendParcelMediaCommand(uint flags, ParcelMediaCommandEnum command, float time);

        void SendParcelMediaUpdate(string mediaUrl, UUID mediaTextureID,
                                   byte autoScale, string mediaType, string mediaDesc, int mediaWidth, int mediaHeight,
                                   byte mediaLoop);

        #endregion

        void SendAssetUploadCompleteMessage(sbyte AssetType, bool Success, UUID AssetFullID);
        void SendConfirmXfer(ulong xferID, uint PacketID);
        void SendXferRequest(ulong XferID, short AssetType, UUID vFileID, byte FilePath, byte[] FileName);

        void SendInitiateDownload(string simFileName, string clientFileName);

        /// <summary>
        /// Send the first part of a texture.  For sufficiently small textures, this may be the only packet.
        /// </summary>
        /// <param name="numParts"></param>
        /// <param name="ImageUUID"></param>
        /// <param name="ImageSize"></param>
        /// <param name="ImageData"></param>
        /// <param name="imageCodec"></param>
        void SendImageFirstPart(ushort numParts, UUID ImageUUID, uint ImageSize, byte[] ImageData, byte imageCodec);

        /// <summary>
        /// Send the next packet for a series of packets making up a single texture, 
        /// as established by SendImageFirstPart()
        /// </summary>
        /// <param name="partNumber"></param>
        /// <param name="imageUuid"></param>
        /// <param name="imageData"></param>
        void SendImageNextPart(ushort partNumber, UUID imageUuid, byte[] imageData);

        /// <summary>
        /// Tell the client that the requested texture cannot be found
        /// </summary>
        void SendImageNotFound(UUID imageid);

        void SendShutdownConnectionNotice();

        /// <summary>
        /// Send statistical information about the sim to the client.
        /// </summary>
        /// <param name="stats"></param>
        void SendSimStats(SimStats stats);

        void SendObjectPropertiesFamilyData(ISceneEntity Entity, uint RequestFlags);

        void SendObjectPropertiesReply(ISceneEntity Entity);

        void SendPartPhysicsProprieties(ISceneEntity Entity);

        void SendAgentOffline(UUID[] agentIDs);

        void SendAgentOnline(UUID[] agentIDs);

        void SendSitResponse(UUID TargetID, Vector3 OffsetPos, Quaternion SitOrientation, bool autopilot,
                             Vector3 CameraAtOffset, Vector3 CameraEyeOffset, bool ForceMouseLook);

        void SendAdminResponse(UUID Token, uint AdminLevel);

        void SendGroupMembership(GroupMembershipData[] GroupMembership);

        void SendGroupNameReply(UUID groupLLUID, string GroupName);

        void SendJoinGroupReply(UUID groupID, bool success);

        void SendEjectGroupMemberReply(UUID agentID, UUID groupID, bool success);

        void SendLeaveGroupReply(UUID groupID, bool success);

        void SendCreateGroupReply(UUID groupID, bool success, string message);

        void SendLandStatReply(uint reportType, uint requestFlags, uint resultCount, LandStatReportItem[] lsrpia);

        void SendScriptRunningReply(UUID objectID, UUID itemID, bool running);

        void SendAsset(AssetRequestToClient req);

        void SendTexture(AssetBase TextureAsset);

        byte[] GetThrottlesPacked(float multiplier);

        event ViewerEffectEventHandler OnViewerEffect;
        event Action<IClientAPI> OnLogout;
        event Action<IClientAPI> OnConnectionClosed;

        void SendBlueBoxMessage(UUID FromAvatarID, String FromAvatarName, String Message);

        void SendLogoutPacket();

        // WARNING WARNING WARNING
        //
        // The two following methods are EXCLUSIVELY for the load balancer.
        // they cause a MASSIVE performance hit!
        //
        ClientInfo GetClientInfo();
        void SetClientInfo(ClientInfo info);

        void SetClientOption(string option, string value);
        string GetClientOption(string option);

        void SendSetFollowCamProperties(UUID objectID, SortedDictionary<int, float> parameters);
        void SendClearFollowCamProperties(UUID objectID);

        void SendRegionHandle(UUID regoinID, ulong handle);
        void SendParcelInfo(RegionInfo info, LandData land, UUID parcelID, uint x, uint y);
        void SendScriptTeleportRequest(string objName, string simName, Vector3 pos, Vector3 lookAt);

        void SendDirPlacesReply(UUID queryID, DirPlacesReplyData[] data);
        void SendDirPeopleReply(UUID queryID, DirPeopleReplyData[] data);
        void SendDirEventsReply(UUID queryID, DirEventsReplyData[] data);
        void SendDirGroupsReply(UUID queryID, DirGroupsReplyData[] data);
        void SendDirClassifiedReply(UUID queryID, DirClassifiedReplyData[] data);
        void SendDirLandReply(UUID queryID, DirLandReplyData[] data);
        void SendDirPopularReply(UUID queryID, DirPopularReplyData[] data);
        void SendEventInfoReply(EventData info);

        void SendMapItemReply(mapItemReply[] replies, uint mapitemtype, uint flags);

        void SendAvatarGroupsReply(UUID avatarID, GroupMembershipData[] data);
        void SendOfferCallingCard(UUID srcID, UUID transactionID);
        void SendAcceptCallingCard(UUID transactionID);
        void SendDeclineCallingCard(UUID transactionID);

        void SendTerminateFriend(UUID exFriendID);

        void SendAvatarClassifiedReply(UUID targetID, UUID[] classifiedID, string[] name);
        void SendClassifiedInfoReply(UUID classifiedID, UUID creatorID, uint creationDate, uint expirationDate, uint category, string name, string description, UUID parcelID, uint parentEstate, UUID snapshotID, string simName, Vector3 globalPos, string parcelName, byte classifiedFlags, int price);

        void SendAgentDropGroup(UUID groupID);
        void RefreshGroupMembership();
        void SendAvatarNotesReply(UUID targetID, string text);
        void SendAvatarPicksReply(UUID targetID, Dictionary<UUID, string> picks);
        void SendPickInfoReply(UUID pickID,UUID creatorID, bool topPick, UUID parcelID, string name, string desc, UUID snapshotID, string user, string originalName, string simName, Vector3 posGlobal, int sortOrder, bool enabled);

        void SendAvatarClassifiedReply(UUID targetID, Dictionary<UUID, string> classifieds);

        void SendParcelDwellReply(int localID, UUID parcelID, float dwell);

        void SendUserInfoReply(bool imViaEmail, bool visible, string email);
        
        void SendUseCachedMuteList();

        void SendMuteListUpdate(string filename);

        void SendGroupActiveProposals(UUID groupID, UUID transactionID, GroupActiveProposals[] Proposals);

        void SendGroupVoteHistory(UUID groupID, UUID transactionID, GroupVoteHistory[] Votes);

        bool AddGenericPacketHandler(string MethodName, GenericMessage handler);

        void SendRebakeAvatarTextures(UUID textureID);

        void SendAvatarInterestsReply(UUID avatarID, uint wantMask, string wantText, uint skillsMask, string skillsText, string languages);
        
        void SendGroupAccountingDetails(IClientAPI sender,UUID groupID, UUID transactionID, UUID sessionID, int amt);
        
        void SendGroupAccountingSummary(IClientAPI sender,UUID groupID, uint moneyAmt, int totalTier, int usedTier);
        
        void SendGroupTransactionsSummaryDetails(IClientAPI sender,UUID groupID, UUID transactionID, UUID sessionID,int amt);
        
        void SendChangeUserRights(UUID agentID, UUID friendID, int rights);
        void SendTextBoxRequest(string message, int chatChannel, string objectname, UUID ownerID, string ownerFirstName, string ownerLastName, UUID objectId);

        void StopFlying(ISceneEntity presence);

        void SendPlacesReply(UUID queryID, UUID transactionID, PlacesReplyData[] data);
    }
}<|MERGE_RESOLUTION|>--- conflicted
+++ resolved
@@ -64,13 +64,8 @@
 
     public delegate void NetworkStats(int inPackets, int outPackets, int unAckedBytes);
 
-<<<<<<< HEAD
     public delegate void SetAppearance(IClientAPI remoteClient, Primitive.TextureEntry textureEntry, byte[] visualParams, Vector3 AvSize, WearableCacheItem[] CacheItems);
-=======
     public delegate void CachedTextureRequest(IClientAPI remoteClient, int serial, List<CachedTextureRequestArg> cachedTextureRequest);
-
-    public delegate void SetAppearance(IClientAPI remoteClient, Primitive.TextureEntry textureEntry, byte[] visualParams);
->>>>>>> 543d1fe7
 
     public delegate void StartAnim(IClientAPI remoteClient, UUID animID);
 
