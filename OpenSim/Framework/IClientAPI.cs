/*
 * Copyright (c) Contributors, http://opensimulator.org/
 * See CONTRIBUTORS.TXT for a full list of copyright holders.
 *
 * Redistribution and use in source and binary forms, with or without
 * modification, are permitted provided that the following conditions are met:
 *     * Redistributions of source code must retain the above copyright
 *       notice, this list of conditions and the following disclaimer.
 *     * Redistributions in binary form must reproduce the above copyright
 *       notice, this list of conditions and the following disclaimer in the
 *       documentation and/or other materials provided with the distribution.
 *     * Neither the name of the OpenSimulator Project nor the
 *       names of its contributors may be used to endorse or promote products
 *       derived from this software without specific prior written permission.
 *
 * THIS SOFTWARE IS PROVIDED BY THE DEVELOPERS ``AS IS'' AND ANY
 * EXPRESS OR IMPLIED WARRANTIES, INCLUDING, BUT NOT LIMITED TO, THE IMPLIED
 * WARRANTIES OF MERCHANTABILITY AND FITNESS FOR A PARTICULAR PURPOSE ARE
 * DISCLAIMED. IN NO EVENT SHALL THE CONTRIBUTORS BE LIABLE FOR ANY
 * DIRECT, INDIRECT, INCIDENTAL, SPECIAL, EXEMPLARY, OR CONSEQUENTIAL DAMAGES
 * (INCLUDING, BUT NOT LIMITED TO, PROCUREMENT OF SUBSTITUTE GOODS OR SERVICES;
 * LOSS OF USE, DATA, OR PROFITS; OR BUSINESS INTERRUPTION) HOWEVER CAUSED AND
 * ON ANY THEORY OF LIABILITY, WHETHER IN CONTRACT, STRICT LIABILITY, OR TORT
 * (INCLUDING NEGLIGENCE OR OTHERWISE) ARISING IN ANY WAY OUT OF THE USE OF THIS
 * SOFTWARE, EVEN IF ADVISED OF THE POSSIBILITY OF SUCH DAMAGE.
 */

using System;
using System.Collections.Generic;
using System.Net;
using OpenMetaverse;
using OpenMetaverse.Packets;

namespace OpenSim.Framework
{
    #region Client API Delegate definitions

    public delegate void ViewerEffectEventHandler(IClientAPI sender, List<ViewerEffectEventHandlerArg> args);

    public delegate void ChatMessage(Object sender, OSChatMessage e);
    public delegate void ChatMessageRaw(Object sender, byte[] chatData);

    public delegate void GenericMessage(Object sender, string method, List<String> args);

    public delegate void TextureRequest(Object sender, TextureRequestArgs e);

    public delegate void AvatarNowWearing(IClientAPI sender, AvatarWearingArgs e);

    public delegate void ImprovedInstantMessage(IClientAPI remoteclient, GridInstantMessage im);

    public delegate void RezObject(IClientAPI remoteClient, UUID itemID, Vector3 RayEnd, Vector3 RayStart,
                                   UUID RayTargetID, byte BypassRayCast, bool RayEndIsIntersection,
                                   bool RezSelected, bool RemoveItem, UUID fromTaskID);

    public delegate UUID RezSingleAttachmentFromInv(IClientAPI remoteClient, UUID itemID, uint AttachmentPt);

    public delegate void RezMultipleAttachmentsFromInv(IClientAPI remoteClient, RezMultipleAttachmentsFromInvPacket.HeaderDataBlock header,
                                                       RezMultipleAttachmentsFromInvPacket.ObjectDataBlock[] objects);

    public delegate void ObjectAttach(
        IClientAPI remoteClient, uint objectLocalID, uint AttachmentPt, bool silent);

    public delegate void ModifyTerrain(UUID user, 
        float height, float seconds, byte size, byte action, float north, float west, float south, float east,
        UUID agentId);

    public delegate void NetworkStats(int inPackets, int outPackets, int unAckedBytes);

<<<<<<< HEAD
    public delegate void SetAppearance(Primitive.TextureEntry textureEntry, byte[] visualParams);
    public delegate void SetAppearanceRaw(IClientAPI sender, UUID agentID, byte[] vp, Primitive.TextureEntry te);
=======
    public delegate void SetAppearance(IClientAPI remoteClient, Primitive.TextureEntry textureEntry, byte[] visualParams);
>>>>>>> 9f29908f

    public delegate void StartAnim(IClientAPI remoteClient, UUID animID);

    public delegate void StopAnim(IClientAPI remoteClient, UUID animID);

    public delegate void LinkObjects(IClientAPI remoteClient, uint parent, List<uint> children);

    public delegate void DelinkObjects(List<uint> primIds, IClientAPI client);

    public delegate void RequestMapBlocks(IClientAPI remoteClient, int minX, int minY, int maxX, int maxY, uint flag);

    public delegate void RequestMapName(IClientAPI remoteClient, string mapName);

    public delegate void TeleportLocationRequest(
        IClientAPI remoteClient, ulong regionHandle, Vector3 position, Vector3 lookAt, uint flags);

    public delegate void TeleportLandmarkRequest(
        IClientAPI remoteClient, UUID regionID, Vector3 position);

    public delegate void DisconnectUser();

    public delegate void RequestAvatarProperties(IClientAPI remoteClient, UUID avatarID);

    public delegate void UpdateAvatarProperties(IClientAPI remoteClient, UserProfileData ProfileData);

    public delegate void SetAlwaysRun(IClientAPI remoteClient, bool SetAlwaysRun);

    public delegate void GenericCall1(IClientAPI remoteClient);

    public delegate void GenericCall2();

    // really don't want to be passing packets in these events, so this is very temporary.
    public delegate void GenericCall4(Packet packet, IClientAPI remoteClient);

    public delegate void DeRezObject(
        IClientAPI remoteClient, List<uint> localIDs, UUID groupID, DeRezAction action, UUID destinationID);

    public delegate void GenericCall5(IClientAPI remoteClient, bool status);

    public delegate void GenericCall7(IClientAPI remoteClient, uint localID, string message);

    public delegate void UpdateShape(UUID agentID, uint localID, UpdateShapeArgs shapeBlock);

    public delegate void ObjectExtraParams(UUID agentID, uint localID, ushort type, bool inUse, byte[] data);

    public delegate void ObjectSelect(uint localID, IClientAPI remoteClient);

    public delegate void ObjectRequest(uint localID, IClientAPI remoteClient);

    public delegate void RequestObjectPropertiesFamily(
        IClientAPI remoteClient, UUID AgentID, uint RequestFlags, UUID TaskID);

    public delegate void ObjectDeselect(uint localID, IClientAPI remoteClient);

    public delegate void ObjectDrop(uint localID, IClientAPI remoteClient);

    public delegate void UpdatePrimFlags(
        uint localID, bool UsePhysics, bool IsTemporary, bool IsPhantom, IClientAPI remoteClient);

    public delegate void UpdatePrimTexture(uint localID, byte[] texture, IClientAPI remoteClient);

    public delegate void UpdateVector(uint localID, Vector3 pos, IClientAPI remoteClient);

    public delegate void UpdatePrimRotation(uint localID, Quaternion rot, IClientAPI remoteClient);

    public delegate void UpdatePrimSingleRotation(uint localID, Quaternion rot, IClientAPI remoteClient);

    public delegate void UpdatePrimSingleRotationPosition(uint localID, Quaternion rot, Vector3 pos, IClientAPI remoteClient);

    public delegate void UpdatePrimGroupRotation(uint localID, Vector3 pos, Quaternion rot, IClientAPI remoteClient);

    public delegate void ObjectDuplicate(uint localID, Vector3 offset, uint dupeFlags, UUID AgentID, UUID GroupID);

    public delegate void ObjectDuplicateOnRay(uint localID, uint dupeFlags, UUID AgentID, UUID GroupID,
                                              UUID RayTargetObj, Vector3 RayEnd, Vector3 RayStart,
                                              bool BypassRaycast, bool RayEndIsIntersection, bool CopyCenters,
                                              bool CopyRotates);

    public delegate void StatusChange(bool status);

    public delegate void NewAvatar(IClientAPI remoteClient, UUID agentID, bool status);

    public delegate void UpdateAgent(IClientAPI remoteClient, AgentUpdateArgs agentData);
    public delegate void UpdateAgentRaw(IClientAPI remoteClient, byte[] agentData);

    public delegate void AgentRequestSit(IClientAPI remoteClient, UUID agentID, UUID targetID, Vector3 offset);

    public delegate void AgentSit(IClientAPI remoteClient, UUID agentID);

    public delegate void LandUndo(IClientAPI remoteClient);

    public delegate void AvatarPickerRequest(IClientAPI remoteClient, UUID agentdata, UUID queryID, string UserQuery);

    public delegate void GrabObject(
        uint localID, Vector3 pos, IClientAPI remoteClient, List<SurfaceTouchEventArgs> surfaceArgs);

    public delegate void DeGrabObject(
        uint localID, IClientAPI remoteClient, List<SurfaceTouchEventArgs> surfaceArgs);

    public delegate void MoveObject(
        UUID objectID, Vector3 offset, Vector3 grapPos, IClientAPI remoteClient, List<SurfaceTouchEventArgs> surfaceArgs);

    public delegate void SpinStart(UUID objectID, IClientAPI remoteClient);
    public delegate void SpinObject(UUID objectID, Quaternion rotation, IClientAPI remoteClient);
    public delegate void SpinStop(UUID objectID, IClientAPI remoteClient);

    public delegate void ParcelAccessListRequest(
        UUID agentID, UUID sessionID, uint flags, int sequenceID, int landLocalID, IClientAPI remote_client);

    public delegate void ParcelAccessListUpdateRequest(
        UUID agentID, UUID sessionID, uint flags, int landLocalID, List<ParcelManager.ParcelAccessEntry> entries,
        IClientAPI remote_client);

    public delegate void ParcelPropertiesRequest(
        int start_x, int start_y, int end_x, int end_y, int sequence_id, bool snap_selection, IClientAPI remote_client);

    public delegate void ParcelDivideRequest(int west, int south, int east, int north, IClientAPI remote_client);

    public delegate void ParcelJoinRequest(int west, int south, int east, int north, IClientAPI remote_client);

    public delegate void ParcelPropertiesUpdateRequest(LandUpdateArgs args, int local_id, IClientAPI remote_client);

    public delegate void ParcelSelectObjects(int land_local_id, int request_type, List<UUID> returnIDs, IClientAPI remote_client);

    public delegate void ParcelObjectOwnerRequest(int local_id, IClientAPI remote_client);

    public delegate void ParcelAbandonRequest(int local_id, IClientAPI remote_client);

    public delegate void ParcelGodForceOwner(int local_id, UUID ownerID, IClientAPI remote_client);

    public delegate void ParcelReclaim(int local_id, IClientAPI remote_client);

    public delegate void ParcelReturnObjectsRequest(
        int local_id, uint return_type, UUID[] agent_ids, UUID[] selected_ids, IClientAPI remote_client);

    public delegate void ParcelDeedToGroup(int local_id, UUID group_id, IClientAPI remote_client);

    public delegate void EstateOwnerMessageRequest(
        UUID AgentID, UUID SessionID, UUID TransactionID, UUID Invoice, byte[] Method, byte[][] Parameters,
        IClientAPI remote_client);

    public delegate void RegionInfoRequest(IClientAPI remote_client);

    public delegate void EstateCovenantRequest(IClientAPI remote_client);

    public delegate void UUIDNameRequest(UUID id, IClientAPI remote_client);

    public delegate void AddNewPrim(
        UUID ownerID, UUID groupID, Vector3 RayEnd, Quaternion rot, PrimitiveBaseShape shape, byte bypassRaycast, Vector3 RayStart,
        UUID RayTargetID,
        byte RayEndIsIntersection);

    public delegate void RequestGodlikePowers(
        UUID AgentID, UUID SessionID, UUID token, bool GodLike, IClientAPI remote_client);

    public delegate void GodKickUser(
        UUID GodAgentID, UUID GodSessionID, UUID AgentID, uint kickflags, byte[] reason);

    public delegate void CreateInventoryFolder(
        IClientAPI remoteClient, UUID folderID, ushort folderType, string folderName, UUID parentID);

    public delegate void UpdateInventoryFolder(
        IClientAPI remoteClient, UUID folderID, ushort type, string name, UUID parentID);

    public delegate void MoveInventoryFolder(
        IClientAPI remoteClient, UUID folderID, UUID parentID);

    public delegate void CreateNewInventoryItem(
        IClientAPI remoteClient, UUID transActionID, UUID folderID, uint callbackID, string description, string name,
        sbyte invType, sbyte type, byte wearableType, uint nextOwnerMask, int creationDate);

    public delegate void LinkInventoryItem(
        IClientAPI remoteClient, UUID transActionID, UUID folderID, uint callbackID, string description, string name,
        sbyte invType, sbyte type, UUID olditemID);

    public delegate void FetchInventoryDescendents(
        IClientAPI remoteClient, UUID folderID, UUID ownerID, bool fetchFolders, bool fetchItems, int sortOrder);

    public delegate void PurgeInventoryDescendents(
        IClientAPI remoteClient, UUID folderID);

    public delegate void FetchInventory(IClientAPI remoteClient, UUID itemID, UUID ownerID);

    public delegate void RequestTaskInventory(IClientAPI remoteClient, uint localID);

/*    public delegate void UpdateInventoryItem(
        IClientAPI remoteClient, UUID transactionID, UUID itemID, string name, string description,
        uint nextOwnerMask);*/

    public delegate void UpdateInventoryItem(
        IClientAPI remoteClient, UUID transactionID, UUID itemID, InventoryItemBase itemUpd);

    public delegate void CopyInventoryItem(
        IClientAPI remoteClient, uint callbackID, UUID oldAgentID, UUID oldItemID, UUID newFolderID,
        string newName);

    public delegate void MoveInventoryItem(
        IClientAPI remoteClient, List<InventoryItemBase> items);

    public delegate void RemoveInventoryItem(
        IClientAPI remoteClient, List<UUID> itemIDs);

    public delegate void RemoveInventoryFolder(
        IClientAPI remoteClient, List<UUID> folderIDs);

    public delegate void RequestAsset(IClientAPI remoteClient, RequestAssetArgs transferRequest);

    public delegate void AbortXfer(IClientAPI remoteClient, ulong xferID);

    public delegate void RezScript(IClientAPI remoteClient, InventoryItemBase item, UUID transactionID, uint localID);

    public delegate void UpdateTaskInventory(
        IClientAPI remoteClient, UUID transactionID, TaskInventoryItem item, uint localID);

    public delegate void MoveTaskInventory(IClientAPI remoteClient, UUID folderID, uint localID, UUID itemID);

    public delegate void RemoveTaskInventory(IClientAPI remoteClient, UUID itemID, uint localID);

    public delegate void UDPAssetUploadRequest(
        IClientAPI remoteClient, UUID assetID, UUID transaction, sbyte type, byte[] data, bool storeLocal,
        bool tempFile);

    public delegate void XferReceive(IClientAPI remoteClient, ulong xferID, uint packetID, byte[] data);

    public delegate void RequestXfer(IClientAPI remoteClient, ulong xferID, string fileName);

    public delegate void ConfirmXfer(IClientAPI remoteClient, ulong xferID, uint packetID);

    public delegate void FriendActionDelegate(
        IClientAPI remoteClient, UUID agentID, UUID transactionID, List<UUID> callingCardFolders);

    public delegate void FriendshipTermination(IClientAPI remoteClient, UUID agentID, UUID ExID);

    public delegate void MoneyTransferRequest(
        UUID sourceID, UUID destID, int amount, int transactionType, string description);

    public delegate void ParcelBuy(UUID agentId, UUID groupId, bool final, bool groupOwned,
                                   bool removeContribution, int parcelLocalID, int parcelArea, int parcelPrice,
                                   bool authenticated);

    // We keep all this information for fraud purposes in the future.
    public delegate void MoneyBalanceRequest(IClientAPI remoteClient, UUID agentID, UUID sessionID, UUID TransactionID);

    public delegate void ObjectPermissions(
        IClientAPI controller, UUID agentID, UUID sessionID, byte field, uint localId, uint mask, byte set);

    public delegate void EconomyDataRequest(UUID agentID);

    public delegate void ObjectIncludeInSearch(IClientAPI remoteClient, bool IncludeInSearch, uint localID);

    public delegate void ScriptAnswer(IClientAPI remoteClient, UUID objectID, UUID itemID, int answer);

    public delegate void RequestPayPrice(IClientAPI remoteClient, UUID objectID);

    public delegate void ObjectSaleInfo(
        IClientAPI remoteClient, UUID agentID, UUID sessionID, uint localID, byte saleType, int salePrice);

    public delegate void ObjectBuy(
        IClientAPI remoteClient, UUID agentID, UUID sessionID, UUID groupID, UUID categoryID, uint localID,
        byte saleType, int salePrice);

    public delegate void BuyObjectInventory(
        IClientAPI remoteClient, UUID agentID, UUID sessionID, UUID objectID, UUID itemID, UUID folderID);

    public delegate void ForceReleaseControls(IClientAPI remoteClient, UUID agentID);

    public delegate void GodLandStatRequest(
        int parcelID, uint reportType, uint requestflags, string filter, IClientAPI remoteClient);

    //Estate Requests
    public delegate void DetailedEstateDataRequest(IClientAPI remoteClient, UUID invoice);

    public delegate void SetEstateFlagsRequest(
        bool blockTerraform, bool noFly, bool allowDamage, bool blockLandResell, int maxAgents, float objectBonusFactor,
        int matureLevel, bool restrictPushObject, bool allowParcelChanges);

    public delegate void SetEstateTerrainBaseTexture(IClientAPI remoteClient, int corner, UUID side);

    public delegate void SetEstateTerrainDetailTexture(IClientAPI remoteClient, int corner, UUID side);

    public delegate void SetEstateTerrainTextureHeights(IClientAPI remoteClient, int corner, float lowVal, float highVal
        );

    public delegate void CommitEstateTerrainTextureRequest(IClientAPI remoteClient);

    public delegate void SetRegionTerrainSettings(
        float waterHeight, float terrainRaiseLimit, float terrainLowerLimit, bool estateSun, bool fixedSun,
        float sunHour, bool globalSun, bool estateFixed, float estateSunHour);

    public delegate void EstateChangeInfo(IClientAPI client, UUID invoice, UUID senderID, UInt32 param1, UInt32 param2);

    public delegate void RequestTerrain(IClientAPI remoteClient, string clientFileName);

    public delegate void BakeTerrain(IClientAPI remoteClient);


    public delegate void EstateRestartSimRequest(IClientAPI remoteClient, int secondsTilReboot);

    public delegate void EstateChangeCovenantRequest(IClientAPI remoteClient, UUID newCovenantID);

    public delegate void UpdateEstateAccessDeltaRequest(
        IClientAPI remote_client, UUID invoice, int estateAccessType, UUID user);

    public delegate void SimulatorBlueBoxMessageRequest(
        IClientAPI remoteClient, UUID invoice, UUID senderID, UUID sessionID, string senderName, string message);

    public delegate void EstateBlueBoxMessageRequest(
        IClientAPI remoteClient, UUID invoice, UUID senderID, UUID sessionID, string senderName, string message);

    public delegate void EstateDebugRegionRequest(
        IClientAPI remoteClient, UUID invoice, UUID senderID, bool scripted, bool collisionEvents, bool physics);

    public delegate void EstateTeleportOneUserHomeRequest(
        IClientAPI remoteClient, UUID invoice, UUID senderID, UUID prey);

    public delegate void EstateTeleportAllUsersHomeRequest(IClientAPI remoteClient, UUID invoice, UUID senderID);

    public delegate void RegionHandleRequest(IClientAPI remoteClient, UUID regionID);

    public delegate void ParcelInfoRequest(IClientAPI remoteClient, UUID parcelID);

    public delegate void ScriptReset(IClientAPI remoteClient, UUID objectID, UUID itemID);

    public delegate void GetScriptRunning(IClientAPI remoteClient, UUID objectID, UUID itemID);

    public delegate void SetScriptRunning(IClientAPI remoteClient, UUID objectID, UUID itemID, bool running);

    public delegate void ActivateGesture(IClientAPI client, UUID gestureid, UUID assetId);

    public delegate void DeactivateGesture(IClientAPI client, UUID gestureid);

    public delegate void TerrainUnacked(IClientAPI remoteClient, int patchX, int patchY);

    public delegate void ObjectOwner(IClientAPI remoteClient, UUID ownerID, UUID groupID, List<uint> localIDs);

    public delegate void DirPlacesQuery(
        IClientAPI remoteClient, UUID queryID, string queryText, int queryFlags, int category, string simName,
        int queryStart);

    public delegate void DirFindQuery(
        IClientAPI remoteClient, UUID queryID, string queryText, uint queryFlags, int queryStart);

    public delegate void DirLandQuery(
        IClientAPI remoteClient, UUID queryID, uint queryFlags, uint searchType, int price, int area, int queryStart);

    public delegate void DirPopularQuery(IClientAPI remoteClient, UUID queryID, uint queryFlags);

    public delegate void DirClassifiedQuery(
        IClientAPI remoteClient, UUID queryID, string queryText, uint queryFlags, uint category, int queryStart);

    public delegate void EventInfoRequest(IClientAPI remoteClient, uint eventID);

    public delegate void ParcelSetOtherCleanTime(IClientAPI remoteClient, int localID, int otherCleanTime);

    public delegate void MapItemRequest(
        IClientAPI remoteClient, uint flags, uint EstateID, bool godlike, uint itemtype, ulong regionhandle);

    public delegate void OfferCallingCard(IClientAPI remoteClient, UUID destID, UUID transactionID);

    public delegate void AcceptCallingCard(IClientAPI remoteClient, UUID transactionID, UUID folderID);

    public delegate void DeclineCallingCard(IClientAPI remoteClient, UUID transactionID);

    public delegate void SoundTrigger(
        UUID soundId, UUID ownerid, UUID objid, UUID parentid, double Gain, Vector3 Position, UInt64 Handle, float radius);

    public delegate void StartLure(byte lureType, string message, UUID targetID, IClientAPI client);
    public delegate void TeleportLureRequest(UUID lureID, uint teleportFlags, IClientAPI client);

    public delegate void ClassifiedInfoRequest(UUID classifiedID, IClientAPI client);
    public delegate void ClassifiedInfoUpdate(UUID classifiedID, uint category, string name, string description, UUID parcelID, uint parentEstate, UUID snapshotID, Vector3 globalPos, byte classifiedFlags, int price, IClientAPI client);
    public delegate void ClassifiedDelete(UUID classifiedID, IClientAPI client);

    public delegate void EventNotificationAddRequest(uint EventID, IClientAPI client);
    public delegate void EventNotificationRemoveRequest(uint EventID, IClientAPI client);

    public delegate void EventGodDelete(uint eventID, UUID queryID, string queryText, uint queryFlags, int queryStart, IClientAPI client);

    public delegate void ParcelDwellRequest(int localID, IClientAPI client);

    public delegate void UserInfoRequest(IClientAPI client);
    public delegate void UpdateUserInfo(bool imViaEmail, bool visible, IClientAPI client);
    public delegate void RetrieveInstantMessages(IClientAPI client);
    public delegate void PickDelete(IClientAPI client, UUID pickID);
    public delegate void PickGodDelete(IClientAPI client, UUID agentID, UUID pickID, UUID queryID);
    public delegate void PickInfoUpdate(IClientAPI client, UUID pickID, UUID creatorID, bool topPick, string name, string desc, UUID snapshotID, int sortOrder, bool enabled);
    public delegate void AvatarNotesUpdate(IClientAPI client, UUID targetID, string notes);
    public delegate void MuteListRequest(IClientAPI client, uint muteCRC);
    public delegate void AvatarInterestUpdate(IClientAPI client, uint wantmask, string wanttext, uint skillsmask, string skillstext, string languages);
    public delegate void GrantUserFriendRights(IClientAPI client, UUID requester, UUID target, int rights);
    public delegate void PlacesQuery(UUID QueryID, UUID TransactionID, string QueryText, uint QueryFlags, byte Category, string SimName, IClientAPI client);

    public delegate void AgentFOV(IClientAPI client, float verticalAngle);
    
    public delegate void MuteListEntryUpdate(IClientAPI client, UUID MuteID, string Name, int Flags,UUID AgentID);
    
    public delegate void MuteListEntryRemove(IClientAPI client, UUID MuteID, string Name, UUID AgentID);
    
    public delegate void AvatarInterestReply(IClientAPI client,UUID target, uint wantmask, string wanttext, uint skillsmask, string skillstext, string languages);
    
    public delegate void FindAgentUpdate(IClientAPI client, UUID hunter, UUID target);
    
    public delegate void TrackAgentUpdate(IClientAPI client, UUID hunter, UUID target);
    
    public delegate void FreezeUserUpdate(IClientAPI client, UUID parcelowner,uint flags, UUID target);
    
    public delegate void EjectUserUpdate(IClientAPI client, UUID parcelowner,uint flags, UUID target);
    
    public delegate void NewUserReport(IClientAPI client, string regionName,UUID abuserID, byte catagory, byte checkflags, string details, UUID objectID, Vector3 postion, byte reportType ,UUID screenshotID, string Summary, UUID reporter);
    
    public delegate void GodUpdateRegionInfoUpdate(IClientAPI client, float BillableFactor, ulong EstateID, ulong RegionFlags, byte[] SimName,int RedirectX, int RedirectY);
    
    public delegate void GodlikeMessage(IClientAPI client, UUID requester, byte[] Method, byte[] Parameter);
    
    public delegate void SaveStateHandler(IClientAPI client,UUID agentID);
    
    public delegate void GroupAccountSummaryRequest(IClientAPI client,UUID agentID, UUID groupID);
    
    public delegate void GroupAccountDetailsRequest(IClientAPI client,UUID agentID, UUID groupID, UUID transactionID, UUID sessionID);
    
    public delegate void GroupAccountTransactionsRequest(IClientAPI client,UUID agentID, UUID groupID, UUID transactionID, UUID sessionID);
    
    public delegate void ParcelBuyPass(IClientAPI client, UUID agentID, int ParcelLocalID);
    
    public delegate void ParcelGodMark(IClientAPI client, UUID agentID, int ParcelLocalID);
    
    public delegate void GroupActiveProposalsRequest(IClientAPI client,UUID agentID, UUID groupID, UUID transactionID, UUID sessionID);
    
    public delegate void GroupVoteHistoryRequest(IClientAPI client,UUID agentID, UUID groupID, UUID transactionID, UUID sessionID);
    
    
    public delegate void SimWideDeletesDelegate(IClientAPI client,UUID agentID, int flags, UUID targetID);
    
    public delegate void SendPostcard(IClientAPI client);

    #endregion

    public struct DirPlacesReplyData
    {
        public UUID parcelID;
        public string name;
        public bool forSale;
        public bool auction;
        public float dwell;
        public uint Status;
    }

    public struct DirPeopleReplyData
    {
        public UUID agentID;
        public string firstName;
        public string lastName;
        public string group;
        public bool online;
        public int reputation;
    }

    public struct DirEventsReplyData
    {
        public UUID ownerID;
        public string name;
        public uint eventID;
        public string date;
        public uint unixTime;
        public uint eventFlags;
        public uint Status;
    }

    public struct DirGroupsReplyData
    {
        public UUID groupID;
        public string groupName;
        public int members;
        public float searchOrder;
    }

    public struct DirClassifiedReplyData
    {
        public UUID classifiedID;
        public string name;
        public byte classifiedFlags;
        public uint creationDate;
        public uint expirationDate;
        public int price;
        public uint Status;
    }

    public struct DirLandReplyData
    {
        public UUID parcelID;
        public string name;
        public bool auction;
        public bool forSale;
        public int salePrice;
        public int actualArea;
    }

    public struct DirPopularReplyData
    {
        public UUID parcelID;
        public string name;
        public float dwell;
    }

    public class EntityUpdate
    {
        public ISceneEntity Entity;
        public PrimUpdateFlags Flags;

        public EntityUpdate(ISceneEntity entity, PrimUpdateFlags flags)
        {
            Entity = entity;
            Flags = flags;
        }
    }

    /// <summary>
    /// Specifies the fields that have been changed when sending a prim or
    /// avatar update
    /// </summary>
    [Flags]
    public enum PrimUpdateFlags : uint
    {
        None = 0,
        AttachmentPoint = 1 << 0,
        Material = 1 << 1,
        ClickAction = 1 << 2,
        Scale = 1 << 3,
        ParentID = 1 << 4,
        PrimFlags = 1 << 5,
        PrimData = 1 << 6,
        MediaURL = 1 << 7,
        ScratchPad = 1 << 8,
        Textures = 1 << 9,
        TextureAnim = 1 << 10,
        NameValue = 1 << 11,
        Position = 1 << 12,
        Rotation = 1 << 13,
        Velocity = 1 << 14,
        Acceleration = 1 << 15,
        AngularVelocity = 1 << 16,
        CollisionPlane = 1 << 17,
        Text = 1 << 18,
        Particles = 1 << 19,
        ExtraData = 1 << 20,
        Sound = 1 << 21,
        Joint = 1 << 22,
        FullUpdate = UInt32.MaxValue
    }

    public static class PrimUpdateFlagsExtensions
    {
        public static bool HasFlag(this PrimUpdateFlags updateFlags, PrimUpdateFlags flag)
        {
            return (updateFlags & flag) == flag;
        }
    }

    public interface IClientAPI
    {
        Vector3 StartPos { get; set; }

        UUID AgentId { get; }

        UUID SessionId { get; }

        UUID SecureSessionId { get; }

        UUID ActiveGroupId { get; }

        string ActiveGroupName { get; }

        ulong ActiveGroupPowers { get; }

        ulong GetGroupPowers(UUID groupID);

        bool IsGroupMember(UUID GroupID);

        string FirstName { get; }

        string LastName { get; }

        IScene Scene { get; }

        // [Obsolete("LLClientView Specific - Replace with ???")]
        int NextAnimationSequenceNumber { get; }

        /// <summary>
        /// Returns the full name of the agent/avatar represented by this client
        /// </summary>
        string Name { get; }

        /// <value>
        /// Determines whether the client thread is doing anything or not.
        /// </value>
        bool IsActive { get; set; }

        /// <value>
        /// Determines whether the client is logging out or not.
        /// </value>
        bool IsLoggingOut { get; set; }
        
        bool SendLogoutPacketWhenClosing { set; }

        // [Obsolete("LLClientView Specific - Circuits are unique to LLClientView")]
        uint CircuitCode { get; }

        IPEndPoint RemoteEndPoint { get; }

        uint MaxCoarseLocations { get; }

        event GenericMessage OnGenericMessage;

        // [Obsolete("LLClientView Specific - Replace with more bare-bones arguments.")]
        event ImprovedInstantMessage OnInstantMessage;
        // [Obsolete("LLClientView Specific - Replace with more bare-bones arguments. Rename OnChat.")]
        event ChatMessage OnChatFromClient;
        event ChatMessageRaw OnChatFromClientRaw;
        // [Obsolete("LLClientView Specific - Replace with more bare-bones arguments.")]
        event TextureRequest OnRequestTexture;
        // [Obsolete("LLClientView Specific - Remove bitbuckets. Adam, can you be more specific here..  as I don't see any bit buckets.")]
        event RezObject OnRezObject;
        // [Obsolete("LLClientView Specific - Replace with more suitable arguments.")]
        event ModifyTerrain OnModifyTerrain;
        event BakeTerrain OnBakeTerrain;
        event EstateChangeInfo OnEstateChangeInfo;
        // [Obsolete("LLClientView Specific.")]
        event SetAppearance OnSetAppearance;
        event SetAppearanceRaw OnSetAppearanceRaw;
        // [Obsolete("LLClientView Specific - Replace and rename OnAvatarUpdate. Difference from SetAppearance?")]
        event AvatarNowWearing OnAvatarNowWearing;
        event RezSingleAttachmentFromInv OnRezSingleAttachmentFromInv;
        event RezMultipleAttachmentsFromInv OnRezMultipleAttachmentsFromInv;
        event UUIDNameRequest OnDetachAttachmentIntoInv;
        event ObjectAttach OnObjectAttach;
        event ObjectDeselect OnObjectDetach;
        event ObjectDrop OnObjectDrop;
        event StartAnim OnStartAnim;
        event StopAnim OnStopAnim;
        event LinkObjects OnLinkObjects;
        event DelinkObjects OnDelinkObjects;
        event RequestMapBlocks OnRequestMapBlocks;
        event RequestMapName OnMapNameRequest;
        event TeleportLocationRequest OnTeleportLocationRequest;
        event DisconnectUser OnDisconnectUser;
        event RequestAvatarProperties OnRequestAvatarProperties;
        event SetAlwaysRun OnSetAlwaysRun;
        event TeleportLandmarkRequest OnTeleportLandmarkRequest;
        event DeRezObject OnDeRezObject;
        event Action<IClientAPI> OnRegionHandShakeReply;
        event GenericCall1 OnRequestWearables;
        event GenericCall1 OnCompleteMovementToRegion;
        event UpdateAgent OnPreAgentUpdate;
        event UpdateAgent OnAgentUpdate;
        event UpdateAgentRaw OnAgentUpdateRaw;
        event AgentRequestSit OnAgentRequestSit;
        event AgentSit OnAgentSit;
        event AvatarPickerRequest OnAvatarPickerRequest;
        event Action<IClientAPI> OnRequestAvatarsData;
        event AddNewPrim OnAddPrim;

        event FetchInventory OnAgentDataUpdateRequest;
        event TeleportLocationRequest OnSetStartLocationRequest;

        event RequestGodlikePowers OnRequestGodlikePowers;
        event GodKickUser OnGodKickUser;

        event ObjectDuplicate OnObjectDuplicate;
        event ObjectDuplicateOnRay OnObjectDuplicateOnRay;
        event GrabObject OnGrabObject;
        event DeGrabObject OnDeGrabObject;
        event MoveObject OnGrabUpdate;
        event SpinStart OnSpinStart;
        event SpinObject OnSpinUpdate;
        event SpinStop OnSpinStop;

        event UpdateShape OnUpdatePrimShape;
        event ObjectExtraParams OnUpdateExtraParams;
        event ObjectRequest OnObjectRequest;
        event ObjectSelect OnObjectSelect;
        event ObjectDeselect OnObjectDeselect;
        event GenericCall7 OnObjectDescription;
        event GenericCall7 OnObjectName;
        event GenericCall7 OnObjectClickAction;
        event GenericCall7 OnObjectMaterial;
        event RequestObjectPropertiesFamily OnRequestObjectPropertiesFamily;
        event UpdatePrimFlags OnUpdatePrimFlags;
        event UpdatePrimTexture OnUpdatePrimTexture;
        event UpdateVector OnUpdatePrimGroupPosition;
        event UpdateVector OnUpdatePrimSinglePosition;
        event UpdatePrimRotation OnUpdatePrimGroupRotation;
        event UpdatePrimSingleRotation OnUpdatePrimSingleRotation;
        event UpdatePrimSingleRotationPosition OnUpdatePrimSingleRotationPosition;
        event UpdatePrimGroupRotation OnUpdatePrimGroupMouseRotation;
        event UpdateVector OnUpdatePrimScale;
        event UpdateVector OnUpdatePrimGroupScale;
        event StatusChange OnChildAgentStatus;
        event GenericCall2 OnStopMovement;
        event Action<UUID> OnRemoveAvatar;
        event ObjectPermissions OnObjectPermissions;

        event CreateNewInventoryItem OnCreateNewInventoryItem;
        event LinkInventoryItem OnLinkInventoryItem;
        event CreateInventoryFolder OnCreateNewInventoryFolder;
        event UpdateInventoryFolder OnUpdateInventoryFolder;
        event MoveInventoryFolder OnMoveInventoryFolder;
        event FetchInventoryDescendents OnFetchInventoryDescendents;
        event PurgeInventoryDescendents OnPurgeInventoryDescendents;
        event FetchInventory OnFetchInventory;
        event RequestTaskInventory OnRequestTaskInventory;
        event UpdateInventoryItem OnUpdateInventoryItem;
        event CopyInventoryItem OnCopyInventoryItem;
        event MoveInventoryItem OnMoveInventoryItem;
        event RemoveInventoryFolder OnRemoveInventoryFolder;
        event RemoveInventoryItem OnRemoveInventoryItem;
        event UDPAssetUploadRequest OnAssetUploadRequest;
        event XferReceive OnXferReceive;
        event RequestXfer OnRequestXfer;
        event ConfirmXfer OnConfirmXfer;
        event AbortXfer OnAbortXfer;
        event RezScript OnRezScript;
        event UpdateTaskInventory OnUpdateTaskInventory;
        event MoveTaskInventory OnMoveTaskItem;
        event RemoveTaskInventory OnRemoveTaskItem;
        event RequestAsset OnRequestAsset;

        event UUIDNameRequest OnNameFromUUIDRequest;

        event ParcelAccessListRequest OnParcelAccessListRequest;
        event ParcelAccessListUpdateRequest OnParcelAccessListUpdateRequest;
        event ParcelPropertiesRequest OnParcelPropertiesRequest;
        event ParcelDivideRequest OnParcelDivideRequest;
        event ParcelJoinRequest OnParcelJoinRequest;
        event ParcelPropertiesUpdateRequest OnParcelPropertiesUpdateRequest;
        event ParcelSelectObjects OnParcelSelectObjects;
        event ParcelObjectOwnerRequest OnParcelObjectOwnerRequest;
        event ParcelAbandonRequest OnParcelAbandonRequest;
        event ParcelGodForceOwner OnParcelGodForceOwner;
        event ParcelReclaim OnParcelReclaim;
        event ParcelReturnObjectsRequest OnParcelReturnObjectsRequest;
        event ParcelDeedToGroup OnParcelDeedToGroup;
        event RegionInfoRequest OnRegionInfoRequest;
        event EstateCovenantRequest OnEstateCovenantRequest;

        event FriendActionDelegate OnApproveFriendRequest;
        event FriendActionDelegate OnDenyFriendRequest;
        event FriendshipTermination OnTerminateFriendship;

        // Financial packets
        event MoneyTransferRequest OnMoneyTransferRequest;
        event EconomyDataRequest OnEconomyDataRequest;

        event MoneyBalanceRequest OnMoneyBalanceRequest;
        event UpdateAvatarProperties OnUpdateAvatarProperties;
        event ParcelBuy OnParcelBuy;
        event RequestPayPrice OnRequestPayPrice;
        event ObjectSaleInfo OnObjectSaleInfo;
        event ObjectBuy OnObjectBuy;
        event BuyObjectInventory OnBuyObjectInventory;

        event RequestTerrain OnRequestTerrain;

        event RequestTerrain OnUploadTerrain;

        event ObjectIncludeInSearch OnObjectIncludeInSearch;

        event UUIDNameRequest OnTeleportHomeRequest;

        event ScriptAnswer OnScriptAnswer;

        event AgentSit OnUndo;
        event AgentSit OnRedo;
        event LandUndo OnLandUndo;

        event ForceReleaseControls OnForceReleaseControls;
        event GodLandStatRequest OnLandStatRequest;

        event DetailedEstateDataRequest OnDetailedEstateDataRequest;
        event SetEstateFlagsRequest OnSetEstateFlagsRequest;
        event SetEstateTerrainBaseTexture OnSetEstateTerrainBaseTexture;
        event SetEstateTerrainDetailTexture OnSetEstateTerrainDetailTexture;
        event SetEstateTerrainTextureHeights OnSetEstateTerrainTextureHeights;
        event CommitEstateTerrainTextureRequest OnCommitEstateTerrainTextureRequest;
        event SetRegionTerrainSettings OnSetRegionTerrainSettings;
        event EstateRestartSimRequest OnEstateRestartSimRequest;
        event EstateChangeCovenantRequest OnEstateChangeCovenantRequest;
        event UpdateEstateAccessDeltaRequest OnUpdateEstateAccessDeltaRequest;
        event SimulatorBlueBoxMessageRequest OnSimulatorBlueBoxMessageRequest;
        event EstateBlueBoxMessageRequest OnEstateBlueBoxMessageRequest;
        event EstateDebugRegionRequest OnEstateDebugRegionRequest;
        event EstateTeleportOneUserHomeRequest OnEstateTeleportOneUserHomeRequest;
        event EstateTeleportAllUsersHomeRequest OnEstateTeleportAllUsersHomeRequest;
        event UUIDNameRequest OnUUIDGroupNameRequest;

        event RegionHandleRequest OnRegionHandleRequest;
        event ParcelInfoRequest OnParcelInfoRequest;

        event RequestObjectPropertiesFamily OnObjectGroupRequest;
        event ScriptReset OnScriptReset;
        event GetScriptRunning OnGetScriptRunning;
        event SetScriptRunning OnSetScriptRunning;
        event UpdateVector OnAutoPilotGo;

        event TerrainUnacked OnUnackedTerrain;
        event ActivateGesture OnActivateGesture;
        event DeactivateGesture OnDeactivateGesture;
        event ObjectOwner OnObjectOwner;

        event DirPlacesQuery OnDirPlacesQuery;
        event DirFindQuery OnDirFindQuery;
        event DirLandQuery OnDirLandQuery;
        event DirPopularQuery OnDirPopularQuery;
        event DirClassifiedQuery OnDirClassifiedQuery;
        event EventInfoRequest OnEventInfoRequest;
        event ParcelSetOtherCleanTime OnParcelSetOtherCleanTime;

        event MapItemRequest OnMapItemRequest;

        event OfferCallingCard OnOfferCallingCard;
        event AcceptCallingCard OnAcceptCallingCard;
        event DeclineCallingCard OnDeclineCallingCard;
        event SoundTrigger OnSoundTrigger;

        event StartLure OnStartLure;
        event TeleportLureRequest OnTeleportLureRequest;
        event NetworkStats OnNetworkStatsUpdate;

        event ClassifiedInfoRequest OnClassifiedInfoRequest;
        event ClassifiedInfoUpdate OnClassifiedInfoUpdate;
        event ClassifiedDelete OnClassifiedDelete;
        event ClassifiedDelete OnClassifiedGodDelete;

        event EventNotificationAddRequest OnEventNotificationAddRequest;
        event EventNotificationRemoveRequest OnEventNotificationRemoveRequest;
        event EventGodDelete OnEventGodDelete;

        event ParcelDwellRequest OnParcelDwellRequest;

        event UserInfoRequest OnUserInfoRequest;
        event UpdateUserInfo OnUpdateUserInfo;

        event RetrieveInstantMessages OnRetrieveInstantMessages;

        event PickDelete OnPickDelete;
        event PickGodDelete OnPickGodDelete;
        event PickInfoUpdate OnPickInfoUpdate;
        event AvatarNotesUpdate OnAvatarNotesUpdate;
        event AvatarInterestUpdate OnAvatarInterestUpdate;
        event GrantUserFriendRights OnGrantUserRights;

        event MuteListRequest OnMuteListRequest;

        event PlacesQuery OnPlacesQuery;
        
        event FindAgentUpdate OnFindAgent;
        event TrackAgentUpdate OnTrackAgent;
        event NewUserReport OnUserReport;
        event SaveStateHandler OnSaveState;
        event GroupAccountSummaryRequest OnGroupAccountSummaryRequest;
        event GroupAccountDetailsRequest OnGroupAccountDetailsRequest;
        event GroupAccountTransactionsRequest OnGroupAccountTransactionsRequest;
        event FreezeUserUpdate OnParcelFreezeUser;
        event EjectUserUpdate OnParcelEjectUser;
        event ParcelBuyPass OnParcelBuyPass;
        event ParcelGodMark OnParcelGodMark;
        event GroupActiveProposalsRequest OnGroupActiveProposalsRequest;
        event GroupVoteHistoryRequest OnGroupVoteHistoryRequest;
        event SimWideDeletesDelegate OnSimWideDeletes;
        event SendPostcard OnSendPostcard;
        event MuteListEntryUpdate OnUpdateMuteListEntry;
        event MuteListEntryRemove OnRemoveMuteListEntry;
        event GodlikeMessage onGodlikeMessage;
        event GodUpdateRegionInfoUpdate OnGodUpdateRegionInfoUpdate;
        
        /// <summary>
        /// Set the debug level at which packet output should be printed to console.
        /// </summary>
        void SetDebugPacketLevel(int newDebug);

        void InPacket(object NewPack);
        void ProcessInPacket(Packet NewPack);
        void Close();
        void Kick(string message);
        
        /// <summary>
        /// Start processing for this client.
        /// </summary>
        void Start();
        
        void Stop();

        //     void ActivateGesture(UUID assetId, UUID gestureId);

        /// <summary>
        /// Tell this client what items it should be wearing now
        /// </summary>
        void SendWearables(AvatarWearable[] wearables, int serial);

        /// <summary>
        /// Send information about the given agent's appearance to another client.
        /// </summary>
        /// <param name="agentID">The id of the agent associated with the appearance</param>
        /// <param name="visualParams"></param>
        /// <param name="textureEntry"></param>
        void SendAppearance(UUID agentID, byte[] visualParams, byte[] textureEntry);

        void SendStartPingCheck(byte seq);

        /// <summary>
        /// Tell the client that an object has been deleted
        /// </summary>
        /// <param name="regionHandle"></param>
        /// <param name="localID"></param>
        void SendKillObject(ulong regionHandle, uint localID);

        void SendAnimations(UUID[] animID, int[] seqs, UUID sourceAgentId, UUID[] objectIDs);
        void SendRegionHandshake(RegionInfo regionInfo, RegionHandshakeArgs args);

        void SendChatMessage(string message, byte type, Vector3 fromPos, string fromName, UUID fromAgentID, byte source,
                             byte audible);

        void SendInstantMessage(GridInstantMessage im);

        void SendGenericMessage(string method, List<string> message);
        void SendGenericMessage(string method, List<byte[]> message);

        void SendLayerData(float[] map);
        void SendLayerData(int px, int py, float[] map);

        void SendWindData(Vector2[] windSpeeds);
        void SendCloudData(float[] cloudCover);

        void MoveAgentIntoRegion(RegionInfo regInfo, Vector3 pos, Vector3 look);
        void InformClientOfNeighbour(ulong neighbourHandle, IPEndPoint neighbourExternalEndPoint);
        
        /// <summary>
        /// Return circuit information for this client.
        /// </summary>
        /// <returns></returns>
        AgentCircuitData RequestClientInfo();

        void CrossRegion(ulong newRegionHandle, Vector3 pos, Vector3 lookAt, IPEndPoint newRegionExternalEndPoint,
                         string capsURL);

        void SendMapBlock(List<MapBlockData> mapBlocks, uint flag);
        void SendLocalTeleport(Vector3 position, Vector3 lookAt, uint flags);

        void SendRegionTeleport(ulong regionHandle, byte simAccess, IPEndPoint regionExternalEndPoint, uint locationID,
                                uint flags, string capsURL);

        void SendTeleportFailed(string reason);
        void SendTeleportStart(uint flags);
        void SendTeleportProgress(uint flags, string message);

        void SendMoneyBalance(UUID transaction, bool success, byte[] description, int balance);
        void SendPayPrice(UUID objectID, int[] payPrice);

        void SendCoarseLocationUpdate(List<UUID> users, List<Vector3> CoarseLocations);

        void SetChildAgentThrottle(byte[] throttle);

        void SendAvatarDataImmediate(ISceneEntity avatar);
        void SendPrimUpdate(ISceneEntity entity, PrimUpdateFlags updateFlags);
        void ReprioritizeUpdates();
        void FlushPrimUpdates();

        void SendInventoryFolderDetails(UUID ownerID, UUID folderID, List<InventoryItemBase> items,
                                        List<InventoryFolderBase> folders, int version, bool fetchFolders,
                                        bool fetchItems);

        void SendInventoryItemDetails(UUID ownerID, InventoryItemBase item);

        /// <summary>
        /// Tell the client that we have created the item it requested.
        /// </summary>
        /// <param name="Item"></param>
        void SendInventoryItemCreateUpdate(InventoryItemBase Item, uint callbackId);

        void SendRemoveInventoryItem(UUID itemID);

        void SendTakeControls(int controls, bool passToAgent, bool TakeControls);

        void SendTaskInventory(UUID taskID, short serial, byte[] fileName);

        /// <summary>
        /// Used by the server to inform the client of new inventory items and folders.
        /// </summary>
        /// 
        /// If the node is a folder then the contents will be transferred
        /// (including all descendent folders) as well as the folder itself.
        /// 
        /// <param name="node"></param>
        void SendBulkUpdateInventory(InventoryNodeBase node);

        void SendXferPacket(ulong xferID, uint packet, byte[] data);

        void SendEconomyData(float EnergyEfficiency, int ObjectCapacity, int ObjectCount, int PriceEnergyUnit,
                             int PriceGroupCreate, int PriceObjectClaim, float PriceObjectRent,
                             float PriceObjectScaleFactor,
                             int PriceParcelClaim, float PriceParcelClaimFactor, int PriceParcelRent,
                             int PricePublicObjectDecay,
                             int PricePublicObjectDelete, int PriceRentLight, int PriceUpload, int TeleportMinPrice,
                             float TeleportPriceExponent);

        void SendAvatarPickerReply(AvatarPickerReplyAgentDataArgs AgentData, List<AvatarPickerReplyDataArgs> Data);

        void SendAgentDataUpdate(UUID agentid, UUID activegroupid, string firstname, string lastname, ulong grouppowers,
                                 string groupname, string grouptitle);

        void SendPreLoadSound(UUID objectID, UUID ownerID, UUID soundID);
        void SendPlayAttachedSound(UUID soundID, UUID objectID, UUID ownerID, float gain, byte flags);

        void SendTriggeredSound(UUID soundID, UUID ownerID, UUID objectID, UUID parentID, ulong handle, Vector3 position,
                                float gain);

        void SendAttachedSoundGainChange(UUID objectID, float gain);

        void SendNameReply(UUID profileId, string firstname, string lastname);
        void SendAlertMessage(string message);

        void SendAgentAlertMessage(string message, bool modal);
        void SendLoadURL(string objectname, UUID objectID, UUID ownerID, bool groupOwned, string message, string url);

        void SendDialog(string objectname, UUID objectID, string ownerFirstName, string ownerLastName, string msg, UUID textureID, int ch,
                        string[] buttonlabels);

        bool AddMoney(int debit);

        /// <summary>
        /// Update the client as to where the sun is currently located.
        /// </summary>
        /// <param name="sunPos"></param>
        /// <param name="sunVel"></param>
        /// <param name="CurrentTime">Seconds since Unix Epoch 01/01/1970 00:00:00</param>
        /// <param name="SecondsPerSunCycle"></param>
        /// <param name="SecondsPerYear"></param>
        /// <param name="OrbitalPosition">The orbital position is given in radians, and must be "adjusted" for the linden client, see LLClientView</param>
        void SendSunPos(Vector3 sunPos, Vector3 sunVel, ulong CurrentTime, uint SecondsPerSunCycle, uint SecondsPerYear,
                        float OrbitalPosition);

        void SendViewerEffect(ViewerEffectPacket.EffectBlock[] effectBlocks);
        void SendViewerTime(int phase);
        UUID GetDefaultAnimation(string name);

        void SendAvatarProperties(UUID avatarID, string aboutText, string bornOn, Byte[] charterMember, string flAbout,
                                  uint flags, UUID flImageID, UUID imageID, string profileURL, UUID partnerID);

        void SendScriptQuestion(UUID taskID, string taskName, string ownerName, UUID itemID, int question);
        void SendHealth(float health);


        void SendEstateList(UUID invoice, int code, UUID[] Data, uint estateID);

        void SendBannedUserList(UUID invoice, EstateBan[] banlist, uint estateID);

        void SendRegionInfoToEstateMenu(RegionInfoForEstateMenuArgs args);
        void SendEstateCovenantInformation(UUID covenant);

        void SendDetailedEstateData(UUID invoice, string estateName, uint estateID, uint parentEstate, uint estateFlags,
                                    uint sunPosition, UUID covenant, string abuseEmail, UUID estateOwner);

        void SendLandProperties(int sequence_id, bool snap_selection, int request_result, LandData landData,
                                float simObjectBonusFactor, int parcelObjectCapacity, int simObjectCapacity,
                                uint regionFlags);

        void SendLandAccessListData(List<UUID> avatars, uint accessFlag, int localLandID);
        void SendForceClientSelectObjects(List<uint> objectIDs);
        void SendCameraConstraint(Vector4 ConstraintPlane);
        void SendLandObjectOwners(LandData land, List<UUID> groups, Dictionary<UUID, int> ownersAndCount);
        void SendLandParcelOverlay(byte[] data, int sequence_id);

        #region Parcel Methods

        void SendParcelMediaCommand(uint flags, ParcelMediaCommandEnum command, float time);

        void SendParcelMediaUpdate(string mediaUrl, UUID mediaTextureID,
                                   byte autoScale, string mediaType, string mediaDesc, int mediaWidth, int mediaHeight,
                                   byte mediaLoop);

        #endregion

        void SendAssetUploadCompleteMessage(sbyte AssetType, bool Success, UUID AssetFullID);
        void SendConfirmXfer(ulong xferID, uint PacketID);
        void SendXferRequest(ulong XferID, short AssetType, UUID vFileID, byte FilePath, byte[] FileName);

        void SendInitiateDownload(string simFileName, string clientFileName);

        /// <summary>
        /// Send the first part of a texture.  For sufficiently small textures, this may be the only packet.
        /// </summary>
        /// <param name="numParts"></param>
        /// <param name="ImageUUID"></param>
        /// <param name="ImageSize"></param>
        /// <param name="ImageData"></param>
        /// <param name="imageCodec"></param>
        void SendImageFirstPart(ushort numParts, UUID ImageUUID, uint ImageSize, byte[] ImageData, byte imageCodec);

        /// <summary>
        /// Send the next packet for a series of packets making up a single texture, 
        /// as established by SendImageFirstPart()
        /// </summary>
        /// <param name="partNumber"></param>
        /// <param name="imageUuid"></param>
        /// <param name="imageData"></param>
        void SendImageNextPart(ushort partNumber, UUID imageUuid, byte[] imageData);

        /// <summary>
        /// Tell the client that the requested texture cannot be found
        /// </summary>
        void SendImageNotFound(UUID imageid);

        void SendShutdownConnectionNotice();

        /// <summary>
        /// Send statistical information about the sim to the client.
        /// </summary>
        /// <param name="stats"></param>
        void SendSimStats(SimStats stats);

        void SendObjectPropertiesFamilyData(uint RequestFlags, UUID ObjectUUID, UUID OwnerID, UUID GroupID,
                                            uint BaseMask, uint OwnerMask, uint GroupMask, uint EveryoneMask,
                                            uint NextOwnerMask, int OwnershipCost, byte SaleType, int SalePrice,
                                            uint Category,
                                            UUID LastOwnerID, string ObjectName, string Description);

        void SendObjectPropertiesReply(UUID ItemID, ulong CreationDate, UUID CreatorUUID, UUID FolderUUID,
                                       UUID FromTaskUUID,
                                       UUID GroupUUID, short InventorySerial, UUID LastOwnerUUID, UUID ObjectUUID,
                                       UUID OwnerUUID, string TouchTitle, byte[] TextureID, string SitTitle,
                                       string ItemName,
                                       string ItemDescription, uint OwnerMask, uint NextOwnerMask, uint GroupMask,
                                       uint EveryoneMask,
                                       uint BaseMask, byte saleType, int salePrice);

        void SendAgentOffline(UUID[] agentIDs);

        void SendAgentOnline(UUID[] agentIDs);

        void SendSitResponse(UUID TargetID, Vector3 OffsetPos, Quaternion SitOrientation, bool autopilot,
                             Vector3 CameraAtOffset, Vector3 CameraEyeOffset, bool ForceMouseLook);

        void SendAdminResponse(UUID Token, uint AdminLevel);

        void SendGroupMembership(GroupMembershipData[] GroupMembership);

        void SendGroupNameReply(UUID groupLLUID, string GroupName);

        void SendJoinGroupReply(UUID groupID, bool success);

        void SendEjectGroupMemberReply(UUID agentID, UUID groupID, bool success);

        void SendLeaveGroupReply(UUID groupID, bool success);

        void SendCreateGroupReply(UUID groupID, bool success, string message);

        void SendLandStatReply(uint reportType, uint requestFlags, uint resultCount, LandStatReportItem[] lsrpia);

        void SendScriptRunningReply(UUID objectID, UUID itemID, bool running);

        void SendAsset(AssetRequestToClient req);

        void SendTexture(AssetBase TextureAsset);

        byte[] GetThrottlesPacked(float multiplier);

        event ViewerEffectEventHandler OnViewerEffect;
        event Action<IClientAPI> OnLogout;
        event Action<IClientAPI> OnConnectionClosed;

        void SendBlueBoxMessage(UUID FromAvatarID, String FromAvatarName, String Message);

        void SendLogoutPacket();
        EndPoint GetClientEP();

        // WARNING WARNING WARNING
        //
        // The two following methods are EXCLUSIVELY for the load balancer.
        // they cause a MASSIVE performance hit!
        //
        ClientInfo GetClientInfo();
        void SetClientInfo(ClientInfo info);

        void SetClientOption(string option, string value);
        string GetClientOption(string option);

        void SendSetFollowCamProperties(UUID objectID, SortedDictionary<int, float> parameters);
        void SendClearFollowCamProperties(UUID objectID);

        void SendRegionHandle(UUID regoinID, ulong handle);
        void SendParcelInfo(RegionInfo info, LandData land, UUID parcelID, uint x, uint y);
        void SendScriptTeleportRequest(string objName, string simName, Vector3 pos, Vector3 lookAt);

        void SendDirPlacesReply(UUID queryID, DirPlacesReplyData[] data);
        void SendDirPeopleReply(UUID queryID, DirPeopleReplyData[] data);
        void SendDirEventsReply(UUID queryID, DirEventsReplyData[] data);
        void SendDirGroupsReply(UUID queryID, DirGroupsReplyData[] data);
        void SendDirClassifiedReply(UUID queryID, DirClassifiedReplyData[] data);
        void SendDirLandReply(UUID queryID, DirLandReplyData[] data);
        void SendDirPopularReply(UUID queryID, DirPopularReplyData[] data);
        void SendEventInfoReply(EventData info);

        void SendMapItemReply(mapItemReply[] replies, uint mapitemtype, uint flags);

        void SendAvatarGroupsReply(UUID avatarID, GroupMembershipData[] data);
        void SendOfferCallingCard(UUID srcID, UUID transactionID);
        void SendAcceptCallingCard(UUID transactionID);
        void SendDeclineCallingCard(UUID transactionID);

        void SendTerminateFriend(UUID exFriendID);

        void SendAvatarClassifiedReply(UUID targetID, UUID[] classifiedID, string[] name);
        void SendClassifiedInfoReply(UUID classifiedID, UUID creatorID, uint creationDate, uint expirationDate, uint category, string name, string description, UUID parcelID, uint parentEstate, UUID snapshotID, string simName, Vector3 globalPos, string parcelName, byte classifiedFlags, int price);

        void SendAgentDropGroup(UUID groupID);
        void RefreshGroupMembership();
        void SendAvatarNotesReply(UUID targetID, string text);
        void SendAvatarPicksReply(UUID targetID, Dictionary<UUID, string> picks);
        void SendPickInfoReply(UUID pickID,UUID creatorID, bool topPick, UUID parcelID, string name, string desc, UUID snapshotID, string user, string originalName, string simName, Vector3 posGlobal, int sortOrder, bool enabled);

        void SendAvatarClassifiedReply(UUID targetID, Dictionary<UUID, string> classifieds);

        void SendParcelDwellReply(int localID, UUID parcelID, float dwell);

        void SendUserInfoReply(bool imViaEmail, bool visible, string email);
        
        void SendUseCachedMuteList();

        void SendMuteListUpdate(string filename);

        void SendGroupActiveProposals(UUID groupID, UUID transactionID, GroupActiveProposals[] Proposals);

        void SendGroupVoteHistory(UUID groupID, UUID transactionID, GroupVoteHistory[] Votes);

        void KillEndDone();

        bool AddGenericPacketHandler(string MethodName, GenericMessage handler);

        void SendRebakeAvatarTextures(UUID textureID);

        void SendAvatarInterestsReply(UUID avatarID, uint wantMask, string wantText, uint skillsMask, string skillsText, string languages);
        
        void SendGroupAccountingDetails(IClientAPI sender,UUID groupID, UUID transactionID, UUID sessionID, int amt);
        
        void SendGroupAccountingSummary(IClientAPI sender,UUID groupID, uint moneyAmt, int totalTier, int usedTier);
        
        void SendGroupTransactionsSummaryDetails(IClientAPI sender,UUID groupID, UUID transactionID, UUID sessionID,int amt);
        
        void SendChangeUserRights(UUID agentID, UUID friendID, int rights);
        void SendTextBoxRequest(string message, int chatChannel, string objectname, string ownerFirstName, string ownerLastName, UUID objectId);

        void StopFlying(ISceneEntity presence);
    }
}<|MERGE_RESOLUTION|>--- conflicted
+++ resolved
@@ -66,12 +66,8 @@
 
     public delegate void NetworkStats(int inPackets, int outPackets, int unAckedBytes);
 
-<<<<<<< HEAD
-    public delegate void SetAppearance(Primitive.TextureEntry textureEntry, byte[] visualParams);
+    public delegate void SetAppearance(IClientAPI remoteClient, Primitive.TextureEntry textureEntry, byte[] visualParams);
     public delegate void SetAppearanceRaw(IClientAPI sender, UUID agentID, byte[] vp, Primitive.TextureEntry te);
-=======
-    public delegate void SetAppearance(IClientAPI remoteClient, Primitive.TextureEntry textureEntry, byte[] visualParams);
->>>>>>> 9f29908f
 
     public delegate void StartAnim(IClientAPI remoteClient, UUID animID);
 
