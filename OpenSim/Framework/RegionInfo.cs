/*
 * Copyright (c) Contributors, http://opensimulator.org/
 * See CONTRIBUTORS.TXT for a full list of copyright holders.
 *
 * Redistribution and use in source and binary forms, with or without
 * modification, are permitted provided that the following conditions are met:
 *     * Redistributions of source code must retain the above copyright
 *       notice, this list of conditions and the following disclaimer.
 *     * Redistributions in binary form must reproduce the above copyright
 *       notice, this list of conditions and the following disclaimer in the
 *       documentation and/or other materials provided with the distribution.
 *     * Neither the name of the OpenSimulator Project nor the
 *       names of its contributors may be used to endorse or promote products
 *       derived from this software without specific prior written permission.
 *
 * THIS SOFTWARE IS PROVIDED BY THE DEVELOPERS ``AS IS'' AND ANY
 * EXPRESS OR IMPLIED WARRANTIES, INCLUDING, BUT NOT LIMITED TO, THE IMPLIED
 * WARRANTIES OF MERCHANTABILITY AND FITNESS FOR A PARTICULAR PURPOSE ARE
 * DISCLAIMED. IN NO EVENT SHALL THE CONTRIBUTORS BE LIABLE FOR ANY
 * DIRECT, INDIRECT, INCIDENTAL, SPECIAL, EXEMPLARY, OR CONSEQUENTIAL DAMAGES
 * (INCLUDING, BUT NOT LIMITED TO, PROCUREMENT OF SUBSTITUTE GOODS OR SERVICES;
 * LOSS OF USE, DATA, OR PROFITS; OR BUSINESS INTERRUPTION) HOWEVER CAUSED AND
 * ON ANY THEORY OF LIABILITY, WHETHER IN CONTRACT, STRICT LIABILITY, OR TORT
 * (INCLUDING NEGLIGENCE OR OTHERWISE) ARISING IN ANY WAY OUT OF THE USE OF THIS
 * SOFTWARE, EVEN IF ADVISED OF THE POSSIBILITY OF SUCH DAMAGE.
 */

using System;
using System.Collections.Generic;
using System.Net;
using System.Net.Sockets;
using System.Xml;
using System.IO;
using Nini.Config;
using OpenMetaverse;
using OpenMetaverse.StructuredData;
using OpenSim.Framework.Console;

namespace OpenSim.Framework
{
    public class RegionInfo
    {
        // private static readonly log4net.ILog m_log
        //     = log4net.LogManager.GetLogger(System.Reflection.MethodBase.GetCurrentMethod().DeclaringType);

        public bool commFailTF = false;
        public ConfigurationMember configMember;
        public string DataStore = String.Empty;
        public string RegionFile = String.Empty;
        public bool isSandbox = false;
        public bool Persistent = true;

        private EstateSettings m_estateSettings;
        private RegionSettings m_regionSettings;
        // private IConfigSource m_configSource = null;

        public UUID originRegionID = UUID.Zero;
        public string proxyUrl = "";
        public int ProxyOffset = 0;
        public string regionSecret = UUID.Random().ToString();
        
        public string osSecret;

        public UUID lastMapUUID = UUID.Zero;
        public string lastMapRefresh = "0";

        private int m_nonphysPrimMax = 0;
        private int m_physPrimMax = 0;
        private bool m_clampPrimSize = false;
        private int m_objectCapacity = 0;
        private string m_regionType = String.Empty;
        protected uint m_httpPort;
        protected string m_serverURI;
        protected string m_regionName = String.Empty;
        protected bool Allow_Alternate_Ports;
        public bool m_allow_alternate_ports;
        protected string m_externalHostName;
        protected IPEndPoint m_internalEndPoint;
        protected uint? m_regionLocX;
        protected uint? m_regionLocY;
        protected uint m_remotingPort;
        public UUID RegionID = UUID.Zero;
        public string RemotingAddress;
        public UUID ScopeID = UUID.Zero;


        // Apparently, we're applying the same estatesettings regardless of whether it's local or remote.

        // MT: Yes. Estates can't span trust boundaries. Therefore, it can be
        // assumed that all instances belonging to one estate are able to
        // access the same database server. Since estate settings are lodaed
        // from there, that should be sufficient for full remote administration

        // File based loading
        //
        public RegionInfo(string description, string filename, bool skipConsoleConfig, IConfigSource configSource) : this(description, filename, skipConsoleConfig, configSource, String.Empty)
        {
        }

        public RegionInfo(string description, string filename, bool skipConsoleConfig, IConfigSource configSource, string configName)
        {
            // m_configSource = configSource;

            if (filename.ToLower().EndsWith(".ini"))
            {
                if (!File.Exists(filename)) // New region config request
                {
                    IniConfigSource newFile = new IniConfigSource();
                    ReadNiniConfig(newFile, String.Empty);

                    newFile.Save(filename);

                    RegionFile = filename;

                    return;
                }

                IniConfigSource source = new IniConfigSource(filename);

                bool saveFile = false;
                if (source.Configs[configName] == null)
                    saveFile = true;

                ReadNiniConfig(source, configName);

                if (configName != String.Empty && saveFile)
                    source.Save(filename);

                RegionFile = filename;

                return;
            }

            try
            {
                // This will throw if it's not legal Nini XML format
                // and thereby toss it to the legacy loader
                //
                IConfigSource xmlsource = new XmlConfigSource(filename);

                ReadNiniConfig(xmlsource, configName);

                RegionFile = filename;

                return;
            }
            catch (Exception)
            {
            }

            configMember =
                new ConfigurationMember(filename, description, loadConfigurationOptions, handleIncomingConfiguration, !skipConsoleConfig);
            configMember.performConfigurationRetrieve();
            RegionFile = filename;
        }

        // The web loader uses this
        //
        public RegionInfo(string description, XmlNode xmlNode, bool skipConsoleConfig, IConfigSource configSource)
        {
            // m_configSource = configSource;
            configMember =
                new ConfigurationMember(xmlNode, description, loadConfigurationOptions, handleIncomingConfiguration, !skipConsoleConfig);
            configMember.performConfigurationRetrieve();
        }

        public RegionInfo(uint regionLocX, uint regionLocY, IPEndPoint internalEndPoint, string externalUri)
        {
            m_regionLocX = regionLocX;
            m_regionLocY = regionLocY;

            m_internalEndPoint = internalEndPoint;
            m_externalHostName = externalUri;
        }

        public RegionInfo()
        {
        }

        public EstateSettings EstateSettings
        {
            get
            {
                if (m_estateSettings == null)
                {
                    m_estateSettings = new EstateSettings();
                }

                return m_estateSettings;
            }

            set { m_estateSettings = value; }
        }

        public RegionSettings RegionSettings
        {
            get
            {
                if (m_regionSettings == null)
                {
                    m_regionSettings = new RegionSettings();
                }

                return m_regionSettings;
            }

            set { m_regionSettings = value; }
        }

        public int NonphysPrimMax
        {
            get { return m_nonphysPrimMax; }
        }

        public int PhysPrimMax
        {
            get { return m_physPrimMax; }
        }

        public bool ClampPrimSize
        {
            get { return m_clampPrimSize; }
        }

        public int ObjectCapacity
        {
            get { return m_objectCapacity; }
        }

        public byte AccessLevel
        {
            get { return (byte)Util.ConvertMaturityToAccessLevel((uint)RegionSettings.Maturity); }
        }

        public string RegionType
        {
            get { return m_regionType; }
        }

        /// <summary>
        /// The port by which http communication occurs with the region (most noticeably, CAPS communication)
        /// </summary>
        public uint HttpPort
        {
            get { return m_httpPort; }
            set { m_httpPort = value; }
        }

        /// <summary>
        /// A well-formed URI for the host region server (namely "http://" + ExternalHostName)
        /// </summary>
        public string ServerURI
        {
            get { return m_serverURI; }
            set { m_serverURI = value; }
        }

        public string RegionName
        {
            get { return m_regionName; }
            set { m_regionName = value; }
        }

        public uint RemotingPort
        {
            get { return m_remotingPort; }
            set { m_remotingPort = value; }
        }

        /// <value>
        /// This accessor can throw all the exceptions that Dns.GetHostAddresses can throw.
        ///
        /// XXX Isn't this really doing too much to be a simple getter, rather than an explict method?
        /// </value>
        public IPEndPoint ExternalEndPoint
        {
            get
            {
                // Old one defaults to IPv6
                //return new IPEndPoint(Dns.GetHostAddresses(m_externalHostName)[0], m_internalEndPoint.Port);

                IPAddress ia = null;
                // If it is already an IP, don't resolve it - just return directly
                if (IPAddress.TryParse(m_externalHostName, out ia))
                    return new IPEndPoint(ia, m_internalEndPoint.Port);

                // Reset for next check
                ia = null;
                try
                {
                    foreach (IPAddress Adr in Dns.GetHostAddresses(m_externalHostName))
                    {
                        if (ia == null)
                            ia = Adr;

                        if (Adr.AddressFamily == AddressFamily.InterNetwork)
                        {
                            ia = Adr;
                            break;
                        }
                    }
                }
                catch (SocketException e)
                {
                    throw new Exception(
                        "Unable to resolve local hostname " + m_externalHostName + " innerException of type '" +
                        e + "' attached to this exception", e);
                }

                return new IPEndPoint(ia, m_internalEndPoint.Port);
            }

            set { m_externalHostName = value.ToString(); }
        }

        public string ExternalHostName
        {
            get { return m_externalHostName; }
            set { m_externalHostName = value; }
        }

        public IPEndPoint InternalEndPoint
        {
            get { return m_internalEndPoint; }
            set { m_internalEndPoint = value; }
        }

        public uint RegionLocX
        {
            get { return m_regionLocX.Value; }
            set { m_regionLocX = value; }
        }

        public uint RegionLocY
        {
            get { return m_regionLocY.Value; }
            set { m_regionLocY = value; }
        }

        public ulong RegionHandle
        {
            get { return Util.UIntsToLong((RegionLocX * (uint) Constants.RegionSize), (RegionLocY * (uint) Constants.RegionSize)); }
        }

        public void SetEndPoint(string ipaddr, int port)
        {
            IPAddress tmpIP = IPAddress.Parse(ipaddr);
            IPEndPoint tmpEPE = new IPEndPoint(tmpIP, port);
            m_internalEndPoint = tmpEPE;
        }

        private void ReadNiniConfig(IConfigSource source, string name)
        {
            bool creatingNew = false;

            if (source.Configs.Count == 0)
            {
                MainConsole.Instance.Output("=====================================\n");
                MainConsole.Instance.Output("We are now going to ask a couple of questions about your region.\n");
                MainConsole.Instance.Output("You can press 'enter' without typing anything to use the default\n");
                MainConsole.Instance.Output("the default is displayed between [ ] brackets.\n");
                MainConsole.Instance.Output("=====================================\n");

                if (name == String.Empty)
                    name = MainConsole.Instance.CmdPrompt("New region name", name);
                if (name == String.Empty)
                    throw new Exception("Cannot interactively create region with no name");

                source.AddConfig(name);

                creatingNew = true;
            }

            if (name == String.Empty)
                name = source.Configs[0].Name;

            if (source.Configs[name] == null)
            {
                source.AddConfig(name);

                creatingNew = true;
            }

            IConfig config = source.Configs[name];

            // UUID
            //
            string regionUUID = config.GetString("RegionUUID", string.Empty);

            if (regionUUID == String.Empty)
            {
                UUID newID = UUID.Random();

                regionUUID = MainConsole.Instance.CmdPrompt("Region UUID", newID.ToString());
                config.Set("RegionUUID", regionUUID);
            }

            RegionID = new UUID(regionUUID);
            originRegionID = RegionID; // What IS this?!

            
            // Region name
            //
            RegionName = name;

            
            // Region location
            //
            string location = config.GetString("Location", String.Empty);

            if (location == String.Empty)
            {
                location = MainConsole.Instance.CmdPrompt("Region Location", "1000,1000");
                config.Set("Location", location);
            }

            string[] locationElements = location.Split(new char[] {','});

            m_regionLocX = Convert.ToUInt32(locationElements[0]);
            m_regionLocY = Convert.ToUInt32(locationElements[1]);


            // Datastore (is this implemented? Omitted from example!)
            //
            DataStore = config.GetString("Datastore", String.Empty);


            // Internal IP
            //
            IPAddress address;
            
            if (config.Contains("InternalAddress"))
            {
                address = IPAddress.Parse(config.GetString("InternalAddress", String.Empty));
            }
            else
            {
                address = IPAddress.Parse(MainConsole.Instance.CmdPrompt("Internal IP address", "0.0.0.0"));
                config.Set("InternalAddress", address.ToString());
            }

            int port;

            if (config.Contains("InternalPort"))
            {
                port = config.GetInt("InternalPort", 9000);
            }
            else
            {
                port = Convert.ToInt32(MainConsole.Instance.CmdPrompt("Internal port", "9000"));
                config.Set("InternalPort", port);
            }

            m_internalEndPoint = new IPEndPoint(address, port);

            if (config.Contains("AllowAlternatePorts"))
            {
                m_allow_alternate_ports = config.GetBoolean("AllowAlternatePorts", true);
            }
            else
            {
                m_allow_alternate_ports = Convert.ToBoolean(MainConsole.Instance.CmdPrompt("Allow alternate ports", "False"));

                config.Set("AllowAlternatePorts", m_allow_alternate_ports.ToString());
            }

            // External IP
            //
            string externalName;

            if (config.Contains("ExternalHostName"))
            {
                externalName = config.GetString("ExternalHostName", "SYSTEMIP");
            }
            else
            {
                externalName = MainConsole.Instance.CmdPrompt("External host name", "SYSTEMIP");
                config.Set("ExternalHostName", externalName);
            }

            if (externalName == "SYSTEMIP")
                m_externalHostName = Util.GetLocalHost().ToString();
            else
                m_externalHostName = externalName;

<<<<<<< HEAD
=======
            // Master avatar cruft
            //
            string masterAvatarUUID;
            if (!creatingNew)
            {
                masterAvatarUUID = config.GetString("MasterAvatarUUID", UUID.Zero.ToString());
                MasterAvatarFirstName = config.GetString("MasterAvatarFirstName", String.Empty);
                MasterAvatarLastName = config.GetString("MasterAvatarLastName", String.Empty);
                MasterAvatarSandboxPassword = config.GetString("MasterAvatarSandboxPassword", String.Empty);
            }
            else
            {
                masterAvatarUUID = MainConsole.Instance.CmdPrompt("Master Avatar UUID", UUID.Zero.ToString());
                if (masterAvatarUUID != UUID.Zero.ToString())
                {
                    config.Set("MasterAvatarUUID", masterAvatarUUID);
                }
                else
                {
                    MasterAvatarFirstName = MainConsole.Instance.CmdPrompt("Master Avatar first name (enter for no master avatar)", String.Empty);
                    if (MasterAvatarFirstName != String.Empty)
                    {
                        MasterAvatarLastName = MainConsole.Instance.CmdPrompt("Master Avatar last name", String.Empty);
                        MasterAvatarSandboxPassword = MainConsole.Instance.CmdPrompt("Master Avatar sandbox password", String.Empty);
                        
                        config.Set("MasterAvatarFirstName", MasterAvatarFirstName);
                        config.Set("MasterAvatarLastName", MasterAvatarLastName);
                        config.Set("MasterAvatarSandboxPassword", MasterAvatarSandboxPassword);
                    }
                }
            }

            MasterAvatarAssignedUUID = new UUID(masterAvatarUUID);
>>>>>>> 2dea1620

            m_regionType = config.GetString("RegionType", String.Empty);

            // Prim stuff
            //
            m_nonphysPrimMax = config.GetInt("NonphysicalPrimMax", 256);

            m_physPrimMax = config.GetInt("PhysicalPrimMax", 10);

            m_clampPrimSize = config.GetBoolean("ClampPrimSize", false);

            m_objectCapacity = config.GetInt("MaxPrims", 15000);


            // Multi-tenancy
            //
            ScopeID = new UUID(config.GetString("ScopeID", UUID.Zero.ToString()));
        }

        private void WriteNiniConfig(IConfigSource source)
        {
            IConfig config = source.Configs[RegionName];

            if (config != null)
                source.Configs.Remove(RegionName);

            config = source.AddConfig(RegionName);

            config.Set("RegionUUID", RegionID.ToString());

            string location = String.Format("{0},{1}", m_regionLocX, m_regionLocY);
            config.Set("Location", location);

            if (DataStore != String.Empty)
                config.Set("Datastore", DataStore);

            config.Set("InternalAddress", m_internalEndPoint.Address.ToString());
            config.Set("InternalPort", m_internalEndPoint.Port);

            config.Set("AllowAlternatePorts", m_allow_alternate_ports.ToString());

            config.Set("ExternalHostName", m_externalHostName);

            if (m_nonphysPrimMax != 0)
                config.Set("NonphysicalPrimMax", m_nonphysPrimMax);
            if (m_physPrimMax != 0)
                config.Set("PhysicalPrimMax", m_physPrimMax);
            config.Set("ClampPrimSize", m_clampPrimSize.ToString());

            if (m_objectCapacity != 0)
                config.Set("MaxPrims", m_objectCapacity);

            if (ScopeID != UUID.Zero)
                config.Set("ScopeID", ScopeID.ToString());

            if (RegionType != String.Empty)
                config.Set("RegionType", RegionType);
        }

        public bool ignoreIncomingConfiguration(string configuration_key, object configuration_result)
        {
            return true;
        }

        public void SaveRegionToFile(string description, string filename)
        {
            if (filename.ToLower().EndsWith(".ini"))
            {
                IniConfigSource source = new IniConfigSource();
                try
                {
                    source = new IniConfigSource(filename); // Load if it exists
                }
                catch (Exception)
                {
                }

                WriteNiniConfig(source);

                source.Save(filename);

                return;
            }
            configMember = new ConfigurationMember(filename, description, loadConfigurationOptionsFromMe,
                                                   ignoreIncomingConfiguration, false);
            configMember.performConfigurationRetrieve();
            RegionFile = filename;
        }

        public void loadConfigurationOptionsFromMe()
        {
            configMember.addConfigurationOption("sim_UUID", ConfigurationOption.ConfigurationTypes.TYPE_UUID_NULL_FREE,
                                                "UUID of Region (Default is recommended, random UUID)",
                                                RegionID.ToString(), true);
            configMember.addConfigurationOption("sim_name", ConfigurationOption.ConfigurationTypes.TYPE_STRING_NOT_EMPTY,
                                                "Region Name", RegionName, true);
            configMember.addConfigurationOption("sim_location_x", ConfigurationOption.ConfigurationTypes.TYPE_UINT32,
                                                "Grid Location (X Axis)", m_regionLocX.ToString(), true);
            configMember.addConfigurationOption("sim_location_y", ConfigurationOption.ConfigurationTypes.TYPE_UINT32,
                                                "Grid Location (Y Axis)", m_regionLocY.ToString(), true);
            //m_configMember.addConfigurationOption("datastore", ConfigurationOption.ConfigurationTypes.TYPE_STRING_NOT_EMPTY, "Filename for local storage", "OpenSim.db", false);
            configMember.addConfigurationOption("internal_ip_address",
                                                ConfigurationOption.ConfigurationTypes.TYPE_IP_ADDRESS,
                                                "Internal IP Address for incoming UDP client connections",
                                                m_internalEndPoint.Address.ToString(),
                                                true);
            configMember.addConfigurationOption("internal_ip_port", ConfigurationOption.ConfigurationTypes.TYPE_INT32,
                                                "Internal IP Port for incoming UDP client connections",
                                                m_internalEndPoint.Port.ToString(), true);
            configMember.addConfigurationOption("allow_alternate_ports",
                                                ConfigurationOption.ConfigurationTypes.TYPE_BOOLEAN,
                                                "Allow sim to find alternate UDP ports when ports are in use?",
                                                m_allow_alternate_ports.ToString(), true);
            configMember.addConfigurationOption("external_host_name",
                                                ConfigurationOption.ConfigurationTypes.TYPE_STRING_NOT_EMPTY,
                                                "External Host Name", m_externalHostName, true);
            configMember.addConfigurationOption("lastmap_uuid", ConfigurationOption.ConfigurationTypes.TYPE_UUID,
                                                "Last Map UUID", lastMapUUID.ToString(), true);
            configMember.addConfigurationOption("lastmap_refresh", ConfigurationOption.ConfigurationTypes.TYPE_STRING_NOT_EMPTY,
                                                "Last Map Refresh", Util.UnixTimeSinceEpoch().ToString(), true);

            configMember.addConfigurationOption("nonphysical_prim_max", ConfigurationOption.ConfigurationTypes.TYPE_INT32,
                                                "Maximum size for nonphysical prims", m_nonphysPrimMax.ToString(), true);
            
            configMember.addConfigurationOption("physical_prim_max", ConfigurationOption.ConfigurationTypes.TYPE_INT32,
                                                "Maximum size for physical prims", m_physPrimMax.ToString(), true);
            
            configMember.addConfigurationOption("clamp_prim_size", ConfigurationOption.ConfigurationTypes.TYPE_BOOLEAN,
                                                "Clamp prims to max size", m_clampPrimSize.ToString(), true);
            
            configMember.addConfigurationOption("object_capacity", ConfigurationOption.ConfigurationTypes.TYPE_INT32,
                                                "Max objects this sim will hold", m_objectCapacity.ToString(), true);
            
            configMember.addConfigurationOption("scope_id", ConfigurationOption.ConfigurationTypes.TYPE_UUID,
                                                "Scope ID for this region", ScopeID.ToString(), true);

            configMember.addConfigurationOption("region_type", ConfigurationOption.ConfigurationTypes.TYPE_STRING,
                                                "Free form string describing the type of region", String.Empty, true);
        }

        public void loadConfigurationOptions()
        {
            configMember.addConfigurationOption("sim_UUID", ConfigurationOption.ConfigurationTypes.TYPE_UUID,
                                                "UUID of Region (Default is recommended, random UUID)",
                                                UUID.Random().ToString(), true);
            configMember.addConfigurationOption("sim_name", ConfigurationOption.ConfigurationTypes.TYPE_STRING_NOT_EMPTY,
                                                "Region Name", "OpenSim Test", false);
            configMember.addConfigurationOption("sim_location_x", ConfigurationOption.ConfigurationTypes.TYPE_UINT32,
                                                "Grid Location (X Axis)", "1000", false);
            configMember.addConfigurationOption("sim_location_y", ConfigurationOption.ConfigurationTypes.TYPE_UINT32,
                                                "Grid Location (Y Axis)", "1000", false);
            //m_configMember.addConfigurationOption("datastore", ConfigurationOption.ConfigurationTypes.TYPE_STRING_NOT_EMPTY, "Filename for local storage", "OpenSim.db", false);
            configMember.addConfigurationOption("internal_ip_address",
                                                ConfigurationOption.ConfigurationTypes.TYPE_IP_ADDRESS,
                                                "Internal IP Address for incoming UDP client connections", "0.0.0.0",
                                                false);
            configMember.addConfigurationOption("internal_ip_port", ConfigurationOption.ConfigurationTypes.TYPE_INT32,
                                                "Internal IP Port for incoming UDP client connections",
                                                ConfigSettings.DefaultRegionHttpPort.ToString(), false);
            configMember.addConfigurationOption("allow_alternate_ports", ConfigurationOption.ConfigurationTypes.TYPE_BOOLEAN,
                                                "Allow sim to find alternate UDP ports when ports are in use?",
                                                "false", true);
            configMember.addConfigurationOption("external_host_name",
                                                ConfigurationOption.ConfigurationTypes.TYPE_STRING_NOT_EMPTY,
                                                "External Host Name", "127.0.0.1", false);
            configMember.addConfigurationOption("lastmap_uuid", ConfigurationOption.ConfigurationTypes.TYPE_UUID,
                                    "Last Map UUID", lastMapUUID.ToString(), true);

            configMember.addConfigurationOption("lastmap_refresh", ConfigurationOption.ConfigurationTypes.TYPE_STRING_NOT_EMPTY,
                                                "Last Map Refresh", Util.UnixTimeSinceEpoch().ToString(), true);
            
            configMember.addConfigurationOption("nonphysical_prim_max", ConfigurationOption.ConfigurationTypes.TYPE_INT32,
                                                "Maximum size for nonphysical prims", "0", true);
            
            configMember.addConfigurationOption("physical_prim_max", ConfigurationOption.ConfigurationTypes.TYPE_INT32,
                                                "Maximum size for physical prims", "0", true);
            
            configMember.addConfigurationOption("clamp_prim_size", ConfigurationOption.ConfigurationTypes.TYPE_BOOLEAN,
                                                "Clamp prims to max size", "false", true);
            
            configMember.addConfigurationOption("object_capacity", ConfigurationOption.ConfigurationTypes.TYPE_INT32,
                                                "Max objects this sim will hold", "0", true);

            configMember.addConfigurationOption("scope_id", ConfigurationOption.ConfigurationTypes.TYPE_UUID,
                                                "Scope ID for this region", UUID.Zero.ToString(), true);

            configMember.addConfigurationOption("region_type", ConfigurationOption.ConfigurationTypes.TYPE_STRING,
                                                "Region Type", String.Empty, true);
        }

        public bool handleIncomingConfiguration(string configuration_key, object configuration_result)
        {
            switch (configuration_key)
            {
                case "sim_UUID":
                    RegionID = (UUID) configuration_result;
                    originRegionID = (UUID) configuration_result;
                    break;
                case "sim_name":
                    RegionName = (string) configuration_result;
                    break;
                case "sim_location_x":
                    m_regionLocX = (uint) configuration_result;
                    break;
                case "sim_location_y":
                    m_regionLocY = (uint) configuration_result;
                    break;
                case "datastore":
                    DataStore = (string) configuration_result;
                    break;
                case "internal_ip_address":
                    IPAddress address = (IPAddress) configuration_result;
                    m_internalEndPoint = new IPEndPoint(address, 0);
                    break;
                case "internal_ip_port":
                    m_internalEndPoint.Port = (int) configuration_result;
                    break;
                case "allow_alternate_ports":
                    m_allow_alternate_ports = (bool) configuration_result;
                    break;
                case "external_host_name":
                    if ((string) configuration_result != "SYSTEMIP")
                    {
                        m_externalHostName = (string) configuration_result;
                    }
                    else
                    {
                        m_externalHostName = Util.GetLocalHost().ToString();
                    }
                    break;
                case "lastmap_uuid":
                    lastMapUUID = (UUID)configuration_result;
                    break;
                case "lastmap_refresh":
                    lastMapRefresh = (string)configuration_result;
                    break;
                case "nonphysical_prim_max":
                    m_nonphysPrimMax = (int)configuration_result;
                    break;
                case "physical_prim_max":
                    m_physPrimMax = (int)configuration_result;
                    break;
                case "clamp_prim_size":
                    m_clampPrimSize = (bool)configuration_result;
                    break;
                case "object_capacity":
                    m_objectCapacity = (int)configuration_result;
                    break;
                case "scope_id":
                    ScopeID = (UUID)configuration_result;
                    break;
                case "region_type":
                    m_regionType = (string)configuration_result;
                    break;
            }

            return true;
        }

        public void SaveLastMapUUID(UUID mapUUID)
        {
            lastMapUUID = mapUUID;
            lastMapRefresh = Util.UnixTimeSinceEpoch().ToString();

            if (configMember == null)
                return;

            configMember.forceSetConfigurationOption("lastmap_uuid", mapUUID.ToString());
            configMember.forceSetConfigurationOption("lastmap_refresh", lastMapRefresh);
        }

        public OSDMap PackRegionInfoData()
        {
            OSDMap args = new OSDMap();
            args["region_id"] = OSD.FromUUID(RegionID);
            if ((RegionName != null) && !RegionName.Equals(""))
                args["region_name"] = OSD.FromString(RegionName);
            args["external_host_name"] = OSD.FromString(ExternalHostName);
            args["http_port"] = OSD.FromString(HttpPort.ToString());
            args["server_uri"] = OSD.FromString(ServerURI);
            args["region_xloc"] = OSD.FromString(RegionLocX.ToString());
            args["region_yloc"] = OSD.FromString(RegionLocY.ToString());
            args["internal_ep_address"] = OSD.FromString(InternalEndPoint.Address.ToString());
            args["internal_ep_port"] = OSD.FromString(InternalEndPoint.Port.ToString());
            if ((RemotingAddress != null) && !RemotingAddress.Equals(""))
                args["remoting_address"] = OSD.FromString(RemotingAddress);
            args["remoting_port"] = OSD.FromString(RemotingPort.ToString());
            args["allow_alt_ports"] = OSD.FromBoolean(m_allow_alternate_ports);
            if ((proxyUrl != null) && !proxyUrl.Equals(""))
                args["proxy_url"] = OSD.FromString(proxyUrl);
            if (RegionType != String.Empty)
                args["region_type"] = OSD.FromString(RegionType);

            return args;
        }

        public void UnpackRegionInfoData(OSDMap args)
        {
            if (args["region_id"] != null)
                RegionID = args["region_id"].AsUUID();
            if (args["region_name"] != null)
                RegionName = args["region_name"].AsString();
            if (args["external_host_name"] != null)
                ExternalHostName = args["external_host_name"].AsString();
            if (args["http_port"] != null)
                UInt32.TryParse(args["http_port"].AsString(), out m_httpPort);
            if (args["server_uri"] != null)
                ServerURI = args["server_uri"].AsString();
            if (args["region_xloc"] != null)
            {
                uint locx;
                UInt32.TryParse(args["region_xloc"].AsString(), out locx);
                RegionLocX = locx;
            }
            if (args["region_yloc"] != null)
            {
                uint locy;
                UInt32.TryParse(args["region_yloc"].AsString(), out locy);
                RegionLocY = locy;
            }
            IPAddress ip_addr = null;
            if (args["internal_ep_address"] != null)
            {
                IPAddress.TryParse(args["internal_ep_address"].AsString(), out ip_addr);
            }
            int port = 0;
            if (args["internal_ep_port"] != null)
            {
                Int32.TryParse(args["internal_ep_port"].AsString(), out port);
            }
            InternalEndPoint = new IPEndPoint(ip_addr, port);
            if (args["remoting_address"] != null)
                RemotingAddress = args["remoting_address"].AsString();
            if (args["remoting_port"] != null)
                UInt32.TryParse(args["remoting_port"].AsString(), out m_remotingPort);
            if (args["allow_alt_ports"] != null)
                m_allow_alternate_ports = args["allow_alt_ports"].AsBoolean();
            if (args["proxy_url"] != null)
                proxyUrl = args["proxy_url"].AsString();
            if (args["region_type"] != null)
                m_regionType = args["region_type"].AsString();
        }

        public static RegionInfo Create(UUID regionID, string regionName, uint regX, uint regY, string externalHostName, uint httpPort, uint simPort, uint remotingPort, string serverURI)
        {
            RegionInfo regionInfo;
            IPEndPoint neighbourInternalEndPoint = new IPEndPoint(Util.GetHostFromDNS(externalHostName), (int)simPort);
            regionInfo = new RegionInfo(regX, regY, neighbourInternalEndPoint, externalHostName);
            regionInfo.RemotingPort = remotingPort;
            regionInfo.RemotingAddress = externalHostName;
            regionInfo.HttpPort = httpPort;
            regionInfo.RegionID = regionID;
            regionInfo.RegionName = regionName;
            regionInfo.ServerURI = serverURI;
            return regionInfo;
        }

        public int getInternalEndPointPort()
        {
            return m_internalEndPoint.Port;
        }

        public Dictionary<string, object> ToKeyValuePairs()
        {
            Dictionary<string, object> kvp = new Dictionary<string, object>();
            kvp["uuid"] = RegionID.ToString();
            kvp["locX"] = RegionLocX.ToString();
            kvp["locY"] = RegionLocY.ToString();
            kvp["external_ip_address"] = ExternalEndPoint.Address.ToString();
            kvp["external_port"] = ExternalEndPoint.Port.ToString();
            kvp["external_host_name"] = ExternalHostName;
            kvp["http_port"] = HttpPort.ToString();
            kvp["internal_ip_address"] = InternalEndPoint.Address.ToString();
            kvp["internal_port"] = InternalEndPoint.Port.ToString();
            kvp["alternate_ports"] = m_allow_alternate_ports.ToString();
            kvp["server_uri"] = ServerURI;

            return kvp;
        }
    }
}<|MERGE_RESOLUTION|>--- conflicted
+++ resolved
@@ -482,43 +482,6 @@
                 m_externalHostName = Util.GetLocalHost().ToString();
             else
                 m_externalHostName = externalName;
-
-<<<<<<< HEAD
-=======
-            // Master avatar cruft
-            //
-            string masterAvatarUUID;
-            if (!creatingNew)
-            {
-                masterAvatarUUID = config.GetString("MasterAvatarUUID", UUID.Zero.ToString());
-                MasterAvatarFirstName = config.GetString("MasterAvatarFirstName", String.Empty);
-                MasterAvatarLastName = config.GetString("MasterAvatarLastName", String.Empty);
-                MasterAvatarSandboxPassword = config.GetString("MasterAvatarSandboxPassword", String.Empty);
-            }
-            else
-            {
-                masterAvatarUUID = MainConsole.Instance.CmdPrompt("Master Avatar UUID", UUID.Zero.ToString());
-                if (masterAvatarUUID != UUID.Zero.ToString())
-                {
-                    config.Set("MasterAvatarUUID", masterAvatarUUID);
-                }
-                else
-                {
-                    MasterAvatarFirstName = MainConsole.Instance.CmdPrompt("Master Avatar first name (enter for no master avatar)", String.Empty);
-                    if (MasterAvatarFirstName != String.Empty)
-                    {
-                        MasterAvatarLastName = MainConsole.Instance.CmdPrompt("Master Avatar last name", String.Empty);
-                        MasterAvatarSandboxPassword = MainConsole.Instance.CmdPrompt("Master Avatar sandbox password", String.Empty);
-                        
-                        config.Set("MasterAvatarFirstName", MasterAvatarFirstName);
-                        config.Set("MasterAvatarLastName", MasterAvatarLastName);
-                        config.Set("MasterAvatarSandboxPassword", MasterAvatarSandboxPassword);
-                    }
-                }
-            }
-
-            MasterAvatarAssignedUUID = new UUID(masterAvatarUUID);
->>>>>>> 2dea1620
 
             m_regionType = config.GetString("RegionType", String.Empty);
 
