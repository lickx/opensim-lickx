--- conflicted
+++ resolved
@@ -69,92 +69,61 @@
                 }
                 else
                 {
-<<<<<<< HEAD
-                    while (tries > 0)
-                    {
-                        HttpWebRequest webRequest = (HttpWebRequest) WebRequest.Create(url);
-                        webRequest.Timeout = 30000; //30 Second Timeout
-                        m_log.Debug("[WEBLOADER]: Sending Download Request...");
-                        HttpWebResponse webResponse = (HttpWebResponse) webRequest.GetResponse();
-                        m_log.Debug("[WEBLOADER]: Downloading Region Information From Remote Server...");
-                        StreamReader reader = new StreamReader(webResponse.GetResponseStream());
-                        string xmlSource = String.Empty;
-                        string tempStr = reader.ReadLine();
-                        while (tempStr != null)
-                        {
-                            xmlSource = xmlSource + tempStr;
-                            tempStr = reader.ReadLine();
-                        }
-                        m_log.Debug("[WEBLOADER]: Done downloading region information from server. Total Bytes: " +
-                                    xmlSource.Length);
-                        XmlDocument xmlDoc = new XmlDocument();
-                        xmlDoc.LoadXml(xmlSource);
-                        if (xmlDoc.FirstChild.Name == "Regions")
-                        {
-                            RegionInfo[] regionInfos = new RegionInfo[xmlDoc.FirstChild.ChildNodes.Count];
-                            int i;
-                            for (i = 0; i < xmlDoc.FirstChild.ChildNodes.Count; i++)
-                            {
-                                m_log.Debug(xmlDoc.FirstChild.ChildNodes[i].OuterXml);
-                                regionInfos[i] =
-                                    new RegionInfo("REGION CONFIG #" + (i + 1), xmlDoc.FirstChild.ChildNodes[i],false,m_configSource);
-                            }
+					while(tries > 0)
+					{
+						RegionInfo[] regionInfos = new RegionInfo[] {};
+						int regionCount = 0;
+						HttpWebRequest webRequest = (HttpWebRequest) WebRequest.Create(url);
+						webRequest.Timeout = 30000; //30 Second Timeout
+						m_log.DebugFormat("[WEBLOADER]: Sending download request to {0}", url);
 
-                            if (i > 0)
-                                return regionInfos;
-=======
-                    RegionInfo[] regionInfos = new RegionInfo[] {};
-                    int regionCount = 0;
-                    HttpWebRequest webRequest = (HttpWebRequest) WebRequest.Create(url);
-                    webRequest.Timeout = 30000; //30 Second Timeout
-                    m_log.DebugFormat("[WEBLOADER]: Sending download request to {0}", url);
+						try
+						{
+							HttpWebResponse webResponse = (HttpWebResponse) webRequest.GetResponse();
+							m_log.Debug("[WEBLOADER]: Downloading region information...");
+							StreamReader reader = new StreamReader(webResponse.GetResponseStream());
+							string xmlSource = String.Empty;
+							string tempStr = reader.ReadLine();
+							while (tempStr != null)
+							{
+								xmlSource = xmlSource + tempStr;
+								tempStr = reader.ReadLine();
+							}
+							m_log.Debug("[WEBLOADER]: Done downloading region information from server. Total Bytes: " +
+										xmlSource.Length);
+							XmlDocument xmlDoc = new XmlDocument();
+							xmlDoc.LoadXml(xmlSource);
+							if (xmlDoc.FirstChild.Name == "Regions")
+							{
+								regionCount = xmlDoc.FirstChild.ChildNodes.Count;
+		
+								if (regionCount > 0)
+								{
+									regionInfos = new RegionInfo[regionCount];
+									int i;
+									for (i = 0; i < xmlDoc.FirstChild.ChildNodes.Count; i++)
+									{
+										m_log.Debug(xmlDoc.FirstChild.ChildNodes[i].OuterXml);
+										regionInfos[i] =
+											new RegionInfo("REGION CONFIG #" + (i + 1), xmlDoc.FirstChild.ChildNodes[i],false,m_configSource);
+									}
+								}
+							}
+						}
+						catch (WebException ex)
+						{
+							if (((HttpWebResponse)ex.Response).StatusCode == HttpStatusCode.NotFound)
+							{
+								if (!allowRegionless)
+									throw ex;
+							}
+							else
+								throw ex;
+						}
 
-                    try
-                    {
-                        HttpWebResponse webResponse = (HttpWebResponse) webRequest.GetResponse();
-                        m_log.Debug("[WEBLOADER]: Downloading region information...");
-                        StreamReader reader = new StreamReader(webResponse.GetResponseStream());
-                        string xmlSource = String.Empty;
-                        string tempStr = reader.ReadLine();
-                        while (tempStr != null)
-                        {
-                            xmlSource = xmlSource + tempStr;
-                            tempStr = reader.ReadLine();
-                        }
-                        m_log.Debug("[WEBLOADER]: Done downloading region information from server. Total Bytes: " +
-                                    xmlSource.Length);
-                        XmlDocument xmlDoc = new XmlDocument();
-                        xmlDoc.LoadXml(xmlSource);
-                        if (xmlDoc.FirstChild.Name == "Regions")
-                        {
-                            regionCount = xmlDoc.FirstChild.ChildNodes.Count;
-    
-                            if (regionCount > 0)
-                            {
-                                regionInfos = new RegionInfo[regionCount];
-                                int i;
-                                for (i = 0; i < xmlDoc.FirstChild.ChildNodes.Count; i++)
-                                {
-                                    m_log.Debug(xmlDoc.FirstChild.ChildNodes[i].OuterXml);
-                                    regionInfos[i] =
-                                        new RegionInfo("REGION CONFIG #" + (i + 1), xmlDoc.FirstChild.ChildNodes[i],false,m_configSource);
-                                }
-                            }
-                        }
-                    }
-                    catch (WebException ex)
-                    {
-                        if (((HttpWebResponse)ex.Response).StatusCode == HttpStatusCode.NotFound)
-                        {
-                            if (!allowRegionless)
-                                throw ex;
->>>>>>> 39d7945e
-                        }
-                        else
-                            throw ex;
-                    }
+						if (regionCount > 0 | allowRegionless)
+							return regionInfos;
 
-<<<<<<< HEAD
                         m_log.Debug("[WEBLOADER]: Request yielded no regions.");
                         tries--;
                         if (tries > 0)
@@ -162,15 +131,10 @@
                             m_log.Debug("[WEBLOADER]: Retrying");
                             System.Threading.Thread.Sleep(wait);
                         }
-=======
-                    if (regionCount > 0 | allowRegionless)
-                        return regionInfos;
-                    else
-                    {
-                        m_log.Error("[WEBLOADER]: No region configs were available.");
-                        return null;
->>>>>>> 39d7945e
-                    }
+					}
+
+					m_log.Error("[WEBLOADER]: No region configs were available.");
+					return null;
                 }
             }
         }
