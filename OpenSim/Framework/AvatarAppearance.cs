/*
 * Copyright (c) Contributors, http://opensimulator.org/
 * See CONTRIBUTORS.TXT for a full list of copyright holders.
 *
 * Redistribution and use in source and binary forms, with or without
 * modification, are permitted provided that the following conditions are met:
 *     * Redistributions of source code must retain the above copyright
 *       notice, this list of conditions and the following disclaimer.
 *     * Redistributions in binary form must reproduce the above copyright
 *       notice, this list of conditions and the following disclaimer in the
 *       documentation and/or other materials provided with the distribution.
 *     * Neither the name of the OpenSimulator Project nor the
 *       names of its contributors may be used to endorse or promote products
 *       derived from this software without specific prior written permission.
 *
 * THIS SOFTWARE IS PROVIDED BY THE DEVELOPERS ``AS IS'' AND ANY
 * EXPRESS OR IMPLIED WARRANTIES, INCLUDING, BUT NOT LIMITED TO, THE IMPLIED
 * WARRANTIES OF MERCHANTABILITY AND FITNESS FOR A PARTICULAR PURPOSE ARE
 * DISCLAIMED. IN NO EVENT SHALL THE CONTRIBUTORS BE LIABLE FOR ANY
 * DIRECT, INDIRECT, INCIDENTAL, SPECIAL, EXEMPLARY, OR CONSEQUENTIAL DAMAGES
 * (INCLUDING, BUT NOT LIMITED TO, PROCUREMENT OF SUBSTITUTE GOODS OR SERVICES;
 * LOSS OF USE, DATA, OR PROFITS; OR BUSINESS INTERRUPTION) HOWEVER CAUSED AND
 * ON ANY THEORY OF LIABILITY, WHETHER IN CONTRACT, STRICT LIABILITY, OR TORT
 * (INCLUDING NEGLIGENCE OR OTHERWISE) ARISING IN ANY WAY OUT OF THE USE OF THIS
 * SOFTWARE, EVEN IF ADVISED OF THE POSSIBILITY OF SUCH DAMAGE.
 */

using System;
using System.Reflection;
using System.Collections;
using System.Collections.Generic;
using OpenMetaverse;
using OpenMetaverse.StructuredData;
using log4net;

namespace OpenSim.Framework
{
    /// <summary>
    /// Contains the Avatar's Appearance and methods to manipulate the appearance.
    /// </summary>
    public class AvatarAppearance
    {
        private static readonly ILog m_log = LogManager.GetLogger(MethodBase.GetCurrentMethod().DeclaringType);

        public readonly static int VISUALPARAM_COUNT = 218;

        public readonly static int TEXTURE_COUNT = 21;
        public readonly static byte[] BAKE_INDICES = new byte[] { 8, 9, 10, 11, 19, 20 };

        protected UUID m_owner;
        protected int m_serial = 0;
        protected byte[] m_visualparams;
        protected Primitive.TextureEntry m_texture;
        protected AvatarWearable[] m_wearables;
        protected Dictionary<int, List<AvatarAttachment>> m_attachments;
        protected float m_avatarHeight = 0;
        protected float m_hipOffset = 0;

        public virtual UUID Owner
        {
            get { return m_owner; }
            set { m_owner = value; }
        }

        public virtual int Serial
        {
            get { return m_serial; }
            set { m_serial = value; }
        }

        public virtual byte[] VisualParams
        {
            get { return m_visualparams; }
            set { m_visualparams = value; }
        }

        public virtual Primitive.TextureEntry Texture
        {
            get { return m_texture; }
            set { m_texture = value; }
        }

        public virtual AvatarWearable[] Wearables
        {
            get { return m_wearables; }
            set { m_wearables = value; }
        }

        public virtual float AvatarHeight
        {
            get { return m_avatarHeight; }
            set { m_avatarHeight = value; }
        }

        public virtual float HipOffset
        {
            get { return m_hipOffset; }
        }

        public AvatarAppearance() : this(UUID.Zero) {}

        public AvatarAppearance(UUID owner)
        {
//            m_log.WarnFormat("[AVATAR APPEARANCE]: create empty appearance for {0}",owner);

            m_serial = 0;
            m_owner = owner;

            SetDefaultWearables();
            SetDefaultTexture();
            SetDefaultParams();
            SetHeight();

            m_attachments = new Dictionary<int, List<AvatarAttachment>>();
        }

        public AvatarAppearance(UUID avatarID, OSDMap map)
        {
//            m_log.WarnFormat("[AVATAR APPEARANCE]: create appearance for {0} from OSDMap",avatarID);

            m_owner = avatarID;
            Unpack(map);
            SetHeight();
        }

        public AvatarAppearance(UUID avatarID, AvatarWearable[] wearables, Primitive.TextureEntry textureEntry, byte[] visualParams)
        {
//            m_log.WarnFormat("[AVATAR APPEARANCE] create initialized appearance for {0}",avatarID);

            m_serial = 0;
            m_owner = avatarID;

            if (wearables != null)
                m_wearables = wearables;
            else
                SetDefaultWearables();

            if (textureEntry != null)
                m_texture = textureEntry;
            else
                SetDefaultTexture();

            if (visualParams != null)
                m_visualparams = visualParams;
            else
                SetDefaultParams();

            SetHeight();

            m_attachments = new Dictionary<int, List<AvatarAttachment>>();
        }

        public AvatarAppearance(AvatarAppearance appearance) : this(appearance, true)
        {
        }

        public AvatarAppearance(AvatarAppearance appearance, bool copyWearables)
        {
//            m_log.WarnFormat("[AVATAR APPEARANCE] create from an existing appearance");

            if (appearance == null)
            {
                m_serial = 0;
                m_owner = UUID.Zero;

                SetDefaultWearables();
                SetDefaultTexture();
                SetDefaultParams();
                SetHeight();

                m_attachments = new Dictionary<int, List<AvatarAttachment>>();

                return;
            }

            m_serial = appearance.Serial;
            m_owner = appearance.Owner;

            m_wearables = new AvatarWearable[AvatarWearable.MAX_WEARABLES];
            for (int i = 0; i < AvatarWearable.MAX_WEARABLES; i++)
                m_wearables[i] = new AvatarWearable();
            if (copyWearables && (appearance.Wearables != null))
            {
                for (int i = 0; i < AvatarWearable.MAX_WEARABLES; i++)
                    SetWearable(i,appearance.Wearables[i]);
            }

            m_texture = null;
            if (appearance.Texture != null)
            {
                byte[] tbytes = appearance.Texture.GetBytes();
                m_texture = new Primitive.TextureEntry(tbytes,0,tbytes.Length);
            }

            m_visualparams = null;
            if (appearance.VisualParams != null)
                m_visualparams = (byte[])appearance.VisualParams.Clone();

            // Copy the attachment, force append mode since that ensures consistency
            m_attachments = new Dictionary<int, List<AvatarAttachment>>();
            foreach (AvatarAttachment attachment in appearance.GetAttachments())
                AppendAttachment(new AvatarAttachment(attachment));
        }

        public void GetAssetsFrom(AvatarAppearance app)
        {
            for (int i = 0; i < AvatarWearable.MAX_WEARABLES; i++)
            {
                for (int j = 0; j < m_wearables[i].Count; j++)
                {
                    UUID itemID = m_wearables[i][j].ItemID;
                    UUID assetID = app.Wearables[i].GetAsset(itemID);

                    if (assetID != UUID.Zero)
                        m_wearables[i].Add(itemID, assetID);
                }
            }
        }

        public void ClearWearables()
        {
            m_wearables = new AvatarWearable[AvatarWearable.MAX_WEARABLES];
            for (int i = 0; i < AvatarWearable.MAX_WEARABLES; i++)
                m_wearables[i] = new AvatarWearable();
        }

        protected virtual void SetDefaultWearables()
        {
            m_wearables = AvatarWearable.DefaultWearables;
        }

        /// <summary>
        /// Invalidate all of the baked textures in the appearance, useful
        /// if you know that none are valid
        /// </summary>
        public virtual void ResetAppearance()
        {
            m_serial = 0;

            SetDefaultParams();
            SetDefaultTexture();
            
            //for (int i = 0; i < BAKE_INDICES.Length; i++)
            // {
            //     int idx = BAKE_INDICES[i];
            //     m_texture.FaceTextures[idx].TextureID = UUID.Zero;
            // }
        }
        
        protected virtual void SetDefaultParams()
        {
            m_visualparams = new byte[] { 33,61,85,23,58,127,63,85,63,42,0,85,63,36,85,95,153,63,34,0,63,109,88,132,63,136,81,85,103,136,127,0,150,150,150,127,0,0,0,0,0,127,0,0,255,127,114,127,99,63,127,140,127,127,0,0,0,191,0,104,0,0,0,0,0,0,0,0,0,145,216,133,0,127,0,127,170,0,0,127,127,109,85,127,127,63,85,42,150,150,150,150,150,150,150,25,150,150,150,0,127,0,0,144,85,127,132,127,85,0,127,127,127,127,127,127,59,127,85,127,127,106,47,79,127,127,204,2,141,66,0,0,127,127,0,0,0,0,127,0,159,0,0,178,127,36,85,131,127,127,127,153,95,0,140,75,27,127,127,0,150,150,198,0,0,63,30,127,165,209,198,127,127,153,204,51,51,255,255,255,204,0,255,150,150,150,150,150,150,150,150,150,150,0,150,150,150,150,150,0,127,127,150,150,150,150,150,150,150,150,0,0,150,51,132,150,150,150 };
//            for (int i = 0; i < VISUALPARAM_COUNT; i++)
//            {
//                m_visualparams[i] = 150;
//            }
        }

        /// <summary>
        /// Invalidate all of the baked textures in the appearance, useful
        /// if you know that none are valid
        /// </summary>
        public virtual void ResetBakedTextures()
        {
            SetDefaultTexture();
            
            //for (int i = 0; i < BAKE_INDICES.Length; i++)
            // {
            //     int idx = BAKE_INDICES[i];
            //     m_texture.FaceTextures[idx].TextureID = UUID.Zero;
            // }
        }
        
        protected virtual void SetDefaultTexture()
        {
            m_texture = new Primitive.TextureEntry(new UUID(AppearanceManager.DEFAULT_AVATAR_TEXTURE));

            // for (uint i = 0; i < TEXTURE_COUNT; i++)
            //     m_texture.CreateFace(i).TextureID = new UUID(AppearanceManager.DEFAULT_AVATAR_TEXTURE);
        }

        /// <summary>
        /// Set up appearance textures.
        /// Returns boolean that indicates whether the new entries actually change the
        /// existing values.
        /// </summary>
        public virtual bool SetTextureEntries(Primitive.TextureEntry textureEntry)
        {
            if (textureEntry == null)
                return false;

            // There are much simpler versions of this copy that could be
            // made. We determine if any of the textures actually
            // changed to know if the appearance should be saved later
            bool changed = false;
            for (uint i = 0; i < AvatarAppearance.TEXTURE_COUNT; i++)
            {
                Primitive.TextureEntryFace newface = textureEntry.FaceTextures[i];
                Primitive.TextureEntryFace oldface = m_texture.FaceTextures[i];

                if (newface == null)
                {
                    if (oldface == null) continue;
                }
                else
                {
                    if (oldface != null && oldface.TextureID == newface.TextureID) continue;
                }

                changed = true;
            }

            m_texture = textureEntry;
            return changed;
        }

        /// <summary>
        /// Set up visual parameters for the avatar and refresh the avatar height
        /// Returns boolean that indicates whether the new entries actually change the
        /// existing values.
        /// </summary>
        public virtual bool SetVisualParams(byte[] visualParams)
        {
            if (visualParams == null)
                return false;

            // There are much simpler versions of this copy that could be
            // made. We determine if any of the visual parameters actually
            // changed to know if the appearance should be saved later
            bool changed = false;
            for (int i = 0; i < AvatarAppearance.VISUALPARAM_COUNT; i++)
            {
                if (visualParams[i] != m_visualparams[i])
                {
// DEBUG ON
//                    m_log.WarnFormat("[AVATARAPPEARANCE] vparams changed [{0}] {1} ==> {2}",
//                                     i,m_visualparams[i],visualParams[i]);
// DEBUG OFF
                    m_visualparams[i] = visualParams[i];
                    changed = true;
                }
            }

            // Reset the height if the visual parameters actually changed
            if (changed)
                SetHeight();

            return changed;
        }

        public virtual void SetAppearance(Primitive.TextureEntry textureEntry, byte[] visualParams)
        {
            SetTextureEntries(textureEntry);
            SetVisualParams(visualParams);
        }

        public virtual void SetHeight()
        {
            m_avatarHeight = 1.23077f  // Shortest possible avatar height
                           + 0.516945f * (float)m_visualparams[(int)VPElement.SHAPE_HEIGHT] / 255.0f   // Body height
                           + 0.072514f * (float)m_visualparams[(int)VPElement.SHAPE_HEAD_SIZE] / 255.0f  // Head size
                           + 0.3836f * (float)m_visualparams[(int)VPElement.SHAPE_LEG_LENGTH] / 255.0f    // Leg length
                           + 0.08f * (float)m_visualparams[(int)VPElement.SHOES_PLATFORM_HEIGHT] / 255.0f    // Shoe platform height
                           + 0.07f * (float)m_visualparams[(int)VPElement.SHOES_HEEL_HEIGHT] / 255.0f    // Shoe heel height
                           + 0.076f * (float)m_visualparams[(int)VPElement.SHAPE_NECK_LENGTH] / 255.0f;    // Neck length

            m_hipOffset = (((1.23077f // Half of avatar
                           + 0.516945f * (float)m_visualparams[(int)VPElement.SHAPE_HEIGHT] / 255.0f   // Body height
                           + 0.3836f * (float)m_visualparams[(int)VPElement.SHAPE_LEG_LENGTH] / 255.0f    // Leg length
                           + 0.08f * (float)m_visualparams[(int)VPElement.SHOES_PLATFORM_HEIGHT] / 255.0f    // Shoe platform height
                           + 0.07f * (float)m_visualparams[(int)VPElement.SHOES_HEEL_HEIGHT] / 255.0f    // Shoe heel height
                           ) / 2) - m_avatarHeight / 2) * 0.31f - 0.0425f;
        }

        public virtual void SetWearable(int wearableId, AvatarWearable wearable)
        {
// DEBUG ON
//          m_log.WarnFormat("[AVATARAPPEARANCE] set wearable {0} --> {1}:{2}",wearableId,wearable.ItemID,wearable.AssetID);
// DEBUG OFF
            m_wearables[wearableId].Clear();
            for (int i = 0; i < wearable.Count; i++)
                m_wearables[wearableId].Add(wearable[i].ItemID, wearable[i].AssetID);
        }

// DEBUG ON
        public override String ToString()
        {
            String s = "";

            s += String.Format("Serial: {0}\n",m_serial);

            for (uint i = 0; i < AvatarAppearance.TEXTURE_COUNT; i++)
                if (m_texture.FaceTextures[i] != null)
                    s += String.Format("Texture: {0} --> {1}\n",i,m_texture.FaceTextures[i].TextureID);

            foreach (AvatarWearable awear in m_wearables)
            {
                for (int i = 0; i < awear.Count; i++)
                    s += String.Format("Wearable: item={0}, asset={1}\n",awear[i].ItemID,awear[i].AssetID);
            }

            s += "Visual Params: ";
            for (uint j = 0; j < AvatarAppearance.VISUALPARAM_COUNT; j++)
                s += String.Format("{0},",m_visualparams[j]);
            s += "\n";

            return s;
        }
// DEBUG OFF

        /// <summary>
        /// Get a list of the attachments, note that there may be
        /// duplicate attachpoints
        /// </summary>
        public List<AvatarAttachment> GetAttachments()
        {
            lock (m_attachments)
            {
                List<AvatarAttachment> alist = new List<AvatarAttachment>();
                foreach (KeyValuePair<int, List<AvatarAttachment>> kvp in m_attachments)
                {
                    foreach (AvatarAttachment attach in kvp.Value)
                        alist.Add(new AvatarAttachment(attach));
                }

                return alist;
            }
        }

        internal void AppendAttachment(AvatarAttachment attach)
        {
            lock (m_attachments)
            {
                if (!m_attachments.ContainsKey(attach.AttachPoint))
                    m_attachments[attach.AttachPoint] = new List<AvatarAttachment>();
                m_attachments[attach.AttachPoint].Add(attach);
            }
        }

        internal void ReplaceAttachment(AvatarAttachment attach)
        {
            lock (m_attachments)
            {
                m_attachments[attach.AttachPoint] = new List<AvatarAttachment>();
                m_attachments[attach.AttachPoint].Add(attach);
            }
        }

        /// <summary>
        /// Add an attachment, if the attachpoint has the
        /// 0x80 bit set then we assume this is an append
        /// operation otherwise we replace whatever is
        /// currently attached at the attachpoint
        /// return true if something actually changed
        /// </summary>
        public bool SetAttachment(int attachpoint, UUID item, UUID asset)
        {
            if (attachpoint == 0)
                return false;

            if (item == UUID.Zero)
            {
<<<<<<< HEAD
                lock (m_attachments)
                {
                    if (m_attachments.ContainsKey(attachpoint))
                        m_attachments.Remove(attachpoint);
                    return;
                }
=======
                if (m_attachments.ContainsKey(attachpoint))
                {
                    m_attachments.Remove(attachpoint);
                    return true;
                }
                return false;
>>>>>>> 2bab8e55
            }

            // check if the item is already attached at this point
            if (GetAttachpoint(item) == (attachpoint & 0x7F))
            {
                // m_log.DebugFormat("[AVATAR APPEARANCE] attempt to attach an already attached item {0}",item);
                return false;
            }
            
            // check if this is an append or a replace, 0x80 marks it as an append
            if ((attachpoint & 0x80) > 0)
            {
                // strip the append bit
                int point = attachpoint & 0x7F;
                AppendAttachment(new AvatarAttachment(point, item, asset));
            }
            else
            {
                ReplaceAttachment(new AvatarAttachment(attachpoint,item,asset));
            }
            return true;
        }

        public int GetAttachpoint(UUID itemID)
        {
            lock (m_attachments)
            {
                foreach (KeyValuePair<int, List<AvatarAttachment>> kvp in m_attachments)
                {
                    int index = kvp.Value.FindIndex(delegate(AvatarAttachment a) { return a.ItemID == itemID; });
                    if (index >= 0)
                        return kvp.Key;
                }

                return 0;
            }
        }

        public bool DetachAttachment(UUID itemID)
        {
            lock (m_attachments)
            {
                foreach (KeyValuePair<int, List<AvatarAttachment>> kvp in m_attachments)
                {
                    int index = kvp.Value.FindIndex(delegate(AvatarAttachment a) { return a.ItemID == itemID; });
                    if (index >= 0)
                    {
                        // Remove it from the list of attachments at that attach point
                        m_attachments[kvp.Key].RemoveAt(index);

<<<<<<< HEAD
                        // And remove the list if there are no more attachments here
                        if (m_attachments[kvp.Key].Count == 0)
                            m_attachments.Remove(kvp.Key);
                        return;
                    }
=======
                    // And remove the list if there are no more attachments here
                    if (m_attachments[kvp.Key].Count == 0)
                        m_attachments.Remove(kvp.Key);
                    return true;
>>>>>>> 2bab8e55
                }
            }
            return false;
        }

        public void ClearAttachments()
        {
            lock (m_attachments)
            {
                m_attachments.Clear();
            }
        }

        #region Packing Functions

        /// <summary>
        /// Create an OSDMap from the appearance data
        /// </summary>
        public OSDMap Pack()
        {
            OSDMap data = new OSDMap();

            data["serial"] = OSD.FromInteger(m_serial);
            data["height"] = OSD.FromReal(m_avatarHeight);
            data["hipoffset"] = OSD.FromReal(m_hipOffset);

            // Wearables
            OSDArray wears = new OSDArray(AvatarWearable.MAX_WEARABLES);
            for (int i = 0; i < AvatarWearable.MAX_WEARABLES; i++)
                wears.Add(m_wearables[i].Pack());
            data["wearables"] = wears;

            // Avatar Textures
            OSDArray textures = new OSDArray(AvatarAppearance.TEXTURE_COUNT);
            for (uint i = 0; i < AvatarAppearance.TEXTURE_COUNT; i++)
            {
                if (m_texture.FaceTextures[i] != null)
                    textures.Add(OSD.FromUUID(m_texture.FaceTextures[i].TextureID));
                else
                    textures.Add(OSD.FromUUID(AppearanceManager.DEFAULT_AVATAR_TEXTURE));
            }
            data["textures"] = textures;

            // Visual Parameters
            OSDBinary visualparams = new OSDBinary(m_visualparams);
            data["visualparams"] = visualparams;

            lock (m_attachments)
            {
                // Attachments
                OSDArray attachs = new OSDArray(m_attachments.Count);
                foreach (AvatarAttachment attach in GetAttachments())
                    attachs.Add(attach.Pack());
                data["attachments"] = attachs;
            }

            return data;
        }

        /// <summary>
        /// Unpack and OSDMap and initialize the appearance
        /// from it
        /// </summary>
        public void Unpack(OSDMap data)
        {
            if ((data != null) &&  (data["serial"] != null))
                m_serial = data["serial"].AsInteger();
            if ((data != null) && (data["height"] != null))
                m_avatarHeight = (float)data["height"].AsReal();
            if ((data != null) && (data["hipoffset"] != null))
                m_hipOffset = (float)data["hipoffset"].AsReal();

            try
            {
                // Wearables
                SetDefaultWearables();
                if ((data != null) && (data["wearables"] != null) && (data["wearables"]).Type == OSDType.Array)
                {
                    OSDArray wears = (OSDArray)(data["wearables"]);
                    for (int i = 0; i < wears.Count; i++)
                        m_wearables[i] = new AvatarWearable((OSDArray)wears[i]);
                }
                else
                {
                    m_log.Warn("[AVATAR APPEARANCE]: failed to unpack wearables");
                }

                // Avatar Textures
                SetDefaultTexture();
                if ((data != null) && (data["textures"] != null) && (data["textures"]).Type == OSDType.Array)
                {
                    OSDArray textures = (OSDArray)(data["textures"]);
                    for (int i = 0; i < AvatarAppearance.TEXTURE_COUNT && i < textures.Count; i++)
                    {
                        UUID textureID = AppearanceManager.DEFAULT_AVATAR_TEXTURE;
                        if (textures[i] != null)
                            textureID = textures[i].AsUUID();
                        m_texture.CreateFace((uint)i).TextureID = new UUID(textureID);
                    }
                }
                else
                {
                    m_log.Warn("[AVATAR APPEARANCE]: failed to unpack textures");
                }

                // Visual Parameters
                SetDefaultParams();
                if ((data != null) && (data["visualparams"] != null))
                {
                    if ((data["visualparams"].Type == OSDType.Binary) || (data["visualparams"].Type == OSDType.Array))
                        m_visualparams = data["visualparams"].AsBinary();
                }
                else
                {
                    m_log.Warn("[AVATAR APPEARANCE]: failed to unpack visual parameters");
                }

                // Attachments
                m_attachments = new Dictionary<int, List<AvatarAttachment>>();
                if ((data != null) && (data["attachments"] != null) && (data["attachments"]).Type == OSDType.Array)
                {
                    OSDArray attachs = (OSDArray)(data["attachments"]);
                    for (int i = 0; i < attachs.Count; i++)
                        AppendAttachment(new AvatarAttachment((OSDMap)attachs[i]));
                }
            }
            catch (Exception e)
            {
                m_log.ErrorFormat("[AVATAR APPEARANCE]: unpack failed badly: {0}{1}", e.Message, e.StackTrace);
            }
        }

        #endregion

        #region VPElement

        /// <summary>
        /// Viewer Params Array Element for AgentSetAppearance
        /// Generated from LibOMV's Visual Params list
        /// </summary>
        public enum VPElement : int
        {
            /// <summary>
            /// Brow Size - Small 0--+255 Large
            /// </summary>
            SHAPE_BIG_BROW = 0,
            /// <summary>
            /// Nose Size - Small 0--+255 Large
            /// </summary>
            SHAPE_NOSE_BIG_OUT = 1,
            /// <summary>
            /// Nostril Width - Narrow 0--+255 Broad
            /// </summary>
            SHAPE_BROAD_NOSTRILS = 2,
            /// <summary>
            /// Chin Cleft - Round 0--+255 Cleft
            /// </summary>
            SHAPE_CLEFT_CHIN = 3,
            /// <summary>
            /// Nose Tip Shape - Pointy 0--+255 Bulbous
            /// </summary>
            SHAPE_BULBOUS_NOSE_TIP = 4,
            /// <summary>
            /// Chin Angle - Chin Out 0--+255 Chin In
            /// </summary>
            SHAPE_WEAK_CHIN = 5,
            /// <summary>
            /// Chin-Neck - Tight Chin 0--+255 Double Chin
            /// </summary>
            SHAPE_DOUBLE_CHIN = 6,
            /// <summary>
            /// Lower Cheeks - Well-Fed 0--+255 Sunken
            /// </summary>
            SHAPE_SUNKEN_CHEEKS = 7,
            /// <summary>
            /// Upper Bridge - Low 0--+255 High
            /// </summary>
            SHAPE_NOBLE_NOSE_BRIDGE = 8,
            /// <summary>
            ///  - Less 0--+255 More
            /// </summary>
            SHAPE_JOWLS = 9,
            /// <summary>
            /// Upper Chin Cleft - Round 0--+255 Cleft
            /// </summary>
            SHAPE_CLEFT_CHIN_UPPER = 10,
            /// <summary>
            /// Cheek Bones - Low 0--+255 High
            /// </summary>
            SHAPE_HIGH_CHEEK_BONES = 11,
            /// <summary>
            /// Ear Angle - In 0--+255 Out
            /// </summary>
            SHAPE_EARS_OUT = 12,
            /// <summary>
            /// Eyebrow Points - Smooth 0--+255 Pointy
            /// </summary>
            HAIR_POINTY_EYEBROWS = 13,
            /// <summary>
            /// Jaw Shape - Pointy 0--+255 Square
            /// </summary>
            SHAPE_SQUARE_JAW = 14,
            /// <summary>
            /// Upper Cheeks - Thin 0--+255 Puffy
            /// </summary>
            SHAPE_PUFFY_UPPER_CHEEKS = 15,
            /// <summary>
            /// Nose Tip Angle - Downturned 0--+255 Upturned
            /// </summary>
            SHAPE_UPTURNED_NOSE_TIP = 16,
            /// <summary>
            /// Nose Thickness - Thin Nose 0--+255 Bulbous Nose
            /// </summary>
            SHAPE_BULBOUS_NOSE = 17,
            /// <summary>
            /// Upper Eyelid Fold - Uncreased 0--+255 Creased
            /// </summary>
            SHAPE_UPPER_EYELID_FOLD = 18,
            /// <summary>
            /// Attached Earlobes - Unattached 0--+255 Attached
            /// </summary>
            SHAPE_ATTACHED_EARLOBES = 19,
            /// <summary>
            /// Eye Bags - Smooth 0--+255 Baggy
            /// </summary>
            SHAPE_BAGGY_EYES = 20,
            /// <summary>
            /// Eye Opening - Narrow 0--+255 Wide
            /// </summary>
            SHAPE_WIDE_EYES = 21,
            /// <summary>
            /// Lip Cleft - Narrow 0--+255 Wide
            /// </summary>
            SHAPE_WIDE_LIP_CLEFT = 22,
            /// <summary>
            /// Bridge Width - Narrow 0--+255 Wide
            /// </summary>
            SHAPE_WIDE_NOSE_BRIDGE = 23,
            /// <summary>
            /// Eyebrow Arc - Flat 0--+255 Arced
            /// </summary>
            HAIR_ARCED_EYEBROWS = 24,
            /// <summary>
            /// Height - Short 0--+255 Tall
            /// </summary>
            SHAPE_HEIGHT = 25,
            /// <summary>
            /// Body Thickness - Body Thin 0--+255 Body Thick
            /// </summary>
            SHAPE_THICKNESS = 26,
            /// <summary>
            /// Ear Size - Small 0--+255 Large
            /// </summary>
            SHAPE_BIG_EARS = 27,
            /// <summary>
            /// Shoulders - Narrow 0--+255 Broad
            /// </summary>
            SHAPE_SHOULDERS = 28,
            /// <summary>
            /// Hip Width - Narrow 0--+255 Wide
            /// </summary>
            SHAPE_HIP_WIDTH = 29,
            /// <summary>
            ///  - Short Torso 0--+255 Long Torso
            /// </summary>
            SHAPE_TORSO_LENGTH = 30,
            SHAPE_MALE = 31,
            /// <summary>
            ///  - Short 0--+255 Long
            /// </summary>
            GLOVES_GLOVE_LENGTH = 32,
            /// <summary>
            ///  - Darker 0--+255 Lighter
            /// </summary>
            EYES_EYE_LIGHTNESS = 33,
            /// <summary>
            ///  - Natural 0--+255 Unnatural
            /// </summary>
            EYES_EYE_COLOR = 34,
            /// <summary>
            ///  - Small 0--+255 Large
            /// </summary>
            SHAPE_BREAST_SIZE = 35,
            /// <summary>
            ///  - None 0--+255 Wild
            /// </summary>
            SKIN_RAINBOW_COLOR = 36,
            /// <summary>
            /// Ruddiness - Pale 0--+255 Ruddy
            /// </summary>
            SKIN_RED_SKIN = 37,
            /// <summary>
            ///  - Light 0--+255 Dark
            /// </summary>
            SKIN_PIGMENT = 38,
            HAIR_RAINBOW_COLOR_39 = 39,
            /// <summary>
            ///  - No Red 0--+255 Very Red
            /// </summary>
            HAIR_RED_HAIR = 40,
            /// <summary>
            ///  - Black 0--+255 Blonde
            /// </summary>
            HAIR_BLONDE_HAIR = 41,
            /// <summary>
            ///  - No White 0--+255 All White
            /// </summary>
            HAIR_WHITE_HAIR = 42,
            /// <summary>
            ///  - Less Rosy 0--+255 More Rosy
            /// </summary>
            SKIN_ROSY_COMPLEXION = 43,
            /// <summary>
            ///  - Darker 0--+255 Pinker
            /// </summary>
            SKIN_LIP_PINKNESS = 44,
            /// <summary>
            ///  - Thin Eyebrows 0--+255 Bushy Eyebrows
            /// </summary>
            HAIR_EYEBROW_SIZE = 45,
            /// <summary>
            ///  - Short 0--+255 Long
            /// </summary>
            HAIR_FRONT_FRINGE = 46,
            /// <summary>
            ///  - Short 0--+255 Long
            /// </summary>
            HAIR_SIDE_FRINGE = 47,
            /// <summary>
            ///  - Short 0--+255 Long
            /// </summary>
            HAIR_BACK_FRINGE = 48,
            /// <summary>
            ///  - Short 0--+255 Long
            /// </summary>
            HAIR_HAIR_FRONT = 49,
            /// <summary>
            ///  - Short 0--+255 Long
            /// </summary>
            HAIR_HAIR_SIDES = 50,
            /// <summary>
            ///  - Short 0--+255 Long
            /// </summary>
            HAIR_HAIR_BACK = 51,
            /// <summary>
            ///  - Sweep Forward 0--+255 Sweep Back
            /// </summary>
            HAIR_HAIR_SWEEP = 52,
            /// <summary>
            ///  - Left 0--+255 Right
            /// </summary>
            HAIR_HAIR_TILT = 53,
            /// <summary>
            /// Middle Part - No Part 0--+255 Part
            /// </summary>
            HAIR_HAIR_PART_MIDDLE = 54,
            /// <summary>
            /// Right Part - No Part 0--+255 Part
            /// </summary>
            HAIR_HAIR_PART_RIGHT = 55,
            /// <summary>
            /// Left Part - No Part 0--+255 Part
            /// </summary>
            HAIR_HAIR_PART_LEFT = 56,
            /// <summary>
            /// Full Hair Sides - Mowhawk 0--+255 Full Sides
            /// </summary>
            HAIR_HAIR_SIDES_FULL = 57,
            /// <summary>
            ///  - Less 0--+255 More
            /// </summary>
            SKIN_BODY_DEFINITION = 58,
            /// <summary>
            /// Lip Width - Narrow Lips 0--+255 Wide Lips
            /// </summary>
            SHAPE_LIP_WIDTH = 59,
            /// <summary>
            ///  - Small 0--+255 Big
            /// </summary>
            SHAPE_BELLY_SIZE = 60,
            /// <summary>
            ///  - Less 0--+255 More
            /// </summary>
            SKIN_FACIAL_DEFINITION = 61,
            /// <summary>
            ///  - Less 0--+255 More
            /// </summary>
            SKIN_WRINKLES = 62,
            /// <summary>
            ///  - Less 0--+255 More
            /// </summary>
            SKIN_FRECKLES = 63,
            /// <summary>
            ///  - Short Sideburns 0--+255 Mutton Chops
            /// </summary>
            HAIR_SIDEBURNS = 64,
            /// <summary>
            ///  - Chaplin 0--+255 Handlebars
            /// </summary>
            HAIR_MOUSTACHE = 65,
            /// <summary>
            ///  - Less soul 0--+255 More soul
            /// </summary>
            HAIR_SOULPATCH = 66,
            /// <summary>
            ///  - Less Curtains 0--+255 More Curtains
            /// </summary>
            HAIR_CHIN_CURTAINS = 67,
            /// <summary>
            /// Rumpled Hair - Smooth Hair 0--+255 Rumpled Hair
            /// </summary>
            HAIR_HAIR_RUMPLED = 68,
            /// <summary>
            /// Big Hair Front - Less 0--+255 More
            /// </summary>
            HAIR_HAIR_BIG_FRONT = 69,
            /// <summary>
            /// Big Hair Top - Less 0--+255 More
            /// </summary>
            HAIR_HAIR_BIG_TOP = 70,
            /// <summary>
            /// Big Hair Back - Less 0--+255 More
            /// </summary>
            HAIR_HAIR_BIG_BACK = 71,
            /// <summary>
            /// Spiked Hair - No Spikes 0--+255 Big Spikes
            /// </summary>
            HAIR_HAIR_SPIKED = 72,
            /// <summary>
            /// Chin Depth - Shallow 0--+255 Deep
            /// </summary>
            SHAPE_DEEP_CHIN = 73,
            /// <summary>
            /// Part Bangs - No Part 0--+255 Part Bangs
            /// </summary>
            HAIR_BANGS_PART_MIDDLE = 74,
            /// <summary>
            /// Head Shape - More Square 0--+255 More Round
            /// </summary>
            SHAPE_HEAD_SHAPE = 75,
            /// <summary>
            /// Eye Spacing - Close Set Eyes 0--+255 Far Set Eyes
            /// </summary>
            SHAPE_EYE_SPACING = 76,
            /// <summary>
            ///  - Low Heels 0--+255 High Heels
            /// </summary>
            SHOES_HEEL_HEIGHT = 77,
            /// <summary>
            ///  - Low Platforms 0--+255 High Platforms
            /// </summary>
            SHOES_PLATFORM_HEIGHT = 78,
            /// <summary>
            ///  - Thin Lips 0--+255 Fat Lips
            /// </summary>
            SHAPE_LIP_THICKNESS = 79,
            /// <summary>
            /// Mouth Position - High 0--+255 Low
            /// </summary>
            SHAPE_MOUTH_HEIGHT = 80,
            /// <summary>
            /// Breast Buoyancy - Less Gravity 0--+255 More Gravity
            /// </summary>
            SHAPE_BREAST_GRAVITY = 81,
            /// <summary>
            /// Platform Width - Narrow 0--+255 Wide
            /// </summary>
            SHOES_SHOE_PLATFORM_WIDTH = 82,
            /// <summary>
            ///  - Pointy Heels 0--+255 Thick Heels
            /// </summary>
            SHOES_HEEL_SHAPE = 83,
            /// <summary>
            ///  - Pointy 0--+255 Square
            /// </summary>
            SHOES_TOE_SHAPE = 84,
            /// <summary>
            /// Foot Size - Small 0--+255 Big
            /// </summary>
            SHAPE_FOOT_SIZE = 85,
            /// <summary>
            /// Nose Width - Narrow 0--+255 Wide
            /// </summary>
            SHAPE_WIDE_NOSE = 86,
            /// <summary>
            /// Eyelash Length - Short 0--+255 Long
            /// </summary>
            SHAPE_EYELASHES_LONG = 87,
            /// <summary>
            ///  - Short 0--+255 Long
            /// </summary>
            UNDERSHIRT_SLEEVE_LENGTH = 88,
            /// <summary>
            ///  - Short 0--+255 Long
            /// </summary>
            UNDERSHIRT_BOTTOM = 89,
            /// <summary>
            ///  - Low 0--+255 High
            /// </summary>
            UNDERSHIRT_COLLAR_FRONT = 90,
            JACKET_SLEEVE_LENGTH_91 = 91,
            JACKET_COLLAR_FRONT_92 = 92,
            /// <summary>
            /// Jacket Length - Short 0--+255 Long
            /// </summary>
            JACKET_BOTTOM_LENGTH_LOWER = 93,
            /// <summary>
            /// Open Front - Open 0--+255 Closed
            /// </summary>
            JACKET_OPEN_JACKET = 94,
            /// <summary>
            ///  - Short 0--+255 Tall
            /// </summary>
            SHOES_SHOE_HEIGHT = 95,
            /// <summary>
            ///  - Short 0--+255 Long
            /// </summary>
            SOCKS_SOCKS_LENGTH = 96,
            /// <summary>
            ///  - Short 0--+255 Long
            /// </summary>
            UNDERPANTS_PANTS_LENGTH = 97,
            /// <summary>
            ///  - Low 0--+255 High
            /// </summary>
            UNDERPANTS_PANTS_WAIST = 98,
            /// <summary>
            /// Cuff Flare - Tight Cuffs 0--+255 Flared Cuffs
            /// </summary>
            PANTS_LEG_PANTFLAIR = 99,
            /// <summary>
            ///  - More Vertical 0--+255 More Sloped
            /// </summary>
            SHAPE_FOREHEAD_ANGLE = 100,
            /// <summary>
            ///  - Less Body Fat 0--+255 More Body Fat
            /// </summary>
            SHAPE_BODY_FAT = 101,
            /// <summary>
            /// Pants Crotch - High and Tight 0--+255 Low and Loose
            /// </summary>
            PANTS_LOW_CROTCH = 102,
            /// <summary>
            /// Egg Head - Chin Heavy 0--+255 Forehead Heavy
            /// </summary>
            SHAPE_EGG_HEAD = 103,
            /// <summary>
            /// Head Stretch - Squash Head 0--+255 Stretch Head
            /// </summary>
            SHAPE_SQUASH_STRETCH_HEAD = 104,
            /// <summary>
            /// Torso Muscles - Less Muscular 0--+255 More Muscular
            /// </summary>
            SHAPE_TORSO_MUSCLES = 105,
            /// <summary>
            /// Outer Eye Corner - Corner Down 0--+255 Corner Up
            /// </summary>
            SHAPE_EYELID_CORNER_UP = 106,
            /// <summary>
            ///  - Less Muscular 0--+255 More Muscular
            /// </summary>
            SHAPE_LEG_MUSCLES = 107,
            /// <summary>
            /// Lip Fullness - Less Full 0--+255 More Full
            /// </summary>
            SHAPE_TALL_LIPS = 108,
            /// <summary>
            /// Toe Thickness - Flat Toe 0--+255 Thick Toe
            /// </summary>
            SHOES_SHOE_TOE_THICK = 109,
            /// <summary>
            /// Crooked Nose - Nose Left 0--+255 Nose Right
            /// </summary>
            SHAPE_CROOKED_NOSE = 110,
            /// <summary>
            ///  - Corner Down 0--+255 Corner Up
            /// </summary>
            SHAPE_MOUTH_CORNER = 111,
            /// <summary>
            ///  - Shear Right Up 0--+255 Shear Left Up
            /// </summary>
            SHAPE_FACE_SHEAR = 112,
            /// <summary>
            /// Shift Mouth - Shift Left 0--+255 Shift Right
            /// </summary>
            SHAPE_SHIFT_MOUTH = 113,
            /// <summary>
            /// Eye Pop - Pop Right Eye 0--+255 Pop Left Eye
            /// </summary>
            SHAPE_POP_EYE = 114,
            /// <summary>
            /// Jaw Jut - Overbite 0--+255 Underbite
            /// </summary>
            SHAPE_JAW_JUT = 115,
            /// <summary>
            /// Shear Back - Full Back 0--+255 Sheared Back
            /// </summary>
            HAIR_HAIR_SHEAR_BACK = 116,
            /// <summary>
            ///  - Small Hands 0--+255 Large Hands
            /// </summary>
            SHAPE_HAND_SIZE = 117,
            /// <summary>
            /// Love Handles - Less Love 0--+255 More Love
            /// </summary>
            SHAPE_LOVE_HANDLES = 118,
            SHAPE_TORSO_MUSCLES_119 = 119,
            /// <summary>
            /// Head Size - Small Head 0--+255 Big Head
            /// </summary>
            SHAPE_HEAD_SIZE = 120,
            /// <summary>
            ///  - Skinny Neck 0--+255 Thick Neck
            /// </summary>
            SHAPE_NECK_THICKNESS = 121,
            /// <summary>
            /// Breast Cleavage - Separate 0--+255 Join
            /// </summary>
            SHAPE_BREAST_FEMALE_CLEAVAGE = 122,
            /// <summary>
            /// Pectorals - Big Pectorals 0--+255 Sunken Chest
            /// </summary>
            SHAPE_CHEST_MALE_NO_PECS = 123,
            /// <summary>
            /// Eye Size - Beady Eyes 0--+255 Anime Eyes
            /// </summary>
            SHAPE_EYE_SIZE = 124,
            /// <summary>
            ///  - Short Legs 0--+255 Long Legs
            /// </summary>
            SHAPE_LEG_LENGTH = 125,
            /// <summary>
            ///  - Short Arms 0--+255 Long arms
            /// </summary>
            SHAPE_ARM_LENGTH = 126,
            /// <summary>
            ///  - Pink 0--+255 Black
            /// </summary>
            SKIN_LIPSTICK_COLOR = 127,
            /// <summary>
            ///  - No Lipstick 0--+255 More Lipstick
            /// </summary>
            SKIN_LIPSTICK = 128,
            /// <summary>
            ///  - No Lipgloss 0--+255 Glossy
            /// </summary>
            SKIN_LIPGLOSS = 129,
            /// <summary>
            ///  - No Eyeliner 0--+255 Full Eyeliner
            /// </summary>
            SKIN_EYELINER = 130,
            /// <summary>
            ///  - No Blush 0--+255 More Blush
            /// </summary>
            SKIN_BLUSH = 131,
            /// <summary>
            ///  - Pink 0--+255 Orange
            /// </summary>
            SKIN_BLUSH_COLOR = 132,
            /// <summary>
            ///  - Clear 0--+255 Opaque
            /// </summary>
            SKIN_OUT_SHDW_OPACITY = 133,
            /// <summary>
            ///  - No Eyeshadow 0--+255 More Eyeshadow
            /// </summary>
            SKIN_OUTER_SHADOW = 134,
            /// <summary>
            ///  - Light 0--+255 Dark
            /// </summary>
            SKIN_OUT_SHDW_COLOR = 135,
            /// <summary>
            ///  - No Eyeshadow 0--+255 More Eyeshadow
            /// </summary>
            SKIN_INNER_SHADOW = 136,
            /// <summary>
            ///  - No Polish 0--+255 Painted Nails
            /// </summary>
            SKIN_NAIL_POLISH = 137,
            /// <summary>
            ///  - Clear 0--+255 Opaque
            /// </summary>
            SKIN_BLUSH_OPACITY = 138,
            /// <summary>
            ///  - Light 0--+255 Dark
            /// </summary>
            SKIN_IN_SHDW_COLOR = 139,
            /// <summary>
            ///  - Clear 0--+255 Opaque
            /// </summary>
            SKIN_IN_SHDW_OPACITY = 140,
            /// <summary>
            ///  - Dark Green 0--+255 Black
            /// </summary>
            SKIN_EYELINER_COLOR = 141,
            /// <summary>
            ///  - Pink 0--+255 Black
            /// </summary>
            SKIN_NAIL_POLISH_COLOR = 142,
            /// <summary>
            ///  - Sparse 0--+255 Dense
            /// </summary>
            HAIR_EYEBROW_DENSITY = 143,
            /// <summary>
            ///  - 5 O'Clock Shadow 0--+255 Bushy Hair
            /// </summary>
            HAIR_HAIR_THICKNESS = 144,
            /// <summary>
            /// Saddle Bags - Less Saddle 0--+255 More Saddle
            /// </summary>
            SHAPE_SADDLEBAGS = 145,
            /// <summary>
            /// Taper Back - Wide Back 0--+255 Narrow Back
            /// </summary>
            HAIR_HAIR_TAPER_BACK = 146,
            /// <summary>
            /// Taper Front - Wide Front 0--+255 Narrow Front
            /// </summary>
            HAIR_HAIR_TAPER_FRONT = 147,
            /// <summary>
            ///  - Short Neck 0--+255 Long Neck
            /// </summary>
            SHAPE_NECK_LENGTH = 148,
            /// <summary>
            /// Eyebrow Height - Higher 0--+255 Lower
            /// </summary>
            HAIR_LOWER_EYEBROWS = 149,
            /// <summary>
            /// Lower Bridge - Low 0--+255 High
            /// </summary>
            SHAPE_LOWER_BRIDGE_NOSE = 150,
            /// <summary>
            /// Nostril Division - High 0--+255 Low
            /// </summary>
            SHAPE_LOW_SEPTUM_NOSE = 151,
            /// <summary>
            /// Jaw Angle - Low Jaw 0--+255 High Jaw
            /// </summary>
            SHAPE_JAW_ANGLE = 152,
            /// <summary>
            /// Shear Front - Full Front 0--+255 Sheared Front
            /// </summary>
            HAIR_HAIR_SHEAR_FRONT = 153,
            /// <summary>
            ///  - Less Volume 0--+255 More Volume
            /// </summary>
            HAIR_HAIR_VOLUME = 154,
            /// <summary>
            /// Lip Cleft Depth - Shallow 0--+255 Deep
            /// </summary>
            SHAPE_LIP_CLEFT_DEEP = 155,
            /// <summary>
            /// Puffy Eyelids - Flat 0--+255 Puffy
            /// </summary>
            SHAPE_PUFFY_LOWER_LIDS = 156,
            /// <summary>
            ///  - Sunken Eyes 0--+255 Bugged Eyes
            /// </summary>
            SHAPE_EYE_DEPTH = 157,
            /// <summary>
            ///  - Flat Head 0--+255 Long Head
            /// </summary>
            SHAPE_HEAD_LENGTH = 158,
            /// <summary>
            ///  - Less Freckles 0--+255 More Freckles
            /// </summary>
            SKIN_BODY_FRECKLES = 159,
            /// <summary>
            ///  - Low 0--+255 High
            /// </summary>
            UNDERSHIRT_COLLAR_BACK = 160,
            JACKET_COLLAR_BACK_161 = 161,
            SHIRT_COLLAR_BACK_162 = 162,
            /// <summary>
            ///  - Short Pigtails 0--+255 Long Pigtails
            /// </summary>
            HAIR_PIGTAILS = 163,
            /// <summary>
            ///  - Short Ponytail 0--+255 Long Ponytail
            /// </summary>
            HAIR_PONYTAIL = 164,
            /// <summary>
            /// Butt Size - Flat Butt 0--+255 Big Butt
            /// </summary>
            SHAPE_BUTT_SIZE = 165,
            /// <summary>
            /// Ear Tips - Flat 0--+255 Pointy
            /// </summary>
            SHAPE_POINTY_EARS = 166,
            /// <summary>
            /// Lip Ratio - More Upper Lip 0--+255 More Lower Lip
            /// </summary>
            SHAPE_LIP_RATIO = 167,
            SHIRT_SLEEVE_LENGTH_168 = 168,
            /// <summary>
            ///  - Short 0--+255 Long
            /// </summary>
            SHIRT_SHIRT_BOTTOM = 169,
            SHIRT_COLLAR_FRONT_170 = 170,
            SHIRT_SHIRT_RED = 171,
            SHIRT_SHIRT_GREEN = 172,
            SHIRT_SHIRT_BLUE = 173,
            PANTS_PANTS_RED = 174,
            PANTS_PANTS_GREEN = 175,
            PANTS_PANTS_BLUE = 176,
            SHOES_SHOES_RED = 177,
            SHOES_SHOES_GREEN = 178,
            /// <summary>
            ///  - Low 0--+255 High
            /// </summary>
            PANTS_WAIST_HEIGHT = 179,
            PANTS_PANTS_LENGTH_180 = 180,
            /// <summary>
            /// Pants Fit - Tight Pants 0--+255 Loose Pants
            /// </summary>
            PANTS_LOOSE_LOWER_CLOTHING = 181,
            SHOES_SHOES_BLUE = 182,
            SOCKS_SOCKS_RED = 183,
            SOCKS_SOCKS_GREEN = 184,
            SOCKS_SOCKS_BLUE = 185,
            UNDERSHIRT_UNDERSHIRT_RED = 186,
            UNDERSHIRT_UNDERSHIRT_GREEN = 187,
            UNDERSHIRT_UNDERSHIRT_BLUE = 188,
            UNDERPANTS_UNDERPANTS_RED = 189,
            UNDERPANTS_UNDERPANTS_GREEN = 190,
            UNDERPANTS_UNDERPANTS_BLUE = 191,
            GLOVES_GLOVES_RED = 192,
            /// <summary>
            /// Shirt Fit - Tight Shirt 0--+255 Loose Shirt
            /// </summary>
            SHIRT_LOOSE_UPPER_CLOTHING = 193,
            GLOVES_GLOVES_GREEN = 194,
            GLOVES_GLOVES_BLUE = 195,
            JACKET_JACKET_RED = 196,
            JACKET_JACKET_GREEN = 197,
            JACKET_JACKET_BLUE = 198,
            /// <summary>
            /// Sleeve Looseness - Tight Sleeves 0--+255 Loose Sleeves
            /// </summary>
            SHIRT_SHIRTSLEEVE_FLAIR = 199,
            /// <summary>
            /// Knee Angle - Knock Kneed 0--+255 Bow Legged
            /// </summary>
            SHAPE_BOWED_LEGS = 200,
            /// <summary>
            ///  - Short hips 0--+255 Long Hips
            /// </summary>
            SHAPE_HIP_LENGTH = 201,
            /// <summary>
            ///  - Fingerless 0--+255 Fingers
            /// </summary>
            GLOVES_GLOVE_FINGERS = 202,
            /// <summary>
            /// bustle skirt - no bustle 0--+255 more bustle
            /// </summary>
            SKIRT_SKIRT_BUSTLE = 203,
            /// <summary>
            ///  - Short 0--+255 Long
            /// </summary>
            SKIRT_SKIRT_LENGTH = 204,
            /// <summary>
            ///  - Open Front 0--+255 Closed Front
            /// </summary>
            SKIRT_SLIT_FRONT = 205,
            /// <summary>
            ///  - Open Back 0--+255 Closed Back
            /// </summary>
            SKIRT_SLIT_BACK = 206,
            /// <summary>
            ///  - Open Left 0--+255 Closed Left
            /// </summary>
            SKIRT_SLIT_LEFT = 207,
            /// <summary>
            ///  - Open Right 0--+255 Closed Right
            /// </summary>
            SKIRT_SLIT_RIGHT = 208,
            /// <summary>
            /// Skirt Fit - Tight Skirt 0--+255 Poofy Skirt
            /// </summary>
            SKIRT_SKIRT_LOOSENESS = 209,
            SHIRT_SHIRT_WRINKLES = 210,
            PANTS_PANTS_WRINKLES = 211,
            /// <summary>
            /// Jacket Wrinkles - No Wrinkles 0--+255 Wrinkles
            /// </summary>
            JACKET_JACKET_WRINKLES = 212,
            /// <summary>
            /// Package - Coin Purse 0--+255 Duffle Bag
            /// </summary>
            SHAPE_MALE_PACKAGE = 213,
            /// <summary>
            /// Inner Eye Corner - Corner Down 0--+255 Corner Up
            /// </summary>
            SHAPE_EYELID_INNER_CORNER_UP = 214,
            SKIRT_SKIRT_RED = 215,
            SKIRT_SKIRT_GREEN = 216,
            SKIRT_SKIRT_BLUE = 217
        }
        #endregion
    }
}<|MERGE_RESOLUTION|>--- conflicted
+++ resolved
@@ -460,21 +460,15 @@
 
             if (item == UUID.Zero)
             {
-<<<<<<< HEAD
                 lock (m_attachments)
                 {
                     if (m_attachments.ContainsKey(attachpoint))
+                    {
                         m_attachments.Remove(attachpoint);
-                    return;
+                        return true;
+                    }
+                    return false;
                 }
-=======
-                if (m_attachments.ContainsKey(attachpoint))
-                {
-                    m_attachments.Remove(attachpoint);
-                    return true;
-                }
-                return false;
->>>>>>> 2bab8e55
             }
 
             // check if the item is already attached at this point
@@ -525,18 +519,11 @@
                         // Remove it from the list of attachments at that attach point
                         m_attachments[kvp.Key].RemoveAt(index);
 
-<<<<<<< HEAD
                         // And remove the list if there are no more attachments here
                         if (m_attachments[kvp.Key].Count == 0)
                             m_attachments.Remove(kvp.Key);
-                        return;
+                        return true;
                     }
-=======
-                    // And remove the list if there are no more attachments here
-                    if (m_attachments[kvp.Key].Count == 0)
-                        m_attachments.Remove(kvp.Key);
-                    return true;
->>>>>>> 2bab8e55
                 }
             }
             return false;
