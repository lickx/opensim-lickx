--- conflicted
+++ resolved
@@ -403,7 +403,7 @@
             string uri = "/ReadResponses/" + sessionID.ToString() + "/";
 
             m_Server.AddPollServiceHTTPHandler(
-                uri, new PollServiceEventArgs(null, uri, HasEvents, GetEvents, NoEvents, Drop, sessionID, 25000)); // 25 secs timeout
+                uri, new PollServiceEventArgs(null, uri, HasEvents, GetEvents, NoEvents, sessionID,25000)); // 25 secs timeout
 
 			// Our reply is an XML document.
 			// TODO: Change this to Linq.Xml
@@ -604,21 +604,8 @@
             return false;
         }
 
-<<<<<<< HEAD
-        private void Drop(UUID RequestID, UUID sessionID)
-        {
-            lock (m_Connections)
-            {
-                if (m_Connections.ContainsKey(sessionID))
-                    m_Connections.Remove(sessionID);
-            }
-        }
-
-        private Hashtable GetEvents(UUID RequestID, UUID sessionID)
-=======
 		// Send all pending output to the client.
         protected Hashtable GetEvents(UUID RequestID, UUID sessionID)
->>>>>>> 28f7d429
         {
 			// Find the connection that goes with this client.
             ConsoleConnection c = null;
