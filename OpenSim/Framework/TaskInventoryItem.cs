/*
 * Copyright (c) Contributors, http://opensimulator.org/
 * See CONTRIBUTORS.TXT for a full list of copyright holders.
 *
 * Redistribution and use in source and binary forms, with or without
 * modification, are permitted provided that the following conditions are met:
 *     * Redistributions of source code must retain the above copyright
 *       notice, this list of conditions and the following disclaimer.
 *     * Redistributions in binary form must reproduce the above copyright
 *       notice, this list of conditions and the following disclaimer in the
 *       documentation and/or other materials provided with the distribution.
 *     * Neither the name of the OpenSimulator Project nor the
 *       names of its contributors may be used to endorse or promote products
 *       derived from this software without specific prior written permission.
 *
 * THIS SOFTWARE IS PROVIDED BY THE DEVELOPERS ``AS IS'' AND ANY
 * EXPRESS OR IMPLIED WARRANTIES, INCLUDING, BUT NOT LIMITED TO, THE IMPLIED
 * WARRANTIES OF MERCHANTABILITY AND FITNESS FOR A PARTICULAR PURPOSE ARE
 * DISCLAIMED. IN NO EVENT SHALL THE CONTRIBUTORS BE LIABLE FOR ANY
 * DIRECT, INDIRECT, INCIDENTAL, SPECIAL, EXEMPLARY, OR CONSEQUENTIAL DAMAGES
 * (INCLUDING, BUT NOT LIMITED TO, PROCUREMENT OF SUBSTITUTE GOODS OR SERVICES;
 * LOSS OF USE, DATA, OR PROFITS; OR BUSINESS INTERRUPTION) HOWEVER CAUSED AND
 * ON ANY THEORY OF LIABILITY, WHETHER IN CONTRACT, STRICT LIABILITY, OR TORT
 * (INCLUDING NEGLIGENCE OR OTHERWISE) ARISING IN ANY WAY OUT OF THE USE OF THIS
 * SOFTWARE, EVEN IF ADVISED OF THE POSSIBILITY OF SUCH DAMAGE.
 */

using System;
using OpenMetaverse;

namespace OpenSim.Framework
{
    /// <summary>
    /// Represents an item in a task inventory
    /// </summary>
    public class TaskInventoryItem : ICloneable
    {
        /// <summary>
        /// XXX This should really be factored out into some constants class.
        /// </summary>
        private const uint FULL_MASK_PERMISSIONS_GENERAL = 2147483647;

        private UUID _assetID = UUID.Zero;

        private uint _baseMask = FULL_MASK_PERMISSIONS_GENERAL;
        private uint _creationDate = 0;
        private UUID _creatorID = UUID.Zero;
        private string _creatorData = String.Empty;
        private string _description = String.Empty;
        private uint _everyoneMask = FULL_MASK_PERMISSIONS_GENERAL;
        private uint _flags = 0;
        private UUID _groupID = UUID.Zero;
        private uint _groupMask = FULL_MASK_PERMISSIONS_GENERAL;

        private int _invType = 0;
        private UUID _itemID = UUID.Zero;
        private UUID _lastOwnerID = UUID.Zero;
        private string _name = String.Empty;
        private uint _nextOwnerMask = FULL_MASK_PERMISSIONS_GENERAL;
        private UUID _ownerID = UUID.Zero;
        private uint _ownerMask = FULL_MASK_PERMISSIONS_GENERAL;
        private UUID _parentID = UUID.Zero; //parent folder id
        private UUID _parentPartID = UUID.Zero; // SceneObjectPart this is inside
        private UUID _permsGranter;
        private int _permsMask;
        private int _type = 0;
<<<<<<< HEAD
        private UUID _oldID = UUID.Zero;
=======
        private UUID _oldID;
>>>>>>> 567f4c51
        private UUID _loadedID = UUID.Zero;

        private bool _ownerChanged = false;
        
        // This used ONLY during copy. It can't be relied on at other times!
        private bool _scriptRunning = true;

        public UUID AssetID {
            get {
                return _assetID;
            }
            set {
                _assetID = value;
            }
        }

        public uint BasePermissions {
            get {
                return _baseMask;
            }
            set {
                _baseMask = value;
            }
        }

        public uint CreationDate {
            get {
                return _creationDate;
            }
            set {
                _creationDate = value;
            }
        }

        public UUID CreatorID {
            get {
                return _creatorID;
            }
            set {
                _creatorID = value;
            }
        }

        public string CreatorData // = <profile url>;<name>
        {
            get { return _creatorData; }
            set { _creatorData = value; }
        }

        /// <summary>
        /// Used by the DB layer to retrieve / store the entire user identification.
        /// The identification can either be a simple UUID or a string of the form
        /// uuid[;profile_url[;name]]
        /// </summary>
        public string CreatorIdentification
        {
            get
            {
                if (_creatorData != null && _creatorData != string.Empty)
                    return _creatorID.ToString() + ';' + _creatorData;
                else
                    return _creatorID.ToString();
            }
            set
            {
                if ((value == null) || (value != null && value == string.Empty))
                {
                    _creatorData = string.Empty;
                    return;
                }

                if (!value.Contains(";")) // plain UUID
                {
                    UUID uuid = UUID.Zero;
                    UUID.TryParse(value, out uuid);
                    _creatorID = uuid;
                }
                else // <uuid>[;<endpoint>[;name]]
                {
                    string name = "Unknown User";
                    string[] parts = value.Split(';');
                    if (parts.Length >= 1)
                    {
                        UUID uuid = UUID.Zero;
                        UUID.TryParse(parts[0], out uuid);
                        _creatorID = uuid;
                    }
                    if (parts.Length >= 2)
                        _creatorData = parts[1];
                    if (parts.Length >= 3)
                        name = parts[2];

                    _creatorData += ';' + name;

                }
            }
        }

        public string Description {
            get {
                return _description;
            }
            set {
                _description = value;
            }
        }

        public uint EveryonePermissions {
            get {
                return _everyoneMask;
            }
            set {
                _everyoneMask = value;
            }
        }

        public uint Flags {
            get {
                return _flags;
            }
            set {
                _flags = value;
            }
        }

        public UUID GroupID {
            get {
                return _groupID;
            }
            set {
                _groupID = value;
            }
        }

        public uint GroupPermissions {
            get {
                return _groupMask;
            }
            set {
                _groupMask = value;
            }
        }

        public int InvType {
            get {
                return _invType;
            }
            set {
                _invType = value;
            }
        }

        public UUID ItemID {
            get {
                return _itemID;
            }
            set {
                _itemID = value;
            }
        }

        public UUID OldItemID {
            get {
                return _oldID;
            }
            set {
                _oldID = value;
            }
        }

        public UUID LoadedItemID {
            get {
                return _loadedID;
            }
            set {
                _loadedID = value;
            }
        }

        public UUID LastOwnerID {
            get {
                return _lastOwnerID;
            }
            set {
                _lastOwnerID = value;
            }
        }

        public string Name {
            get {
                return _name;
            }
            set {
                _name = value;
            }
        }

        public uint NextPermissions {
            get {
                return _nextOwnerMask;
            }
            set {
                _nextOwnerMask = value;
            }
        }

        public UUID OwnerID {
            get {
                return _ownerID;
            }
            set {
                _ownerID = value;
            }
        }

        public uint CurrentPermissions {
            get {
                return _ownerMask;
            }
            set {
                _ownerMask = value;
            }
        }

        public UUID ParentID {
            get {
                return _parentID;
            }
            set {
                _parentID = value;
            }
        }

        public UUID ParentPartID {
            get {
                return _parentPartID;
            }
            set {
                _parentPartID = value;
            }
        }

        public UUID PermsGranter {
            get {
                return _permsGranter;
            }
            set {
                _permsGranter = value;
            }
        }

        public int PermsMask {
            get {
                return _permsMask;
            }
            set {
                _permsMask = value;
            }
        }

        public int Type {
            get {
                return _type;
            }
            set {
                _type = value;
            }
        }

        public bool OwnerChanged {
            get {
                return _ownerChanged;
            }
            set {
                _ownerChanged = value;
            }
        }

        public bool ScriptRunning {
            get {
                return _scriptRunning;
            }
            set {
                _scriptRunning = value;
            }
        }

        // See ICloneable

        #region ICloneable Members

        public Object Clone()
        {
            return MemberwiseClone();
        }

        #endregion

        /// <summary>
        /// Reset the UUIDs for this item.
        /// </summary>
        /// <param name="partID">The new part ID to which this item belongs</param>
        public void ResetIDs(UUID partID)
        {
<<<<<<< HEAD
            _loadedID = _oldID;
            _oldID = ItemID;
=======
            LoadedItemID = OldItemID;
            OldItemID = ItemID;
>>>>>>> 567f4c51
            ItemID = UUID.Random();
            ParentPartID = partID;
            ParentID = partID;
        }

        public TaskInventoryItem()
        {
            CreationDate = (uint)(DateTime.UtcNow - new DateTime(1970, 1, 1)).TotalSeconds;
        }
    }
}<|MERGE_RESOLUTION|>--- conflicted
+++ resolved
@@ -64,11 +64,7 @@
         private UUID _permsGranter;
         private int _permsMask;
         private int _type = 0;
-<<<<<<< HEAD
-        private UUID _oldID = UUID.Zero;
-=======
         private UUID _oldID;
->>>>>>> 567f4c51
         private UUID _loadedID = UUID.Zero;
 
         private bool _ownerChanged = false;
@@ -373,13 +369,8 @@
         /// <param name="partID">The new part ID to which this item belongs</param>
         public void ResetIDs(UUID partID)
         {
-<<<<<<< HEAD
-            _loadedID = _oldID;
-            _oldID = ItemID;
-=======
             LoadedItemID = OldItemID;
             OldItemID = ItemID;
->>>>>>> 567f4c51
             ItemID = UUID.Random();
             ParentPartID = partID;
             ParentID = partID;
