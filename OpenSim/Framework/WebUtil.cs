/*
 * Copyright (c) Contributors, http://opensimulator.org/
 * See CONTRIBUTORS.TXT for a full list of copyright holders.
 *
 * Redistribution and use in source and binary forms, with or without
 * modification, are permitted provided that the following conditions are met:
 *     * Redistributions of source code must retain the above copyright
 *       notice, this list of conditions and the following disclaimer.
 *     * Redistributions in binary form must reproduce the above copyright
 *       notice, this list of conditions and the following disclaimer in the
 *       documentation and/or other materials provided with the distribution.
 *     * Neither the name of the OpenSimulator Project nor the
 *       names of its contributors may be used to endorse or promote products
 *       derived from this software without specific prior written permission.
 *
 * THIS SOFTWARE IS PROVIDED BY THE DEVELOPERS ``AS IS'' AND ANY
 * EXPRESS OR IMPLIED WARRANTIES, INCLUDING, BUT NOT LIMITED TO, THE IMPLIED
 * WARRANTIES OF MERCHANTABILITY AND FITNESS FOR A PARTICULAR PURPOSE ARE
 * DISCLAIMED. IN NO EVENT SHALL THE CONTRIBUTORS BE LIABLE FOR ANY
 * DIRECT, INDIRECT, INCIDENTAL, SPECIAL, EXEMPLARY, OR CONSEQUENTIAL DAMAGES
 * (INCLUDING, BUT NOT LIMITED TO, PROCUREMENT OF SUBSTITUTE GOODS OR SERVICES;
 * LOSS OF USE, DATA, OR PROFITS; OR BUSINESS INTERRUPTION) HOWEVER CAUSED AND
 * ON ANY THEORY OF LIABILITY, WHETHER IN CONTRACT, STRICT LIABILITY, OR TORT
 * (INCLUDING NEGLIGENCE OR OTHERWISE) ARISING IN ANY WAY OUT OF THE USE OF THIS
 * SOFTWARE, EVEN IF ADVISED OF THE POSSIBILITY OF SUCH DAMAGE.
 */

using System;
using System.Collections;
using System.Collections.Generic;
using System.Collections.Specialized;
using System.Globalization;
using System.IO;
using System.IO.Compression;
using System.Net;
using System.Net.Security;
using System.Reflection;
using System.Text;
using System.Web;
using System.Xml;
using System.Xml.Serialization;
using log4net;
using OpenMetaverse.StructuredData;

namespace OpenSim.Framework
{
    /// <summary>
    /// Miscellaneous static methods and extension methods related to the web
    /// </summary>
    public static class WebUtil
    {
        private static readonly ILog m_log =
                LogManager.GetLogger(
                MethodBase.GetCurrentMethod().DeclaringType);

        /// <summary>
        /// Control the printing of certain debug messages.
        /// </summary>
        /// <remarks>
        /// If DebugLevel >= 3 then short notices about outgoing HTTP requests are logged.
        /// </remarks>
        public static int DebugLevel { get; set; }

        /// <summary>
        /// Request number for diagnostic purposes.
        /// </summary>
        public static int RequestNumber { get; internal set; }

        /// <summary>
        /// this is the header field used to communicate the local request id
        /// used for performance and debugging
        /// </summary>
        public const string OSHeaderRequestID = "opensim-request-id";

        /// <summary>
        /// Number of milliseconds a call can take before it is considered
        /// a "long" call for warning & debugging purposes
        /// </summary>
        public const int LongCallTime = 3000;

        /// <summary>
        /// The maximum length of any data logged because of a long request time.
        /// </summary>
        /// <remarks>
        /// This is to truncate any really large post data, such as an asset.  In theory, the first section should
        /// give us useful information about the call (which agent it relates to if applicable, etc.).
        /// </remarks>
        public const int MaxRequestDiagLength = 100;

        /// <summary>
        /// Dictionary of end points
        /// </summary>
        private static Dictionary<string,object> m_endpointSerializer = new Dictionary<string,object>();

        private static object EndPointLock(string url)
        {
            System.Uri uri = new System.Uri(url);
            string endpoint = string.Format("{0}:{1}",uri.Host,uri.Port);

            lock (m_endpointSerializer)
            {
                object eplock = null;

                if (! m_endpointSerializer.TryGetValue(endpoint,out eplock))
                {
                    eplock = new object();
                    m_endpointSerializer.Add(endpoint,eplock);
                    // m_log.WarnFormat("[WEB UTIL] add a new host to end point serializer {0}",endpoint);
                }

                return eplock;
            }
        }

        #region JSONRequest

        /// <summary>
        /// PUT JSON-encoded data to a web service that returns LLSD or
        /// JSON data
        /// </summary>
        public static OSDMap PutToServiceCompressed(string url, OSDMap data, int timeout)
        {
            return ServiceOSDRequest(url,data, "PUT", timeout, true);
        }

        public static OSDMap PutToService(string url, OSDMap data, int timeout)
        {
            return ServiceOSDRequest(url,data, "PUT", timeout, false);
        }

        public static OSDMap PostToService(string url, OSDMap data, int timeout)
        {
            return ServiceOSDRequest(url, data, "POST", timeout, false);
        }

        public static OSDMap PostToServiceCompressed(string url, OSDMap data, int timeout)
        {
            return ServiceOSDRequest(url, data, "POST", timeout, true);
        }

        public static OSDMap GetFromService(string url, int timeout)
        {
            return ServiceOSDRequest(url, null, "GET", timeout, false);
        }
        
        public static OSDMap ServiceOSDRequest(string url, OSDMap data, string method, int timeout, bool compressed)
        {
            lock (EndPointLock(url))
            {
                return ServiceOSDRequestWorker(url,data,method,timeout,compressed);
            }
        }

        private static OSDMap ServiceOSDRequestWorker(string url, OSDMap data, string method, int timeout, bool compressed)
        {
            int reqnum = RequestNumber++;

            if (DebugLevel >= 3)
                m_log.DebugFormat(
                    "[WEB UTIL]: HTTP OUT {0} ServiceOSD {1} {2} (timeout {3}, compressed {4})",
                    reqnum, method, url, timeout, compressed);

            string errorMessage = "unknown error";
            int tickstart = Util.EnvironmentTickCount();
            int tickdata = 0;
            string strBuffer = null;

            try
            {
                HttpWebRequest request = (HttpWebRequest)WebRequest.Create(url);
                request.Method = method;
                request.Timeout = timeout;
                request.KeepAlive = false;
                request.MaximumAutomaticRedirections = 10;
                request.ReadWriteTimeout = timeout / 4;
                request.Headers[OSHeaderRequestID] = reqnum.ToString();
                
                // If there is some input, write it into the request
                if (data != null)
                {
                    strBuffer =  OSDParser.SerializeJsonString(data);
                    byte[] buffer = System.Text.Encoding.UTF8.GetBytes(strBuffer);

                    if (compressed)
                    {
                        request.ContentType = "application/x-gzip";
                        using (MemoryStream ms = new MemoryStream())
                        {
                            using (GZipStream comp = new GZipStream(ms, CompressionMode.Compress))
                            {
                                comp.Write(buffer, 0, buffer.Length);
                                // We need to close the gzip stream before we write it anywhere
                                // because apparently something important related to gzip compression
                                // gets written on the strteam upon Dispose()
                            }
                            byte[] buf = ms.ToArray();
                            request.ContentLength = buf.Length;   //Count bytes to send
                            using (Stream requestStream = request.GetRequestStream())
                                requestStream.Write(buf, 0, (int)buf.Length);
                        }
                    }
                    else
                    {
                        request.ContentType = "application/json";
                        request.ContentLength = buffer.Length;   //Count bytes to send
                        using (Stream requestStream = request.GetRequestStream())
                                requestStream.Write(buffer, 0, buffer.Length);         //Send it
                    }
                }
                
                // capture how much time was spent writing, this may seem silly
                // but with the number concurrent requests, this often blocks
                tickdata = Util.EnvironmentTickCountSubtract(tickstart);

                using (WebResponse response = request.GetResponse())
                {
                    using (Stream responseStream = response.GetResponseStream())
                    {
                        string responseStr = null;
                        responseStr = responseStream.GetStreamString();
                        // m_log.DebugFormat("[WEB UTIL]: <{0}> response is <{1}>",reqnum,responseStr);
                        return CanonicalizeResults(responseStr);
                    }
                }
            }
            catch (WebException we)
            {
                errorMessage = we.Message;
                if (we.Status == WebExceptionStatus.ProtocolError)
                {
                    HttpWebResponse webResponse = (HttpWebResponse)we.Response;
                    errorMessage = String.Format("[{0}] {1}",webResponse.StatusCode,webResponse.StatusDescription);
                }
            }
            catch (Exception ex)
            {
                errorMessage = ex.Message;
                m_log.Debug("[WEB UTIL]: Exception making request: " + ex.ToString());
            }
            finally
            {
                int tickdiff = Util.EnvironmentTickCountSubtract(tickstart);
                if (tickdiff > LongCallTime)
                    m_log.InfoFormat(
                        "[WEB UTIL]: Slow ServiceOSD request {0} {1} {2} took {3}ms, {4}ms writing, {5}",
                        reqnum,
                        method,
                        url,
                        tickdiff,
                        tickdata,
                        strBuffer != null
                            ? (strBuffer.Length > MaxRequestDiagLength ? strBuffer.Remove(MaxRequestDiagLength) : strBuffer)
                            : "");
                else if (DebugLevel >= 4)
                    m_log.DebugFormat(
                        "[WEB UTIL]: HTTP OUT {0} took {1}ms, {2}ms writing",
                        reqnum, tickdiff, tickdata);
            }
           
            m_log.DebugFormat(
                "[WEB UTIL]: ServiceOSD request {0} {1} {2} FAILED: {3}", reqnum, url, method, errorMessage);

            return ErrorResponseMap(errorMessage);
        }

        /// <summary>
        /// Since there are no consistencies in the way web requests are
        /// formed, we need to do a little guessing about the result format.
        /// Keys:
        ///     Success|success == the success fail of the request
        ///     _RawResult == the raw string that came back
        ///     _Result == the OSD unpacked string
        /// </summary>
        private static OSDMap CanonicalizeResults(string response)
        {
            OSDMap result = new OSDMap();

            // Default values
            result["Success"] = OSD.FromBoolean(true);
            result["success"] = OSD.FromBoolean(true);
            result["_RawResult"] = OSD.FromString(response);
            result["_Result"] = new OSDMap();
            
            if (response.Equals("true",System.StringComparison.OrdinalIgnoreCase))
                return result;

            if (response.Equals("false",System.StringComparison.OrdinalIgnoreCase))
            {
                result["Success"] = OSD.FromBoolean(false);
                result["success"] = OSD.FromBoolean(false);
                return result;
            }

            try 
            {
                OSD responseOSD = OSDParser.Deserialize(response);
                if (responseOSD.Type == OSDType.Map)
                {
                    result["_Result"] = (OSDMap)responseOSD;
                    return result;
                }
            }
            catch
            {
                // don't need to treat this as an error... we're just guessing anyway
//                m_log.DebugFormat("[WEB UTIL] couldn't decode <{0}>: {1}",response,e.Message);
            }
            
            return result;
        }
        
        #endregion JSONRequest

        #region FormRequest

        /// <summary>
        /// POST URL-encoded form data to a web service that returns LLSD or
        /// JSON data
        /// </summary>
        public static OSDMap PostToService(string url, NameValueCollection data)
        {
            return ServiceFormRequest(url,data, 20000);
        }
        
        public static OSDMap ServiceFormRequest(string url, NameValueCollection data, int timeout)
        {
            lock (EndPointLock(url))
            {
                return ServiceFormRequestWorker(url,data,timeout);
            }
        }

        private static OSDMap ServiceFormRequestWorker(string url, NameValueCollection data, int timeout)
        {
            int reqnum = RequestNumber++;
            string method = (data != null && data["RequestMethod"] != null) ? data["RequestMethod"] : "unknown";

            if (DebugLevel >= 3)
                m_log.DebugFormat(
                    "[WEB UTIL]: HTTP OUT {0} ServiceForm {1} {2} (timeout {3})",
                    reqnum, method, url, timeout);
            
            string errorMessage = "unknown error";
            int tickstart = Util.EnvironmentTickCount();
            int tickdata = 0;
            string queryString = null;

            try
            {
                HttpWebRequest request = (HttpWebRequest)HttpWebRequest.Create(url);
                request.Method = "POST";
                request.Timeout = timeout;
                request.KeepAlive = false;
                request.MaximumAutomaticRedirections = 10;
                request.ReadWriteTimeout = timeout / 4;
                request.Headers[OSHeaderRequestID] = reqnum.ToString();
                
                if (data != null)
                {
                    queryString = BuildQueryString(data);
                    byte[] buffer = System.Text.Encoding.UTF8.GetBytes(queryString);
                    
                    request.ContentLength = buffer.Length;
                    request.ContentType = "application/x-www-form-urlencoded";
                    using (Stream requestStream = request.GetRequestStream())
                        requestStream.Write(buffer, 0, buffer.Length);
                }

                // capture how much time was spent writing, this may seem silly
                // but with the number concurrent requests, this often blocks
                tickdata = Util.EnvironmentTickCountSubtract(tickstart);

                using (WebResponse response = request.GetResponse())
                {
                    using (Stream responseStream = response.GetResponseStream())
                    {
                        string responseStr = null;

                        responseStr = responseStream.GetStreamString();
                        OSD responseOSD = OSDParser.Deserialize(responseStr);
                        if (responseOSD.Type == OSDType.Map)
                            return (OSDMap)responseOSD;
                    }
                }
            }
            catch (WebException we)
            {
                errorMessage = we.Message;
                if (we.Status == WebExceptionStatus.ProtocolError)
                {
                    HttpWebResponse webResponse = (HttpWebResponse)we.Response;
                    errorMessage = String.Format("[{0}] {1}",webResponse.StatusCode,webResponse.StatusDescription);
                }
            }
            catch (Exception ex)
            {
                errorMessage = ex.Message;
            }
            finally
            {
                int tickdiff = Util.EnvironmentTickCountSubtract(tickstart);
                if (tickdiff > LongCallTime)
                    m_log.InfoFormat(
                        "[WEB UTIL]: Slow ServiceForm request {0} {1} {2} took {3}ms, {4}ms writing, {5}",
                        reqnum,
                        method,
                        url,
                        tickdiff,
                        tickdata,
                        queryString != null
                            ? (queryString.Length > MaxRequestDiagLength) ? queryString.Remove(MaxRequestDiagLength) : queryString
                            : "");
                else if (DebugLevel >= 4)
                    m_log.DebugFormat(
                        "[WEB UTIL]: HTTP OUT {0} took {1}ms, {2}ms writing",
                        reqnum, tickdiff, tickdata);
            }

            m_log.WarnFormat("[WEB UTIL]: ServiceForm request {0} {1} {2} failed: {2}", reqnum, method, url, errorMessage);

            return ErrorResponseMap(errorMessage);
        }

        /// <summary>
        /// Create a response map for an error, trying to keep
        /// the result formats consistent
        /// </summary>
        private static OSDMap ErrorResponseMap(string msg)
        {
            OSDMap result = new OSDMap();
            result["Success"] = "False";
            result["Message"] = OSD.FromString("Service request failed: " + msg);
            return result;
        }

        #endregion FormRequest
        
        #region Uri

        /// <summary>
        /// Combines a Uri that can contain both a base Uri and relative path
        /// with a second relative path fragment
        /// </summary>
        /// <param name="uri">Starting (base) Uri</param>
        /// <param name="fragment">Relative path fragment to append to the end
        /// of the Uri</param>
        /// <returns>The combined Uri</returns>
        /// <remarks>This is similar to the Uri constructor that takes a base
        /// Uri and the relative path, except this method can append a relative
        /// path fragment on to an existing relative path</remarks>
        public static Uri Combine(this Uri uri, string fragment)
        {
            string fragment1 = uri.Fragment;
            string fragment2 = fragment;

            if (!fragment1.EndsWith("/"))
                fragment1 = fragment1 + '/';
            if (fragment2.StartsWith("/"))
                fragment2 = fragment2.Substring(1);

            return new Uri(uri, fragment1 + fragment2);
        }

        /// <summary>
        /// Combines a Uri that can contain both a base Uri and relative path
        /// with a second relative path fragment. If the fragment is absolute,
        /// it will be returned without modification
        /// </summary>
        /// <param name="uri">Starting (base) Uri</param>
        /// <param name="fragment">Relative path fragment to append to the end
        /// of the Uri, or an absolute Uri to return unmodified</param>
        /// <returns>The combined Uri</returns>
        public static Uri Combine(this Uri uri, Uri fragment)
        {
            if (fragment.IsAbsoluteUri)
                return fragment;

            string fragment1 = uri.Fragment;
            string fragment2 = fragment.ToString();

            if (!fragment1.EndsWith("/"))
                fragment1 = fragment1 + '/';
            if (fragment2.StartsWith("/"))
                fragment2 = fragment2.Substring(1);

            return new Uri(uri, fragment1 + fragment2);
        }

        /// <summary>
        /// Appends a query string to a Uri that may or may not have existing 
        /// query parameters
        /// </summary>
        /// <param name="uri">Uri to append the query to</param>
        /// <param name="query">Query string to append. Can either start with ?
        /// or just containg key/value pairs</param>
        /// <returns>String representation of the Uri with the query string
        /// appended</returns>
        public static string AppendQuery(this Uri uri, string query)
        {
            if (String.IsNullOrEmpty(query))
                return uri.ToString();

            if (query[0] == '?' || query[0] == '&')
                query = query.Substring(1);

            string uriStr = uri.ToString();

            if (uriStr.Contains("?"))
                return uriStr + '&' + query;
            else
                return uriStr + '?' + query;
        }

        #endregion Uri

        #region NameValueCollection

        /// <summary>
        /// Convert a NameValueCollection into a query string. This is the
        /// inverse of HttpUtility.ParseQueryString()
        /// </summary>
        /// <param name="parameters">Collection of key/value pairs to convert</param>
        /// <returns>A query string with URL-escaped values</returns>
        public static string BuildQueryString(NameValueCollection parameters)
        {
            List<string> items = new List<string>(parameters.Count);

            foreach (string key in parameters.Keys)
            {
                string[] values = parameters.GetValues(key);
                if (values != null)
                {
                    foreach (string value in values)
                        items.Add(String.Concat(key, "=", HttpUtility.UrlEncode(value ?? String.Empty)));
                }
            }

            return String.Join("&", items.ToArray());
        }

        /// <summary>
        /// 
        /// </summary>
        /// <param name="collection"></param>
        /// <param name="key"></param>
        /// <returns></returns>
        public static string GetOne(this NameValueCollection collection, string key)
        {
            string[] values = collection.GetValues(key);
            if (values != null && values.Length > 0)
                return values[0];

            return null;
        }

        #endregion NameValueCollection

        #region Stream

        /// <summary>
        /// Copies the contents of one stream to another, starting at the 
        /// current position of each stream
        /// </summary>
        /// <param name="copyFrom">The stream to copy from, at the position 
        /// where copying should begin</param>
        /// <param name="copyTo">The stream to copy to, at the position where 
        /// bytes should be written</param>
        /// <param name="maximumBytesToCopy">The maximum bytes to copy</param>
        /// <returns>The total number of bytes copied</returns>
        /// <remarks>
        /// Copying begins at the streams' current positions. The positions are
        /// NOT reset after copying is complete.
        /// NOTE!! .NET 4.0 adds the method 'Stream.CopyTo(stream, bufferSize)'.
        /// This function could be replaced with that method once we move
        /// totally to .NET 4.0. For versions before, this routine exists.
        /// This routine used to be named 'CopyTo' but the int parameter has
        /// a different meaning so this method was renamed to avoid any confusion.
        /// </remarks>
        public static int CopyStream(this Stream copyFrom, Stream copyTo, int maximumBytesToCopy)
        {
            byte[] buffer = new byte[4096];
            int readBytes;
            int totalCopiedBytes = 0;

            while ((readBytes = copyFrom.Read(buffer, 0, Math.Min(4096, maximumBytesToCopy))) > 0)
            {
                int writeBytes = Math.Min(maximumBytesToCopy, readBytes);
                copyTo.Write(buffer, 0, writeBytes);
                totalCopiedBytes += writeBytes;
                maximumBytesToCopy -= writeBytes;
            }

            return totalCopiedBytes;
        }

        /// <summary>
        /// Converts an entire stream to a string, regardless of current stream
        /// position
        /// </summary>
        /// <param name="stream">The stream to convert to a string</param>
        /// <returns></returns>
        /// <remarks>When this method is done, the stream position will be 
        /// reset to its previous position before this method was called</remarks>
        public static string GetStreamString(this Stream stream)
        {
            string value = null;

            if (stream != null && stream.CanRead)
            {
                long rewindPos = -1;

                if (stream.CanSeek)
                {
                    rewindPos = stream.Position;
                    stream.Seek(0, SeekOrigin.Begin);
                }

                StreamReader reader = new StreamReader(stream);
                value = reader.ReadToEnd();

                if (rewindPos >= 0)
                    stream.Seek(rewindPos, SeekOrigin.Begin);
            }

            return value;
        }

        #endregion Stream

        public class QBasedComparer : IComparer
        {
            public int Compare(Object x, Object y)
            {
                float qx = GetQ(x);
                float qy = GetQ(y);
                return qy.CompareTo(qx); // descending order
            }

            private float GetQ(Object o)
            {
                // Example: image/png;q=0.9

                float qvalue = 1F;
                if (o is String)
                {
                    string mime = (string)o;
                    string[] parts = mime.Split(';');
                    if (parts.Length > 1)
                    {
                        string[] kvp = parts[1].Split('=');
                        if (kvp.Length == 2 && kvp[0] == "q")
                            float.TryParse(kvp[1], NumberStyles.Number, CultureInfo.InvariantCulture, out qvalue);
                    }
                }

                return qvalue;
            }
        }

        /// <summary>
        /// Takes the value of an Accept header and returns the preferred types
        /// ordered by q value (if it exists).
        /// Example input: image/jpg;q=0.7, image/png;q=0.8, image/jp2
        /// Exmaple output: ["jp2", "png", "jpg"]
        /// NOTE: This doesn't handle the semantics of *'s...
        /// </summary>
        /// <param name="accept"></param>
        /// <returns></returns>
        public static string[] GetPreferredImageTypes(string accept)
        {
            if (accept == null || accept == string.Empty)
                return new string[0];

            string[] types = accept.Split(new char[] { ',' });
            if (types.Length > 0)
            {
                List<string> list = new List<string>(types);
                list.RemoveAll(delegate(string s) { return !s.ToLower().StartsWith("image"); });
                ArrayList tlist = new ArrayList(list);
                tlist.Sort(new QBasedComparer());

                string[] result = new string[tlist.Count];
                for (int i = 0; i < tlist.Count; i++)
                {
                    string mime = (string)tlist[i];
                    string[] parts = mime.Split(new char[] { ';' });
                    string[] pair = parts[0].Split(new char[] { '/' });
                    if (pair.Length == 2)
                        result[i] = pair[1].ToLower();
                    else // oops, we don't know what this is...
                        result[i] = pair[0];
                }

                return result;
            }

            return new string[0];
        }
    }

    public static class AsynchronousRestObjectRequester
    {
        private static readonly ILog m_log = LogManager.GetLogger(MethodBase.GetCurrentMethod().DeclaringType);

        /// <summary>
        /// Perform an asynchronous REST request.
        /// </summary>
        /// <param name="verb">GET or POST</param>
        /// <param name="requestUrl"></param>
        /// <param name="obj"></param>
        /// <param name="action"></param>
        /// <returns></returns>
        ///
        /// <exception cref="System.Net.WebException">Thrown if we encounter a
        /// network issue while posting the request.  You'll want to make
        /// sure you deal with this as they're not uncommon</exception>
        //
        public static void MakeRequest<TRequest, TResponse>(string verb,
                string requestUrl, TRequest obj, Action<TResponse> action)
        {
            MakeRequest<TRequest, TResponse>(verb, requestUrl, obj, action, 0);
        }

        public static void MakeRequest<TRequest, TResponse>(string verb,
                string requestUrl, TRequest obj, Action<TResponse> action,
                int maxConnections)
        {
            int reqnum = WebUtil.RequestNumber++;

            if (WebUtil.DebugLevel >= 3)
                m_log.DebugFormat(
                    "[WEB UTIL]: HTTP OUT {0} AsynchronousRequestObject {1} {2}",
                    reqnum, verb, requestUrl);

            int tickstart = Util.EnvironmentTickCount();
//            int tickdata = 0;
            int tickdiff = 0;

<<<<<<< HEAD
=======
//            m_log.DebugFormat("[ASYNC REQUEST]: Starting {0} {1}", verb, requestUrl);

>>>>>>> 2e8e8d57
            Type type = typeof(TRequest);

            WebRequest request = WebRequest.Create(requestUrl);
            HttpWebRequest ht = (HttpWebRequest)request;
            if (maxConnections > 0 && ht.ServicePoint.ConnectionLimit < maxConnections)
                ht.ServicePoint.ConnectionLimit = maxConnections;

            WebResponse response = null;
            TResponse deserial = default(TResponse);
            XmlSerializer deserializer = new XmlSerializer(typeof(TResponse));

            request.Method = verb;
            MemoryStream buffer = null;

            if (verb == "POST")
            {
                request.ContentType = "text/xml";

                buffer = new MemoryStream();

                XmlWriterSettings settings = new XmlWriterSettings();
                settings.Encoding = Encoding.UTF8;

                using (XmlWriter writer = XmlWriter.Create(buffer, settings))
                {
                    XmlSerializer serializer = new XmlSerializer(type);
                    serializer.Serialize(writer, obj);
                    writer.Flush();
                }

                int length = (int)buffer.Length;
                request.ContentLength = length;

                request.BeginGetRequestStream(delegate(IAsyncResult res)
                {
                    Stream requestStream = request.EndGetRequestStream(res);

                    requestStream.Write(buffer.ToArray(), 0, length);
                    requestStream.Close();

                    // capture how much time was spent writing
                    // useless in this async
//                    tickdata = Util.EnvironmentTickCountSubtract(tickstart);
                    request.BeginGetResponse(delegate(IAsyncResult ar)
                    {
                        response = request.EndGetResponse(ar);
                        Stream respStream = null;
                        try
                        {
                            respStream = response.GetResponseStream();
                            deserial = (TResponse)deserializer.Deserialize(
                                    respStream);
                        }
                        catch (System.InvalidOperationException)
                        {
                        }
                        finally
                        {
                            // Let's not close this
                            // yes do close it
                            buffer.Close();
                            respStream.Close();
                            response.Close();
                        }

                        action(deserial);

                    }, null);
                }, null);
            }
            else
            {
                request.BeginGetResponse(delegate(IAsyncResult res2)
                {
                    try
                    {
                        // If the server returns a 404, this appears to trigger a System.Net.WebException even though that isn't
                        // documented in MSDN
                        response = request.EndGetResponse(res2);
    
                        Stream respStream = null;
                        try
                        {
                            respStream = response.GetResponseStream();
                            deserial = (TResponse)deserializer.Deserialize(respStream);
                        }
                        catch (System.InvalidOperationException)
                        {
                        }
                        finally
                        {
                            respStream.Close();
                            response.Close();
                        }
                    }
                    catch (WebException e)
                    {
                        if (e.Status == WebExceptionStatus.ProtocolError)
                        {
                            if (e.Response is HttpWebResponse)
                            {
                                HttpWebResponse httpResponse = (HttpWebResponse)e.Response;
    
                                if (httpResponse.StatusCode != HttpStatusCode.NotFound)
                                {
                                    // We don't appear to be handling any other status codes, so log these feailures to that
                                    // people don't spend unnecessary hours hunting phantom bugs.
                                    m_log.DebugFormat(
                                        "[ASYNC REQUEST]: Request {0} {1} failed with unexpected status code {2}",
                                        verb, requestUrl, httpResponse.StatusCode);
                                }
                            }
                        }
                        else
                        {
                            m_log.ErrorFormat(
                                "[ASYNC REQUEST]: Request {0} {1} failed with status {2} and message {3}",
                                verb, requestUrl, e.Status, e.Message);
                        }
                    }
                    catch (Exception e)
                    {
                        m_log.ErrorFormat(
                            "[ASYNC REQUEST]: Request {0} {1} failed with exception {2}{3}",
                            verb, requestUrl, e.Message, e.StackTrace);
                    }
    
                    //  m_log.DebugFormat("[ASYNC REQUEST]: Received {0}", deserial.ToString());
                    try
                    {
                        action(deserial);
                    }
                    catch (Exception e)
                    {
                        m_log.ErrorFormat(
                            "[ASYNC REQUEST]: Request {0} {1} callback failed with exception {2}{3}",
                            verb, requestUrl, e.Message, e.StackTrace);
                    }
    
                }, null);
            }

            tickdiff = Util.EnvironmentTickCountSubtract(tickstart);
            if (tickdiff > WebUtil.LongCallTime)
            {
/*
                string originalRequest = null;

                if (buffer != null)
                {
                    originalRequest = Encoding.UTF8.GetString(buffer.ToArray());

                    if (originalRequest.Length > WebUtil.MaxRequestDiagLength)
                        originalRequest = originalRequest.Remove(WebUtil.MaxRequestDiagLength);
                }

                m_log.InfoFormat(
                    "[ASYNC REQUEST]: Slow request {0} {1} {2} took {3}ms, {4}ms writing, {5}",
                    reqnum,
                    verb,
                    requestUrl,
                    tickdiff,
                    tickdata,
                    originalRequest);
*/
                m_log.InfoFormat(
                    "[ASYNC REQUEST]:  Slow WebRequest SETUP <{0}> {1} {2} took {3}ms",
                    reqnum,
                    verb,
                    requestUrl,
                    tickdiff);
            }
            else if (WebUtil.DebugLevel >= 4)
            {
                m_log.DebugFormat(
                    "[WEB UTIL]: HTTP OUT {0} took {1}ms, {2}ms writing",
                    reqnum, tickdiff, tickdata);
            }
        }
    }

    public static class SynchronousRestFormsRequester
    {
        private static readonly ILog m_log = LogManager.GetLogger(MethodBase.GetCurrentMethod().DeclaringType);

        /// <summary>
        /// Perform a synchronous REST request.
        /// </summary>
        /// <param name="verb"></param>
        /// <param name="requestUrl"></param>
        /// <param name="obj"> </param>
        /// <returns></returns>
        ///
        /// <exception cref="System.Net.WebException">Thrown if we encounter a network issue while posting
        /// the request.  You'll want to make sure you deal with this as they're not uncommon</exception>
        public static string MakeRequest(string verb, string requestUrl, string obj)
        {
            int reqnum = WebUtil.RequestNumber++;

            if (WebUtil.DebugLevel >= 3)
                m_log.DebugFormat(
                    "[WEB UTIL]: HTTP OUT {0} SynchronousRestForms {1} {2}",
                    reqnum, verb, requestUrl);

            int tickstart = Util.EnvironmentTickCount();
            int tickdata = 0;

            WebRequest request = WebRequest.Create(requestUrl);
            request.Method = verb;
            string respstring = String.Empty;

            int tickset = Util.EnvironmentTickCountSubtract(tickstart);

            using (MemoryStream buffer = new MemoryStream())
            {
                if ((verb == "POST") || (verb == "PUT"))
                {
                    request.ContentType = "application/x-www-form-urlencoded";

                    int length = 0;
                    using (StreamWriter writer = new StreamWriter(buffer))
                    {
                        writer.Write(obj);
                        writer.Flush();
                    }

                    length = (int)obj.Length;
                    request.ContentLength = length;

                    Stream requestStream = null;
                    try
                    {
                        requestStream = request.GetRequestStream();
                        requestStream.Write(buffer.ToArray(), 0, length);
                    }
                    catch (Exception e)
                    {
                        m_log.DebugFormat(
                            "[FORMS]: exception occured {0} {1}: {2}{3}", verb, requestUrl, e.Message, e.StackTrace);
                    }
                    finally
                    {
                        if (requestStream != null)
                            requestStream.Close();

                        // capture how much time was spent writing
                        tickdata = Util.EnvironmentTickCountSubtract(tickstart);
                    }
                }

                try
                {
                    using (WebResponse resp = request.GetResponse())
                    {
                        if (resp.ContentLength != 0)
                        {
                            Stream respStream = null;
                            try
                            {
                                respStream = resp.GetResponseStream();
                                using (StreamReader reader = new StreamReader(respStream))
                                {
                                    respstring = reader.ReadToEnd();
                                }
                            }
                            catch (Exception e)
                            {
                                m_log.DebugFormat(
                                    "[FORMS]: Exception occured on receiving {0} {1}: {2}{3}",
                                    verb, requestUrl, e.Message, e.StackTrace);
                            }
                            finally
                            {
                                if (respStream != null)
                                    respStream.Close();
                            }
                        }
                    }
                }
                catch (System.InvalidOperationException)
                {
                    // This is what happens when there is invalid XML
                    m_log.DebugFormat("[FORMS]: InvalidOperationException on receiving {0} {1}", verb, requestUrl);
                }
            }

            int tickdiff = Util.EnvironmentTickCountSubtract(tickstart);
            if (tickdiff > WebUtil.LongCallTime)
                m_log.InfoFormat(
<<<<<<< HEAD
                    "[FORMS]: Slow request {0} {1} {2} took {3}ms, {4}ms writing, {5}",
=======
                    "[FORMS]: Slow request to <{0}> {1} {2} took {3}ms {4}ms writing {5}",
>>>>>>> 2e8e8d57
                    reqnum,
                    verb,
                    requestUrl,
                    tickdiff,
                    tickset,
                    tickdata,
                    obj.Length > WebUtil.MaxRequestDiagLength ? obj.Remove(WebUtil.MaxRequestDiagLength) : obj);
            else if (WebUtil.DebugLevel >= 4)
                m_log.DebugFormat(
                    "[WEB UTIL]: HTTP OUT {0} took {1}ms, {2}ms writing",
                    reqnum, tickdiff, tickdata);

            return respstring;
        }
    }

    public class SynchronousRestObjectRequester
    {
        private static readonly ILog m_log =
            LogManager.GetLogger(
            MethodBase.GetCurrentMethod().DeclaringType);

        /// <summary>
        /// Perform a synchronous REST request.
        /// </summary>
        /// <param name="verb"></param>
        /// <param name="requestUrl"></param>
        /// <param name="obj"> </param>
        /// <returns></returns>
        ///
        /// <exception cref="System.Net.WebException">Thrown if we encounter a network issue while posting
        /// the request.  You'll want to make sure you deal with this as they're not uncommon</exception>
        public static TResponse MakeRequest<TRequest, TResponse>(string verb, string requestUrl, TRequest obj)
        {
            return MakeRequest<TRequest, TResponse>(verb, requestUrl, obj, 0);
        }

        public static TResponse MakeRequest<TRequest, TResponse>(string verb, string requestUrl, TRequest obj, int pTimeout)
        {
            return MakeRequest<TRequest, TResponse>(verb, requestUrl, obj, pTimeout, 0);
        }

        public static TResponse MakeRequest<TRequest, TResponse>(string verb, string requestUrl, TRequest obj, int pTimeout, int maxConnections)
        {
            int reqnum = WebUtil.RequestNumber++;

            if (WebUtil.DebugLevel >= 3)
                m_log.DebugFormat(
                    "[WEB UTIL]: HTTP OUT {0} SynchronousRestObject {1} {2}",
                    reqnum, verb, requestUrl);

            int tickstart = Util.EnvironmentTickCount();
            int tickdata = 0;

            Type type = typeof(TRequest);
            TResponse deserial = default(TResponse);

            WebRequest request = WebRequest.Create(requestUrl);
            HttpWebRequest ht = (HttpWebRequest)request;
            if (maxConnections > 0 && ht.ServicePoint.ConnectionLimit < maxConnections)
                ht.ServicePoint.ConnectionLimit = maxConnections;

            request.Method = verb;
            if (pTimeout != 0)
                request.Timeout = pTimeout * 1000;
            MemoryStream buffer = null;

            if ((verb == "POST") || (verb == "PUT"))
            {
                request.ContentType = "text/xml";

                buffer = new MemoryStream();

                XmlWriterSettings settings = new XmlWriterSettings();
                settings.Encoding = Encoding.UTF8;

                using (XmlWriter writer = XmlWriter.Create(buffer, settings))
                {
                    XmlSerializer serializer = new XmlSerializer(type);
                    serializer.Serialize(writer, obj);
                    writer.Flush();
                }

                int length = (int)buffer.Length;
                request.ContentLength = length;

                Stream requestStream = null;
                try
                {
                    requestStream = request.GetRequestStream();
                    requestStream.Write(buffer.ToArray(), 0, length);
                }
                catch (Exception e)
                {
                    m_log.DebugFormat(
                        "[SynchronousRestObjectRequester]: Exception in making request {0} {1}: {2}{3}",
                        verb, requestUrl, e.Message, e.StackTrace);

                    return deserial;
                }
                finally
                {
                    if (requestStream != null)
                        requestStream.Close();

                    // capture how much time was spent writing
                    tickdata = Util.EnvironmentTickCountSubtract(tickstart);
                }
            }

            try
            {
                using (HttpWebResponse resp = (HttpWebResponse)request.GetResponse())
                {
                    if (resp.ContentLength != 0)
                    {
                        Stream respStream = resp.GetResponseStream();
                        XmlSerializer deserializer = new XmlSerializer(typeof(TResponse));
                        deserial = (TResponse)deserializer.Deserialize(respStream);
                        respStream.Close();
                    }
                    else
                    {
                        m_log.DebugFormat(
                            "[SynchronousRestObjectRequester]: Oops! no content found in response stream from {0} {1}",
                            verb, requestUrl);
                    }
                }
            }
            catch (WebException e)
            {
                HttpWebResponse hwr = (HttpWebResponse)e.Response;

                if (hwr != null && hwr.StatusCode == HttpStatusCode.NotFound)
                    return deserial;
                else
                    m_log.ErrorFormat(
                        "[SynchronousRestObjectRequester]: WebException for {0} {1} {2}: {3} {4}",
                        verb, requestUrl, typeof(TResponse).ToString(), e.Message, e.StackTrace);
            }
            catch (System.InvalidOperationException)
            {
                // This is what happens when there is invalid XML
                m_log.DebugFormat(
                    "[SynchronousRestObjectRequester]: Invalid XML from {0} {1} {2}",
                    verb, requestUrl, typeof(TResponse).ToString());
            }
            catch (Exception e)
            {
                m_log.DebugFormat(
                    "[SynchronousRestObjectRequester]: Exception on response from {0} {1}: {2}{3}",
                    verb, requestUrl, e.Message, e.StackTrace);
            }

            int tickdiff = Util.EnvironmentTickCountSubtract(tickstart);
            if (tickdiff > WebUtil.LongCallTime)
            {
                string originalRequest = null;

                if (buffer != null)
                {
                    originalRequest = Encoding.UTF8.GetString(buffer.ToArray());

                    if (originalRequest.Length > WebUtil.MaxRequestDiagLength)
                        originalRequest = originalRequest.Remove(WebUtil.MaxRequestDiagLength);
                }

                m_log.InfoFormat(
                    "[SynchronousRestObjectRequester]: Slow request {0} {1} {2} took {3}ms, {4}ms writing, {5}",
                    reqnum,
                    verb,
                    requestUrl,
                    tickdiff,
                    tickdata,
                    originalRequest);
            }
            else if (WebUtil.DebugLevel >= 4)
            {
                m_log.DebugFormat(
                    "[WEB UTIL]: HTTP OUT {0} took {1}ms, {2}ms writing",
                    reqnum, tickdiff, tickdata);
            }

            return deserial;
        }
    }
}<|MERGE_RESOLUTION|>--- conflicted
+++ resolved
@@ -736,11 +736,6 @@
 //            int tickdata = 0;
             int tickdiff = 0;
 
-<<<<<<< HEAD
-=======
-//            m_log.DebugFormat("[ASYNC REQUEST]: Starting {0} {1}", verb, requestUrl);
-
->>>>>>> 2e8e8d57
             Type type = typeof(TRequest);
 
             WebRequest request = WebRequest.Create(requestUrl);
@@ -916,8 +911,8 @@
             else if (WebUtil.DebugLevel >= 4)
             {
                 m_log.DebugFormat(
-                    "[WEB UTIL]: HTTP OUT {0} took {1}ms, {2}ms writing",
-                    reqnum, tickdiff, tickdata);
+                    "[WEB UTIL]: HTTP OUT {0} took {1}ms",
+                    reqnum, tickdiff);
             }
         }
     }
@@ -1030,11 +1025,7 @@
             int tickdiff = Util.EnvironmentTickCountSubtract(tickstart);
             if (tickdiff > WebUtil.LongCallTime)
                 m_log.InfoFormat(
-<<<<<<< HEAD
                     "[FORMS]: Slow request {0} {1} {2} took {3}ms, {4}ms writing, {5}",
-=======
-                    "[FORMS]: Slow request to <{0}> {1} {2} took {3}ms {4}ms writing {5}",
->>>>>>> 2e8e8d57
                     reqnum,
                     verb,
                     requestUrl,
