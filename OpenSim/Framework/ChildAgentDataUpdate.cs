/*
 * Copyright (c) Contributors, http://opensimulator.org/
 * See CONTRIBUTORS.TXT for a full list of copyright holders.
 *
 * Redistribution and use in source and binary forms, with or without
 * modification, are permitted provided that the following conditions are met:
 *     * Redistributions of source code must retain the above copyright
 *       notice, this list of conditions and the following disclaimer.
 *     * Redistributions in binary form must reproduce the above copyright
 *       notice, this list of conditions and the following disclaimer in the
 *       documentation and/or other materials provided with the distribution.
 *     * Neither the name of the OpenSimulator Project nor the
 *       names of its contributors may be used to endorse or promote products
 *       derived from this software without specific prior written permission.
 *
 * THIS SOFTWARE IS PROVIDED BY THE DEVELOPERS ``AS IS'' AND ANY
 * EXPRESS OR IMPLIED WARRANTIES, INCLUDING, BUT NOT LIMITED TO, THE IMPLIED
 * WARRANTIES OF MERCHANTABILITY AND FITNESS FOR A PARTICULAR PURPOSE ARE
 * DISCLAIMED. IN NO EVENT SHALL THE CONTRIBUTORS BE LIABLE FOR ANY
 * DIRECT, INDIRECT, INCIDENTAL, SPECIAL, EXEMPLARY, OR CONSEQUENTIAL DAMAGES
 * (INCLUDING, BUT NOT LIMITED TO, PROCUREMENT OF SUBSTITUTE GOODS OR SERVICES;
 * LOSS OF USE, DATA, OR PROFITS; OR BUSINESS INTERRUPTION) HOWEVER CAUSED AND
 * ON ANY THEORY OF LIABILITY, WHETHER IN CONTRACT, STRICT LIABILITY, OR TORT
 * (INCLUDING NEGLIGENCE OR OTHERWISE) ARISING IN ANY WAY OUT OF THE USE OF THIS
 * SOFTWARE, EVEN IF ADVISED OF THE POSSIBILITY OF SUCH DAMAGE.
 */

using System;
using System.Collections;
using System.Collections.Generic;
using System.Reflection;
using log4net;
using OpenMetaverse;
using OpenMetaverse.StructuredData;

namespace OpenSim.Framework
{
    // Soon to be dismissed
    [Serializable]
    public class ChildAgentDataUpdate
    {
        public Guid ActiveGroupID;
        public Guid AgentID;
        public bool alwaysrun;
        public float AVHeight;
        public Vector3 cameraPosition;
        public float drawdistance;
        public float godlevel;
        public uint GroupAccess;
        public Vector3 Position;
        public ulong regionHandle;
        public byte[] throttles;
        public Vector3 Velocity;

        public ChildAgentDataUpdate()
        {
        }
    }

    public interface IAgentData
    {
        UUID AgentID { get; set; }

        OSDMap Pack();
        void Unpack(OSDMap map, IScene scene);
    }

    /// <summary>
    /// Replacement for ChildAgentDataUpdate. Used over RESTComms and LocalComms.
    /// </summary>
    public class AgentPosition : IAgentData
    {
        private UUID m_id;
        public UUID AgentID
        {
            get { return m_id; }
            set { m_id = value; }
        }

        public ulong RegionHandle;
        public uint CircuitCode;
        public UUID SessionID;

        public float Far;
        public Vector3 Position;
        public Vector3 Velocity;
        public Vector3 Center;
        public Vector3 Size;
        public Vector3 AtAxis;
        public Vector3 LeftAxis;
        public Vector3 UpAxis;
        public bool ChangedGrid;

        // This probably shouldn't be here
        public byte[] Throttles;


        public OSDMap Pack()
        {
            OSDMap args = new OSDMap();
            args["message_type"] = OSD.FromString("AgentPosition");

            args["region_handle"] = OSD.FromString(RegionHandle.ToString());
            args["circuit_code"] = OSD.FromString(CircuitCode.ToString());
            args["agent_uuid"] = OSD.FromUUID(AgentID);
            args["session_uuid"] = OSD.FromUUID(SessionID);

            args["position"] = OSD.FromString(Position.ToString());
            args["velocity"] = OSD.FromString(Velocity.ToString());
            args["center"] = OSD.FromString(Center.ToString());
            args["size"] = OSD.FromString(Size.ToString());
            args["at_axis"] = OSD.FromString(AtAxis.ToString());
            args["left_axis"] = OSD.FromString(LeftAxis.ToString());
            args["up_axis"] = OSD.FromString(UpAxis.ToString());

            args["far"] = OSD.FromReal(Far);
            args["changed_grid"] = OSD.FromBoolean(ChangedGrid);

            if ((Throttles != null) && (Throttles.Length > 0))
                args["throttles"] = OSD.FromBinary(Throttles);

            return args;
        }

        public void Unpack(OSDMap args, IScene scene)
        {
            if (args.ContainsKey("region_handle"))
                UInt64.TryParse(args["region_handle"].AsString(), out RegionHandle);

            if (args["circuit_code"] != null)
                UInt32.TryParse((string)args["circuit_code"].AsString(), out CircuitCode);

            if (args["agent_uuid"] != null)
                AgentID = args["agent_uuid"].AsUUID();

            if (args["session_uuid"] != null)
                SessionID = args["session_uuid"].AsUUID();

            if (args["position"] != null)
                Vector3.TryParse(args["position"].AsString(), out Position);

            if (args["velocity"] != null)
                Vector3.TryParse(args["velocity"].AsString(), out Velocity);

            if (args["center"] != null)
                Vector3.TryParse(args["center"].AsString(), out Center);

            if (args["size"] != null)
                Vector3.TryParse(args["size"].AsString(), out Size);

            if (args["at_axis"] != null)
                Vector3.TryParse(args["at_axis"].AsString(), out AtAxis);

            if (args["left_axis"] != null)
                Vector3.TryParse(args["left_axis"].AsString(), out LeftAxis);

            if (args["up_axis"] != null)
                Vector3.TryParse(args["up_axis"].AsString(), out UpAxis);

            if (args["changed_grid"] != null)
                ChangedGrid = args["changed_grid"].AsBoolean();

            if (args["far"] != null)
                Far = (float)(args["far"].AsReal());

            if (args["throttles"] != null)
                Throttles = args["throttles"].AsBinary();
        }

        /// <summary>
        /// Soon to be decommissioned
        /// </summary>
        /// <param name="cAgent"></param>
        public void CopyFrom(ChildAgentDataUpdate cAgent)
        {
            AgentID = new UUID(cAgent.AgentID);

            // next: ???
            Size = new Vector3();
            Size.Z = cAgent.AVHeight;

            Center = cAgent.cameraPosition;
            Far = cAgent.drawdistance;
            Position = cAgent.Position;
            RegionHandle = cAgent.regionHandle;
            Throttles = cAgent.throttles;
            Velocity = cAgent.Velocity;
        }
    }

    public class AgentGroupData
    {
        public UUID GroupID;
        public ulong GroupPowers;
        public bool AcceptNotices;

        public AgentGroupData(UUID id, ulong powers, bool notices)
        {
            GroupID = id;
            GroupPowers = powers;
            AcceptNotices = notices;
        }

        public AgentGroupData(OSDMap args)
        {
            UnpackUpdateMessage(args);
        }

        public OSDMap PackUpdateMessage()
        {
            OSDMap groupdata = new OSDMap();
            groupdata["group_id"] = OSD.FromUUID(GroupID);
            groupdata["group_powers"] = OSD.FromString(GroupPowers.ToString());
            groupdata["accept_notices"] = OSD.FromBoolean(AcceptNotices);

            return groupdata;
        }

        public void UnpackUpdateMessage(OSDMap args)
        {
            if (args["group_id"] != null)
                GroupID = args["group_id"].AsUUID();
            if (args["group_powers"] != null)
                UInt64.TryParse((string)args["group_powers"].AsString(), out GroupPowers);
            if (args["accept_notices"] != null)
                AcceptNotices = args["accept_notices"].AsBoolean();
        }
    }

    public class ControllerData
    {
        public UUID ObjectID;
        public UUID ItemID;
        public uint IgnoreControls;
        public uint EventControls;

        public ControllerData(UUID obj, UUID item, uint ignore, uint ev)
        {
            ObjectID = obj;
            ItemID = item;
            IgnoreControls = ignore;
            EventControls = ev;
        }

        public ControllerData(OSDMap args)
        {
            UnpackUpdateMessage(args);
        }

        public OSDMap PackUpdateMessage()
        {
            OSDMap controldata = new OSDMap();
            controldata["object"] = OSD.FromUUID(ObjectID);
            controldata["item"] = OSD.FromUUID(ItemID);
            controldata["ignore"] = OSD.FromInteger(IgnoreControls);
            controldata["event"] = OSD.FromInteger(EventControls);

            return controldata;
        }


        public void UnpackUpdateMessage(OSDMap args)
        {
            if (args["object"] != null)
                ObjectID = args["object"].AsUUID();
            if (args["item"] != null)
                ItemID = args["item"].AsUUID();
            if (args["ignore"] != null)
                IgnoreControls = (uint)args["ignore"].AsInteger();
            if (args["event"] != null)
                EventControls = (uint)args["event"].AsInteger();
        }
    }

    public class AgentData : IAgentData
    {
        private UUID m_id;
        public UUID AgentID
        {
            get { return m_id; }
            set { m_id = value; }
        }
        public UUID RegionID;
        public uint CircuitCode;
        public UUID SessionID;

        public Vector3 Position;
        public Vector3 Velocity;
        public Vector3 Center;
        public Vector3 Size;
        public Vector3 AtAxis;
        public Vector3 LeftAxis;
        public Vector3 UpAxis;
        public bool ChangedGrid;

        public float Far;
        public float Aspect;
        //public int[] Throttles;
        public byte[] Throttles;

        public uint LocomotionState;
        public Quaternion HeadRotation;
        public Quaternion BodyRotation;
        public uint ControlFlags;
        public float EnergyLevel;
        public Byte GodLevel;
        public bool AlwaysRun;
        public UUID PreyAgent;
        public Byte AgentAccess;
        public UUID ActiveGroupID;

        public AgentGroupData[] Groups;
        public Animation[] Anims;
        public Animation DefaultAnim = null;
<<<<<<< HEAD
=======
        public Animation AnimState = null;
>>>>>>> 3388534f

        public UUID GranterID;
        public UUID ParentPart;
        public Vector3 SitOffset;

        // Appearance
        public AvatarAppearance Appearance;

// DEBUG ON
        private static readonly ILog m_log =
                LogManager.GetLogger(
                MethodBase.GetCurrentMethod().DeclaringType);
// DEBUG OFF

/*
        public byte[] AgentTextures;
        public byte[] VisualParams;
        public UUID[] Wearables;
        public AvatarAttachment[] Attachments;
*/
        // Scripted
        public ControllerData[] Controllers;

        public string CallbackURI;

        // These two must have the same Count
        public List<ISceneObject> AttachmentObjects;
        public List<string> AttachmentObjectStates;

        public virtual OSDMap Pack()
        {
//            m_log.InfoFormat("[CHILDAGENTDATAUPDATE] Pack data");

            OSDMap args = new OSDMap();
            args["message_type"] = OSD.FromString("AgentData");

            args["region_id"] = OSD.FromString(RegionID.ToString());
            args["circuit_code"] = OSD.FromString(CircuitCode.ToString());
            args["agent_uuid"] = OSD.FromUUID(AgentID);
            args["session_uuid"] = OSD.FromUUID(SessionID);

            args["position"] = OSD.FromString(Position.ToString());
            args["velocity"] = OSD.FromString(Velocity.ToString());
            args["center"] = OSD.FromString(Center.ToString());
            args["size"] = OSD.FromString(Size.ToString());
            args["at_axis"] = OSD.FromString(AtAxis.ToString());
            args["left_axis"] = OSD.FromString(LeftAxis.ToString());
            args["up_axis"] = OSD.FromString(UpAxis.ToString());

            
            args["changed_grid"] = OSD.FromBoolean(ChangedGrid);
            args["far"] = OSD.FromReal(Far);
            args["aspect"] = OSD.FromReal(Aspect);

            if ((Throttles != null) && (Throttles.Length > 0))
                args["throttles"] = OSD.FromBinary(Throttles);

            args["locomotion_state"] = OSD.FromString(LocomotionState.ToString());
            args["head_rotation"] = OSD.FromString(HeadRotation.ToString());
            args["body_rotation"] = OSD.FromString(BodyRotation.ToString());
            args["control_flags"] = OSD.FromString(ControlFlags.ToString());

            args["energy_level"] = OSD.FromReal(EnergyLevel);
            args["god_level"] = OSD.FromString(GodLevel.ToString());
            args["always_run"] = OSD.FromBoolean(AlwaysRun);
            args["prey_agent"] = OSD.FromUUID(PreyAgent);
            args["agent_access"] = OSD.FromString(AgentAccess.ToString());

            args["active_group_id"] = OSD.FromUUID(ActiveGroupID);
          
            if ((Groups != null) && (Groups.Length > 0))
            {
                OSDArray groups = new OSDArray(Groups.Length);
                foreach (AgentGroupData agd in Groups)
                    groups.Add(agd.PackUpdateMessage());
                args["groups"] = groups;
            }

            if ((Anims != null) && (Anims.Length > 0))
            {
                OSDArray anims = new OSDArray(Anims.Length);
                foreach (Animation aanim in Anims)
                    anims.Add(aanim.PackUpdateMessage());
                args["animations"] = anims;
            }

            if (DefaultAnim != null)
            {
                args["default_animation"] = DefaultAnim.PackUpdateMessage();
            }

<<<<<<< HEAD
=======
            if (AnimState != null)
            {
                args["animation_state"] = AnimState.PackUpdateMessage();
            }

>>>>>>> 3388534f
            if (Appearance != null)
                args["packed_appearance"] = Appearance.Pack();

            //if ((AgentTextures != null) && (AgentTextures.Length > 0))
            //{
            //    OSDArray textures = new OSDArray(AgentTextures.Length);
            //    foreach (UUID uuid in AgentTextures)
            //        textures.Add(OSD.FromUUID(uuid));
            //    args["agent_textures"] = textures;
            //}

            // The code to pack textures, visuals, wearables and attachments
            // should be removed; packed appearance contains the full appearance
            // This is retained for backward compatibility only
            if (Appearance.Texture != null)
            {
                byte[] rawtextures = Appearance.Texture.GetBytes();
                args["texture_entry"] = OSD.FromBinary(rawtextures);
            }

            if ((Appearance.VisualParams != null) && (Appearance.VisualParams.Length > 0))
                args["visual_params"] = OSD.FromBinary(Appearance.VisualParams);

            // We might not pass this in all cases...
            if ((Appearance.Wearables != null) && (Appearance.Wearables.Length > 0))
            {
                OSDArray wears = new OSDArray(Appearance.Wearables.Length);
                foreach (AvatarWearable awear in Appearance.Wearables)
                    wears.Add(awear.Pack());

                args["wearables"] = wears;
            }

            List<AvatarAttachment> attachments = Appearance.GetAttachments();
            if ((attachments != null) && (attachments.Count > 0))
            {
                OSDArray attachs = new OSDArray(attachments.Count);
                foreach (AvatarAttachment att in attachments)
                    attachs.Add(att.Pack());
                args["attachments"] = attachs;
            }
            // End of code to remove

            if ((Controllers != null) && (Controllers.Length > 0))
            {
                OSDArray controls = new OSDArray(Controllers.Length);
                foreach (ControllerData ctl in Controllers)
                    controls.Add(ctl.PackUpdateMessage());
                args["controllers"] = controls;
            }

            if ((CallbackURI != null) && (!CallbackURI.Equals("")))
                args["callback_uri"] = OSD.FromString(CallbackURI);

            // Attachment objects for fatpack messages
            if (AttachmentObjects != null)
            {
                int i = 0;
                OSDArray attObjs = new OSDArray(AttachmentObjects.Count);
                foreach (ISceneObject so in AttachmentObjects)
                {
                    OSDMap info = new OSDMap(4);
                    info["sog"] = OSD.FromString(so.ToXml2());
                    info["extra"] = OSD.FromString(so.ExtraToXmlString());
                    info["modified"] = OSD.FromBoolean(so.HasGroupChanged);
                    try
                    {
                        info["state"] = OSD.FromString(AttachmentObjectStates[i++]);
                    }
                    catch (IndexOutOfRangeException)
                    {
                        m_log.WarnFormat("[CHILD AGENT DATA]: scripts list is shorter than object list.");
                    }

                    attObjs.Add(info);
                }
                args["attach_objects"] = attObjs;
            }

            args["parent_part"] = OSD.FromUUID(ParentPart);
            args["sit_offset"] = OSD.FromString(SitOffset.ToString());

            return args;
        }

        /// <summary>
        /// Deserialization of agent data.
        /// Avoiding reflection makes it painful to write, but that's the price!
        /// </summary>
        /// <param name="hash"></param>
        public virtual void Unpack(OSDMap args, IScene scene)
        {
            //m_log.InfoFormat("[CHILDAGENTDATAUPDATE] Unpack data");

            if (args.ContainsKey("region_id"))
                UUID.TryParse(args["region_id"].AsString(), out RegionID);

            if (args["circuit_code"] != null)
                UInt32.TryParse((string)args["circuit_code"].AsString(), out CircuitCode);

            if (args["agent_uuid"] != null)
                AgentID = args["agent_uuid"].AsUUID();

            if (args["session_uuid"] != null)
                SessionID = args["session_uuid"].AsUUID();

            if (args["position"] != null)
                Vector3.TryParse(args["position"].AsString(), out Position);

            if (args["velocity"] != null)
                Vector3.TryParse(args["velocity"].AsString(), out Velocity);

            if (args["center"] != null)
                Vector3.TryParse(args["center"].AsString(), out Center);

            if (args["size"] != null)
                Vector3.TryParse(args["size"].AsString(), out Size);

            if (args["at_axis"] != null)
                Vector3.TryParse(args["at_axis"].AsString(), out AtAxis);

            if (args["left_axis"] != null)
                Vector3.TryParse(args["left_axis"].AsString(), out AtAxis);

            if (args["up_axis"] != null)
                Vector3.TryParse(args["up_axis"].AsString(), out AtAxis);

            if (args["changed_grid"] != null)
                ChangedGrid = args["changed_grid"].AsBoolean();

            if (args["far"] != null)
                Far = (float)(args["far"].AsReal());

            if (args["aspect"] != null)
                Aspect = (float)args["aspect"].AsReal();

            if (args["throttles"] != null)
                Throttles = args["throttles"].AsBinary();

            if (args["locomotion_state"] != null)
                UInt32.TryParse(args["locomotion_state"].AsString(), out LocomotionState);

            if (args["head_rotation"] != null)
                Quaternion.TryParse(args["head_rotation"].AsString(), out HeadRotation);

            if (args["body_rotation"] != null)
                Quaternion.TryParse(args["body_rotation"].AsString(), out BodyRotation);

            if (args["control_flags"] != null)
                UInt32.TryParse(args["control_flags"].AsString(), out ControlFlags);

            if (args["energy_level"] != null)
                EnergyLevel = (float)(args["energy_level"].AsReal());

            if (args["god_level"] != null)
                Byte.TryParse(args["god_level"].AsString(), out GodLevel);

            if (args["always_run"] != null)
                AlwaysRun = args["always_run"].AsBoolean();

            if (args["prey_agent"] != null)
                PreyAgent = args["prey_agent"].AsUUID();

            if (args["agent_access"] != null)
                Byte.TryParse(args["agent_access"].AsString(), out AgentAccess);

            if (args["active_group_id"] != null)
                ActiveGroupID = args["active_group_id"].AsUUID();

            if ((args["groups"] != null) && (args["groups"]).Type == OSDType.Array)
            {
                OSDArray groups = (OSDArray)(args["groups"]);
                Groups = new AgentGroupData[groups.Count];
                int i = 0;
                foreach (OSD o in groups)
                {
                    if (o.Type == OSDType.Map)
                    {
                        Groups[i++] = new AgentGroupData((OSDMap)o);
                    }
                }
            }

            if ((args["animations"] != null) && (args["animations"]).Type == OSDType.Array)
            {
                OSDArray anims = (OSDArray)(args["animations"]);
                Anims = new Animation[anims.Count];
                int i = 0;
                foreach (OSD o in anims)
                {
                    if (o.Type == OSDType.Map)
                    {
                        Anims[i++] = new Animation((OSDMap)o);
                    }
                }
            }

            if (args["default_animation"] != null)
            {
                try
                {
                    DefaultAnim = new Animation((OSDMap)args["default_animation"]);
                }
                catch
                {
                    DefaultAnim = null;
                }
            }

<<<<<<< HEAD
=======
            if (args["animation_state"] != null)
            {
                try
                {
                    AnimState = new Animation((OSDMap)args["animation_state"]);
                }
                catch
                {
                    AnimState = null;
                }
            }

>>>>>>> 3388534f
            //if ((args["agent_textures"] != null) && (args["agent_textures"]).Type == OSDType.Array)
            //{
            //    OSDArray textures = (OSDArray)(args["agent_textures"]);
            //    AgentTextures = new UUID[textures.Count];
            //    int i = 0;
            //    foreach (OSD o in textures)
            //        AgentTextures[i++] = o.AsUUID();
            //}

            Appearance = new AvatarAppearance();

            // The code to unpack textures, visuals, wearables and attachments
            // should be removed; packed appearance contains the full appearance
            // This is retained for backward compatibility only
            if (args["texture_entry"] != null)
            {
                byte[] rawtextures = args["texture_entry"].AsBinary();
                Primitive.TextureEntry textures = new Primitive.TextureEntry(rawtextures,0,rawtextures.Length);
                Appearance.SetTextureEntries(textures);
            }

            if (args["visual_params"] != null)
                Appearance.SetVisualParams(args["visual_params"].AsBinary());

            if ((args["wearables"] != null) && (args["wearables"]).Type == OSDType.Array)
            {
                OSDArray wears = (OSDArray)(args["wearables"]);
                for (int i = 0; i < wears.Count / 2; i++) 
                {
                    AvatarWearable awear = new AvatarWearable((OSDArray)wears[i]);
                    Appearance.SetWearable(i,awear);
                }
            }

            if ((args["attachments"] != null) && (args["attachments"]).Type == OSDType.Array)
            {
                OSDArray attachs = (OSDArray)(args["attachments"]);
                foreach (OSD o in attachs)
                {
                    if (o.Type == OSDType.Map)
                    {
                        // We know all of these must end up as attachments so we
                        // append rather than replace to ensure multiple attachments
                        // per point continues to work
//                        m_log.DebugFormat("[CHILDAGENTDATAUPDATE]: Appending attachments for {0}", AgentID);
                        Appearance.AppendAttachment(new AvatarAttachment((OSDMap)o));
                    }
                }
            }
            // end of code to remove

            if (args.ContainsKey("packed_appearance") && (args["packed_appearance"]).Type == OSDType.Map)
                Appearance = new AvatarAppearance((OSDMap)args["packed_appearance"]);
            else
                m_log.WarnFormat("[CHILDAGENTDATAUPDATE] No packed appearance");

            if ((args["controllers"] != null) && (args["controllers"]).Type == OSDType.Array)
            {
                OSDArray controls = (OSDArray)(args["controllers"]);
                Controllers = new ControllerData[controls.Count];
                int i = 0;
                foreach (OSD o in controls)
                {
                    if (o.Type == OSDType.Map)
                    {
                        Controllers[i++] = new ControllerData((OSDMap)o);
                    }
                }
            }

            if (args["callback_uri"] != null)
                CallbackURI = args["callback_uri"].AsString();

            // Attachment objects
            if (args["attach_objects"] != null && args["attach_objects"].Type == OSDType.Array)
            {
                OSDArray attObjs = (OSDArray)(args["attach_objects"]);
                AttachmentObjects = new List<ISceneObject>();
                AttachmentObjectStates = new List<string>();
                foreach (OSD o in attObjs)
                {
                    if (o.Type == OSDType.Map)
                    {
                        OSDMap info = (OSDMap)o;
                        ISceneObject so = scene.DeserializeObject(info["sog"].AsString());
                        so.ExtraFromXmlString(info["extra"].AsString());
                        so.HasGroupChanged = info["modified"].AsBoolean();
                        AttachmentObjects.Add(so);
                        AttachmentObjectStates.Add(info["state"].AsString());
                    }
                }
            }

            if (args["parent_part"] != null)
                ParentPart = args["parent_part"].AsUUID();
            if (args["sit_offset"] != null)
                Vector3.TryParse(args["sit_offset"].AsString(), out SitOffset);
        }

        public AgentData()
        {
        }

        public AgentData(Hashtable hash)
        {
            //UnpackUpdateMessage(hash);
        }

        public void Dump()
        {
            System.Console.WriteLine("------------ AgentData ------------");
            System.Console.WriteLine("UUID: " + AgentID);
            System.Console.WriteLine("Region: " + RegionID);
            System.Console.WriteLine("Position: " + Position);
        }
    }

    public class CompleteAgentData : AgentData
    {
        public override OSDMap Pack() 
        {
            return base.Pack();
        }

        public override void Unpack(OSDMap map, IScene scene)
        {
            base.Unpack(map, scene);
        }
    }
}<|MERGE_RESOLUTION|>--- conflicted
+++ resolved
@@ -312,10 +312,7 @@
         public AgentGroupData[] Groups;
         public Animation[] Anims;
         public Animation DefaultAnim = null;
-<<<<<<< HEAD
-=======
         public Animation AnimState = null;
->>>>>>> 3388534f
 
         public UUID GranterID;
         public UUID ParentPart;
@@ -407,14 +404,11 @@
                 args["default_animation"] = DefaultAnim.PackUpdateMessage();
             }
 
-<<<<<<< HEAD
-=======
             if (AnimState != null)
             {
                 args["animation_state"] = AnimState.PackUpdateMessage();
             }
 
->>>>>>> 3388534f
             if (Appearance != null)
                 args["packed_appearance"] = Appearance.Pack();
 
@@ -624,8 +618,6 @@
                 }
             }
 
-<<<<<<< HEAD
-=======
             if (args["animation_state"] != null)
             {
                 try
@@ -638,7 +630,6 @@
                 }
             }
 
->>>>>>> 3388534f
             //if ((args["agent_textures"] != null) && (args["agent_textures"]).Type == OSDType.Array)
             //{
             //    OSDArray textures = (OSDArray)(args["agent_textures"]);
