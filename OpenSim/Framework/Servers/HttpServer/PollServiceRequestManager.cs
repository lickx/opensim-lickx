--- conflicted
+++ resolved
@@ -166,10 +166,6 @@
             {
                 t.Abort();
             }
-<<<<<<< HEAD
-            m_running = false;
-=======
->>>>>>> 3eee9919
         }
     }
 }
