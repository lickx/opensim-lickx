--- conflicted
+++ resolved
@@ -89,21 +89,15 @@
                             continue;
                         }
 
-<<<<<<< HEAD
-                        Hashtable responsedata = req.PollServiceArgs.GetEvents(req.RequestID, req.PollServiceArgs.Id, str.ReadToEnd());
-                        DoHTTPGruntWork(m_server, req, responsedata);
-=======
                         try
                         {
                             Hashtable responsedata = req.PollServiceArgs.GetEvents(req.RequestID, req.PollServiceArgs.Id, str.ReadToEnd());
-                            m_server.DoHTTPGruntWork(responsedata,
-                                                 new OSHttpResponse(new HttpResponse(req.HttpContext, req.Request),req.HttpContext));
+                            DoHTTPGruntWork(m_server, req, responsedata);
                         }
                         catch (ObjectDisposedException) // Browser aborted before we could read body, server closed the stream
                         {
                             // Ignore it, no need to reply
                         }
->>>>>>> c87f0ac2
                     }
                     else
                     {
