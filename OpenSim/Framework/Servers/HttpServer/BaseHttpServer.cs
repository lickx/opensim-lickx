--- conflicted
+++ resolved
@@ -1440,7 +1440,6 @@
             string responseString;
             string contentType;
 
-<<<<<<< HEAD
             if (responsedata == null)
             {
                 responsecode = 500;
@@ -1466,8 +1465,6 @@
                 }
             }
 
-=======
->>>>>>> 94bbbf96
             if (responsedata.ContainsKey("error_status_text"))
             {
                 response.StatusDescription = (string)responsedata["error_status_text"];
