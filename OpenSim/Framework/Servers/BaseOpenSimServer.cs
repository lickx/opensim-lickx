/*
 * Copyright (c) Contributors, http://opensimulator.org/
 * See CONTRIBUTORS.TXT for a full list of copyright holders.
 *
 * Redistribution and use in source and binary forms, with or without
 * modification, are permitted provided that the following conditions are met:
 *     * Redistributions of source code must retain the above copyright
 *       notice, this list of conditions and the following disclaimer.
 *     * Redistributions in binary form must reproduce the above copyright
 *       notice, this list of conditions and the following disclaimer in the
 *       documentation and/or other materials provided with the distribution.
 *     * Neither the name of the OpenSimulator Project nor the
 *       names of its contributors may be used to endorse or promote products
 *       derived from this software without specific prior written permission.
 *
 * THIS SOFTWARE IS PROVIDED BY THE DEVELOPERS ``AS IS'' AND ANY
 * EXPRESS OR IMPLIED WARRANTIES, INCLUDING, BUT NOT LIMITED TO, THE IMPLIED
 * WARRANTIES OF MERCHANTABILITY AND FITNESS FOR A PARTICULAR PURPOSE ARE
 * DISCLAIMED. IN NO EVENT SHALL THE CONTRIBUTORS BE LIABLE FOR ANY
 * DIRECT, INDIRECT, INCIDENTAL, SPECIAL, EXEMPLARY, OR CONSEQUENTIAL DAMAGES
 * (INCLUDING, BUT NOT LIMITED TO, PROCUREMENT OF SUBSTITUTE GOODS OR SERVICES;
 * LOSS OF USE, DATA, OR PROFITS; OR BUSINESS INTERRUPTION) HOWEVER CAUSED AND
 * ON ANY THEORY OF LIABILITY, WHETHER IN CONTRACT, STRICT LIABILITY, OR TORT
 * (INCLUDING NEGLIGENCE OR OTHERWISE) ARISING IN ANY WAY OUT OF THE USE OF THIS
 * SOFTWARE, EVEN IF ADVISED OF THE POSSIBILITY OF SUCH DAMAGE.
 */

using System;
using System.Collections.Generic;
using System.IO;
using System.Reflection;
using System.Text;
using System.Text.RegularExpressions;
using System.Threading;
using System.Timers;
using log4net;
using log4net.Appender;
using log4net.Core;
using log4net.Repository;
using OpenMetaverse;
using OpenMetaverse.StructuredData;
using OpenSim.Framework;
using OpenSim.Framework.Console;
using OpenSim.Framework.Monitoring;
using OpenSim.Framework.Servers;
using OpenSim.Framework.Servers.HttpServer;
using Timer=System.Timers.Timer;

namespace OpenSim.Framework.Servers
{
    /// <summary>
    /// Common base for the main OpenSimServers (user, grid, inventory, region, etc)
    /// </summary>
    public abstract class BaseOpenSimServer : ServerBase
    {
        private static readonly ILog m_log = LogManager.GetLogger(MethodBase.GetCurrentMethod().DeclaringType);

        /// <summary>
        /// This will control a periodic log printout of the current 'show stats' (if they are active) for this
        /// server.
        /// </summary>
        private Timer m_periodicDiagnosticsTimer = new Timer(60 * 60 * 1000);
        
        /// <summary>
        /// Random uuid for private data 
        /// </summary>
        protected string m_osSecret = String.Empty;

        protected BaseHttpServer m_httpServer;
        public BaseHttpServer HttpServer
        {
            get { return m_httpServer; }
        }

        public BaseOpenSimServer() : base()
        {
            // Random uuid for private data
            m_osSecret = UUID.Random().ToString();

            m_periodicDiagnosticsTimer.Elapsed += new ElapsedEventHandler(LogDiagnostics);
            m_periodicDiagnosticsTimer.Enabled = true;
        }
        
        /// <summary>
        /// Must be overriden by child classes for their own server specific startup behaviour.
        /// </summary>
        protected virtual void StartupSpecific()
        {
            if (m_console == null)
                return;

            RegisterCommonCommands();
            
            m_console.Commands.AddCommand("General", false, "quit",
                    "quit",
                    "Quit the application", HandleQuit);

            m_console.Commands.AddCommand("General", false, "shutdown",
                    "shutdown",
                    "Quit the application", HandleQuit);
        }
        
        /// <summary>
        /// Should be overriden and referenced by descendents if they need to perform extra shutdown processing
        /// </summary>
        public virtual void ShutdownSpecific() {}
        
        /// <summary>
        /// Provides a list of help topics that are available.  Overriding classes should append their topics to the
        /// information returned when the base method is called.
        /// </summary>
        /// 
        /// <returns>
        /// A list of strings that represent different help topics on which more information is available
        /// </returns>
        protected virtual List<string> GetHelpTopics() { return new List<string>(); }

        /// <summary>
        /// Print statistics to the logfile, if they are active
        /// </summary>
        protected void LogDiagnostics(object source, ElapsedEventArgs e)
        {
            StringBuilder sb = new StringBuilder("DIAGNOSTICS\n\n");
            sb.Append(GetUptimeReport());
            sb.Append(StatsManager.SimExtraStats.Report());
            sb.Append(Environment.NewLine);
            sb.Append(GetThreadsReport());

            m_log.Debug(sb);
        }

        /// <summary>
        /// Performs initialisation of the scene, such as loading configuration from disk.
        /// </summary>
        public virtual void Startup()
<<<<<<< HEAD
        {
            m_log.Info("[STARTUP]: Beginning startup processing");
            
            m_log.Info("[STARTUP]: Careminster version: " + m_version + Environment.NewLine);
            // clr version potentially is more confusing than helpful, since it doesn't tell us if we're running under Mono/MS .NET and
            // the clr version number doesn't match the project version number under Mono.
            //m_log.Info("[STARTUP]: Virtual machine runtime version: " + Environment.Version + Environment.NewLine);
            m_log.InfoFormat(
                "[STARTUP]: Operating system version: {0}, .NET platform {1}, {2}-bit\n",
                Environment.OSVersion, Environment.OSVersion.Platform, Util.Is64BitProcess() ? "64" : "32");
            
=======
        {            
>>>>>>> 35843e8e
            StartupSpecific();
            
            TimeSpan timeTaken = DateTime.Now - m_startuptime;
            
            m_log.InfoFormat(
                "[STARTUP]: Non-script portion of startup took {0}m {1}s.  PLEASE WAIT FOR LOGINS TO BE ENABLED ON REGIONS ONCE SCRIPTS HAVE STARTED.",
                timeTaken.Minutes, timeTaken.Seconds);
        }

        /// <summary>
        /// Should be overriden and referenced by descendents if they need to perform extra shutdown processing
        /// </summary>
        public virtual void Shutdown()
        {
            ShutdownSpecific();
            
            m_log.Info("[SHUTDOWN]: Shutdown processing on main thread complete.  Exiting...");
            RemovePIDFile();
            
            Environment.Exit(0);
        }

        private void HandleQuit(string module, string[] args)
        {
            Shutdown();
        }      
        
        public string osSecret {
            // Secret uuid for the simulator
            get { return m_osSecret; }            
        }

        public string StatReport(IOSHttpRequest httpRequest)
        {
            // If we catch a request for "callback", wrap the response in the value for jsonp
            if (httpRequest.Query.ContainsKey("callback"))
            {
                return httpRequest.Query["callback"].ToString() + "(" + StatsManager.SimExtraStats.XReport((DateTime.Now - m_startuptime).ToString() , m_version) + ");";
            } 
            else 
            {
                return StatsManager.SimExtraStats.XReport((DateTime.Now - m_startuptime).ToString() , m_version);
            }
        }
    }
}<|MERGE_RESOLUTION|>--- conflicted
+++ resolved
@@ -133,7 +133,6 @@
         /// Performs initialisation of the scene, such as loading configuration from disk.
         /// </summary>
         public virtual void Startup()
-<<<<<<< HEAD
         {
             m_log.Info("[STARTUP]: Beginning startup processing");
             
@@ -145,9 +144,6 @@
                 "[STARTUP]: Operating system version: {0}, .NET platform {1}, {2}-bit\n",
                 Environment.OSVersion, Environment.OSVersion.Platform, Util.Is64BitProcess() ? "64" : "32");
             
-=======
-        {            
->>>>>>> 35843e8e
             StartupSpecific();
             
             TimeSpan timeTaken = DateTime.Now - m_startuptime;
