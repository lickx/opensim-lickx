/*
 * Copyright (c) Contributors, http://opensimulator.org/
 * See CONTRIBUTORS.TXT for a full list of copyright holders.
 *
 * Redistribution and use in source and binary forms, with or without
 * modification, are permitted provided that the following conditions are met:
 *     * Redistributions of source code must retain the above copyright
 *       notice, this list of conditions and the following disclaimer.
 *     * Redistributions in binary form must reproduce the above copyright
 *       notice, this list of conditions and the following disclaimer in the
 *       documentation and/or other materials provided with the distribution.
 *     * Neither the name of the OpenSimulator Project nor the
 *       names of its contributors may be used to endorse or promote products
 *       derived from this software without specific prior written permission.
 *
 * THIS SOFTWARE IS PROVIDED BY THE DEVELOPERS ``AS IS'' AND ANY
 * EXPRESS OR IMPLIED WARRANTIES, INCLUDING, BUT NOT LIMITED TO, THE IMPLIED
 * WARRANTIES OF MERCHANTABILITY AND FITNESS FOR A PARTICULAR PURPOSE ARE
 * DISCLAIMED. IN NO EVENT SHALL THE CONTRIBUTORS BE LIABLE FOR ANY
 * DIRECT, INDIRECT, INCIDENTAL, SPECIAL, EXEMPLARY, OR CONSEQUENTIAL DAMAGES
 * (INCLUDING, BUT NOT LIMITED TO, PROCUREMENT OF SUBSTITUTE GOODS OR SERVICES;
 * LOSS OF USE, DATA, OR PROFITS; OR BUSINESS INTERRUPTION) HOWEVER CAUSED AND
 * ON ANY THEORY OF LIABILITY, WHETHER IN CONTRACT, STRICT LIABILITY, OR TORT
 * (INCLUDING NEGLIGENCE OR OTHERWISE) ARISING IN ANY WAY OUT OF THE USE OF THIS
 * SOFTWARE, EVEN IF ADVISED OF THE POSSIBILITY OF SUCH DAMAGE.
 */

using log4net;
using OpenMetaverse;
using OpenMetaverse.Imaging;
using OpenSim.Framework;
using OpenSim.Framework.Servers.HttpServer;
using OpenSim.Services.Interfaces;
using System;
using System.Collections.Specialized;
using System.Drawing;
using System.Drawing.Imaging;
using System.IO;
using System.Reflection;
using System.Web;

namespace OpenSim.Capabilities.Handlers
{
    public class GetMeshHandler : BaseStreamHandler
    {
        private static readonly ILog m_log =
<<<<<<< HEAD
            LogManager.GetLogger(MethodBase.GetCurrentMethod().DeclaringType);
        private IAssetService m_assetService;

        // TODO: Change this to a config option
        private string m_RedirectURL = null;

        public GetMeshHandler(string path, IAssetService assService, string name, string description, string redirectURL)
            : base("GET", path, name, description)
=======
                   LogManager.GetLogger(MethodBase.GetCurrentMethod().DeclaringType);
        
        private IAssetService m_assetService;

        public const string DefaultFormat = "vnd.ll.mesh";
        
        public GetMeshHandler(IAssetService assService)
>>>>>>> 31a50a73
        {
            m_assetService = assService;
            m_RedirectURL = redirectURL;
            if (m_RedirectURL != null && !m_RedirectURL.EndsWith("/"))
                m_RedirectURL += "/";
        }
        public Hashtable Handle(Hashtable request)
        {
            Hashtable ret = new Hashtable();
            ret["int_response_code"] = (int)System.Net.HttpStatusCode.NotFound;
            ret["content_type"] = "text/plain";
            ret["keepalive"] = false;
            ret["reusecontext"] = false;
            ret["int_bytes"] = 0;
            ret["int_lod"] = 0;
            string MeshStr = (string)request["mesh_id"];
            

            //m_log.DebugFormat("[GETMESH]: called {0}", MeshStr);

            if (m_assetService == null)
            {
                m_log.Error("[GETMESH]: Cannot fetch mesh " + MeshStr + " without an asset service");
            }

            UUID meshID;
            if (!String.IsNullOrEmpty(MeshStr) && UUID.TryParse(MeshStr, out meshID))
            {
                //                m_log.DebugFormat("[GETMESH]: Received request for mesh id {0}", meshID);

<<<<<<< HEAD
        protected override byte[] ProcessRequest(string path, Stream request, IOSHttpRequest httpRequest, IOSHttpResponse httpResponse)
        {
            // Try to parse the texture ID from the request URL
            NameValueCollection query = HttpUtility.ParseQueryString(httpRequest.Url.Query);
            string textureStr = query.GetOne("mesh_id");
=======
               
                ret = ProcessGetMesh(request, UUID.Zero, null);
                       
                
            }
            else
            {
                m_log.Warn("[GETMESH]: Failed to parse a mesh_id from GetMesh request: " + (string)request["uri"]);
            }

            
            return ret;
        }
        public Hashtable ProcessGetMesh(Hashtable request, UUID AgentId, Caps cap)
        {
            Hashtable responsedata = new Hashtable();
            responsedata["int_response_code"] = 400; //501; //410; //404;
            responsedata["content_type"] = "text/plain";
            responsedata["keepalive"] = false;
            responsedata["str_response_string"] = "Request wasn't what was expected";
            responsedata["reusecontext"] = false;
            responsedata["int_lod"] = 0;
            responsedata["int_bytes"] = 0;
>>>>>>> 31a50a73

            if (m_assetService == null)
            {
                m_log.Error("[GETMESH]: Cannot fetch mesh " + textureStr + " without an asset service");
                httpResponse.StatusCode = (int)System.Net.HttpStatusCode.NotFound;
            }

            UUID meshID;
            if (!String.IsNullOrEmpty(textureStr) && UUID.TryParse(textureStr, out meshID))
            {
                // OK, we have an array with preferred formats, possibly with only one entry

                httpResponse.StatusCode = (int)System.Net.HttpStatusCode.NotFound;
                AssetBase mesh;

                if (!String.IsNullOrEmpty(m_RedirectURL))
                {
<<<<<<< HEAD
                    // Only try to fetch locally cached meshes. Misses are redirected
                    mesh = m_assetService.GetCached(meshID.ToString());

                    if (mesh != null)
                    {
                        if (mesh.Type != (sbyte)AssetType.Mesh)
                        {
                            httpResponse.StatusCode = (int)System.Net.HttpStatusCode.NotFound;
                        }
                        WriteMeshData(httpRequest, httpResponse, mesh);
                    }
                    else
                    {
                        string textureUrl = m_RedirectURL + "?mesh_id="+ meshID.ToString();
                        m_log.Debug("[GETMESH]: Redirecting mesh request to " + textureUrl);
                        httpResponse.StatusCode = (int)OSHttpStatusCode.RedirectMovedPermanently;
                        httpResponse.RedirectLocation = textureUrl;
                        return null;
                    }
                }
                else // no redirect
                {
                    // try the cache
                    mesh = m_assetService.GetCached(meshID.ToString());

                    if (mesh == null)
                    {
                        // Fetch locally or remotely. Misses return a 404
                        mesh = m_assetService.Get(meshID.ToString());

                        if (mesh != null)
                        {
                            if (mesh.Type != (sbyte)AssetType.Mesh)
                            {
                                httpResponse.StatusCode = (int)System.Net.HttpStatusCode.NotFound;
                                return null;
                            }
                            WriteMeshData(httpRequest, httpResponse, mesh);
                            return null;
                        }
                   }
                   else // it was on the cache
                   {
                       if (mesh.Type != (sbyte)AssetType.Mesh)
                       {
                           httpResponse.StatusCode = (int)System.Net.HttpStatusCode.NotFound;
                           return null;
                       }
                       WriteMeshData(httpRequest, httpResponse, mesh);
                       return null;
                   }
=======
                    responsedata["int_response_code"] = 404; //501; //410; //404;
                    responsedata["content_type"] = "text/plain";
                    responsedata["keepalive"] = false;
                    responsedata["str_response_string"] = "The asset service is unavailable.  So is your mesh.";
                    responsedata["reusecontext"] = false;
                    return responsedata;
>>>>>>> 31a50a73
                }

                // not found
                httpResponse.StatusCode = (int)System.Net.HttpStatusCode.NotFound;
                return null;
            }
            else
            {
                m_log.Warn("[GETTEXTURE]: Failed to parse a mesh_id from GetMesh request: " + httpRequest.Url);
            }

            return null;
        }

        private void WriteMeshData(IOSHttpRequest request, IOSHttpResponse response, AssetBase texture)
        {
            string range = request.Headers.GetOne("Range");

            if (!String.IsNullOrEmpty(range))
            {
                // Range request
                int start, end;
                if (TryParseRange(range, out start, out end))
                {
                    // Before clamping start make sure we can satisfy it in order to avoid
                    // sending back the last byte instead of an error status
                    if (start >= texture.Data.Length)
                    {
<<<<<<< HEAD
                        response.StatusCode = (int)System.Net.HttpStatusCode.PartialContent;
                        response.ContentType = texture.Metadata.ContentType;
=======

                        Hashtable headers = new Hashtable();
                        responsedata["headers"] = headers;

                        string range = String.Empty;

                        if (((Hashtable)request["headers"])["range"] != null)
                            range = (string)((Hashtable)request["headers"])["range"];

                        else if (((Hashtable)request["headers"])["Range"] != null)
                            range = (string)((Hashtable)request["headers"])["Range"];

                        if (!String.IsNullOrEmpty(range)) // Mesh Asset LOD // Physics
                        {
                             // Range request
                            int start, end;
                            if (TryParseRange(range, out start, out end))
                            {
                                 // Before clamping start make sure we can satisfy it in order to avoid
                    // sending back the last byte instead of an error status
                                if (start >= mesh.Data.Length)
                                {
                                    responsedata["int_response_code"] = 404; //501; //410; //404;
                                    responsedata["content_type"] = "text/plain";
                                    responsedata["keepalive"] = false;
                                    responsedata["str_response_string"] = "This range doesnt exist.";
                                    responsedata["reusecontext"] = false;
                                    responsedata["int_lod"] = 3;
                                    return responsedata;
                                }
                                else
                                {
                                    end = Utils.Clamp(end, 0, mesh.Data.Length - 1);
                                    start = Utils.Clamp(start, 0, end);
                                    int len = end - start + 1;

                                    //m_log.Debug("Serving " + start + " to " + end + " of " + texture.Data.Length + " bytes for texture " + texture.ID);

                                    if (start > 20000)
                                    {
                                        responsedata["int_lod"] = 3;
                                    }
                                    else if (start < 4097)
                                    {
                                        responsedata["int_lod"] = 1;
                                    }
                                    else
                                    {
                                        responsedata["int_lod"] = 2;
                                    }

                                    
                                    if (start == 0 && len == mesh.Data.Length) // well redudante maybe
                                    {
                                        responsedata["int_response_code"] = (int) System.Net.HttpStatusCode.OK;
                                        responsedata["bin_response_data"] = mesh.Data;
                                        responsedata["int_bytes"] = mesh.Data.Length;
                                        responsedata["reusecontext"] = false;
                                        responsedata["int_lod"] = 3;
                                        
                                    }
                                    else
                                    {
                                        responsedata["int_response_code"] =
                                            (int) System.Net.HttpStatusCode.PartialContent;
                                        headers["Content-Range"] = String.Format("bytes {0}-{1}/{2}", start, end,
                                                                                 mesh.Data.Length);

                                        byte[] d = new byte[len];
                                        Array.Copy(mesh.Data, start, d, 0, len);
                                        responsedata["bin_response_data"] = d;
                                        responsedata["int_bytes"] = len;
                                        responsedata["reusecontext"] = false;
                                    }
                                }
                            }
                            else
                            {
                                m_log.Warn("[GETMESH]: Failed to parse a range from GetMesh request, sending full asset: " + (string)request["uri"]);
                                responsedata["str_response_string"] = Convert.ToBase64String(mesh.Data);
                                responsedata["content_type"] = "application/vnd.ll.mesh";
                                responsedata["int_response_code"] = 200;
                                responsedata["reusecontext"] = false;
                                responsedata["int_lod"] = 3;
                            }
                        }
                        else
                        {
                            responsedata["str_response_string"] = Convert.ToBase64String(mesh.Data);
                            responsedata["content_type"] = "application/vnd.ll.mesh";
                            responsedata["int_response_code"] = 200;
                            responsedata["reusecontext"] = false;
                            responsedata["int_lod"] = 3;
                        }
>>>>>>> 31a50a73
                    }
                    else
                    {
<<<<<<< HEAD
                        // Handle the case where no second range value was given.  This is equivalent to requesting
                        // the rest of the entity.
                        if (end == -1)
                            end = int.MaxValue;

                        end = Utils.Clamp(end, 0, texture.Data.Length - 1);
                        start = Utils.Clamp(start, 0, end);
                        int len = end - start + 1;

                        if (0 == start && len == texture.Data.Length)
                        {
                            response.StatusCode = (int)System.Net.HttpStatusCode.OK;
                        }
                        else
                        {
                            response.StatusCode = (int)System.Net.HttpStatusCode.PartialContent;
                            response.AddHeader("Content-Range", String.Format("bytes {0}-{1}/{2}", start, end, texture.Data.Length));
                        }
                        
                        response.ContentLength = len;
                        response.ContentType = "application/vnd.ll.mesh";
    
                        response.Body.Write(texture.Data, start, len);
=======
                        responsedata["int_response_code"] = 404; //501; //410; //404;
                        responsedata["content_type"] = "text/plain";
                        responsedata["keepalive"] = false;
                        responsedata["str_response_string"] = "Unfortunately, this asset isn't a mesh.";
                        responsedata["reusecontext"] = false;
                        responsedata["int_lod"] = 1;
                        return responsedata;
>>>>>>> 31a50a73
                    }
                }
                else
                {
<<<<<<< HEAD
                    m_log.Warn("[GETMESH]: Malformed Range header: " + range);
                    response.StatusCode = (int)System.Net.HttpStatusCode.BadRequest;
                }
            }
            else 
            {
                // Full content request
                response.StatusCode = (int)System.Net.HttpStatusCode.OK;
                response.ContentLength = texture.Data.Length;
                response.ContentType = "application/vnd.ll.mesh";
                response.Body.Write(texture.Data, 0, texture.Data.Length);
            }
        }

        /// <summary>
        /// Parse a range header.
        /// </summary>
        /// <remarks>
        /// As per http://www.w3.org/Protocols/rfc2616/rfc2616-sec14.html,
        /// this obeys range headers with two values (e.g. 533-4165) and no second value (e.g. 533-).
        /// Where there is no value, -1 is returned.
        /// FIXME: Need to cover the case where only a second value is specified (e.g. -4165), probably by returning -1
        /// for start.</remarks>
        /// <returns></returns>
        /// <param name='header'></param>
        /// <param name='start'>Start of the range.  Undefined if this was not a number.</param>
        /// <param name='end'>End of the range.  Will be -1 if no end specified.  Undefined if there was a raw string but this was not a number.</param>
        private bool TryParseRange(string header, out int start, out int end)
        {
            start = end = 0;

            if (header.StartsWith("bytes="))
            {
                string[] rangeValues = header.Substring(6).Split('-');

                if (rangeValues.Length == 2)
                {
                    if (!Int32.TryParse(rangeValues[0], out start))
                        return false;

                    string rawEnd = rangeValues[1];

                    if (rawEnd == "")
                    {
                        end = -1;
                        return true;
                    }
                    else if (Int32.TryParse(rawEnd, out end))
                    {
                        return true;
                    }
=======
                    responsedata["int_response_code"] = 404; //501; //410; //404;
                    responsedata["content_type"] = "text/plain";
                    responsedata["keepalive"] = false;
                    responsedata["str_response_string"] = "Your Mesh wasn't found.  Sorry!";
                    responsedata["reusecontext"] = false;
                    responsedata["int_lod"] = 0;
                    return responsedata;
>>>>>>> 31a50a73
                }
            }

            start = end = 0;
            return false;
        }
        private bool TryParseRange(string header, out int start, out int end)
        {
            if (header.StartsWith("bytes="))
            {
                string[] rangeValues = header.Substring(6).Split('-');
                if (rangeValues.Length == 2)
                {
                    if (Int32.TryParse(rangeValues[0], out start) && Int32.TryParse(rangeValues[1], out end))
                        return true;
                }
            }

            start = end = 0;
            return false;
        }
    }
}<|MERGE_RESOLUTION|>--- conflicted
+++ resolved
@@ -44,16 +44,6 @@
     public class GetMeshHandler : BaseStreamHandler
     {
         private static readonly ILog m_log =
-<<<<<<< HEAD
-            LogManager.GetLogger(MethodBase.GetCurrentMethod().DeclaringType);
-        private IAssetService m_assetService;
-
-        // TODO: Change this to a config option
-        private string m_RedirectURL = null;
-
-        public GetMeshHandler(string path, IAssetService assService, string name, string description, string redirectURL)
-            : base("GET", path, name, description)
-=======
                    LogManager.GetLogger(MethodBase.GetCurrentMethod().DeclaringType);
         
         private IAssetService m_assetService;
@@ -61,7 +51,6 @@
         public const string DefaultFormat = "vnd.ll.mesh";
         
         public GetMeshHandler(IAssetService assService)
->>>>>>> 31a50a73
         {
             m_assetService = assService;
             m_RedirectURL = redirectURL;
@@ -92,13 +81,6 @@
             {
                 //                m_log.DebugFormat("[GETMESH]: Received request for mesh id {0}", meshID);
 
-<<<<<<< HEAD
-        protected override byte[] ProcessRequest(string path, Stream request, IOSHttpRequest httpRequest, IOSHttpResponse httpResponse)
-        {
-            // Try to parse the texture ID from the request URL
-            NameValueCollection query = HttpUtility.ParseQueryString(httpRequest.Url.Query);
-            string textureStr = query.GetOne("mesh_id");
-=======
                
                 ret = ProcessGetMesh(request, UUID.Zero, null);
                        
@@ -114,15 +96,12 @@
         }
         public Hashtable ProcessGetMesh(Hashtable request, UUID AgentId, Caps cap)
         {
-            Hashtable responsedata = new Hashtable();
-            responsedata["int_response_code"] = 400; //501; //410; //404;
-            responsedata["content_type"] = "text/plain";
-            responsedata["keepalive"] = false;
-            responsedata["str_response_string"] = "Request wasn't what was expected";
+            // Try to parse the texture ID from the request URL
+            NameValueCollection query = HttpUtility.ParseQueryString(httpRequest.Url.Query);
+            string textureStr = query.GetOne("mesh_id");
             responsedata["reusecontext"] = false;
             responsedata["int_lod"] = 0;
             responsedata["int_bytes"] = 0;
->>>>>>> 31a50a73
 
             if (m_assetService == null)
             {
@@ -140,7 +119,6 @@
 
                 if (!String.IsNullOrEmpty(m_RedirectURL))
                 {
-<<<<<<< HEAD
                     // Only try to fetch locally cached meshes. Misses are redirected
                     mesh = m_assetService.GetCached(meshID.ToString());
 
@@ -192,14 +170,6 @@
                        WriteMeshData(httpRequest, httpResponse, mesh);
                        return null;
                    }
-=======
-                    responsedata["int_response_code"] = 404; //501; //410; //404;
-                    responsedata["content_type"] = "text/plain";
-                    responsedata["keepalive"] = false;
-                    responsedata["str_response_string"] = "The asset service is unavailable.  So is your mesh.";
-                    responsedata["reusecontext"] = false;
-                    return responsedata;
->>>>>>> 31a50a73
                 }
 
                 // not found
@@ -228,10 +198,6 @@
                     // sending back the last byte instead of an error status
                     if (start >= texture.Data.Length)
                     {
-<<<<<<< HEAD
-                        response.StatusCode = (int)System.Net.HttpStatusCode.PartialContent;
-                        response.ContentType = texture.Metadata.ContentType;
-=======
 
                         Hashtable headers = new Hashtable();
                         responsedata["headers"] = headers;
@@ -326,35 +292,9 @@
                             responsedata["reusecontext"] = false;
                             responsedata["int_lod"] = 3;
                         }
->>>>>>> 31a50a73
                     }
                     else
                     {
-<<<<<<< HEAD
-                        // Handle the case where no second range value was given.  This is equivalent to requesting
-                        // the rest of the entity.
-                        if (end == -1)
-                            end = int.MaxValue;
-
-                        end = Utils.Clamp(end, 0, texture.Data.Length - 1);
-                        start = Utils.Clamp(start, 0, end);
-                        int len = end - start + 1;
-
-                        if (0 == start && len == texture.Data.Length)
-                        {
-                            response.StatusCode = (int)System.Net.HttpStatusCode.OK;
-                        }
-                        else
-                        {
-                            response.StatusCode = (int)System.Net.HttpStatusCode.PartialContent;
-                            response.AddHeader("Content-Range", String.Format("bytes {0}-{1}/{2}", start, end, texture.Data.Length));
-                        }
-                        
-                        response.ContentLength = len;
-                        response.ContentType = "application/vnd.ll.mesh";
-    
-                        response.Body.Write(texture.Data, start, len);
-=======
                         responsedata["int_response_code"] = 404; //501; //410; //404;
                         responsedata["content_type"] = "text/plain";
                         responsedata["keepalive"] = false;
@@ -362,14 +302,17 @@
                         responsedata["reusecontext"] = false;
                         responsedata["int_lod"] = 1;
                         return responsedata;
->>>>>>> 31a50a73
                     }
                 }
                 else
                 {
-<<<<<<< HEAD
-                    m_log.Warn("[GETMESH]: Malformed Range header: " + range);
-                    response.StatusCode = (int)System.Net.HttpStatusCode.BadRequest;
+                    responsedata["int_response_code"] = 404; //501; //410; //404;
+                    responsedata["content_type"] = "text/plain";
+                    responsedata["keepalive"] = false;
+                    responsedata["str_response_string"] = "Your Mesh wasn't found.  Sorry!";
+                    responsedata["reusecontext"] = false;
+                    responsedata["int_lod"] = 0;
+                    return responsedata;
                 }
             }
             else 
@@ -419,15 +362,6 @@
                     {
                         return true;
                     }
-=======
-                    responsedata["int_response_code"] = 404; //501; //410; //404;
-                    responsedata["content_type"] = "text/plain";
-                    responsedata["keepalive"] = false;
-                    responsedata["str_response_string"] = "Your Mesh wasn't found.  Sorry!";
-                    responsedata["reusecontext"] = false;
-                    responsedata["int_lod"] = 0;
-                    return responsedata;
->>>>>>> 31a50a73
                 }
             }
 
