/*
 * Copyright (c) Contributors, http://opensimulator.org/
 * See CONTRIBUTORS.TXT for a full list of copyright holders.
 *
 * Redistribution and use in source and binary forms, with or without
 * modification, are permitted provided that the following conditions are met:
 *     * Redistributions of source code must retain the above copyright
 *       notice, this list of conditions and the following disclaimer.
 *     * Redistributions in binary form must reproduce the above copyright
 *       notice, this list of conditions and the following disclaimer in the
 *       documentation and/or other materials provided with the distribution.
 *     * Neither the name of the OpenSimulator Project nor the
 *       names of its contributors may be used to endorse or promote products
 *       derived from this software without specific prior written permission.
 *
 * THIS SOFTWARE IS PROVIDED BY THE DEVELOPERS ``AS IS'' AND ANY
 * EXPRESS OR IMPLIED WARRANTIES, INCLUDING, BUT NOT LIMITED TO, THE IMPLIED
 * WARRANTIES OF MERCHANTABILITY AND FITNESS FOR A PARTICULAR PURPOSE ARE
 * DISCLAIMED. IN NO EVENT SHALL THE CONTRIBUTORS BE LIABLE FOR ANY
 * DIRECT, INDIRECT, INCIDENTAL, SPECIAL, EXEMPLARY, OR CONSEQUENTIAL DAMAGES
 * (INCLUDING, BUT NOT LIMITED TO, PROCUREMENT OF SUBSTITUTE GOODS OR SERVICES;
 * LOSS OF USE, DATA, OR PROFITS; OR BUSINESS INTERRUPTION) HOWEVER CAUSED AND
 * ON ANY THEORY OF LIABILITY, WHETHER IN CONTRACT, STRICT LIABILITY, OR TORT
 * (INCLUDING NEGLIGENCE OR OTHERWISE) ARISING IN ANY WAY OUT OF THE USE OF THIS
 * SOFTWARE, EVEN IF ADVISED OF THE POSSIBILITY OF SUCH DAMAGE.
 */

using System;
using System.Collections;
using System.Collections.Generic;
using System.IO;
using System.Net;
using System.Reflection;
using System.Text;
using OpenSim.Framework;
using OpenSim.Services.Interfaces;
using OpenSim.Services.Connectors.Simulation;
using GridRegion = OpenSim.Services.Interfaces.GridRegion;
using OpenMetaverse;
using OpenMetaverse.StructuredData;
using log4net;
using Nwc.XmlRpc;
using Nini.Config;

namespace OpenSim.Services.Connectors.Hypergrid
{
    public class UserAgentServiceConnector : SimulationServiceConnector, IUserAgentService
    {
        private static readonly ILog m_log =
            LogManager.GetLogger(
            MethodBase.GetCurrentMethod().DeclaringType);

        private string m_ServerURL;
        private GridRegion m_Gatekeeper;

        public UserAgentServiceConnector(string url) : this(url, true)
        {
        }

        public UserAgentServiceConnector(string url, bool dnsLookup)
        {
            m_ServerURL = url;

            if (dnsLookup)
            {
                // Doing this here, because XML-RPC or mono have some strong ideas about
                // caching DNS translations.
                try
                {
                    Uri m_Uri = new Uri(m_ServerURL);
                    IPAddress ip = Util.GetHostFromDNS(m_Uri.Host);
                    m_ServerURL = m_ServerURL.Replace(m_Uri.Host, ip.ToString());
                    if (!m_ServerURL.EndsWith("/"))
                        m_ServerURL += "/";
                }
                catch (Exception e)
                {
                    m_log.DebugFormat("[USER AGENT CONNECTOR]: Malformed Uri {0}: {1}", m_ServerURL, e.Message);
                }
            }

            //m_log.DebugFormat("[USER AGENT CONNECTOR]: new connector to {0} ({1})", url, m_ServerURL);
        }

        public UserAgentServiceConnector(IConfigSource config)
        {
            IConfig serviceConfig = config.Configs["UserAgentService"];
            if (serviceConfig == null)
            {
                m_log.Error("[USER AGENT CONNECTOR]: UserAgentService missing from ini");
                throw new Exception("UserAgent connector init error");
            }

            string serviceURI = serviceConfig.GetString("UserAgentServerURI",
                    String.Empty);

            if (serviceURI == String.Empty)
            {
                m_log.Error("[USER AGENT CONNECTOR]: No Server URI named in section UserAgentService");
                throw new Exception("UserAgent connector init error");
            }
            m_ServerURL = serviceURI;
            if (!m_ServerURL.EndsWith("/"))
                m_ServerURL += "/";

            m_log.DebugFormat("[USER AGENT CONNECTOR]: UserAgentServiceConnector started for {0}", m_ServerURL);
        }

        protected override string AgentPath()
        {
            return "homeagent/";
        }

        // The Login service calls this interface with fromLogin=true 
        // Sims call it with fromLogin=false
        // Either way, this is verified by the handler
        public bool LoginAgentToGrid(AgentCircuitData aCircuit, GridRegion gatekeeper, GridRegion destination, bool fromLogin, out string reason)
        {
            reason = String.Empty;

            if (destination == null)
            {
                reason = "Destination is null";
                m_log.Debug("[USER AGENT CONNECTOR]: Given destination is null");
                return false;
            }

            GridRegion home = new GridRegion();
            home.ServerURI = m_ServerURL;
            home.RegionID = destination.RegionID;
            home.RegionLocX = destination.RegionLocX;
            home.RegionLocY = destination.RegionLocY;

            m_Gatekeeper = gatekeeper;

            Console.WriteLine("   >>> LoginAgentToGrid <<< " + home.ServerURI);

            uint flags = fromLogin ? (uint)TeleportFlags.ViaLogin : (uint)TeleportFlags.ViaHome;
            return CreateAgent(home, aCircuit, flags, out reason);
        }


        // The simulators call this interface
        public bool LoginAgentToGrid(AgentCircuitData aCircuit, GridRegion gatekeeper, GridRegion destination, out string reason)
        {
            return LoginAgentToGrid(aCircuit, gatekeeper, destination, false, out reason);
        }

        protected override void PackData(OSDMap args, AgentCircuitData aCircuit, GridRegion destination, uint flags)
        {
            base.PackData(args, aCircuit, destination, flags);
            args["gatekeeper_serveruri"] = OSD.FromString(m_Gatekeeper.ServerURI);
            args["gatekeeper_host"] = OSD.FromString(m_Gatekeeper.ExternalHostName);
            args["gatekeeper_port"] = OSD.FromString(m_Gatekeeper.HttpPort.ToString());
            args["destination_serveruri"] = OSD.FromString(destination.ServerURI);
        }

        protected OSDMap PackCreateAgentArguments(AgentCircuitData aCircuit, GridRegion gatekeeper, GridRegion destination, IPEndPoint ipaddress)
        {
            OSDMap args = null;
            try
            {
                args = aCircuit.PackAgentCircuitData();
            }
            catch (Exception e)
            {
                m_log.Debug("[USER AGENT CONNECTOR]: PackAgentCircuitData failed with exception: " + e.Message);
            }

            // Add the input arguments
            args["gatekeeper_serveruri"] = OSD.FromString(gatekeeper.ServerURI);
            args["gatekeeper_host"] = OSD.FromString(gatekeeper.ExternalHostName);
            args["gatekeeper_port"] = OSD.FromString(gatekeeper.HttpPort.ToString());
            args["destination_x"] = OSD.FromString(destination.RegionLocX.ToString());
            args["destination_y"] = OSD.FromString(destination.RegionLocY.ToString());
            args["destination_name"] = OSD.FromString(destination.RegionName);
            args["destination_uuid"] = OSD.FromString(destination.RegionID.ToString());
            args["destination_serveruri"] = OSD.FromString(destination.ServerURI);

            // 10/3/2010
            // I added the client_ip up to the regular AgentCircuitData, so this doesn't need to be here.
            // This need cleaning elsewhere...
            //if (ipaddress != null)
            //    args["client_ip"] = OSD.FromString(ipaddress.Address.ToString());

            return args;
        }

        public void SetClientToken(UUID sessionID, string token)
        { 
            // no-op
        }

        private Hashtable CallServer(string methodName, Hashtable hash)
        {
            IList paramList = new ArrayList();
            paramList.Add(hash);

            XmlRpcRequest request = new XmlRpcRequest(methodName, paramList);

            // Send and get reply
            XmlRpcResponse response = null;
            try
            {
                response = request.Send(m_ServerURL, 10000);
            }
            catch (Exception e)
            {
                m_log.DebugFormat("[USER AGENT CONNECTOR]: {0} call to {1} failed: {2}", methodName, m_ServerURL, e.Message);
                throw;
            }

            if (response.IsFault)
            {
                throw new Exception(string.Format("[USER AGENT CONNECTOR]: {0} call to {1} returned an error: {2}", methodName, m_ServerURL, response.FaultString));
            }

            hash = (Hashtable)response.Value;

            if (hash == null)
            {
                throw new Exception(string.Format("[USER AGENT CONNECTOR]: {0} call to {1} returned null", methodName, m_ServerURL));
            }

<<<<<<< HEAD
                    UUID.TryParse((string)hash["uuid"], out region.RegionID);
                    //m_log.Debug(">> HERE, uuid: " + region.RegionID);
                    int n = 0;
                    if (hash["x"] != null)
                    {
                        Int32.TryParse((string)hash["x"], out n);
                        region.RegionLocX = n;
                        //m_log.Debug(">> HERE, x: " + region.RegionLocX);
                    }
                    if (hash["y"] != null)
                    {
                        Int32.TryParse((string)hash["y"], out n);
                        region.RegionLocY = n;
                        //m_log.Debug(">> HERE, y: " + region.RegionLocY);
                    }
                    if (hash["size_x"] != null)
                    {
                        Int32.TryParse((string)hash["size_x"], out n);
                        region.RegionSizeX = n;
                        //m_log.Debug(">> HERE, x: " + region.RegionLocX);
                    }
                    if (hash["size_y"] != null)
                    {
                        Int32.TryParse((string)hash["size_y"], out n);
                        region.RegionSizeY = n;
                        //m_log.Debug(">> HERE, y: " + region.RegionLocY);
                    }
                    if (hash["region_name"] != null)
                    {
                        region.RegionName = (string)hash["region_name"];
                        //m_log.Debug(">> HERE, name: " + region.RegionName);
                    }
                    if (hash["hostname"] != null)
                        region.ExternalHostName = (string)hash["hostname"];
                    if (hash["http_port"] != null)
                    {
                        uint p = 0;
                        UInt32.TryParse((string)hash["http_port"], out p);
                        region.HttpPort = p;
                    }
                    if (hash.ContainsKey("server_uri") && hash["server_uri"] != null)
                        region.ServerURI = (string)hash["server_uri"];
=======
            return hash;
        }
>>>>>>> f49d5130

        public GridRegion GetHomeRegion(UUID userID, out Vector3 position, out Vector3 lookAt)
        {
            position = Vector3.UnitY; lookAt = Vector3.UnitY;

            Hashtable hash = new Hashtable();
            hash["userID"] = userID.ToString();

            hash = CallServer("get_home_region", hash);

            bool success;
            if (!Boolean.TryParse((string)hash["result"], out success) || !success)
                return null;

            GridRegion region = new GridRegion();

            UUID.TryParse((string)hash["uuid"], out region.RegionID);
            //m_log.Debug(">> HERE, uuid: " + region.RegionID);
            int n = 0;
            if (hash["x"] != null)
            {
                Int32.TryParse((string)hash["x"], out n);
                region.RegionLocX = n;
                //m_log.Debug(">> HERE, x: " + region.RegionLocX);
            }
            if (hash["y"] != null)
            {
                Int32.TryParse((string)hash["y"], out n);
                region.RegionLocY = n;
                //m_log.Debug(">> HERE, y: " + region.RegionLocY);
            }
            if (hash["region_name"] != null)
            {
                region.RegionName = (string)hash["region_name"];
                //m_log.Debug(">> HERE, name: " + region.RegionName);
            }
            if (hash["hostname"] != null)
                region.ExternalHostName = (string)hash["hostname"];
            if (hash["http_port"] != null)
            {
                uint p = 0;
                UInt32.TryParse((string)hash["http_port"], out p);
                region.HttpPort = p;
            }
            if (hash.ContainsKey("server_uri") && hash["server_uri"] != null)
                region.ServerURI = (string)hash["server_uri"];

            if (hash["internal_port"] != null)
            {
                int p = 0;
                Int32.TryParse((string)hash["internal_port"], out p);
                region.InternalEndPoint = new IPEndPoint(IPAddress.Parse("0.0.0.0"), p);
            }
            if (hash["position"] != null)
                Vector3.TryParse((string)hash["position"], out position);
            if (hash["lookAt"] != null)
                Vector3.TryParse((string)hash["lookAt"], out lookAt);

            // Successful return
            return region;
        }

        public bool IsAgentComingHome(UUID sessionID, string thisGridExternalName)
        {
            Hashtable hash = new Hashtable();
            hash["sessionID"] = sessionID.ToString();
            hash["externalName"] = thisGridExternalName;

            IList paramList = new ArrayList();
            paramList.Add(hash);

            XmlRpcRequest request = new XmlRpcRequest("agent_is_coming_home", paramList);
            string reason = string.Empty;
            return GetBoolResponse(request, out reason);
        }

        public bool VerifyAgent(UUID sessionID, string token)
        {
            Hashtable hash = new Hashtable();
            hash["sessionID"] = sessionID.ToString();
            hash["token"] = token;

            IList paramList = new ArrayList();
            paramList.Add(hash);

            XmlRpcRequest request = new XmlRpcRequest("verify_agent", paramList);
            string reason = string.Empty;
            return GetBoolResponse(request, out reason);
        }

        public bool VerifyClient(UUID sessionID, string token)
        {
            Hashtable hash = new Hashtable();
            hash["sessionID"] = sessionID.ToString();
            hash["token"] = token;

            IList paramList = new ArrayList();
            paramList.Add(hash);

            XmlRpcRequest request = new XmlRpcRequest("verify_client", paramList);
            string reason = string.Empty;
            return GetBoolResponse(request, out reason);
        }

        public void LogoutAgent(UUID userID, UUID sessionID)
        {
            Hashtable hash = new Hashtable();
            hash["sessionID"] = sessionID.ToString();
            hash["userID"] = userID.ToString();

            IList paramList = new ArrayList();
            paramList.Add(hash);

            XmlRpcRequest request = new XmlRpcRequest("logout_agent", paramList);
            string reason = string.Empty;
            GetBoolResponse(request, out reason);
        }

        [Obsolete]
        public List<UUID> StatusNotification(List<string> friends, UUID userID, bool online)
        {
            Hashtable hash = new Hashtable();
            hash["userID"] = userID.ToString();
            hash["online"] = online.ToString();
            int i = 0;
            foreach (string s in friends)
            {
                hash["friend_" + i.ToString()] = s;
                i++;
            }

            IList paramList = new ArrayList();
            paramList.Add(hash);

            XmlRpcRequest request = new XmlRpcRequest("status_notification", paramList);
//            string reason = string.Empty;

            // Send and get reply
            List<UUID> friendsOnline = new List<UUID>();
            XmlRpcResponse response = null;
            try
            {
                response = request.Send(m_ServerURL, 6000);
            }
            catch
            {
                m_log.DebugFormat("[USER AGENT CONNECTOR]: Unable to contact remote server {0} for StatusNotification", m_ServerURL);
//                reason = "Exception: " + e.Message;
                return friendsOnline;
            }

            if (response.IsFault)
            {
                m_log.ErrorFormat("[USER AGENT CONNECTOR]: remote call to {0} for StatusNotification returned an error: {1}", m_ServerURL, response.FaultString);
//                reason = "XMLRPC Fault";
                return friendsOnline;
            }

            hash = (Hashtable)response.Value;
            //foreach (Object o in hash)
            //    m_log.Debug(">> " + ((DictionaryEntry)o).Key + ":" + ((DictionaryEntry)o).Value);
            try
            {
                if (hash == null)
                {
                    m_log.ErrorFormat("[USER AGENT CONNECTOR]: GetOnlineFriends Got null response from {0}! THIS IS BAAAAD", m_ServerURL);
//                    reason = "Internal error 1";
                    return friendsOnline;
                }

                // Here is the actual response
                foreach (object key in hash.Keys)
                {
                    if (key is string && ((string)key).StartsWith("friend_") && hash[key] != null)
                    {
                        UUID uuid;
                        if (UUID.TryParse(hash[key].ToString(), out uuid))
                            friendsOnline.Add(uuid);
                    }
                }

            }
            catch
            {
                m_log.ErrorFormat("[USER AGENT CONNECTOR]: Got exception on GetOnlineFriends response.");
//                reason = "Exception: " + e.Message;
            }

            return friendsOnline;
        }

        [Obsolete]
        public List<UUID> GetOnlineFriends(UUID userID, List<string> friends)
        {
            Hashtable hash = new Hashtable();
            hash["userID"] = userID.ToString();
            int i = 0;
            foreach (string s in friends)
            {
                hash["friend_" + i.ToString()] = s;
                i++;
            }

            IList paramList = new ArrayList();
            paramList.Add(hash);

            XmlRpcRequest request = new XmlRpcRequest("get_online_friends", paramList);
//            string reason = string.Empty;
            
            // Send and get reply
            List<UUID> online = new List<UUID>();
            XmlRpcResponse response = null;
            try
            {
                response = request.Send(m_ServerURL, 10000);
            }
            catch
            {
                m_log.DebugFormat("[USER AGENT CONNECTOR]: Unable to contact remote server {0} for GetOnlineFriends", m_ServerURL);
//                reason = "Exception: " + e.Message;
                return online;
            }

            if (response.IsFault)
            {
                m_log.ErrorFormat("[USER AGENT CONNECTOR]: remote call to {0} for GetOnlineFriends returned an error: {1}", m_ServerURL, response.FaultString);
//                reason = "XMLRPC Fault";
                return online;
            }

            hash = (Hashtable)response.Value;
            //foreach (Object o in hash)
            //    m_log.Debug(">> " + ((DictionaryEntry)o).Key + ":" + ((DictionaryEntry)o).Value);
            try
            {
                if (hash == null)
                {
                    m_log.ErrorFormat("[USER AGENT CONNECTOR]: GetOnlineFriends Got null response from {0}! THIS IS BAAAAD", m_ServerURL);
//                    reason = "Internal error 1";
                    return online;
                }

                // Here is the actual response
                foreach (object key in hash.Keys)
                {
                    if (key is string && ((string)key).StartsWith("friend_") && hash[key] != null)
                    {
                        UUID uuid;
                        if (UUID.TryParse(hash[key].ToString(), out uuid))
                            online.Add(uuid);
                    }
                }

            }
            catch
            {
                m_log.ErrorFormat("[USER AGENT CONNECTOR]: Got exception on GetOnlineFriends response.");
//                reason = "Exception: " + e.Message;
            }

            return online;
        }

        public Dictionary<string,object> GetUserInfo (UUID userID)
        {
            Hashtable hash = new Hashtable();
            hash["userID"] = userID.ToString();

            hash = CallServer("get_user_info", hash);

            Dictionary<string, object> info = new Dictionary<string, object>();

            foreach (object key in hash.Keys)
            {
                if (hash[key] != null)
                {
                    info.Add(key.ToString(), hash[key]);
                }
            }

            return info;
        }

        public Dictionary<string, object> GetServerURLs(UUID userID)
        {
            Hashtable hash = new Hashtable();
            hash["userID"] = userID.ToString();

            hash = CallServer("get_server_urls", hash);
           
            Dictionary<string, object> serverURLs = new Dictionary<string, object>();
            foreach (object key in hash.Keys)
            {
                if (key is string && ((string)key).StartsWith("SRV_") && hash[key] != null)
                {
                    string serverType = key.ToString().Substring(4); // remove "SRV_"
                    serverURLs.Add(serverType, hash[key].ToString());
                }
            }

            return serverURLs;
        }

        public string LocateUser(UUID userID)
        {
            Hashtable hash = new Hashtable();
            hash["userID"] = userID.ToString();

            hash = CallServer("locate_user", hash);           

            string url = string.Empty;

            // Here's the actual response
            if (hash.ContainsKey("URL"))
                url = hash["URL"].ToString();

            return url;
        }

        public string GetUUI(UUID userID, UUID targetUserID)
        {
            Hashtable hash = new Hashtable();
            hash["userID"] = userID.ToString();
            hash["targetUserID"] = targetUserID.ToString();

            hash = CallServer("get_uui", hash);

            string uui = string.Empty;

            // Here's the actual response
            if (hash.ContainsKey("UUI"))
                uui = hash["UUI"].ToString();

            return uui;
        }

        public UUID GetUUID(String first, String last)
        {
            Hashtable hash = new Hashtable();
            hash["first"] = first;
            hash["last"] = last;

            hash = CallServer("get_uuid", hash);

            if (!hash.ContainsKey("UUID"))
            {
                throw new Exception(string.Format("[USER AGENT CONNECTOR]: get_uuid call to {0} didn't return a UUID", m_ServerURL));
            }

            UUID uuid;
            if (!UUID.TryParse(hash["UUID"].ToString(), out uuid))
            {
                throw new Exception(string.Format("[USER AGENT CONNECTOR]: get_uuid call to {0} returned an invalid UUID: {1}", m_ServerURL, hash["UUID"].ToString()));
            }

            return uuid;
        }

        private bool GetBoolResponse(XmlRpcRequest request, out string reason)
        {
            //m_log.Debug("[USER AGENT CONNECTOR]: GetBoolResponse from/to " + m_ServerURL);
            XmlRpcResponse response = null;
            try
            {
                response = request.Send(m_ServerURL, 10000);
            }
            catch (Exception e)
            {
                m_log.DebugFormat("[USER AGENT CONNECTOR]: Unable to contact remote server {0} for GetBoolResponse", m_ServerURL);
                reason = "Exception: " + e.Message;
                return false;
            }

            if (response.IsFault)
            {
                m_log.ErrorFormat("[USER AGENT CONNECTOR]: remote call to {0} for GetBoolResponse returned an error: {1}", m_ServerURL, response.FaultString);
                reason = "XMLRPC Fault";
                return false;
            }

            Hashtable hash = (Hashtable)response.Value;
            //foreach (Object o in hash)
            //    m_log.Debug(">> " + ((DictionaryEntry)o).Key + ":" + ((DictionaryEntry)o).Value);
            try
            {
                if (hash == null)
                {
                    m_log.ErrorFormat("[USER AGENT CONNECTOR]: Got null response from {0}! THIS IS BAAAAD", m_ServerURL);
                    reason = "Internal error 1";
                    return false;
                }
                bool success = false;
                reason = string.Empty;
                if (hash.ContainsKey("result"))
                    Boolean.TryParse((string)hash["result"], out success);
                else
                {
                    reason = "Internal error 2";
                    m_log.WarnFormat("[USER AGENT CONNECTOR]: response from {0} does not have expected key 'result'", m_ServerURL);
                }

                return success;
            }
            catch (Exception e)
            {
                m_log.ErrorFormat("[USER AGENT CONNECTOR]: Got exception on GetBoolResponse response.");
                if (hash.ContainsKey("result") && hash["result"] != null)
                    m_log.ErrorFormat("Reply was ", (string)hash["result"]);
                reason = "Exception: " + e.Message;
                return false;
            }

        }

    }
}<|MERGE_RESOLUTION|>--- conflicted
+++ resolved
@@ -222,53 +222,8 @@
                 throw new Exception(string.Format("[USER AGENT CONNECTOR]: {0} call to {1} returned null", methodName, m_ServerURL));
             }
 
-<<<<<<< HEAD
-                    UUID.TryParse((string)hash["uuid"], out region.RegionID);
-                    //m_log.Debug(">> HERE, uuid: " + region.RegionID);
-                    int n = 0;
-                    if (hash["x"] != null)
-                    {
-                        Int32.TryParse((string)hash["x"], out n);
-                        region.RegionLocX = n;
-                        //m_log.Debug(">> HERE, x: " + region.RegionLocX);
-                    }
-                    if (hash["y"] != null)
-                    {
-                        Int32.TryParse((string)hash["y"], out n);
-                        region.RegionLocY = n;
-                        //m_log.Debug(">> HERE, y: " + region.RegionLocY);
-                    }
-                    if (hash["size_x"] != null)
-                    {
-                        Int32.TryParse((string)hash["size_x"], out n);
-                        region.RegionSizeX = n;
-                        //m_log.Debug(">> HERE, x: " + region.RegionLocX);
-                    }
-                    if (hash["size_y"] != null)
-                    {
-                        Int32.TryParse((string)hash["size_y"], out n);
-                        region.RegionSizeY = n;
-                        //m_log.Debug(">> HERE, y: " + region.RegionLocY);
-                    }
-                    if (hash["region_name"] != null)
-                    {
-                        region.RegionName = (string)hash["region_name"];
-                        //m_log.Debug(">> HERE, name: " + region.RegionName);
-                    }
-                    if (hash["hostname"] != null)
-                        region.ExternalHostName = (string)hash["hostname"];
-                    if (hash["http_port"] != null)
-                    {
-                        uint p = 0;
-                        UInt32.TryParse((string)hash["http_port"], out p);
-                        region.HttpPort = p;
-                    }
-                    if (hash.ContainsKey("server_uri") && hash["server_uri"] != null)
-                        region.ServerURI = (string)hash["server_uri"];
-=======
             return hash;
         }
->>>>>>> f49d5130
 
         public GridRegion GetHomeRegion(UUID userID, out Vector3 position, out Vector3 lookAt)
         {
