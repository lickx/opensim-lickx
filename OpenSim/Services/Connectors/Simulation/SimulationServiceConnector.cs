--- conflicted
+++ resolved
@@ -370,23 +370,6 @@
             return true;
         }
 
-<<<<<<< HEAD
-        private bool CloseAgent(GridRegion destination, UUID id, bool ChildOnly)
-        {
-//            m_log.DebugFormat("[REMOTE SIMULATION CONNECTOR]: CloseAgent start");
-            Util.FireAndForget(x => {
-                string uri = destination.ServerURI + AgentPath() + id + "/" + destination.RegionID.ToString() + "/";
-
-                try
-                {
-                    WebUtil.ServiceOSDRequest(uri, null, "DELETE", 10000, false);
-                }
-                catch (Exception e)
-                {
-                    m_log.WarnFormat("[REMOTE SIMULATION CONNECTOR] CloseAgent failed with exception; {0}",e.ToString());
-                }
-            });
-=======
         /// <summary>
         /// </summary>
         public bool CloseAgent(GridRegion destination, UUID id, string auth_code)
@@ -402,19 +385,8 @@
             {
                 m_log.WarnFormat("[REMOTE SIMULATION CONNECTOR] CloseAgent failed with exception; {0}",e.ToString());
             }
->>>>>>> d48946f9
 
             return true;
-        }
-
-        public bool CloseChildAgent(GridRegion destination, UUID id)
-        {
-            return CloseAgent(destination, id, true);
-        }
-
-        public bool CloseAgent(GridRegion destination, UUID id)
-        {
-            return CloseAgent(destination, id, false);
         }
 
         #endregion Agents
