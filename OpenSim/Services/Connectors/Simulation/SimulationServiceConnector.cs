/*
 * Copyright (c) Contributors, http://opensimulator.org/
 * See CONTRIBUTORS.TXT for a full list of copyright holders.
 *
 * Redistribution and use in source and binary forms, with or without
 * modification, are permitted provided that the following conditions are met:
 *     * Redistributions of source code must retain the above copyright
 *       notice, this list of conditions and the following disclaimer.
 *     * Redistributions in binary form must reproduce the above copyright
 *       notice, this list of conditions and the following disclaimer in the
 *       documentation and/or other materials provided with the distribution.
 *     * Neither the name of the OpenSimulator Project nor the
 *       names of its contributors may be used to endorse or promote products
 *       derived from this software without specific prior written permission.
 *
 * THIS SOFTWARE IS PROVIDED BY THE DEVELOPERS ``AS IS'' AND ANY
 * EXPRESS OR IMPLIED WARRANTIES, INCLUDING, BUT NOT LIMITED TO, THE IMPLIED
 * WARRANTIES OF MERCHANTABILITY AND FITNESS FOR A PARTICULAR PURPOSE ARE
 * DISCLAIMED. IN NO EVENT SHALL THE CONTRIBUTORS BE LIABLE FOR ANY
 * DIRECT, INDIRECT, INCIDENTAL, SPECIAL, EXEMPLARY, OR CONSEQUENTIAL DAMAGES
 * (INCLUDING, BUT NOT LIMITED TO, PROCUREMENT OF SUBSTITUTE GOODS OR SERVICES;
 * LOSS OF USE, DATA, OR PROFITS; OR BUSINESS INTERRUPTION) HOWEVER CAUSED AND
 * ON ANY THEORY OF LIABILITY, WHETHER IN CONTRACT, STRICT LIABILITY, OR TORT
 * (INCLUDING NEGLIGENCE OR OTHERWISE) ARISING IN ANY WAY OUT OF THE USE OF THIS
 * SOFTWARE, EVEN IF ADVISED OF THE POSSIBILITY OF SUCH DAMAGE.
 */

using System;
using System.Collections.Generic;
using System.IO;
using System.Net;
using System.Reflection;
using System.Text;
using System.Collections;

using OpenSim.Framework;
using OpenSim.Services.Interfaces;
using GridRegion = OpenSim.Services.Interfaces.GridRegion;

using OpenMetaverse;
using OpenMetaverse.StructuredData;
using log4net;
using Nini.Config;

namespace OpenSim.Services.Connectors.Simulation
{
    public class SimulationServiceConnector : ISimulationService
    {
        private static readonly ILog m_log = LogManager.GetLogger(MethodBase.GetCurrentMethod().DeclaringType);

        // we use this dictionary to track the pending updateagent requests, maps URI --> position update
        private Dictionary<string,AgentPosition> m_updateAgentQueue = new Dictionary<string,AgentPosition>();
        
        //private GridRegion m_Region;

        public SimulationServiceConnector()
        {
        }

        public SimulationServiceConnector(IConfigSource config)
        {
            //m_Region = region;
        }

        public IScene GetScene(UUID regionId)
        {
            return null;
        }

        public ISimulationService GetInnerService()
        {
            return null;
        }

        #region Agents

        protected virtual string AgentPath()
        {
            return "agent/";
        }

        protected virtual void PackData(OSDMap args, GridRegion source, AgentCircuitData aCircuit, GridRegion destination, uint flags)
        {
            if (source != null)
            {
                args["source_x"] = OSD.FromString(source.RegionLocX.ToString());
                args["source_y"] = OSD.FromString(source.RegionLocY.ToString());
                args["source_name"] = OSD.FromString(source.RegionName);
                args["source_uuid"] = OSD.FromString(source.RegionID.ToString());
                if (!String.IsNullOrEmpty(source.RawServerURI))
                    args["source_server_uri"] = OSD.FromString(source.RawServerURI);
            }

            args["destination_x"] = OSD.FromString(destination.RegionLocX.ToString());
            args["destination_y"] = OSD.FromString(destination.RegionLocY.ToString());
            args["destination_name"] = OSD.FromString(destination.RegionName);
            args["destination_uuid"] = OSD.FromString(destination.RegionID.ToString());
            args["teleport_flags"] = OSD.FromString(flags.ToString());
        }

        public bool CreateAgent(GridRegion source, GridRegion destination, AgentCircuitData aCircuit, uint flags, out string reason)
        {
            string tmp = String.Empty;
            return CreateAgent(source, destination, aCircuit, flags, out tmp, out reason);
        }

        public bool CreateAgent(GridRegion source, GridRegion destination, AgentCircuitData aCircuit, uint flags, out string myipaddress, out string reason)
        {
            m_log.DebugFormat("[REMOTE SIMULATION CONNECTOR]: Creating agent at {0}", destination.ServerURI);
            reason = String.Empty;
            myipaddress = String.Empty;

            if (destination == null)
            {
                reason = "Destination not found";
                m_log.Debug("[REMOTE SIMULATION CONNECTOR]: Given destination is null");
                return false;
            }

            string uri = destination.ServerURI + AgentPath() + aCircuit.AgentID + "/";
            
            try
            {
                OSDMap args = aCircuit.PackAgentCircuitData();
                PackData(args, source, aCircuit, destination, flags);

                OSDMap result = WebUtil.PostToServiceCompressed(uri, args, 30000);
                bool success = result["success"].AsBoolean();
                if (success && result.ContainsKey("_Result"))
                {
                    OSDMap data = (OSDMap)result["_Result"];

                    reason = data["reason"].AsString();
                    success = data["success"].AsBoolean();
                    myipaddress = data["your_ip"].AsString();
                    return success;
                }
              
                // Try the old version, uncompressed
                result = WebUtil.PostToService(uri, args, 30000, false);

                if (result["Success"].AsBoolean())
                {
                    if (result.ContainsKey("_Result"))
                    {
                        OSDMap data = (OSDMap)result["_Result"];

                        reason = data["reason"].AsString();
                        success = data["success"].AsBoolean();
                        myipaddress = data["your_ip"].AsString();
                        m_log.WarnFormat(
                            "[REMOTE SIMULATION CONNECTOR]: Remote simulator {0} did not accept compressed transfer, suggest updating it.", destination.RegionName);
                        return success;
                    }
                }
                
                m_log.WarnFormat(
                    "[REMOTE SIMULATION CONNECTOR]: Failed to create agent {0} {1} at remote simulator {2}", 
                    aCircuit.firstname, aCircuit.lastname, destination.RegionName);                       
                reason = result["Message"] != null ? result["Message"].AsString() : "error";
                return false;
            }
            catch (Exception e)
            {
                m_log.Warn("[REMOTE SIMULATION CONNECTOR]: CreateAgent failed with exception: " + e.ToString());
                reason = e.Message;
            }

            return false;
        }

        /// <summary>
        /// Send complete data about an agent in this region to a neighbor
        /// </summary>
        public bool UpdateAgent(GridRegion destination, AgentData data)
        {
            return UpdateAgent(destination, (IAgentData)data, 200000); // yes, 200 seconds
        }

        private ExpiringCache<string, bool> _failedSims = new ExpiringCache<string, bool>();
        /// <summary>
        /// Send updated position information about an agent in this region to a neighbor
        /// This operation may be called very frequently if an avatar is moving about in
        /// the region.
        /// </summary>
        public bool UpdateAgent(GridRegion destination, AgentPosition data)
        {
            bool v = true;
            if (_failedSims.TryGetValue(destination.ServerURI, out v))
                return false;

            // The basic idea of this code is that the first thread that needs to
            // send an update for a specific avatar becomes the worker for any subsequent
            // requests until there are no more outstanding requests. Further, only send the most
            // recent update; this *should* never be needed but some requests get
            // slowed down and once that happens the problem with service end point
            // limits kicks in and nothing proceeds
            string uri = destination.ServerURI + AgentPath() + data.AgentID + "/";
            lock (m_updateAgentQueue)
            {
                if (m_updateAgentQueue.ContainsKey(uri))
                {
                    // Another thread is already handling 
                    // updates for this simulator, just update 
                    // the position and return, overwrites are
                    // not a problem since we only care about the
                    // last update anyway
                    m_updateAgentQueue[uri] = data;
                    return true;
                }

                // Otherwise update the reference and start processing
                m_updateAgentQueue[uri] = data;
            }

            AgentPosition pos = null;
            bool success = true;
            while (success)
            {
                lock (m_updateAgentQueue)
                {
                    // save the position
                    AgentPosition lastpos = pos;

                    pos = m_updateAgentQueue[uri];

                    // this is true if no one put a new
                    // update in the map since the last
                    // one we processed, if thats the
                    // case then we are done
                    if (pos == lastpos)
                    {
                        m_updateAgentQueue.Remove(uri);
                        return true;
                    }
                }

                success = UpdateAgent(destination, (IAgentData)pos, 10000);
            }
            // we get here iff success == false
            // blacklist sim for 2 minutes
            lock (m_updateAgentQueue)
            {
                _failedSims.AddOrUpdate(destination.ServerURI, true, 120);
                m_updateAgentQueue.Remove(uri);
            }
            return false;
        }

        /// <summary>
        /// This is the worker function to send AgentData to a neighbor region
        /// </summary>
        private bool UpdateAgent(GridRegion destination, IAgentData cAgentData, int timeout)
        {
            // m_log.DebugFormat("[REMOTE SIMULATION CONNECTOR]: UpdateAgent in {0}", destination.ServerURI);

            // Eventually, we want to use a caps url instead of the agentID
            string uri = destination.ServerURI + AgentPath() + cAgentData.AgentID + "/";

            try
            {
                OSDMap args = cAgentData.Pack();

                args["destination_x"] = OSD.FromString(destination.RegionLocX.ToString());
                args["destination_y"] = OSD.FromString(destination.RegionLocY.ToString());
                args["destination_name"] = OSD.FromString(destination.RegionName);
                args["destination_uuid"] = OSD.FromString(destination.RegionID.ToString());

                OSDMap result = WebUtil.PutToServiceCompressed(uri, args, timeout);
                if (result["Success"].AsBoolean())
                    return true;

                result = WebUtil.PutToService(uri, args, timeout);

                return result["Success"].AsBoolean();
            }
            catch (Exception e)
            {
                m_log.Warn("[REMOTE SIMULATION CONNECTOR]: UpdateAgent failed with exception: " + e.ToString());
            }

            return false;
        }


<<<<<<< HEAD

        public bool QueryAccess(GridRegion destination, UUID agentID, string agentHomeURI, bool viaTeleport, Vector3 position, string myversion, List<UUID> featuresAvailable, out string version, out string reason)
=======
        public bool QueryAccess(GridRegion destination, UUID agentID, string agentHomeURI, bool viaTeleport, Vector3 position, List<UUID> featuresAvailable, EntityTransferContext ctx, out string reason)
>>>>>>> efcf0e4f
        {
            reason = "Failed to contact destination";

            // m_log.DebugFormat("[REMOTE SIMULATION CONNECTOR]: QueryAccess start, position={0}", position);

            IPEndPoint ext = destination.ExternalEndPoint;
            if (ext == null) return false;

            // Eventually, we want to use a caps url instead of the agentID
            string uri = destination.ServerURI + AgentPath() + agentID + "/" + destination.RegionID.ToString() + "/";

            OSDMap request = new OSDMap();
            request.Add("viaTeleport", OSD.FromBoolean(viaTeleport));
            request.Add("position", OSD.FromString(position.ToString()));
            // To those who still understad this field, we're telling them 
            // the lowest version just to be safe
            request.Add("my_version", OSD.FromString(String.Format("SIMULATION/{0}", VersionInfo.SimulationServiceVersionSupportedMin)));
            // New simulation service negotiation
            request.Add("simulation_service_supported_min", OSD.FromReal(VersionInfo.SimulationServiceVersionSupportedMin));
            request.Add("simulation_service_supported_max", OSD.FromReal(VersionInfo.SimulationServiceVersionSupportedMax));
            request.Add("simulation_service_accepted_min", OSD.FromReal(VersionInfo.SimulationServiceVersionAcceptedMin));
            request.Add("simulation_service_accepted_max", OSD.FromReal(VersionInfo.SimulationServiceVersionAcceptedMax));

            OSDArray features = new OSDArray();
            foreach (UUID feature in featuresAvailable)
                features.Add(OSD.FromString(feature.ToString()));

            request.Add("features", features);

            if (agentHomeURI != null)
                request.Add("agent_home_uri", OSD.FromString(agentHomeURI));

            try
            {
                OSDMap result = WebUtil.ServiceOSDRequest(uri, request, "QUERYACCESS", 30000, false, false);
                bool success = result["success"].AsBoolean();
                if (result.ContainsKey("_Result"))
                {
                    OSDMap data = (OSDMap)result["_Result"];

                    // FIXME: If there is a _Result map then it's the success key here that indicates the true success
                    // or failure, not the sibling result node.
                    success = data["success"];

                    reason = data["reason"].AsString();
                    // We will need to plumb this and start sing the outbound version as well
                    // TODO: lay the pipe for version plumbing
                    if (data.ContainsKey("negotiated_inbound_version") && data["negotiated_inbound_version"] != null)
                    {
                        ctx.InboundVersion = (float)data["negotiated_inbound_version"].AsReal();
                        ctx.OutboundVersion = (float)data["negotiated_outbound_version"].AsReal();
                    }
                    else if (data["version"] != null && data["version"].AsString() != string.Empty)
                    {
                        string versionString = data["version"].AsString();
                        String[] parts = versionString.Split(new char[] {'/'});
                        if (parts.Length > 1)
                        {
                            ctx.InboundVersion = float.Parse(parts[1]);
                            ctx.OutboundVersion = float.Parse(parts[1]);
                        }
                    }

                    m_log.DebugFormat(
                        "[REMOTE SIMULATION CONNECTOR]: QueryAccess to {0} returned {1}, reason {2}, version {3}/{4}",
                        uri, success, reason, ctx.InboundVersion, ctx.OutboundVersion);
                }

                if (!success || ctx.InboundVersion == 0f || ctx.OutboundVersion == 0f)
                {
                    // If we don't check this then OpenSimulator 0.7.3.1 and some period before will never see the
                    // actual failure message
                    if (!result.ContainsKey("_Result"))
                    {
                        if (result.ContainsKey("Message"))
                        {
                            string message = result["Message"].AsString();
                            if (message == "Service request failed: [MethodNotAllowed] MethodNotAllowed") // Old style region
                            {
                                m_log.Info("[REMOTE SIMULATION CONNECTOR]: The above web util error was caused by a TP to a sim that doesn't support QUERYACCESS and can be ignored");
                                return true;
                            }
    
                            reason = result["Message"];
                        }
                        else
                        {
                            reason = "Communications failure";
                        }
                    }

                    return false;
                }

                featuresAvailable.Clear();

                if (result.ContainsKey("features"))
                {
                    OSDArray array = (OSDArray)result["features"];

                    foreach (OSD o in array)
                        featuresAvailable.Add(new UUID(o.AsString()));
                }
                return success;
            }
            catch (Exception e)
            {
                m_log.WarnFormat("[REMOTE SIMULATION CONNECTOR] QueryAcesss failed with exception; {0}",e.ToString());
            }
            
            return false;
        }

        /// <summary>
        /// </summary>
        public bool ReleaseAgent(UUID origin, UUID id, string uri)
        {
            // m_log.DebugFormat("[REMOTE SIMULATION CONNECTOR]: ReleaseAgent start");

            try
            {
                WebUtil.ServiceOSDRequest(uri, null, "DELETE", 10000, false, false);
            }
            catch (Exception e)
            {
                m_log.WarnFormat("[REMOTE SIMULATION CONNECTOR] ReleaseAgent failed with exception; {0}",e.ToString());
            }
            
            return true;
        }

        /// <summary>
        /// </summary>
        public bool CloseAgent(GridRegion destination, UUID id, string auth_code)
        {
            string uri = destination.ServerURI + AgentPath() + id + "/" + destination.RegionID.ToString() + "/?auth=" + auth_code;
            m_log.DebugFormat("[REMOTE SIMULATION CONNECTOR]: CloseAgent {0}", uri);

            try
            {
                WebUtil.ServiceOSDRequest(uri, null, "DELETE", 10000, false, false);
            }
            catch (Exception e)
            {
                m_log.WarnFormat("[REMOTE SIMULATION CONNECTOR] CloseAgent failed with exception; {0}",e.ToString());
            }

            return true;
        }

        #endregion Agents

        #region Objects

        protected virtual string ObjectPath()
        {
            return "object/";
        }

        /// <summary>
        ///
        /// </summary>
        public bool CreateObject(GridRegion destination, Vector3 newPosition, ISceneObject sog, bool isLocalCall)
        {
            // m_log.DebugFormat("[REMOTE SIMULATION CONNECTOR]: CreateObject start");

            string uri = destination.ServerURI + ObjectPath() + sog.UUID + "/";

            try
            {
                OSDMap args = new OSDMap(2);

                args["sog"] = OSD.FromString(sog.ToXml2());
                args["extra"] = OSD.FromString(sog.ExtraToXmlString());
                args["modified"] = OSD.FromBoolean(sog.HasGroupChanged);
                args["new_position"] = newPosition.ToString();

                string state = sog.GetStateSnapshot();
                if (state.Length > 0)
                    args["state"] = OSD.FromString(state);

                // Add the input general arguments
                args["destination_x"] = OSD.FromString(destination.RegionLocX.ToString());
                args["destination_y"] = OSD.FromString(destination.RegionLocY.ToString());
                args["destination_name"] = OSD.FromString(destination.RegionName);
                args["destination_uuid"] = OSD.FromString(destination.RegionID.ToString());


                OSDMap result = WebUtil.PostToService(uri, args, 40000, false);

                if (result == null)
                    return false;
                bool success = result["success"].AsBoolean();
                if (!success)
                    return false;
            }
            catch (Exception e)
            {
                m_log.WarnFormat("[REMOTE SIMULATION CONNECTOR] CreateObject failed with exception; {0}",e.ToString());
                return false;
            }

            return true;
        }

        /// <summary>
        ///
        /// </summary>
        public bool CreateObject(GridRegion destination, UUID userID, UUID itemID)
        {
            // TODO, not that urgent
            return false;
        }

        #endregion Objects
    }
}<|MERGE_RESOLUTION|>--- conflicted
+++ resolved
@@ -283,12 +283,7 @@
         }
 
 
-<<<<<<< HEAD
-
-        public bool QueryAccess(GridRegion destination, UUID agentID, string agentHomeURI, bool viaTeleport, Vector3 position, string myversion, List<UUID> featuresAvailable, out string version, out string reason)
-=======
         public bool QueryAccess(GridRegion destination, UUID agentID, string agentHomeURI, bool viaTeleport, Vector3 position, List<UUID> featuresAvailable, EntityTransferContext ctx, out string reason)
->>>>>>> efcf0e4f
         {
             reason = "Failed to contact destination";
 
@@ -476,7 +471,6 @@
                 args["destination_name"] = OSD.FromString(destination.RegionName);
                 args["destination_uuid"] = OSD.FromString(destination.RegionID.ToString());
 
-
                 OSDMap result = WebUtil.PostToService(uri, args, 40000, false);
 
                 if (result == null)
