--- conflicted
+++ resolved
@@ -300,13 +300,10 @@
                     return false;
                 }
 
-<<<<<<< HEAD
                 OSDMap resp = (OSDMap)result["_Result"];
                 success = resp["success"].AsBoolean();
                 reason = resp["reason"].AsString();
 
-=======
->>>>>>> 9e47018c
                 return success;
             }
             catch (Exception e)
