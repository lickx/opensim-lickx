--- conflicted
+++ resolved
@@ -358,12 +358,7 @@
             agent = null;
             if (ext == null) return false;
             // Eventually, we want to use a caps url instead of the agentID
-<<<<<<< HEAD
-            string uri = "http://" + ext.Address + ":" + destination.HttpPort + AgentPath() + id + "/" + destination.RegionID.ToString() + "/";
-            //Console.WriteLine("   >>> DoRetrieveRootAgentCall <<< " + uri);
-=======
             string uri = destination.ServerURI + AgentPath() + id + "/" + destination.RegionID.ToString() + "/";
->>>>>>> 1f7577b7
 
             HttpWebRequest request = (HttpWebRequest)WebRequest.Create(uri);
             request.Method = "GET";
@@ -516,11 +511,7 @@
             IPEndPoint ext = destination.ExternalEndPoint;
             if (ext == null) return false;
             string uri
-<<<<<<< HEAD
-                = "http://" + ext.Address + ":" + destination.HttpPort + ObjectPath() + sog.UUID + "/";
-=======
                 = destination.ServerURI + ObjectPath() + sog.UUID + "/";
->>>>>>> 1f7577b7
             //m_log.Debug("   >>> DoCreateObjectCall <<< " + uri);
 
             WebRequest ObjectCreateRequest = WebRequest.Create(uri);
