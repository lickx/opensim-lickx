--- conflicted
+++ resolved
@@ -382,14 +382,6 @@
 
         #endregion IAssetService
 
-<<<<<<< HEAD
-        public AssetBase GetCached(string id)
-        {
-            if (m_cache != null)
-                return m_cache.Get(id);
-
-            return null;
-=======
         private AssetBase GetRemote(string id)
         {
             AssetBase asset = null;
@@ -436,7 +428,6 @@
                 m_log.Warn("[SIMIAN ASSET CONNECTOR]: Asset GET from " + url + " failed: " + ex.Message);
                 return null;
             }
->>>>>>> 21cad5d3
         }
     }
 }