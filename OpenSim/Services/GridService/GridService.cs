--- conflicted
+++ resolved
@@ -47,22 +47,18 @@
                 LogManager.GetLogger(
                 MethodBase.GetCurrentMethod().DeclaringType);
 
-<<<<<<< HEAD
         private bool m_DeleteOnUnregister = true;
         private static GridService m_RootInstance = null;
         protected IConfigSource m_config;
 
         protected IAuthenticationService m_AuthenticationService = null;
-=======
         protected bool m_AllowDuplicateNames = false;
->>>>>>> 046a195c
 
         public GridService(IConfigSource config)
             : base(config)
         {
             m_log.DebugFormat("[GRID SERVICE]: Starting...");
 
-<<<<<<< HEAD
             m_config = config;
             IConfig gridConfig = config.Configs["GridService"];
             if (gridConfig != null)
@@ -76,6 +72,7 @@
                     Object[] args = new Object[] { config };
                     m_AuthenticationService = ServerUtils.LoadPlugin<IAuthenticationService>(authService, args);
                 }
+                m_AllowDuplicateNames = gridConfig.GetBoolean("AllowDuplicateNames", m_AllowDuplicateNames);
             }
             
             if (m_RootInstance == null)
@@ -95,12 +92,6 @@
                         "Set database flags for region",
                         String.Empty,
                         HandleSetFlags);
-=======
-            IConfig gridConfig = config.Configs["GridService"];
-            if (gridConfig != null)
-            {
-                m_AllowDuplicateNames = gridConfig.GetBoolean("AllowDuplicateNames", m_AllowDuplicateNames);
->>>>>>> 046a195c
             }
         }
 
@@ -127,7 +118,7 @@
                     // Regions reserved for the null key cannot be taken.
                     //
                     if (region.Data["PrincipalID"] == UUID.Zero.ToString())
-                        return false;
+                        return "Region location us reserved";
 
                     // Treat it as an auth request
                     //
@@ -143,12 +134,10 @@
                     // Can we authenticate at all?
                     //
                     if (m_AuthenticationService == null)
-                        return false;
+                        return "No authentication possible";
 
                     if (!m_AuthenticationService.Verify(new UUID(region.Data["PrincipalID"].ToString()), regionInfos.Token, 30))
-                        return false;
-
-                    return false;
+                        return "Bad authentication";
                 }
             }
 
@@ -162,7 +151,7 @@
                 ((region.posX != regionInfos.RegionLocX) || (region.posY != regionInfos.RegionLocY)))
             {
                 if ((Convert.ToInt32(region.Data["flags"]) & (int)OpenSim.Data.RegionFlags.NoMove) != 0)
-                    return false;
+                    return "Can't move this region";
 
                 // Region reregistering in other coordinates. Delete the old entry
                 m_log.DebugFormat("[GRID SERVICE]: Region {0} ({1}) was previously registered at {2}-{3}. Deleting old entry.",
@@ -203,7 +192,7 @@
             {
                 int oldFlags = Convert.ToInt32(region.Data["flags"]);
                 if ((oldFlags & (int)OpenSim.Data.RegionFlags.LockedOut) != 0)
-                    return false;
+                    return "Region locked out";
 
                 oldFlags &= ~(int)OpenSim.Data.RegionFlags.Reservation;
 
