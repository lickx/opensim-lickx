/*
 * Copyright (c) Contributors, http://opensimulator.org/
 * See CONTRIBUTORS.TXT for a full list of copyright holders.
 *
 * Redistribution and use in source and binary forms, with or without
 * modification, are permitted provided that the following conditions are met:
 *     * Redistributions of source code must retain the above copyright
 *       notice, this list of conditions and the following disclaimer.
 *     * Redistributions in binary form must reproduce the above copyright
 *       notice, this list of conditions and the following disclaimer in the
 *       documentation and/or other materials provided with the distribution.
 *     * Neither the name of the OpenSimulator Project nor the
 *       names of its contributors may be used to endorse or promote products
 *       derived from this software without specific prior written permission.
 *
 * THIS SOFTWARE IS PROVIDED BY THE DEVELOPERS ``AS IS'' AND ANY
 * EXPRESS OR IMPLIED WARRANTIES, INCLUDING, BUT NOT LIMITED TO, THE IMPLIED
 * WARRANTIES OF MERCHANTABILITY AND FITNESS FOR A PARTICULAR PURPOSE ARE
 * DISCLAIMED. IN NO EVENT SHALL THE CONTRIBUTORS BE LIABLE FOR ANY
 * DIRECT, INDIRECT, INCIDENTAL, SPECIAL, EXEMPLARY, OR CONSEQUENTIAL DAMAGES
 * (INCLUDING, BUT NOT LIMITED TO, PROCUREMENT OF SUBSTITUTE GOODS OR SERVICES;
 * LOSS OF USE, DATA, OR PROFITS; OR BUSINESS INTERRUPTION) HOWEVER CAUSED AND
 * ON ANY THEORY OF LIABILITY, WHETHER IN CONTRACT, STRICT LIABILITY, OR TORT
 * (INCLUDING NEGLIGENCE OR OTHERWISE) ARISING IN ANY WAY OUT OF THE USE OF THIS
 * SOFTWARE, EVEN IF ADVISED OF THE POSSIBILITY OF SUCH DAMAGE.
 */

using System;
using System.Collections.Generic;
using System.Net;
using System.Reflection;
using Nini.Config;
using log4net;
using OpenSim.Framework;
using OpenSim.Framework.Console;
using OpenSim.Data;
using OpenSim.Services.Interfaces;
using OpenMetaverse;

namespace OpenSim.Services.PresenceService
{
    public class PresenceService : PresenceServiceBase, IPresenceService
    {
        private static readonly ILog m_log = LogManager.GetLogger(MethodBase.GetCurrentMethod().DeclaringType);

        protected bool m_allowDuplicatePresences = false;

        public PresenceService(IConfigSource config)
            : base(config)
        {
            m_log.Debug("[PRESENCE SERVICE]: Starting presence service");

            IConfig presenceConfig = config.Configs["PresenceService"];
            if (presenceConfig != null)
            {
                m_allowDuplicatePresences = presenceConfig.GetBoolean("AllowDuplicatePresences", m_allowDuplicatePresences);
            }
        }

        public bool LoginAgent(string userID, UUID sessionID, UUID secureSessionID)
        {
        	PresenceData prevUser = GetUser(userID);

            if (!m_allowDuplicatePresences && (prevUser != null))
                m_Database.Delete("UserID", userID.ToString());

            PresenceData data = new PresenceData();

            data.UserID = userID;
            data.RegionID = UUID.Zero;
            data.SessionID = sessionID;
            data.Data = new Dictionary<string, string>();
            data.Data["SecureSessionID"] = secureSessionID.ToString();

            m_Database.Store(data);

            string prevUserStr = "";
            if (prevUser != null)
                prevUserStr = string.Format(". This user was already logged-in: session {0}, region {1}", prevUser.SessionID, prevUser.RegionID);

            m_log.DebugFormat("[PRESENCE SERVICE]: LoginAgent: session {0}, user {1}, region {2}, secure session {3}{4}",
                data.SessionID, data.UserID, data.RegionID, secureSessionID, prevUserStr);

            return true;
        }

        public bool LogoutAgent(UUID sessionID)
        {
            PresenceInfo presence = GetAgent(sessionID);

            m_log.DebugFormat("[PRESENCE SERVICE]: LogoutAgent: session {0}, user {1}, region {2}",
                sessionID,
                (presence == null) ? null : presence.UserID,
                (presence == null) ? null : presence.RegionID.ToString());

            return m_Database.Delete("SessionID", sessionID.ToString());
        }

        public bool LogoutRegionAgents(UUID regionID)
        {
            PresenceData[] prevSessions = GetRegionAgents(regionID);
            
            if ((prevSessions is null) || (prevSessions.Length == 0))
                return true;

            m_log.DebugFormat("[PRESENCE SERVICE]: Logout users in region {0}: {1}", regionID,
                string.Join(", ", Array.ConvertAll(prevSessions, session => session.UserID)));
<<<<<<< HEAD
=======

>>>>>>> 997caae5

            // There's a small chance that LogoutRegionAgents() will logout different users than the
            // list that was logged above, but it's unlikely and not worth dealing with.

            m_Database.LogoutRegionAgents(regionID);

            return true;
        }

        public bool ReportAgent(UUID sessionID, UUID regionID)
        {
            try
            {
                PresenceData presence = m_Database.Get(sessionID);

                bool success;
                if (presence == null)
                    success = false;
                else
                    success = m_Database.ReportAgent(sessionID, regionID);

                m_log.DebugFormat("[PRESENCE SERVICE]: ReportAgent{0}: session {1}, user {2}, region {3}. Previously: {4}",
                    success ? "" : " failed",
                    sessionID, (presence == null) ? null : presence.UserID, regionID,
                    (presence == null) ? "not logged-in" : "region " + presence.RegionID);

                return success;
            }
            catch (Exception e)
            {
                m_log.Debug(string.Format("[PRESENCE SERVICE]: ReportAgent for session {0} threw exception ", sessionID), e);
                return false;
            }
        }

        public PresenceInfo GetAgent(UUID sessionID)
        {
            PresenceInfo ret = new PresenceInfo();

            PresenceData data = m_Database.Get(sessionID);
            if (data == null)
                return null;

            ret.UserID = data.UserID;
            ret.RegionID = data.RegionID;

            return ret;
        }

        public PresenceInfo[] GetAgents(string[] userIDs)
        {
            List<PresenceInfo> info = new List<PresenceInfo>();

            foreach (string userIDStr in userIDs)
            {
                PresenceData[] data = m_Database.Get("UserID", userIDStr);

                foreach (PresenceData d in data)
                {
                    PresenceInfo ret = new PresenceInfo();

                    ret.UserID = d.UserID;
                    ret.RegionID = d.RegionID;

                    info.Add(ret);
                }
//                m_log.DebugFormat(
//                    "[PRESENCE SERVICE]: GetAgents for {0} found {1} presences", userIDStr, data.Length);
            }

            return info.ToArray();
        }

        /// <summary>
        /// Return the user's Presence. This only really works well if !AllowDuplicatePresences, but that's the default.
        /// </summary>
        private PresenceData GetUser(string userID)
        {
            PresenceData[] data = m_Database.Get("UserID", userID);
            if (data.Length > 0)
                return data[0];
            else
                return null;
        }

        private PresenceData[] GetRegionAgents(UUID regionID)
        {
            return m_Database.Get("RegionID", regionID.ToString());
        }

    }
}<|MERGE_RESOLUTION|>--- conflicted
+++ resolved
@@ -99,16 +99,12 @@
         public bool LogoutRegionAgents(UUID regionID)
         {
             PresenceData[] prevSessions = GetRegionAgents(regionID);
-            
+
             if ((prevSessions is null) || (prevSessions.Length == 0))
                 return true;
 
             m_log.DebugFormat("[PRESENCE SERVICE]: Logout users in region {0}: {1}", regionID,
                 string.Join(", ", Array.ConvertAll(prevSessions, session => session.UserID)));
-<<<<<<< HEAD
-=======
-
->>>>>>> 997caae5
 
             // There's a small chance that LogoutRegionAgents() will logout different users than the
             // list that was logged above, but it's unlikely and not worth dealing with.
