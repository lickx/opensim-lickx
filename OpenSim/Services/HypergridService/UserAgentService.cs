/*
 * Copyright (c) Contributors, http://opensimulator.org/
 * See CONTRIBUTORS.TXT for a full list of copyright holders.
 *
 * Redistribution and use in source and binary forms, with or without
 * modification, are permitted provided that the following conditions are met:
 *     * Redistributions of source code must retain the above copyright
 *       notice, this list of conditions and the following disclaimer.
 *     * Redistributions in binary form must reproduce the above copyright
 *       notice, this list of conditions and the following disclaimer in the
 *       documentation and/or other materials provided with the distribution.
 *     * Neither the name of the OpenSimulator Project nor the
 *       names of its contributors may be used to endorse or promote products
 *       derived from this software without specific prior written permission.
 *
 * THIS SOFTWARE IS PROVIDED BY THE DEVELOPERS ``AS IS'' AND ANY
 * EXPRESS OR IMPLIED WARRANTIES, INCLUDING, BUT NOT LIMITED TO, THE IMPLIED
 * WARRANTIES OF MERCHANTABILITY AND FITNESS FOR A PARTICULAR PURPOSE ARE
 * DISCLAIMED. IN NO EVENT SHALL THE CONTRIBUTORS BE LIABLE FOR ANY
 * DIRECT, INDIRECT, INCIDENTAL, SPECIAL, EXEMPLARY, OR CONSEQUENTIAL DAMAGES
 * (INCLUDING, BUT NOT LIMITED TO, PROCUREMENT OF SUBSTITUTE GOODS OR SERVICES;
 * LOSS OF USE, DATA, OR PROFITS; OR BUSINESS INTERRUPTION) HOWEVER CAUSED AND
 * ON ANY THEORY OF LIABILITY, WHETHER IN CONTRACT, STRICT LIABILITY, OR TORT
 * (INCLUDING NEGLIGENCE OR OTHERWISE) ARISING IN ANY WAY OUT OF THE USE OF THIS
 * SOFTWARE, EVEN IF ADVISED OF THE POSSIBILITY OF SUCH DAMAGE.
 */

using System;
using System.Collections.Generic;
using System.Net;
using System.Reflection;

using OpenSim.Framework;
using OpenSim.Services.Connectors.Friends;
using OpenSim.Services.Connectors.Hypergrid;
using OpenSim.Services.Interfaces;
using GridRegion = OpenSim.Services.Interfaces.GridRegion;
using OpenSim.Server.Base;
using FriendInfo = OpenSim.Services.Interfaces.FriendInfo;

using OpenMetaverse;
using log4net;
using Nini.Config;

namespace OpenSim.Services.HypergridService
{
    /// <summary>
    /// This service is for HG1.5 only, to make up for the fact that clients don't
    /// keep any private information in themselves, and that their 'home service'
    /// needs to do it for them.
    /// Once we have better clients, this shouldn't be needed.
    /// </summary>
    public class UserAgentService : IUserAgentService
    {
        private static readonly ILog m_log =
                LogManager.GetLogger(
                MethodBase.GetCurrentMethod().DeclaringType);

        // This will need to go into a DB table
        static Dictionary<UUID, TravelingAgentInfo> m_TravelingAgents = new Dictionary<UUID, TravelingAgentInfo>();

        static bool m_Initialized = false;

        protected static IGridUserService m_GridUserService;
        protected static IGridService m_GridService;
        protected static GatekeeperServiceConnector m_GatekeeperConnector;
        protected static IGatekeeperService m_GatekeeperService;
        protected static IFriendsService m_FriendsService;
        protected static IPresenceService m_PresenceService;
        protected static IUserAccountService m_UserAccountService;
        protected static IFriendsSimConnector m_FriendsLocalSimConnector; // standalone, points to HGFriendsModule
        protected static FriendsSimConnector m_FriendsSimConnector; // grid

        protected static string m_GridName;

        protected static bool m_BypassClientVerification;

        public UserAgentService(IConfigSource config) : this(config, null)
        {
        }

        public UserAgentService(IConfigSource config, IFriendsSimConnector friendsConnector)
        {
            // Let's set this always, because we don't know the sequence
            // of instantiations
            if (friendsConnector != null)
                m_FriendsLocalSimConnector = friendsConnector;

            if (!m_Initialized)
            {
                m_Initialized = true;

                m_log.DebugFormat("[HOME USERS SECURITY]: Starting...");

                m_FriendsSimConnector = new FriendsSimConnector();

                IConfig serverConfig = config.Configs["UserAgentService"];
                if (serverConfig == null)
                    throw new Exception(String.Format("No section UserAgentService in config file"));

                string gridService = serverConfig.GetString("GridService", String.Empty);
                string gridUserService = serverConfig.GetString("GridUserService", String.Empty);
                string gatekeeperService = serverConfig.GetString("GatekeeperService", String.Empty);
                string friendsService = serverConfig.GetString("FriendsService", String.Empty);
                string presenceService = serverConfig.GetString("PresenceService", String.Empty);
                string userAccountService = serverConfig.GetString("UserAccountService", String.Empty);

                m_BypassClientVerification = serverConfig.GetBoolean("BypassClientVerification", false);

                if (gridService == string.Empty || gridUserService == string.Empty || gatekeeperService == string.Empty)
                    throw new Exception(String.Format("Incomplete specifications, UserAgent Service cannot function."));

                Object[] args = new Object[] { config };
                m_GridService = ServerUtils.LoadPlugin<IGridService>(gridService, args);
                m_GridUserService = ServerUtils.LoadPlugin<IGridUserService>(gridUserService, args);
                m_GatekeeperConnector = new GatekeeperServiceConnector();
                m_GatekeeperService = ServerUtils.LoadPlugin<IGatekeeperService>(gatekeeperService, args);
                m_FriendsService = ServerUtils.LoadPlugin<IFriendsService>(friendsService, args);
                m_PresenceService = ServerUtils.LoadPlugin<IPresenceService>(presenceService, args);
                m_UserAccountService = ServerUtils.LoadPlugin<IUserAccountService>(userAccountService, args);

                m_GridName = serverConfig.GetString("ExternalName", string.Empty);
                if (m_GridName == string.Empty)
                {
                    serverConfig = config.Configs["GatekeeperService"];
                    m_GridName = serverConfig.GetString("ExternalName", string.Empty);
                }
                if (!m_GridName.EndsWith("/"))
                    m_GridName = m_GridName + "/";
            }
        }

        public GridRegion GetHomeRegion(UUID userID, out Vector3 position, out Vector3 lookAt)
        {
            position = new Vector3(128, 128, 0); lookAt = Vector3.UnitY;

            m_log.DebugFormat("[USER AGENT SERVICE]: Request to get home region of user {0}", userID);

            GridRegion home = null;
            GridUserInfo uinfo = m_GridUserService.GetGridUserInfo(userID.ToString());
            if (uinfo != null)
            {
                if (uinfo.HomeRegionID != UUID.Zero)
                {
                    home = m_GridService.GetRegionByUUID(UUID.Zero, uinfo.HomeRegionID);
                    position = uinfo.HomePosition;
                    lookAt = uinfo.HomeLookAt;
                }
                if (home == null)
                {
                    List<GridRegion> defs = m_GridService.GetDefaultRegions(UUID.Zero);
                    if (defs != null && defs.Count > 0)
                        home = defs[0];
                }
            }

            return home;
        }

        public bool LoginAgentToGrid(AgentCircuitData agentCircuit, GridRegion gatekeeper, GridRegion finalDestination, IPEndPoint clientIP, out string reason)
        {
            m_log.DebugFormat("[USER AGENT SERVICE]: Request to login user {0} {1} (@{2}) to grid {3}", 
                agentCircuit.firstname, agentCircuit.lastname, ((clientIP == null) ? "stored IP" : clientIP.Address.ToString()), gatekeeper.ServerURI);
            // Take the IP address + port of the gatekeeper (reg) plus the info of finalDestination
            GridRegion region = new GridRegion(gatekeeper);
            region.ServerURI = gatekeeper.ServerURI;
            region.ExternalHostName = finalDestination.ExternalHostName;
            region.InternalEndPoint = finalDestination.InternalEndPoint;
            region.RegionName = finalDestination.RegionName;
            region.RegionID = finalDestination.RegionID;
            region.RegionLocX = finalDestination.RegionLocX;
            region.RegionLocY = finalDestination.RegionLocY;

            // Generate a new service session
            agentCircuit.ServiceSessionID = region.ServerURI + ";" + UUID.Random();
            TravelingAgentInfo old = UpdateTravelInfo(agentCircuit, region);
            
            bool success = false;
            string myExternalIP = string.Empty;
            string gridName = gatekeeper.ServerURI;

<<<<<<< HEAD
            m_log.DebugFormat("[USER AGENT SERVICE]: m_grid - {0}, gn - {1}", m_GridName, gridName);
            
=======
            m_log.DebugFormat("[USER AGENT SERVICE]: this grid: {0}, desired grid: {1}", m_GridName, gridName);

>>>>>>> 49e4e539
            if (m_GridName == gridName)
                success = m_GatekeeperService.LoginAgent(agentCircuit, finalDestination, out reason);
            else
            {
                success = m_GatekeeperConnector.CreateAgent(region, agentCircuit, (uint)Constants.TeleportFlags.ViaLogin, out myExternalIP, out reason);
                if (success)
                    // Report them as nowhere
                    m_PresenceService.ReportAgent(agentCircuit.SessionID, UUID.Zero);
            }

            if (!success)
            {
                m_log.DebugFormat("[USER AGENT SERVICE]: Unable to login user {0} {1} to grid {2}, reason: {3}", 
                    agentCircuit.firstname, agentCircuit.lastname, region.ServerURI, reason);

                // restore the old travel info
                if(reason != "Logins Disabled")
                {
                    lock (m_TravelingAgents)
                        m_TravelingAgents[agentCircuit.SessionID] = old;
                }

                return false;
            }

            m_log.DebugFormat("[USER AGENT SERVICE]: Gatekeeper sees me as {0}", myExternalIP);
            // else set the IP addresses associated with this client
            if (clientIP != null)
                m_TravelingAgents[agentCircuit.SessionID].ClientIPAddress = clientIP.Address.ToString();
            m_TravelingAgents[agentCircuit.SessionID].MyIpAddress = myExternalIP;

            return true;
        }

        public bool LoginAgentToGrid(AgentCircuitData agentCircuit, GridRegion gatekeeper, GridRegion finalDestination, out string reason)
        {
            reason = string.Empty;
            return LoginAgentToGrid(agentCircuit, gatekeeper, finalDestination, null, out reason);
        }

        private void SetClientIP(UUID sessionID, string ip)
        {
            if (m_TravelingAgents.ContainsKey(sessionID))
            {
                m_log.DebugFormat("[USER AGENT SERVICE]: Setting IP {0} for session {1}", ip, sessionID);
                m_TravelingAgents[sessionID].ClientIPAddress = ip;
            }
        }

        TravelingAgentInfo UpdateTravelInfo(AgentCircuitData agentCircuit, GridRegion region)
        {
            TravelingAgentInfo travel = new TravelingAgentInfo();
            TravelingAgentInfo old = null;
            lock (m_TravelingAgents)
            {
                if (m_TravelingAgents.ContainsKey(agentCircuit.SessionID))
                {
                    // Very important! Override whatever this agent comes with.
                    // UserAgentService always sets the IP for every new agent
                    // with the original IP address.
                    agentCircuit.IPAddress = m_TravelingAgents[agentCircuit.SessionID].ClientIPAddress;

                    old = m_TravelingAgents[agentCircuit.SessionID];
                }

                m_TravelingAgents[agentCircuit.SessionID] = travel;
            }
            travel.UserID = agentCircuit.AgentID;
            travel.GridExternalName = region.ServerURI;
            travel.ServiceToken = agentCircuit.ServiceSessionID;
            if (old != null)
                travel.ClientIPAddress = old.ClientIPAddress;

            return old;
        }

        public void LogoutAgent(UUID userID, UUID sessionID)
        {
            m_log.DebugFormat("[USER AGENT SERVICE]: User {0} logged out", userID);

            lock (m_TravelingAgents)
            {
                List<UUID> travels = new List<UUID>();
                foreach (KeyValuePair<UUID, TravelingAgentInfo> kvp in m_TravelingAgents)
                    if (kvp.Value == null) // do some clean up
                        travels.Add(kvp.Key);
                    else if (kvp.Value.UserID == userID)
                        travels.Add(kvp.Key);
                foreach (UUID session in travels)
                    m_TravelingAgents.Remove(session);
            }

            GridUserInfo guinfo = m_GridUserService.GetGridUserInfo(userID.ToString());
            if (guinfo != null)
                m_GridUserService.LoggedOut(userID.ToString(), sessionID, guinfo.LastRegionID, guinfo.LastPosition, guinfo.LastLookAt);
        }

        // We need to prevent foreign users with the same UUID as a local user
        public bool AgentIsComingHome(UUID sessionID, string thisGridExternalName)
        {
            if (!m_TravelingAgents.ContainsKey(sessionID))
                return false;

            TravelingAgentInfo travel = m_TravelingAgents[sessionID];

            return travel.GridExternalName.ToLower() == thisGridExternalName.ToLower();
        }

        public bool VerifyClient(UUID sessionID, string reportedIP)
        {
            if (m_BypassClientVerification)
                return true;

            m_log.DebugFormat("[USER AGENT SERVICE]: Verifying Client session {0} with reported IP {1}.", 
                sessionID, reportedIP);

            if (m_TravelingAgents.ContainsKey(sessionID))
            {
                m_log.DebugFormat("[USER AGENT SERVICE]: Comparing with login IP {0} and MyIP {1}", 
                    m_TravelingAgents[sessionID].ClientIPAddress, m_TravelingAgents[sessionID].MyIpAddress);

                return m_TravelingAgents[sessionID].ClientIPAddress == reportedIP ||
                    m_TravelingAgents[sessionID].MyIpAddress == reportedIP; // NATed
            }

            return false;
        }

        public bool VerifyAgent(UUID sessionID, string token)
        {
            if (m_TravelingAgents.ContainsKey(sessionID))
            {
                m_log.DebugFormat("[USER AGENT SERVICE]: Verifying agent token {0} against {1}", token, m_TravelingAgents[sessionID].ServiceToken);
                return m_TravelingAgents[sessionID].ServiceToken == token;
            }

            m_log.DebugFormat("[USER AGENT SERVICE]: Token verification for session {0}: no such session", sessionID);

            return false;
        }

        public List<UUID> StatusNotification(List<string> friends, UUID foreignUserID, bool online)
        {
            if (m_FriendsService == null || m_PresenceService == null)
            {
                m_log.WarnFormat("[USER AGENT SERVICE]: Unable to perform status notifications because friends or presence services are missing");
                return new List<UUID>();
            }

            List<UUID> localFriendsOnline = new List<UUID>();

            m_log.DebugFormat("[USER AGENT SERVICE]: Status notification: foreign user {0} wants to notify {1} local friends", foreignUserID, friends.Count);

            // First, let's double check that the reported friends are, indeed, friends of that user
            // And let's check that the secret matches
            List<string> usersToBeNotified = new List<string>();
            foreach (string uui in friends)
            {
                UUID localUserID;
                string secret = string.Empty, tmp = string.Empty;
                if (Util.ParseUniversalUserIdentifier(uui, out localUserID, out tmp, out tmp, out tmp, out secret))
                {
                    FriendInfo[] friendInfos = m_FriendsService.GetFriends(localUserID);
                    foreach (FriendInfo finfo in friendInfos)
                    {
                        if (finfo.Friend.StartsWith(foreignUserID.ToString()) && finfo.Friend.EndsWith(secret))
                        {
                            // great!
                            usersToBeNotified.Add(localUserID.ToString());
                        }
                    }
                }
            }

            // Now, let's send the notifications
            m_log.DebugFormat("[USER AGENT SERVICE]: Status notification: user has {0} local friends", usersToBeNotified.Count);

            // First, let's send notifications to local users who are online in the home grid
            PresenceInfo[] friendSessions = m_PresenceService.GetAgents(usersToBeNotified.ToArray());
            if (friendSessions != null && friendSessions.Length > 0)
            {
                PresenceInfo friendSession = null;
                foreach (PresenceInfo pinfo in friendSessions)
                    if (pinfo.RegionID != UUID.Zero) // let's guard against traveling agents
                    {
                        friendSession = pinfo;
                        break;
                    }

                if (friendSession != null)
                {
                    ForwardStatusNotificationToSim(friendSession.RegionID, foreignUserID, friendSession.UserID, online);
                    usersToBeNotified.Remove(friendSession.UserID.ToString());
                    UUID id;
                    if (UUID.TryParse(friendSession.UserID, out id))
                        localFriendsOnline.Add(id);

                }
            }

            // Lastly, let's notify the rest who may be online somewhere else
            foreach (string user in usersToBeNotified)
            {
                UUID id = new UUID(user);
                if (m_TravelingAgents.ContainsKey(id) && m_TravelingAgents[id].GridExternalName != m_GridName)
                {
                    string url = m_TravelingAgents[id].GridExternalName;
                    // forward
                    m_log.WarnFormat("[USER AGENT SERVICE]: User {0} is visiting {1}. HG Status notifications still not implemented.", user, url);
                }
            }

            // and finally, let's send the online friends
            if (online)
            {
                return localFriendsOnline;
            }
            else
                return new List<UUID>();
        }

        protected void ForwardStatusNotificationToSim(UUID regionID, UUID foreignUserID, string user, bool online)
        {
            UUID userID;
            if (UUID.TryParse(user, out userID))
            {
                if (m_FriendsLocalSimConnector != null)
                {
                    m_log.DebugFormat("[USER AGENT SERVICE]: Local Notify, user {0} is {1}", foreignUserID, (online ? "online" : "offline"));
                    m_FriendsLocalSimConnector.StatusNotify(foreignUserID, userID, online);
                }
                else
                {
                    GridRegion region = m_GridService.GetRegionByUUID(UUID.Zero /* !!! */, regionID);
                    if (region != null)
                    {
                        m_log.DebugFormat("[USER AGENT SERVICE]: Remote Notify to region {0}, user {1} is {2}", region.RegionName, foreignUserID, (online ? "online" : "offline"));
                        m_FriendsSimConnector.StatusNotify(region, foreignUserID, userID, online);
                    }
                }
            }
        }

        public List<UUID> GetOnlineFriends(UUID foreignUserID, List<string> friends)
        {
            List<UUID> online = new List<UUID>();

            if (m_FriendsService == null || m_PresenceService == null)
            {
                m_log.WarnFormat("[USER AGENT SERVICE]: Unable to get online friends because friends or presence services are missing");
                return online;
            }

            m_log.DebugFormat("[USER AGENT SERVICE]: Foreign user {0} wants to know status of {1} local friends", foreignUserID, friends.Count);

            // First, let's double check that the reported friends are, indeed, friends of that user
            // And let's check that the secret matches and the rights
            List<string> usersToBeNotified = new List<string>();
            foreach (string uui in friends)
            {
                UUID localUserID;
                string secret = string.Empty, tmp = string.Empty;
                if (Util.ParseUniversalUserIdentifier(uui, out localUserID, out tmp, out tmp, out tmp, out secret))
                {
                    FriendInfo[] friendInfos = m_FriendsService.GetFriends(localUserID);
                    foreach (FriendInfo finfo in friendInfos)
                    {
                        if (finfo.Friend.StartsWith(foreignUserID.ToString()) && finfo.Friend.EndsWith(secret) && 
                            (finfo.TheirFlags & (int)FriendRights.CanSeeOnline) != 0 && (finfo.TheirFlags != -1))
                        {
                            // great!
                            usersToBeNotified.Add(localUserID.ToString());
                        }
                    }
                }
            }

            // Now, let's find out their status
            m_log.DebugFormat("[USER AGENT SERVICE]: GetOnlineFriends: user has {0} local friends with status rights", usersToBeNotified.Count);

            // First, let's send notifications to local users who are online in the home grid
            PresenceInfo[] friendSessions = m_PresenceService.GetAgents(usersToBeNotified.ToArray());
            if (friendSessions != null && friendSessions.Length > 0)
            {
                foreach (PresenceInfo pi in friendSessions)
                {
                    UUID presenceID;
                    if (UUID.TryParse(pi.UserID, out presenceID))
                        online.Add(presenceID);
                }
            }

            return online;
        }

        public Dictionary<string, object> GetServerURLs(UUID userID)
        {
            if (m_UserAccountService == null)
            {
                m_log.WarnFormat("[USER AGENT SERVICE]: Unable to get server URLs because user account service is missing");
                return new Dictionary<string, object>();
            }
            UserAccount account = m_UserAccountService.GetUserAccount(UUID.Zero /*!!!*/, userID);
            if (account != null)
                return account.ServiceURLs;

            return new Dictionary<string, object>();
        }

        public string LocateUser(UUID userID)
        {
            foreach (TravelingAgentInfo t in m_TravelingAgents.Values)
            {
                if (t == null)
                {
                    m_log.ErrorFormat("[USER AGENT SERVICE]: Oops! Null TravelingAgentInfo. Please report this on mantis");
                    continue;
                }
                if (t.UserID == userID && !m_GridName.Equals(t.GridExternalName))
                    return t.GridExternalName;
            }

            return string.Empty;
        }

        public string GetUUI(UUID userID, UUID targetUserID)
        {
            // Let's see if it's a local user
            UserAccount account = m_UserAccountService.GetUserAccount(UUID.Zero, targetUserID);
            if (account != null)
                return targetUserID.ToString() + ";" + m_GridName + ";" + account.FirstName + " " + account.LastName ;

            // Let's try the list of friends
            FriendInfo[] friends = m_FriendsService.GetFriends(userID);
            if (friends != null && friends.Length > 0)
            {
                foreach (FriendInfo f in friends)
                    if (f.Friend.StartsWith(targetUserID.ToString()))
                    {
                        // Let's remove the secret 
                        UUID id; string tmp = string.Empty, secret = string.Empty;
                        if (Util.ParseUniversalUserIdentifier(f.Friend, out id, out tmp, out tmp, out tmp, out secret))
                            return f.Friend.Replace(secret, "0");
                    }
            }

            return string.Empty;
        }
    }

    class TravelingAgentInfo
    {
        public UUID UserID;
        public string GridExternalName = string.Empty;
        public string ServiceToken = string.Empty;
        public string ClientIPAddress = string.Empty; // as seen from this user agent service
        public string MyIpAddress = string.Empty; // the user agent service's external IP, as seen from the next gatekeeper
    }

}<|MERGE_RESOLUTION|>--- conflicted
+++ resolved
@@ -179,13 +179,8 @@
             string myExternalIP = string.Empty;
             string gridName = gatekeeper.ServerURI;
 
-<<<<<<< HEAD
-            m_log.DebugFormat("[USER AGENT SERVICE]: m_grid - {0}, gn - {1}", m_GridName, gridName);
-            
-=======
             m_log.DebugFormat("[USER AGENT SERVICE]: this grid: {0}, desired grid: {1}", m_GridName, gridName);
 
->>>>>>> 49e4e539
             if (m_GridName == gridName)
                 success = m_GatekeeperService.LoginAgent(agentCircuit, finalDestination, out reason);
             else
