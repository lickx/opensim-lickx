﻿/*
 * Copyright (c) Contributors, http://opensimulator.org/
 * See CONTRIBUTORS.TXT for a full list of copyright holders.
 *
 * Redistribution and use in source and binary forms, with or without
 * modification, are permitted provided that the following conditions are met:
 *     * Redistributions of source code must retain the above copyright
 *       notice, this list of conditions and the following disclaimer.
 *     * Redistributions in binary form must reproduce the above copyright
 *       notice, this list of conditions and the following disclaimer in the
 *       documentation and/or other materials provided with the distribution.
 *     * Neither the name of the OpenSimulator Project nor the
 *       names of its contributors may be used to endorse or promote products
 *       derived from this software without specific prior written permission.
 *
 * THIS SOFTWARE IS PROVIDED BY THE DEVELOPERS ``AS IS'' AND ANY
 * EXPRESS OR IMPLIED WARRANTIES, INCLUDING, BUT NOT LIMITED TO, THE IMPLIED
 * WARRANTIES OF MERCHANTABILITY AND FITNESS FOR A PARTICULAR PURPOSE ARE
 * DISCLAIMED. IN NO EVENT SHALL THE CONTRIBUTORS BE LIABLE FOR ANY
 * DIRECT, INDIRECT, INCIDENTAL, SPECIAL, EXEMPLARY, OR CONSEQUENTIAL DAMAGES
 * (INCLUDING, BUT NOT LIMITED TO, PROCUREMENT OF SUBSTITUTE GOODS OR SERVICES;
 * LOSS OF USE, DATA, OR PROFITS; OR BUSINESS INTERRUPTION) HOWEVER CAUSED AND
 * ON ANY THEORY OF LIABILITY, WHETHER IN CONTRACT, STRICT LIABILITY, OR TORT
 * (INCLUDING NEGLIGENCE OR OTHERWISE) ARISING IN ANY WAY OUT OF THE USE OF THIS
 * SOFTWARE, EVEN IF ADVISED OF THE POSSIBILITY OF SUCH DAMAGE.
 */

using System;
using System.Collections;
using System.Collections.Generic;
using System.Reflection;
using System.Net;
using Nini.Config;
using OpenSim.Framework;
using OpenSim.Server.Base;
using OpenSim.Services.Interfaces;
using OpenSim.Framework.Servers.HttpServer;
using OpenSim.Server.Handlers.Base;
using GridRegion = OpenSim.Services.Interfaces.GridRegion;

using OpenMetaverse;
using log4net;
using Nwc.XmlRpc;

namespace OpenSim.Server.Handlers.Grid
{
    public class HypergridServiceInConnector : ServiceConnector
    {
        private static readonly ILog m_log =
                LogManager.GetLogger(
                MethodBase.GetCurrentMethod().DeclaringType);

        private List<GridRegion> m_RegionsOnSim = new List<GridRegion>();
        private IHyperlinkService m_HyperlinkService;

<<<<<<< HEAD
        public HypergridServiceInConnector(IConfigSource config, IHttpServer server) :
=======
        public HypergridServiceInConnector(IConfigSource config, IHttpServer server, IHyperlinkService hyperService) :
>>>>>>> 133a4a99
                base(config, server, String.Empty)
        {
            m_HyperlinkService = hyperService;
            server.AddXmlRPCHandler("link_region", LinkRegionRequest, false);
            server.AddXmlRPCHandler("expect_hg_user", ExpectHGUser, false);
        }

        public void AddRegion(GridRegion rinfo)
        {
            m_RegionsOnSim.Add(rinfo);
        }

        public void RemoveRegion(GridRegion rinfo)
        {
            if (m_RegionsOnSim.Contains(rinfo))
                m_RegionsOnSim.Remove(rinfo);
        }

        /// <summary>
        /// Someone wants to link to us
        /// </summary>
        /// <param name="request"></param>
        /// <returns></returns>
        public XmlRpcResponse LinkRegionRequest(XmlRpcRequest request, IPEndPoint remoteClient)
        {
            Hashtable requestData = (Hashtable)request.Params[0];
            //string host = (string)requestData["host"];
            //string portstr = (string)requestData["port"];
            string name = (string)requestData["region_name"];

            m_log.DebugFormat("[HGrid]: Hyperlink request");

            GridRegion regInfo = null;
            foreach (GridRegion r in m_RegionsOnSim)
            {
                if ((r.RegionName != null) && (name != null) && (r.RegionName.ToLower() == name.ToLower()))
                {
                    regInfo = r;
                    break;
                }
            }

            if (regInfo == null)
                regInfo = m_RegionsOnSim[0]; // Send out the first region

            Hashtable hash = new Hashtable();
            hash["uuid"] = regInfo.RegionID.ToString();
            m_log.Debug(">> Here " + regInfo.RegionID);
            hash["handle"] = regInfo.RegionHandle.ToString();
            hash["region_image"] = regInfo.TerrainImage.ToString();
            hash["region_name"] = regInfo.RegionName;
            hash["internal_port"] = regInfo.InternalEndPoint.Port.ToString();
            //m_log.Debug(">> Here: " + regInfo.InternalEndPoint.Port);


            XmlRpcResponse response = new XmlRpcResponse();
            response.Value = hash;
            return response;
        }

        /// <summary>
        /// Received from other HGrid nodes when a user wants to teleport here.  This call allows
        /// the region to prepare for direct communication from the client.  Sends back an empty
        /// xmlrpc response on completion.
        /// This is somewhat similar to OGS1's ExpectUser, but with the additional task of
        /// registering the user in the local user cache.
        /// </summary>
        /// <param name="request"></param>
        /// <returns></returns>
        public XmlRpcResponse ExpectHGUser(XmlRpcRequest request, IPEndPoint remoteClient)
        {
            Hashtable requestData = (Hashtable)request.Params[0];
            ForeignUserProfileData userData = new ForeignUserProfileData();

            userData.FirstName = (string)requestData["firstname"];
            userData.SurName = (string)requestData["lastname"];
            userData.ID = new UUID((string)requestData["agent_id"]);
            UUID sessionID = new UUID((string)requestData["session_id"]);
            userData.HomeLocation = new Vector3((float)Convert.ToDecimal((string)requestData["startpos_x"]),
                                  (float)Convert.ToDecimal((string)requestData["startpos_y"]),
                                  (float)Convert.ToDecimal((string)requestData["startpos_z"]));

            userData.UserServerURI = (string)requestData["userserver_id"];
            userData.UserAssetURI = (string)requestData["assetserver_id"];
            userData.UserInventoryURI = (string)requestData["inventoryserver_id"];

            m_log.DebugFormat("[HGrid]: Prepare for connection from {0} {1} (@{2}) UUID={3}",
                              userData.FirstName, userData.SurName, userData.UserServerURI, userData.ID);

            ulong userRegionHandle = 0;
            int userhomeinternalport = 0;
            if (requestData.ContainsKey("region_uuid"))
            {
                UUID uuid = UUID.Zero;
                UUID.TryParse((string)requestData["region_uuid"], out uuid);
                userData.HomeRegionID = uuid;
                userRegionHandle = Convert.ToUInt64((string)requestData["regionhandle"]);
                userData.UserHomeAddress = (string)requestData["home_address"];
                userData.UserHomePort = (string)requestData["home_port"];
                userhomeinternalport = Convert.ToInt32((string)requestData["internal_port"]);

                m_log.Debug("[HGrid]: home_address: " + userData.UserHomeAddress +
                           "; home_port: " + userData.UserHomePort);
            }
            else
                m_log.WarnFormat("[HGrid]: User has no home region information");

            XmlRpcResponse resp = new XmlRpcResponse();

            // Let's check if someone is trying to get in with a stolen local identity.
            // The need for this test is a consequence of not having truly global names :-/
            bool comingHome = false;
            if (m_HyperlinkService.CheckUserAtEntry(userData.ID, sessionID, out comingHome) == false)
            {
                m_log.WarnFormat("[HGrid]: Access denied to foreign user.");
                Hashtable respdata = new Hashtable();
                respdata["success"] = "FALSE";
                respdata["reason"] = "Foreign user has the same ID as a local user, or logins disabled.";
                resp.Value = respdata;
                return resp;
            }

            // Finally, everything looks ok
            //m_log.Debug("XXX---- EVERYTHING OK ---XXX");

            if (!comingHome)
            {
                // We don't do this if the user is coming to the home grid
                GridRegion home = new GridRegion();
                home.RegionID = userData.HomeRegionID;
                home.ExternalHostName = userData.UserHomeAddress;
                home.HttpPort = Convert.ToUInt32(userData.UserHomePort);
                uint x = 0, y = 0;
                Utils.LongToUInts(userRegionHandle, out x, out y);
                home.RegionLocX = (int)x;
                home.RegionLocY = (int)y;
                home.InternalEndPoint = new IPEndPoint(IPAddress.Parse("0.0.0.0"), (int)userhomeinternalport);

                m_HyperlinkService.AcceptUser(userData, home);
            }
            // else the user is coming to a non-home region of the home grid
            // We simply drop this user information altogether
 
            Hashtable respdata2 = new Hashtable();
            respdata2["success"] = "TRUE";
            resp.Value = respdata2;

            return resp;
        }

    }
}<|MERGE_RESOLUTION|>--- conflicted
+++ resolved
@@ -53,11 +53,7 @@
         private List<GridRegion> m_RegionsOnSim = new List<GridRegion>();
         private IHyperlinkService m_HyperlinkService;
 
-<<<<<<< HEAD
-        public HypergridServiceInConnector(IConfigSource config, IHttpServer server) :
-=======
         public HypergridServiceInConnector(IConfigSource config, IHttpServer server, IHyperlinkService hyperService) :
->>>>>>> 133a4a99
                 base(config, server, String.Empty)
         {
             m_HyperlinkService = hyperService;
