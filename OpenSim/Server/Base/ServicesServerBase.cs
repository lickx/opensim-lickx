--- conflicted
+++ resolved
@@ -161,11 +161,7 @@
             }
             else
             {
-<<<<<<< HEAD
-                XmlConfigurator.Configure(new System.IO.FileInfo("Robust.exe.config"));
-=======
                 XmlConfigurator.Configure(new FileInfo("Robust.exe.config"));
->>>>>>> bf1feaa6
             }
 
             RegisterCommonAppenders(startupConfig);
