/*
 * Copyright (c) Contributors, http://opensimulator.org/
 * See CONTRIBUTORS.TXT for a full list of copyright holders.
 *
 * Redistribution and use in source and binary forms, with or without
 * modification, are permitted provided that the following conditions are met:
 *     * Redistributions of source code must retain the above copyright
 *       notice, this list of conditions and the following disclaimer.
 *     * Redistributions in binary form must reproduce the above copyright
 *       notice, this list of conditions and the following disclaimer in the
 *       documentation and/or other materials provided with the distribution.
 *     * Neither the name of the OpenSimulator Project nor the
 *       names of its contributors may be used to endorse or promote products
 *       derived from this software without specific prior written permission.
 *
 * THIS SOFTWARE IS PROVIDED BY THE DEVELOPERS ``AS IS'' AND ANY
 * EXPRESS OR IMPLIED WARRANTIES, INCLUDING, BUT NOT LIMITED TO, THE IMPLIED
 * WARRANTIES OF MERCHANTABILITY AND FITNESS FOR A PARTICULAR PURPOSE ARE
 * DISCLAIMED. IN NO EVENT SHALL THE CONTRIBUTORS BE LIABLE FOR ANY
 * DIRECT, INDIRECT, INCIDENTAL, SPECIAL, EXEMPLARY, OR CONSEQUENTIAL DAMAGES
 * (INCLUDING, BUT NOT LIMITED TO, PROCUREMENT OF SUBSTITUTE GOODS OR SERVICES;
 * LOSS OF USE, DATA, OR PROFITS; OR BUSINESS INTERRUPTION) HOWEVER CAUSED AND
 * ON ANY THEORY OF LIABILITY, WHETHER IN CONTRACT, STRICT LIABILITY, OR TORT
 * (INCLUDING NEGLIGENCE OR OTHERWISE) ARISING IN ANY WAY OUT OF THE USE OF THIS
 * SOFTWARE, EVEN IF ADVISED OF THE POSSIBILITY OF SUCH DAMAGE.
 */

using System;
using System.Collections;
using System.Collections.Generic;
using System.Diagnostics; //for [DebuggerNonUserCode]
using System.Globalization;
using System.IO;
using System.Linq;
using System.Reflection;
using System.Security;
using System.Security.Policy;
using System.Text;
using System.Threading;
using System.Xml;
using OpenMetaverse;
using OpenMetaverse.StructuredData;
using log4net;
using Nini.Config;
using Amib.Threading;
using OpenSim.Framework;
using OpenSim.Framework.Console;
using OpenSim.Region.Framework.Scenes;
using OpenSim.Region.Framework.Interfaces;
using OpenSim.Region.ScriptEngine.Shared;
using OpenSim.Region.ScriptEngine.Shared.ScriptBase;
using OpenSim.Region.ScriptEngine.Shared.CodeTools;
using OpenSim.Region.ScriptEngine.Shared.Instance;
using OpenSim.Region.ScriptEngine.Shared.Api;
using OpenSim.Region.ScriptEngine.Shared.Api.Plugins;
using OpenSim.Region.ScriptEngine.Interfaces;
using Timer = OpenSim.Region.ScriptEngine.Shared.Api.Plugins.Timer;

using ScriptCompileQueue = OpenSim.Framework.LocklessQueue<object[]>;

namespace OpenSim.Region.ScriptEngine.XEngine
{
    public class XEngine : INonSharedRegionModule, IScriptModule, IScriptEngine
    {
        private static readonly ILog m_log = LogManager.GetLogger(MethodBase.GetCurrentMethod().DeclaringType);

        /// <summary>
        /// Control the printing of certain debug messages.
        /// </summary>
        /// <remarks>
        /// If DebugLevel >= 1, then we log every time that a script is started.
        /// </remarks>
//        public int DebugLevel { get; set; }

        private SmartThreadPool m_ThreadPool;
        private int m_MaxScriptQueue;
        private Scene m_Scene;
        private IConfig m_ScriptConfig = null;
        private IConfigSource m_ConfigSource = null;
        private ICompiler m_Compiler;
        private int m_MinThreads;
        private int m_MaxThreads;

        /// <summary>
        /// Amount of time to delay before starting.
        /// </summary>
        private int m_StartDelay;

        private int m_IdleTimeout;
        private int m_StackSize;
        private int m_SleepTime;
        private int m_SaveTime;
        private ThreadPriority m_Prio;
        private bool m_Enabled = false;
        private bool m_InitialStartup = true;
        private int m_ScriptFailCount; // Number of script fails since compile queue was last empty
        private string m_ScriptErrorMessage;
        private Dictionary<string, string> m_uniqueScripts = new Dictionary<string, string>();
        private bool m_AppDomainLoading;
        private Dictionary<UUID,ArrayList> m_ScriptErrors =
                new Dictionary<UUID,ArrayList>();

        // disable warning: need to keep a reference to XEngine.EventManager
        // alive to avoid it being garbage collected
#pragma warning disable 414
        private EventManager m_EventManager;
#pragma warning restore 414
        private IXmlRpcRouter m_XmlRpcRouter;
        private int m_EventLimit;
        private bool m_KillTimedOutScripts;

        /// <summary>
        /// Number of milliseconds we will wait for a script event to complete on script stop before we forcibly abort
        /// its thread.
        /// </summary>
        /// <remarks>
        /// It appears that if a script thread is aborted whilst it is holding ReaderWriterLockSlim (possibly the write
        /// lock) then the lock is not properly released.  This causes mono 2.6, 2.10 and possibly
        /// later to crash, sometimes with symptoms such as a leap to 100% script usage and a vm thead dump showing
        /// all threads waiting on release of ReaderWriterLockSlim write thread which none of the threads listed 
        /// actually hold.
        /// 
        /// Pausing for event completion reduces the risk of this happening.  However, it may be that aborting threads
        /// is not a mono issue per se but rather a risky activity in itself in an AppDomain that is not immediately
        /// shutting down.
        /// </remarks>
        private int m_WaitForEventCompletionOnScriptStop = 1000;

        private string m_ScriptEnginesPath = null;

        private ExpiringCache<UUID, bool> m_runFlags = new ExpiringCache<UUID, bool>();

        /// <summary>
        /// Is the entire simulator in the process of shutting down?
        /// </summary>
        private bool m_SimulatorShuttingDown;

        private static List<XEngine> m_ScriptEngines =
                new List<XEngine>();

        // Maps the local id to the script inventory items in it

        private Dictionary<uint, List<UUID> > m_PrimObjects =
                new Dictionary<uint, List<UUID> >();

        // Maps the UUID above to the script instance

        private Dictionary<UUID, IScriptInstance> m_Scripts =
                new Dictionary<UUID, IScriptInstance>();

        private OpenMetaverse.ReaderWriterLockSlim m_scriptsLock = new OpenMetaverse.ReaderWriterLockSlim();

        // Maps the asset ID to the assembly

        private Dictionary<UUID, string> m_Assemblies =
                new Dictionary<UUID, string>();

        private Dictionary<string, int> m_AddingAssemblies =
                new Dictionary<string, int>();

        // This will list AppDomains by script asset

        private Dictionary<UUID, AppDomain> m_AppDomains =
                new Dictionary<UUID, AppDomain>();

        // List the scripts running in each appdomain

        private Dictionary<UUID, List<UUID> > m_DomainScripts =
                new Dictionary<UUID, List<UUID> >();

        private ScriptCompileQueue m_CompileQueue = new ScriptCompileQueue();
        IWorkItemResult m_CurrentCompile = null;
        private Dictionary<UUID, int> m_CompileDict = new Dictionary<UUID, int>();

<<<<<<< HEAD
        private void lockScriptsForRead(bool locked)
        {
            if (locked)
            {
                if (m_scriptsLock.RecursiveReadCount > 0)
                {
                    m_log.Error("[XEngine.m_Scripts] Recursive read lock requested. This should not happen and means something needs to be fixed. For now though, it's safe to continue.");
                    m_scriptsLock.ExitReadLock();
                }
                if (m_scriptsLock.RecursiveWriteCount > 0)
                {
                    m_log.Error("[XEngine.m_Scripts] Recursive write lock requested. This should not happen and means something needs to be fixed.");
                    m_scriptsLock.ExitWriteLock();
                }

                while (!m_scriptsLock.TryEnterReadLock(60000))
                {
                    m_log.Error("[XEngine.m_Scripts] Thread lock detected while trying to aquire READ lock of m_scripts in XEngine. I'm going to try to solve the thread lock automatically to preserve region stability, but this needs to be fixed.");
                    if (m_scriptsLock.IsWriteLockHeld)
                    {
                        m_scriptsLock = new OpenMetaverse.ReaderWriterLockSlim();
                    }
                }
            }
            else
            {
                if (m_scriptsLock.RecursiveReadCount > 0)
                {
                    m_scriptsLock.ExitReadLock();
                }
            }
        }
        private void lockScriptsForWrite(bool locked)
        {
            if (locked)
            {
                if (m_scriptsLock.RecursiveReadCount > 0)
                {
                    m_log.Error("[XEngine.m_Scripts] Recursive read lock requested. This should not happen and means something needs to be fixed. For now though, it's safe to continue.");
                    m_scriptsLock.ExitReadLock();
                }
                if (m_scriptsLock.RecursiveWriteCount > 0)
                {
                    m_log.Error("[XEngine.m_Scripts] Recursive write lock requested. This should not happen and means something needs to be fixed.");
                    m_scriptsLock.ExitWriteLock();
                }

                while (!m_scriptsLock.TryEnterWriteLock(60000))
                {
                    m_log.Error("[XEngine.m_Scripts] Thread lock detected while trying to aquire WRITE lock of m_scripts in XEngine. I'm going to try to solve the thread lock automatically to preserve region stability, but this needs to be fixed.");
                    if (m_scriptsLock.IsWriteLockHeld)
                    {
                        m_scriptsLock = new OpenMetaverse.ReaderWriterLockSlim();
                    }
                }
            }
            else
            {
                if (m_scriptsLock.RecursiveWriteCount > 0)
                {
                    m_scriptsLock.ExitWriteLock();
                }
            }
        }
=======
        private ScriptEngineConsoleCommands m_consoleCommands;
>>>>>>> 170d3769

        public string ScriptEngineName
        {
            get { return "XEngine"; }
        }

        public Scene World
        {
            get { return m_Scene; }
        }

        public static List<XEngine> ScriptEngines
        {
            get { return m_ScriptEngines; }
        }

        public IScriptModule ScriptModule
        {
            get { return this; }
        }

        // private struct RezScriptParms
        // {
        //     uint LocalID;
        //     UUID ItemID;
        //     string Script;
        // }

        public IConfig Config
        {
            get { return m_ScriptConfig; }
        }

        public string ScriptEnginePath
        {
            get { return m_ScriptEnginesPath; }
        }

        public IConfigSource ConfigSource
        {
            get { return m_ConfigSource; }
        }

        /// <summary>
        /// Event fired after the script engine has finished removing a script.
        /// </summary>
        public event ScriptRemoved OnScriptRemoved;

        /// <summary>
        /// Event fired after the script engine has finished removing a script from an object.
        /// </summary>
        public event ObjectRemoved OnObjectRemoved;

        public void Initialise(IConfigSource configSource)
        {
            if (configSource.Configs["XEngine"] == null)
                return;

            m_ScriptConfig = configSource.Configs["XEngine"];
            m_ConfigSource = configSource;
        }

        public void AddRegion(Scene scene)
        {
            if (m_ScriptConfig == null)
                return;
            m_ScriptFailCount = 0;
            m_ScriptErrorMessage = String.Empty;

            if (m_ScriptConfig == null)
            {
//                m_log.ErrorFormat("[XEngine] No script configuration found. Scripts disabled");
                return;
            }

            m_Enabled = m_ScriptConfig.GetBoolean("Enabled", true);

            if (!m_Enabled)
                return;

            AppDomain.CurrentDomain.AssemblyResolve +=
                OnAssemblyResolve;

            m_Scene = scene;
            m_log.InfoFormat("[XEngine]: Initializing scripts in region {0}", m_Scene.RegionInfo.RegionName);

            m_MinThreads = m_ScriptConfig.GetInt("MinThreads", 2);
            m_MaxThreads = m_ScriptConfig.GetInt("MaxThreads", 100);
            m_IdleTimeout = m_ScriptConfig.GetInt("IdleTimeout", 60);
            string priority = m_ScriptConfig.GetString("Priority", "BelowNormal");
            m_StartDelay = m_ScriptConfig.GetInt("StartDelay", 15000);
            m_MaxScriptQueue = m_ScriptConfig.GetInt("MaxScriptEventQueue",300);
            m_StackSize = m_ScriptConfig.GetInt("ThreadStackSize", 262144);
            m_SleepTime = m_ScriptConfig.GetInt("MaintenanceInterval", 10) * 1000;
            m_AppDomainLoading = m_ScriptConfig.GetBoolean("AppDomainLoading", true);

            m_EventLimit = m_ScriptConfig.GetInt("EventLimit", 30);
            m_KillTimedOutScripts = m_ScriptConfig.GetBoolean("KillTimedOutScripts", false);
            m_SaveTime = m_ScriptConfig.GetInt("SaveInterval", 120) * 1000;
            m_WaitForEventCompletionOnScriptStop 
                = m_ScriptConfig.GetInt("WaitForEventCompletionOnScriptStop", m_WaitForEventCompletionOnScriptStop);

            m_ScriptEnginesPath = m_ScriptConfig.GetString("ScriptEnginesPath", "ScriptEngines");

            m_Prio = ThreadPriority.BelowNormal;
            switch (priority)
            {
                case "Lowest":
                    m_Prio = ThreadPriority.Lowest;
                    break;
                case "BelowNormal":
                    m_Prio = ThreadPriority.BelowNormal;
                    break;
                case "Normal":
                    m_Prio = ThreadPriority.Normal;
                    break;
                case "AboveNormal":
                    m_Prio = ThreadPriority.AboveNormal;
                    break;
                case "Highest":
                    m_Prio = ThreadPriority.Highest;
                    break;
                default:
                    m_log.ErrorFormat("[XEngine] Invalid thread priority: '{0}'. Assuming BelowNormal", priority);
                    break;
            }

            lock (m_ScriptEngines)
            {
                m_ScriptEngines.Add(this);
            }

            // Needs to be here so we can queue the scripts that need starting
            //
            m_Scene.EventManager.OnRezScript += OnRezScript;

            // Complete basic setup of the thread pool
            //
            SetupEngine(m_MinThreads, m_MaxThreads, m_IdleTimeout, m_Prio,
                        m_MaxScriptQueue, m_StackSize);

            m_Scene.StackModuleInterface<IScriptModule>(this);

            m_XmlRpcRouter = m_Scene.RequestModuleInterface<IXmlRpcRouter>();
            if (m_XmlRpcRouter != null)
            {
                OnScriptRemoved += m_XmlRpcRouter.ScriptRemoved;
                OnObjectRemoved += m_XmlRpcRouter.ObjectRemoved;
            }

            m_consoleCommands = new ScriptEngineConsoleCommands(this);
            m_consoleCommands.RegisterCommands();

            MainConsole.Instance.Commands.AddCommand(
                "Scripts", false, "xengine status", "xengine status", "Show status information",
                "Show status information on the script engine.",
                HandleShowStatus);

            MainConsole.Instance.Commands.AddCommand(
                "Scripts", false, "scripts show", "scripts show [<script-item-uuid>+]", "Show script information",
                "Show information on all scripts known to the script engine.\n"
                    + "If one or more <script-item-uuid>s are given then only information on that script will be shown.",
                HandleShowScripts);

            MainConsole.Instance.Commands.AddCommand(
                "Scripts", false, "show scripts", "show scripts [<script-item-uuid>+]", "Show script information",
                "Synonym for scripts show command", HandleShowScripts);

            MainConsole.Instance.Commands.AddCommand(
                "Scripts", false, "scripts suspend", "scripts suspend [<script-item-uuid>+]", "Suspends all running scripts",
                "Suspends all currently running scripts.  This only suspends event delivery, it will not suspend a"
                    + " script that is currently processing an event.\n"
                    + "Suspended scripts will continue to accumulate events but won't process them.\n"
                    + "If one or more <script-item-uuid>s are given then only that script will be suspended.  Otherwise, all suitable scripts are suspended.",
                 (module, cmdparams) => HandleScriptsAction(cmdparams, HandleSuspendScript));

            MainConsole.Instance.Commands.AddCommand(
                "Scripts", false, "scripts resume", "scripts resume [<script-item-uuid>+]", "Resumes all suspended scripts",
                "Resumes all currently suspended scripts.\n"
                    + "Resumed scripts will process all events accumulated whilst suspended.\n"
                    + "If one or more <script-item-uuid>s are given then only that script will be resumed.  Otherwise, all suitable scripts are resumed.",
                (module, cmdparams) => HandleScriptsAction(cmdparams, HandleResumeScript));

            MainConsole.Instance.Commands.AddCommand(
                "Scripts", false, "scripts stop", "scripts stop [<script-item-uuid>+]", "Stops all running scripts",
                "Stops all running scripts.\n"
                    + "If one or more <script-item-uuid>s are given then only that script will be stopped.  Otherwise, all suitable scripts are stopped.",
                (module, cmdparams) => HandleScriptsAction(cmdparams, HandleStopScript));

            MainConsole.Instance.Commands.AddCommand(
                "Scripts", false, "scripts start", "scripts start [<script-item-uuid>+]", "Starts all stopped scripts",
                "Starts all stopped scripts.\n"
                    + "If one or more <script-item-uuid>s are given then only that script will be started.  Otherwise, all suitable scripts are started.",
                (module, cmdparams) => HandleScriptsAction(cmdparams, HandleStartScript));

            MainConsole.Instance.Commands.AddCommand(
                "Scripts", false, "debug scripts log", "debug scripts log <item-id> <log-level>", "Extra debug logging for a script",
                "Activates or deactivates extra debug logging for the given script.\n"
                    + "Level == 0, deactivate extra debug logging.\n"
                    + "Level >= 1, log state changes.\n"
                    + "Level >= 2, log event invocations.\n",
                HandleDebugScriptLogCommand);

//            MainConsole.Instance.Commands.AddCommand(
//                "Debug", false, "debug xengine", "debug xengine [<level>]",
//                "Turn on detailed xengine debugging.",
//                  "If level <= 0, then no extra logging is done.\n"
//                + "If level >= 1, then we log every time that a script is started.",
//                HandleDebugLevelCommand);
        }

        private void HandleDebugScriptLogCommand(string module, string[] args)
        {
            if (!(MainConsole.Instance.ConsoleScene == null || MainConsole.Instance.ConsoleScene == m_Scene))
                return;

            if (args.Length != 5)
            {
                MainConsole.Instance.Output("Usage: debug script log <item-id> <log-level>");
                return;
            }

            UUID itemId;

            if (!ConsoleUtil.TryParseConsoleUuid(MainConsole.Instance, args[3], out itemId))
                return;

            int newLevel;

            if (!ConsoleUtil.TryParseConsoleInt(MainConsole.Instance, args[4], out newLevel))
                return;

            IScriptInstance si;

            lock (m_Scripts)
            {
                // XXX: We can't give the user feedback on a bad item id because this may apply to a different script
                // engine
                if (!m_Scripts.TryGetValue(itemId, out si))
                    return;
            }

            si.DebugLevel = newLevel;
            MainConsole.Instance.OutputFormat("Set debug level of {0} {1} to {2}", si.ScriptName, si.ItemID, newLevel);
        }

        /// <summary>
        /// Change debug level
        /// </summary>
        /// <param name="module"></param>
        /// <param name="args"></param>
//        private void HandleDebugLevelCommand(string module, string[] args)
//        {
//            if (args.Length == 3)
//            {
//                int newDebug;
//                if (int.TryParse(args[2], out newDebug))
//                {
//                    DebugLevel = newDebug;
//                    MainConsole.Instance.OutputFormat("Debug level set to {0}", newDebug);
//                }
//            }
//            else if (args.Length == 2)
//            {
//                MainConsole.Instance.OutputFormat("Current debug level is {0}", DebugLevel);
//            }
//            else
//            {
//                MainConsole.Instance.Output("Usage: debug xengine 0..1");
//            }
//        }

        /// <summary>
        /// Parse the raw item id into a script instance from the command params if it's present.
        /// </summary>
        /// <param name="cmdparams"></param>
        /// <param name="instance"></param>
        /// <param name="comparer">Basis on which to sort output.  Can be null if no sort needs to take place</param>
        private void HandleScriptsAction(string[] cmdparams, Action<IScriptInstance> action)
        {
            HandleScriptsAction<object>(cmdparams, action, null);
        }

        /// <summary>
        /// Parse the raw item id into a script instance from the command params if it's present.
        /// </summary>
        /// <param name="cmdparams"></param>
        /// <param name="instance"></param>
        /// <param name="keySelector">Basis on which to sort output.  Can be null if no sort needs to take place</param>
        private void HandleScriptsAction<TKey>(
            string[] cmdparams, Action<IScriptInstance> action, Func<IScriptInstance, TKey> keySelector)
        {
            if (!(MainConsole.Instance.ConsoleScene == null || MainConsole.Instance.ConsoleScene == m_Scene))
                return;

            lock (m_Scripts)
            {
                string rawItemId;
                UUID itemId = UUID.Zero;
    
                if (cmdparams.Length == 2)
                {
                    IEnumerable<IScriptInstance> scripts = m_Scripts.Values;

                    if (keySelector != null)
                        scripts = scripts.OrderBy<IScriptInstance, TKey>(keySelector);

                    foreach (IScriptInstance instance in scripts)
                        action(instance);

                    return;
                }
    
                for (int i = 2; i < cmdparams.Length; i++)
                {
                    rawItemId = cmdparams[i];
        
                    if (!UUID.TryParse(rawItemId, out itemId))
                    {
                        MainConsole.Instance.OutputFormat("ERROR: {0} is not a valid UUID", rawItemId);
                        continue;
                    }
        
                    if (itemId != UUID.Zero)
                    {
                        IScriptInstance instance = GetInstance(itemId);
                        if (instance == null)
                        {
                            // Commented out for now since this will cause false reports on simulators with more than
                            // one scene where the current command line set region is 'root' (which causes commands to
                            // go to both regions... (sigh)
    //                        MainConsole.Instance.OutputFormat("Error - No item found with id {0}", itemId);
                            continue;
                        }
                        else
                        {
                            action(instance);
                        }
                    }
                }
            }
        }

        private void HandleShowStatus(string module, string[] cmdparams)
        {
            if (!(MainConsole.Instance.ConsoleScene == null || MainConsole.Instance.ConsoleScene == m_Scene))
                return;

            MainConsole.Instance.OutputFormat(GetStatusReport());
        }

        public string GetStatusReport()
        {
            StringBuilder sb = new StringBuilder();
            sb.AppendFormat("Status of XEngine instance for {0}\n", m_Scene.RegionInfo.RegionName);

            long scriptsLoaded, eventsQueued = 0, eventsProcessed = 0;

            lock (m_Scripts)
            {
                scriptsLoaded = m_Scripts.Count;

                foreach (IScriptInstance si in m_Scripts.Values)
                {
                    eventsQueued += si.EventsQueued;
                    eventsProcessed += si.EventsProcessed;
                }
            }

            sb.AppendFormat("Scripts loaded             : {0}\n", scriptsLoaded);
            sb.AppendFormat("Unique scripts             : {0}\n", m_uniqueScripts.Count);
            sb.AppendFormat("Scripts waiting for load   : {0}\n", m_CompileQueue.Count);
            sb.AppendFormat("Max threads                : {0}\n", m_ThreadPool.MaxThreads);
            sb.AppendFormat("Min threads                : {0}\n", m_ThreadPool.MinThreads);
            sb.AppendFormat("Allocated threads          : {0}\n", m_ThreadPool.ActiveThreads);
            sb.AppendFormat("In use threads             : {0}\n", m_ThreadPool.InUseThreads);
            sb.AppendFormat("Work items waiting         : {0}\n", m_ThreadPool.WaitingCallbacks);
//            sb.AppendFormat("Assemblies loaded          : {0}\n", m_Assemblies.Count);
            sb.AppendFormat("Events queued              : {0}\n", eventsQueued);
            sb.AppendFormat("Events processed           : {0}\n", eventsProcessed);

            SensorRepeat sr = AsyncCommandManager.GetSensorRepeatPlugin(this);
            sb.AppendFormat("Sensors                    : {0}\n", sr != null ? sr.SensorsCount : 0);

            Dataserver ds = AsyncCommandManager.GetDataserverPlugin(this);
            sb.AppendFormat("Dataserver requests        : {0}\n", ds != null ? ds.DataserverRequestsCount : 0);

            Timer t = AsyncCommandManager.GetTimerPlugin(this);
            sb.AppendFormat("Timers                     : {0}\n", t != null ? t.TimersCount : 0);

            Listener l = AsyncCommandManager.GetListenerPlugin(this);
            sb.AppendFormat("Listeners                  : {0}\n", l != null ? l.ListenerCount : 0);

            return sb.ToString();
        }

        public void HandleShowScripts(string module, string[] cmdparams)
        {
            if (!(MainConsole.Instance.ConsoleScene == null || MainConsole.Instance.ConsoleScene == m_Scene))
                return;

            if (cmdparams.Length == 2)
            {
                lock (m_Scripts)
                {
                    MainConsole.Instance.OutputFormat(
                        "Showing {0} scripts in {1}", m_Scripts.Count, m_Scene.RegionInfo.RegionName);
                }
            }

            HandleScriptsAction<long>(cmdparams, HandleShowScript, si => si.EventsProcessed);
        }

        private void HandleShowScript(IScriptInstance instance)
        {
            SceneObjectPart sop = m_Scene.GetSceneObjectPart(instance.ObjectID);
            string status;

            if (instance.ShuttingDown)
            {
                status = "shutting down";
            }
            else if (instance.Suspended)
            {
                status = "suspended";
            }
            else if (!instance.Running)
            {
                status = "stopped";
            }
            else
            {
                status = "running";
            }

            StringBuilder sb = new StringBuilder();
            Queue eq = instance.EventQueue;

            sb.AppendFormat("Script name         : {0}\n", instance.ScriptName);
            sb.AppendFormat("Status              : {0}\n", status);
            sb.AppendFormat("Queued events       : {0}\n", instance.EventsQueued);
            sb.AppendFormat("Processed events    : {0}\n", instance.EventsProcessed);
            sb.AppendFormat("Item UUID           : {0}\n", instance.ItemID);
            sb.AppendFormat("Asset UUID          : {0}\n", instance.AssetID);
            sb.AppendFormat("Containing part name: {0}\n", instance.PrimName);
            sb.AppendFormat("Containing part UUID: {0}\n", instance.ObjectID);
            sb.AppendFormat("Position            : {0}\n", sop.AbsolutePosition);

            MainConsole.Instance.OutputFormat(sb.ToString());
        }

        private void HandleSuspendScript(IScriptInstance instance)
        {
            if (!instance.Suspended)
            {
                instance.Suspend();

                SceneObjectPart sop = m_Scene.GetSceneObjectPart(instance.ObjectID);
                MainConsole.Instance.OutputFormat(
                    "Suspended {0}.{1}, item UUID {2}, prim UUID {3} @ {4}",
                    instance.PrimName, instance.ScriptName, instance.ItemID, instance.ObjectID, sop.AbsolutePosition);
            }
        }

        private void HandleResumeScript(IScriptInstance instance)
        {
            if (instance.Suspended)
            {
                instance.Resume();

                SceneObjectPart sop = m_Scene.GetSceneObjectPart(instance.ObjectID);
                MainConsole.Instance.OutputFormat(
                    "Resumed {0}.{1}, item UUID {2}, prim UUID {3} @ {4}",
                    instance.PrimName, instance.ScriptName, instance.ItemID, instance.ObjectID, sop.AbsolutePosition);
            }
        }

        private void HandleStartScript(IScriptInstance instance)
        {
            if (!instance.Running)
            {
                instance.Start();

                SceneObjectPart sop = m_Scene.GetSceneObjectPart(instance.ObjectID);
                MainConsole.Instance.OutputFormat(
                    "Started {0}.{1}, item UUID {2}, prim UUID {3} @ {4}",
                    instance.PrimName, instance.ScriptName, instance.ItemID, instance.ObjectID, sop.AbsolutePosition);
            }
        }

        private void HandleStopScript(IScriptInstance instance)
        {
            if (instance.Running)
            {
                instance.Stop(0);

                SceneObjectPart sop = m_Scene.GetSceneObjectPart(instance.ObjectID);
                MainConsole.Instance.OutputFormat(
                    "Stopped {0}.{1}, item UUID {2}, prim UUID {3} @ {4}",
                    instance.PrimName, instance.ScriptName, instance.ItemID, instance.ObjectID, sop.AbsolutePosition);
            }
        }

        public void RemoveRegion(Scene scene)
        {
            if (!m_Enabled)
                return;
            lockScriptsForRead(true);

            List<IScriptInstance> instancesToDel = new List<IScriptInstance>(m_Scripts.Values);

//            foreach (IScriptInstance instance in m_Scripts.Values)
            foreach (IScriptInstance instance in instancesToDel)
            {
                // Force a final state save
                //
                if (m_Assemblies.ContainsKey(instance.AssetID))
                {
                    string assembly = m_Assemblies[instance.AssetID];

                    try
                    {
                        instance.SaveState(assembly);
                    }
                    catch (Exception e)
                    {
                        m_log.Error(
                            string.Format(
                                "[XEngine]: Failed final state save for script {0}.{1}, item UUID {2}, prim UUID {3} in {4}.  Exception ",
                                instance.PrimName, instance.ScriptName, instance.ItemID, instance.ObjectID, World.Name)
                            , e);
                    }
                }

                // Clear the event queue and abort the instance thread
                //
                instance.ClearQueue();
                instance.Stop(0);

                // Release events, timer, etc
                //
                instance.DestroyScriptInstance();

                // Unload scripts and app domains
                // Must be done explicitly because they have infinite
                // lifetime
                //
//                if (!m_SimulatorShuttingDown)
                {
                    m_DomainScripts[instance.AppDomain].Remove(instance.ItemID);
                    if (m_DomainScripts[instance.AppDomain].Count == 0)
                    {
                        m_DomainScripts.Remove(instance.AppDomain);
                        UnloadAppDomain(instance.AppDomain);
                    }
                }

//                m_Scripts.Clear();
//                m_PrimObjects.Clear();
//                m_Assemblies.Clear();
//                m_DomainScripts.Clear();
            }
            lockScriptsForRead(false);
            lockScriptsForWrite(true);
            m_Scripts.Clear();
            lockScriptsForWrite(false);
            m_PrimObjects.Clear();
            m_Assemblies.Clear();
            m_DomainScripts.Clear();
           
            lock (m_ScriptEngines)
            {
                m_ScriptEngines.Remove(this);
            }
        }

        public void RegionLoaded(Scene scene)
        {
            if (!m_Enabled)
                return;

            m_EventManager = new EventManager(this);

            m_Compiler = new Compiler(this);

            m_Scene.EventManager.OnRemoveScript += OnRemoveScript;
            m_Scene.EventManager.OnScriptReset += OnScriptReset;
            m_Scene.EventManager.OnStartScript += OnStartScript;
            m_Scene.EventManager.OnStopScript += OnStopScript;
            m_Scene.EventManager.OnGetScriptRunning += OnGetScriptRunning;
            m_Scene.EventManager.OnShutdown += OnShutdown;

            // If region ready has been triggered, then the region had no scripts to compile and completed its other
            // work.
            m_Scene.EventManager.OnRegionReadyStatusChange += s => { if (s.Ready) m_InitialStartup = false; };

            if (m_SleepTime > 0)
            {
                m_ThreadPool.QueueWorkItem(new WorkItemCallback(this.DoMaintenance),
                                           new Object[]{ m_SleepTime });
            }

            if (m_SaveTime > 0)
            {
                m_ThreadPool.QueueWorkItem(new WorkItemCallback(this.DoBackup),
                                           new Object[] { m_SaveTime });
            }
        }

        public void StartProcessing()
        {
            m_ThreadPool.Start();
        }

        public void Close()
        {
            if (!m_Enabled)
                return;
            
            lock (m_ScriptEngines)
            {
                if (m_ScriptEngines.Contains(this))
                    m_ScriptEngines.Remove(this);
            }
        }

        public object DoBackup(object o)
        {
            Object[] p = (Object[])o;
            int saveTime = (int)p[0];

            if (saveTime > 0)
                System.Threading.Thread.Sleep(saveTime);

//            m_log.Debug("[XEngine] Backing up script states");

            List<IScriptInstance> instances = new List<IScriptInstance>();

            lockScriptsForRead(true);
                 foreach (IScriptInstance instance in m_Scripts.Values)
                    instances.Add(instance);
            lockScriptsForRead(false);

            foreach (IScriptInstance i in instances)
            {
                string assembly = String.Empty;

                
                    if (!m_Assemblies.ContainsKey(i.AssetID))
                        continue;
                    assembly = m_Assemblies[i.AssetID];
                

                try
                {
                    i.SaveState(assembly);
                }
                catch (Exception e)
                {
                    m_log.Error(
                        string.Format(
                            "[XEngine]: Failed to save state of script {0}.{1}, item UUID {2}, prim UUID {3} in {4}.  Exception ",
                            i.PrimName, i.ScriptName, i.ItemID, i.ObjectID, World.Name)
                        , e);
                }
            }

            instances.Clear();

            if (saveTime > 0)
                m_ThreadPool.QueueWorkItem(new WorkItemCallback(this.DoBackup),
                                           new Object[] { saveTime });

            return 0;
        }

        public void SaveAllState()
        {
            foreach (IScriptInstance inst in m_Scripts.Values)
            {
                if (inst.EventTime() > m_EventLimit)
                {
                    inst.Stop(100);
                    if (!m_KillTimedOutScripts)
                        inst.Start();
                }
            }
        }

        public object DoMaintenance(object p)
        {
            object[] parms = (object[])p;
            int sleepTime = (int)parms[0];

            SaveAllState();

            System.Threading.Thread.Sleep(sleepTime);

            m_ThreadPool.QueueWorkItem(new WorkItemCallback(this.DoMaintenance),
                                       new Object[]{ sleepTime });

            return 0;
        }

        public Type ReplaceableInterface
        {
            get { return null; }
        }

        public string Name
        {
            get { return "XEngine"; }
        }

        public void OnRezScript(uint localID, UUID itemID, string script, int startParam, bool postOnRez, string engine, int stateSource)
        {
//            m_log.DebugFormat(
//                "[XEngine]: OnRezScript event triggered for script {0}, startParam {1}, postOnRez {2}, engine {3}, stateSource {4}, script\n{5}",
//                 itemID, startParam, postOnRez, engine, stateSource, script);

            if (script.StartsWith("//MRM:"))
                return;

            List<IScriptModule> engines = new List<IScriptModule>(m_Scene.RequestModuleInterfaces<IScriptModule>());

            List<string> names = new List<string>();
            foreach (IScriptModule m in engines)
                names.Add(m.ScriptEngineName);

            int lineEnd = script.IndexOf('\n');

            if (lineEnd > 1)
            {
                string firstline = script.Substring(0, lineEnd).Trim();

                int colon = firstline.IndexOf(':');
                if (firstline.Length > 2 && firstline.Substring(0, 2) == "//" && colon != -1)
                {
                    string engineName = firstline.Substring(2, colon - 2);

                    if (names.Contains(engineName))
                    {
                        engine = engineName;
                        script = "//" + script.Substring(colon + 1);
                    }
                    else
                    {
                        if (engine == ScriptEngineName)
                        {
                            // If we are falling back on XEngine as the default engine, then only complain to the user
                            // if a script language has been explicitly set and it's one that we recognize or there are
                            // no non-whitespace characters after the colon.
                            //
                            // If the script is
                            // explicitly not allowed or the script is not in LSL then the user will be informed by a later compiler message.
                            //
                            // If the colon ends the line then we'll risk the false positive as this is more likely
                            // to signal a real scriptengine line where the user wants to use the default compile language.
                            //
                            // This avoids the overwhelming number of false positives where we're in this code because
                            // there's a colon in a comment in the first line of a script for entirely
                            // unrelated reasons (e.g. vim settings).
                            //
                            // TODO: A better fix would be to deprecate simple : detection and look for some less likely
                            // string to begin the comment (like #! in unix shell scripts).
                            bool warnRunningInXEngine = false;
                            string restOfFirstLine = firstline.Substring(colon + 1);

                            // FIXME: These are hardcoded because they are currently hardcoded in Compiler.cs
                            if (restOfFirstLine.StartsWith("c#")
                                || restOfFirstLine.StartsWith("vb")
                                || restOfFirstLine.StartsWith("lsl")
                                || restOfFirstLine.StartsWith("js")
                                || restOfFirstLine.StartsWith("yp")
                                || restOfFirstLine.Length == 0)
                                warnRunningInXEngine = true;

                            if (warnRunningInXEngine)
                            {
                                SceneObjectPart part =
                                        m_Scene.GetSceneObjectPart(
                                        localID);
                             
                                TaskInventoryItem item =
                                        part.Inventory.GetInventoryItem(itemID);
    
                                ScenePresence presence = 
                                        m_Scene.GetScenePresence(
                                        item.OwnerID);
    
                                if (presence != null)
                                {
                                   presence.ControllingClient.SendAgentAlertMessage(
                                            "Selected engine unavailable. "+
                                            "Running script on "+
                                            ScriptEngineName,
                                            false);
                                }
                            }
                        }
                    }
                }
            }

            if (engine != ScriptEngineName)
                return;

            // If we've seen this exact script text before, use that reference instead
            if (m_uniqueScripts.ContainsKey(script))
                script = m_uniqueScripts[script];
            else
                m_uniqueScripts[script] = script;

            Object[] parms = new Object[]{localID, itemID, script, startParam, postOnRez, (StateSource)stateSource};

            if (stateSource == (int)StateSource.ScriptedRez)
            {
                lock (m_CompileDict)
                {
                    m_CompileDict[itemID] = 0;
                }

                DoOnRezScript(parms);
            }
            else
            {
                m_CompileQueue.Enqueue(parms);
                lock (m_CompileDict)
                {
                    m_CompileDict[itemID] = 0;
                }

//                m_log.DebugFormat("[XEngine]: Added script {0} to compile queue", itemID);

                if (m_CurrentCompile == null)
                {
                    // NOTE: Although we use a lockless queue, the lock here
                    // is required. It ensures that there are never two
                    // compile threads running, which, due to a race
                    // conndition, might otherwise happen
                    //
                    lock (m_CompileQueue)
                    {
                        if (m_CurrentCompile == null)
                            m_CurrentCompile = m_ThreadPool.QueueWorkItem(DoOnRezScriptQueue, null);
                    }
                }
            }
        }

        public Object DoOnRezScriptQueue(Object dummy)
        {
            if (m_InitialStartup)
            {
                // This delay exists to stop mono problems where script compilation and startup would stop the sim
                // working properly for the session.
                System.Threading.Thread.Sleep(m_StartDelay);

                m_log.InfoFormat("[XEngine]: Performing initial script startup on {0}", m_Scene.Name);
            }

            object[] o;

            int scriptsStarted = 0;

            while (m_CompileQueue.Dequeue(out o))
            {
                if (DoOnRezScript(o))
                {
                    scriptsStarted++;

                    if (m_InitialStartup)
                        if (scriptsStarted % 50 == 0)
                            m_log.InfoFormat(
                                "[XEngine]: Started {0} scripts in {1}", scriptsStarted, m_Scene.Name);
                }
            }

            if (m_InitialStartup)
                m_log.InfoFormat(
                    "[XEngine]: Completed starting {0} scripts on {1}", scriptsStarted, m_Scene.Name);

            // NOTE: Despite having a lockless queue, this lock is required
            // to make sure there is never no compile thread while there
            // are still scripts to compile. This could otherwise happen
            // due to a race condition
            //
            lock (m_CompileQueue)
                m_CurrentCompile = null;

            m_Scene.EventManager.TriggerEmptyScriptCompileQueue(m_ScriptFailCount,
                                                                m_ScriptErrorMessage);

            m_ScriptFailCount = 0;
            m_InitialStartup = false;

            return null;
        }

        private bool DoOnRezScript(object[] parms)
        {
            Object[] p = parms;
            uint localID = (uint)p[0];
            UUID itemID = (UUID)p[1];
            string script =(string)p[2];
            int startParam = (int)p[3];
            bool postOnRez = (bool)p[4];
            StateSource stateSource = (StateSource)p[5];

//            m_log.DebugFormat("[XEngine]: DoOnRezScript called for script {0}", itemID);

            lock (m_CompileDict)
            {
                if (!m_CompileDict.ContainsKey(itemID))
                    return false;
                m_CompileDict.Remove(itemID);
            }

            // Get the asset ID of the script, so we can check if we
            // already have it.

            // We must look for the part outside the m_Scripts lock because GetSceneObjectPart later triggers the
            // m_parts lock on SOG.  At the same time, a scene object that is being deleted will take the m_parts lock
            // and then later on try to take the m_scripts lock in this class when it calls OnRemoveScript()
            SceneObjectPart part = m_Scene.GetSceneObjectPart(localID);
            if (part == null)
            {
                m_log.ErrorFormat("[Script]: SceneObjectPart with localID {0} unavailable. Script NOT started.", localID);
                m_ScriptErrorMessage += "SceneObjectPart unavailable. Script NOT started.\n";
                m_ScriptFailCount++;
                return false;
            }

            TaskInventoryItem item = part.Inventory.GetInventoryItem(itemID);
            if (item == null)
            {
                m_ScriptErrorMessage += "Can't find script inventory item.\n";
                m_ScriptFailCount++;
                return false;
            }

            m_log.DebugFormat(
                "[XEngine] Loading script {0}.{1}, item UUID {2}, prim UUID {3} @ {4}.{5}",
                part.ParentGroup.RootPart.Name, item.Name, itemID, part.UUID,
                part.ParentGroup.RootPart.AbsolutePosition, part.ParentGroup.Scene.RegionInfo.RegionName);

            UUID assetID = item.AssetID;

            ScenePresence presence = m_Scene.GetScenePresence(item.OwnerID);

            string assembly = "";

            Culture.SetCurrentCulture();

            Dictionary<KeyValuePair<int, int>, KeyValuePair<int, int>> linemap;

            lock (m_ScriptErrors)
            {
                try
                {
                    lock (m_AddingAssemblies)
                    {
                        m_Compiler.PerformScriptCompile(script, assetID.ToString(), item.OwnerID, out assembly, out linemap);
                        if (!m_AddingAssemblies.ContainsKey(assembly)) {
                            m_AddingAssemblies[assembly] = 1;
                        } else {
                            m_AddingAssemblies[assembly]++;
                        }
                    }

                    string[] warnings = m_Compiler.GetWarnings();

                    if (warnings != null && warnings.Length != 0)
                    {
                        foreach (string warning in warnings)
                        {
                            if (!m_ScriptErrors.ContainsKey(itemID))
                                m_ScriptErrors[itemID] = new ArrayList();

                            m_ScriptErrors[itemID].Add(warning);
    //                        try
    //                        {
    //                            // DISPLAY WARNING INWORLD
    //                            string text = "Warning:\n" + warning;
    //                            if (text.Length > 1000)
    //                                text = text.Substring(0, 1000);
    //                            if (!ShowScriptSaveResponse(item.OwnerID,
    //                                    assetID, text, true))
    //                            {
    //                                if (presence != null && (!postOnRez))
    //                                    presence.ControllingClient.SendAgentAlertMessage("Script saved with warnings, check debug window!", false);
    //
    //                                World.SimChat(Utils.StringToBytes(text),
    //                                              ChatTypeEnum.DebugChannel, 2147483647,
    //                                              part.AbsolutePosition,
    //                                              part.Name, part.UUID, false);
    //                            }
    //                        }
    //                        catch (Exception e2) // LEGIT: User Scripting
    //                        {
    //                            m_log.Error("[XEngine]: " +
    //                                    "Error displaying warning in-world: " +
    //                                    e2.ToString());
    //                            m_log.Error("[XEngine]: " +
    //                                    "Warning:\r\n" +
    //                                    warning);
    //                        }
                        }
                    }
                }
                catch (Exception e)
                {
//                    m_log.ErrorFormat("[XEngine]: Exception when rezzing script {0}{1}", e.Message, e.StackTrace);

    //                try
    //                {
                        if (!m_ScriptErrors.ContainsKey(itemID))
                            m_ScriptErrors[itemID] = new ArrayList();
                        // DISPLAY ERROR INWORLD
    //                    m_ScriptErrorMessage += "Failed to compile script in object: '" + part.ParentGroup.RootPart.Name + "' Script name: '" + item.Name + "' Error message: " + e.Message.ToString();
    //
                        m_ScriptFailCount++;
                        m_ScriptErrors[itemID].Add(e.Message.ToString());
    //                    string text = "Error compiling script '" + item.Name + "':\n" + e.Message.ToString();
    //                    if (text.Length > 1000)
    //                        text = text.Substring(0, 1000);
    //                    if (!ShowScriptSaveResponse(item.OwnerID,
    //                            assetID, text, false))
    //                    {
    //                        if (presence != null && (!postOnRez))
    //                            presence.ControllingClient.SendAgentAlertMessage("Script saved with errors, check debug window!", false);
    //                        World.SimChat(Utils.StringToBytes(text),
    //                                      ChatTypeEnum.DebugChannel, 2147483647,
    //                                      part.AbsolutePosition,
    //                                      part.Name, part.UUID, false);
    //                    }
    //                }
    //                catch (Exception e2) // LEGIT: User Scripting
    //                {
    //                    m_log.Error("[XEngine]: "+
    //                            "Error displaying error in-world: " +
    //                            e2.ToString());
    //                    m_log.Error("[XEngine]: " +
    //                            "Errormessage: Error compiling script:\r\n" +
    //                            e.Message.ToString());
    //                }

                    return false;
                }
            }

            ScriptInstance instance = null;
            // Create the object record
            lockScriptsForRead(true);
            if ((!m_Scripts.ContainsKey(itemID)) ||
                (m_Scripts[itemID].AssetID != assetID))
            {
                lockScriptsForRead(false);

                UUID appDomain = assetID;

                if (part.ParentGroup.IsAttachment)
                    appDomain = part.ParentGroup.RootPart.UUID;

                if (!m_AppDomains.ContainsKey(appDomain))
                {
                    try
                    {
                        AppDomainSetup appSetup = new AppDomainSetup();
                        appSetup.PrivateBinPath = Path.Combine(
                                m_ScriptEnginesPath,
                                m_Scene.RegionInfo.RegionID.ToString());

                        Evidence baseEvidence = AppDomain.CurrentDomain.Evidence;
                        Evidence evidence = new Evidence(baseEvidence);

                        AppDomain sandbox;
                        if (m_AppDomainLoading)
                        {
                            sandbox = AppDomain.CreateDomain(
                                            m_Scene.RegionInfo.RegionID.ToString(),
                                            evidence, appSetup);
                            m_AppDomains[appDomain].AssemblyResolve +=
                                new ResolveEventHandler(
                                    AssemblyResolver.OnAssemblyResolve);
                        }
                        else
                        {
                            sandbox = AppDomain.CurrentDomain;
                        }

                        //PolicyLevel sandboxPolicy = PolicyLevel.CreateAppDomainLevel();
                        //AllMembershipCondition sandboxMembershipCondition = new AllMembershipCondition();
                        //PermissionSet sandboxPermissionSet = sandboxPolicy.GetNamedPermissionSet("Internet");
                        //PolicyStatement sandboxPolicyStatement = new PolicyStatement(sandboxPermissionSet);
                        //CodeGroup sandboxCodeGroup = new UnionCodeGroup(sandboxMembershipCondition, sandboxPolicyStatement);
                        //sandboxPolicy.RootCodeGroup = sandboxCodeGroup;
                        //sandbox.SetAppDomainPolicy(sandboxPolicy);

                        m_AppDomains[appDomain] = sandbox;

                        m_DomainScripts[appDomain] = new List<UUID>();
                    }
                    catch (Exception e)
                    {
                        m_log.ErrorFormat("[XEngine] Exception creating app domain:\n {0}", e.ToString());
                        m_ScriptErrorMessage += "Exception creating app domain:\n";
                        m_ScriptFailCount++;
                        lock (m_AddingAssemblies)
                        {
                            m_AddingAssemblies[assembly]--;
                        }
                        return false;
                    }
                }
                m_DomainScripts[appDomain].Add(itemID);

                instance = new ScriptInstance(this, part,
                                              itemID, assetID, assembly,
                                              m_AppDomains[appDomain],
                                              part.ParentGroup.RootPart.Name,
                                              item.Name, startParam, postOnRez,
                                              stateSource, m_MaxScriptQueue);

//                m_log.DebugFormat(
//                        "[XEngine] Loaded script {0}.{1}, script UUID {2}, prim UUID {3} @ {4}.{5}",
//                        part.ParentGroup.RootPart.Name, item.Name, assetID, part.UUID, 
//                        part.ParentGroup.RootPart.AbsolutePosition, part.ParentGroup.Scene.RegionInfo.RegionName);

                if (presence != null)
                {
                    ShowScriptSaveResponse(item.OwnerID,
                            assetID, "Compile successful", true);
                }

                instance.AppDomain = appDomain;
                instance.LineMap = linemap;
                lockScriptsForWrite(true);
                m_Scripts[itemID] = instance;
                lockScriptsForWrite(false);
            }
            else
            {
                lockScriptsForRead(false);
            }
            lock (m_PrimObjects)
            {
                if (!m_PrimObjects.ContainsKey(localID))
                    m_PrimObjects[localID] = new List<UUID>();

                if (!m_PrimObjects[localID].Contains(itemID))
                    m_PrimObjects[localID].Add(itemID);
            }

            if (!m_Assemblies.ContainsKey(assetID))
                m_Assemblies[assetID] = assembly;

            lock (m_AddingAssemblies) 
            {
                m_AddingAssemblies[assembly]--;
            }

            if (instance!=null) 
                instance.Init();

            bool runIt;
            if (m_runFlags.TryGetValue(itemID, out runIt))
            {
                if (!runIt)
                    StopScript(itemID);
                m_runFlags.Remove(itemID);
            }

            return true;
        }

        public void OnRemoveScript(uint localID, UUID itemID)
        {
            // If it's not yet been compiled, make sure we don't try
            lock (m_CompileDict)
            {
                if (m_CompileDict.ContainsKey(itemID))
                    m_CompileDict.Remove(itemID);
            }

            lockScriptsForRead(true);
            // Do we even have it?
            if (!m_Scripts.ContainsKey(itemID))
            {
                // Do we even have it?
                if (!m_Scripts.ContainsKey(itemID))
                    return;

                lockScriptsForRead(false);
                lockScriptsForWrite(true);
                m_Scripts.Remove(itemID);
                lockScriptsForWrite(false);

                return;
            }
             

            IScriptInstance instance=m_Scripts[itemID];
            lockScriptsForRead(false);
            lockScriptsForWrite(true);
            m_Scripts.Remove(itemID);
            lockScriptsForWrite(false);
            instance.ClearQueue();

            instance.Stop(m_WaitForEventCompletionOnScriptStop);

//                bool objectRemoved = false;

            lock (m_PrimObjects)
            {
                // Remove the script from it's prim
                if (m_PrimObjects.ContainsKey(localID))
                {
                    // Remove inventory item record
                    if (m_PrimObjects[localID].Contains(itemID))
                        m_PrimObjects[localID].Remove(itemID);

                    // If there are no more scripts, remove prim
                    if (m_PrimObjects[localID].Count == 0)
                    {
                        m_PrimObjects.Remove(localID);
//                            objectRemoved = true;
                    }
                }
            }

            instance.RemoveState();
            instance.DestroyScriptInstance();

            m_DomainScripts[instance.AppDomain].Remove(instance.ItemID);
            if (m_DomainScripts[instance.AppDomain].Count == 0)
            {
                m_DomainScripts.Remove(instance.AppDomain);
                UnloadAppDomain(instance.AppDomain);
            }

            ObjectRemoved handlerObjectRemoved = OnObjectRemoved;
            if (handlerObjectRemoved != null)
            {
                SceneObjectPart part = m_Scene.GetSceneObjectPart(localID);                    
                handlerObjectRemoved(part.UUID);
            }

            CleanAssemblies();
            
            ScriptRemoved handlerScriptRemoved = OnScriptRemoved;
            if (handlerScriptRemoved != null)
                handlerScriptRemoved(itemID);
        }

        public void OnScriptReset(uint localID, UUID itemID)
        {
            ResetScript(itemID);
        }

        public void OnStartScript(uint localID, UUID itemID)
        {
            StartScript(itemID);
        }

        public void OnStopScript(uint localID, UUID itemID)
        {
            StopScript(itemID);
        }

        private void CleanAssemblies()
        {
            List<UUID> assetIDList = new List<UUID>(m_Assemblies.Keys);

            foreach (IScriptInstance i in m_Scripts.Values)
            {
                if (assetIDList.Contains(i.AssetID))
                    assetIDList.Remove(i.AssetID);
            }

            lock (m_AddingAssemblies)
            {
                foreach (UUID assetID in assetIDList)
                {
                    // Do not remove assembly files if another instance of the script
                    // is currently initialising
                    if (!m_AddingAssemblies.ContainsKey(m_Assemblies[assetID])
                        || m_AddingAssemblies[m_Assemblies[assetID]] == 0) 
                    {
//                        m_log.DebugFormat("[XEngine] Removing unreferenced assembly {0}", m_Assemblies[assetID]);
                        try
                        {
                            if (File.Exists(m_Assemblies[assetID]))
                                File.Delete(m_Assemblies[assetID]);
                            
                            if (File.Exists(m_Assemblies[assetID]+".text"))
                                File.Delete(m_Assemblies[assetID]+".text");
                            
                            if (File.Exists(m_Assemblies[assetID]+".mdb"))
                                File.Delete(m_Assemblies[assetID]+".mdb");
                            
                            if (File.Exists(m_Assemblies[assetID]+".map"))
                                File.Delete(m_Assemblies[assetID]+".map");
                        }
                        catch (Exception)
                        {
                        }
                        m_Assemblies.Remove(assetID);
                    }
                }
            }
        }

        private void UnloadAppDomain(UUID id)
        {
            if (m_AppDomains.ContainsKey(id))
            {
                AppDomain domain = m_AppDomains[id];
                m_AppDomains.Remove(id);

                if (domain != AppDomain.CurrentDomain)
                    AppDomain.Unload(domain);
                domain = null;
                // m_log.DebugFormat("[XEngine] Unloaded app domain {0}", id.ToString());
            }
        }

        //
        // Start processing
        //
        private void SetupEngine(int minThreads, int maxThreads,
                                 int idleTimeout, ThreadPriority threadPriority,
                                 int maxScriptQueue, int stackSize)
        {
            m_MaxScriptQueue = maxScriptQueue;

            STPStartInfo startInfo = new STPStartInfo();
            startInfo.IdleTimeout = idleTimeout*1000; // convert to seconds as stated in .ini
            startInfo.MaxWorkerThreads = maxThreads;
            startInfo.MinWorkerThreads = minThreads;
            startInfo.ThreadPriority = threadPriority;;
            startInfo.StackSize = stackSize;
            startInfo.StartSuspended = true;

            m_ThreadPool = new SmartThreadPool(startInfo);
            m_ThreadPool.Name = "XEngine";
        }

        //
        // Used by script instances to queue event handler jobs
        //
        public IScriptWorkItem QueueEventHandler(object parms)
        {
            return new XWorkItem(m_ThreadPool.QueueWorkItem(
                                     new WorkItemCallback(this.ProcessEventHandler),
                                     parms));
        }
        
        /// <summary>
        /// Process a previously posted script event.
        /// </summary>
        /// <param name="parms"></param>
        /// <returns></returns>
        private object ProcessEventHandler(object parms)
        {
            Culture.SetCurrentCulture();

            IScriptInstance instance = (ScriptInstance) parms;
            
            //m_log.DebugFormat("[XEngine]: Processing event for {0}", instance);

            return instance.EventProcessor();
        }

        /// <summary>
        /// Post event to an entire prim
        /// </summary>
        /// <param name="localID"></param>
        /// <param name="p"></param>
        /// <returns></returns>
        public bool PostObjectEvent(uint localID, EventParams p)
        {
            bool result = false;
            List<UUID> uuids = null;

            lock (m_PrimObjects)
            {
                if (!m_PrimObjects.ContainsKey(localID))
                    return false;

                uuids = m_PrimObjects[localID];

                foreach (UUID itemID in uuids)
                {
                    IScriptInstance instance = null;
                    try
                    {
                        if (m_Scripts.ContainsKey(itemID))
                            instance = m_Scripts[itemID];
                    }
                    catch { /* ignore race conditions */ }
    
                    if (instance != null)
                    {
                        instance.PostEvent(p);
                        result = true;
                    }
                }
            }
            
            return result;
        }

        /// <summary>
        /// Post an event to a single script
        /// </summary>
        /// <param name="itemID"></param>
        /// <param name="p"></param>
        /// <returns></returns>
        public bool PostScriptEvent(UUID itemID, EventParams p)
        {
            if (m_Scripts.ContainsKey(itemID))
            {
                IScriptInstance instance = m_Scripts[itemID];
                if (instance != null)
                    instance.PostEvent(p);
                return true;
            }
            return false;
        }

        public bool PostScriptEvent(UUID itemID, string name, Object[] p)
        {
            Object[] lsl_p = new Object[p.Length];
            for (int i = 0; i < p.Length ; i++)
            {
                if (p[i] is int)
                    lsl_p[i] = new LSL_Types.LSLInteger((int)p[i]);
                else if (p[i] is string)
                    lsl_p[i] = new LSL_Types.LSLString((string)p[i]);
                else if (p[i] is Vector3)
                    lsl_p[i] = new LSL_Types.Vector3((Vector3)p[i]);
                else if (p[i] is Quaternion)
                    lsl_p[i] = new LSL_Types.Quaternion((Quaternion)p[i]);
                else if (p[i] is float)
                    lsl_p[i] = new LSL_Types.LSLFloat((float)p[i]);
                else
                    lsl_p[i] = p[i];
            }

            return PostScriptEvent(itemID, new EventParams(name, lsl_p, new DetectParams[0]));
        }

        public bool PostObjectEvent(UUID itemID, string name, Object[] p)
        {
            SceneObjectPart part = m_Scene.GetSceneObjectPart(itemID);
            if (part == null)
                return false;

            Object[] lsl_p = new Object[p.Length];
            for (int i = 0; i < p.Length ; i++)
            {
                if (p[i] is int)
                    lsl_p[i] = new LSL_Types.LSLInteger((int)p[i]);
                else if (p[i] is string)
                    lsl_p[i] = new LSL_Types.LSLString((string)p[i]);
                else if (p[i] is Vector3)
                    lsl_p[i] = new LSL_Types.Vector3((Vector3)p[i]);
                else if (p[i] is Quaternion)
                    lsl_p[i] = new LSL_Types.Quaternion((Quaternion)p[i]);
                else if (p[i] is float)
                    lsl_p[i] = new LSL_Types.LSLFloat((float)p[i]);
                else
                    lsl_p[i] = p[i];
            }

            return PostObjectEvent(part.LocalId, new EventParams(name, lsl_p, new DetectParams[0]));
        }

        public Assembly OnAssemblyResolve(object sender,
                                          ResolveEventArgs args)
        {
            if (!(sender is System.AppDomain))
                return null;

            string[] pathList = new string[] {"bin", m_ScriptEnginesPath,
                                              Path.Combine(m_ScriptEnginesPath,
                                                           m_Scene.RegionInfo.RegionID.ToString())};

            string assemblyName = args.Name;
            if (assemblyName.IndexOf(",") != -1)
                assemblyName = args.Name.Substring(0, args.Name.IndexOf(","));

            foreach (string s in pathList)
            {
                string path = Path.Combine(Directory.GetCurrentDirectory(),
                                           Path.Combine(s, assemblyName))+".dll";

//                Console.WriteLine("[XEngine]: Trying to resolve {0}", path);

                if (File.Exists(path))
                    return Assembly.LoadFrom(path);
            }

            return null;
        }

        private IScriptInstance GetInstance(UUID itemID)
        {
            IScriptInstance instance;
            lockScriptsForRead(true);
            if (!m_Scripts.ContainsKey(itemID))
            {
                lockScriptsForRead(false);
                return null;
            }
            instance = m_Scripts[itemID];
            lockScriptsForRead(false);
            return instance;
        }

        public void SetScriptState(UUID itemID, bool running)
        {
            IScriptInstance instance = GetInstance(itemID);
            if (instance != null)
            {
                if (running)
                    instance.Start();
                else
                    instance.Stop(100);
            }
        }

        public bool GetScriptState(UUID itemID)
        {
            IScriptInstance instance = GetInstance(itemID);
            if (instance != null)
                return instance.Running;
            return false;
        }

        [DebuggerNonUserCode]
        public void ApiResetScript(UUID itemID)
        {
            IScriptInstance instance = GetInstance(itemID);
            if (instance != null)
                instance.ApiResetScript();
        }

        public void ResetScript(UUID itemID)
        {
            IScriptInstance instance = GetInstance(itemID);
            if (instance != null)
                instance.ResetScript(m_WaitForEventCompletionOnScriptStop);
        }

        public void StartScript(UUID itemID)
        {
            IScriptInstance instance = GetInstance(itemID);
            if (instance != null)
                instance.Start();
            else
                m_runFlags.AddOrUpdate(itemID, true, 240);
        }

        public void StopScript(UUID itemID)
        {
            IScriptInstance instance = GetInstance(itemID);

            if (instance != null)
                instance.Stop(m_WaitForEventCompletionOnScriptStop);
            else
                m_runFlags.AddOrUpdate(itemID, false, 240);
        }

        public DetectParams GetDetectParams(UUID itemID, int idx)
        {
            IScriptInstance instance = GetInstance(itemID);
            if (instance != null)
                return instance.GetDetectParams(idx);
            return null;
        }

        public void SetMinEventDelay(UUID itemID, double delay)
        {
            IScriptInstance instance = GetInstance(itemID);
            if (instance != null)
                instance.MinEventDelay = delay;
        }

        public UUID GetDetectID(UUID itemID, int idx)
        {
            IScriptInstance instance = GetInstance(itemID);
            if (instance != null)
                return instance.GetDetectID(idx);
            return UUID.Zero;
        }

        [DebuggerNonUserCode]
        public void SetState(UUID itemID, string newState)
        {
            IScriptInstance instance = GetInstance(itemID);
            if (instance == null)
                return;
            instance.SetState(newState);
        }

        public int GetStartParameter(UUID itemID)
        {
            IScriptInstance instance = GetInstance(itemID);
            if (instance == null)
                return 0;
            return instance.StartParam;
        }

        public void OnShutdown()
        {
            m_SimulatorShuttingDown = true;

            List<IScriptInstance> instances = new List<IScriptInstance>();

            lockScriptsForRead(true);
            foreach (IScriptInstance instance in m_Scripts.Values)
                    instances.Add(instance);
            lockScriptsForRead(false);

            foreach (IScriptInstance i in instances)
            {
                // Stop the script, even forcibly if needed. Then flag
                // it as shutting down and restore the previous run state
                // for serialization, so the scripts don't come back
                // dead after region restart
                //
                bool prevRunning = i.Running;
                i.Stop(50);
                i.ShuttingDown = true;
                i.Running = prevRunning;
            }

            DoBackup(new Object[] {0});
        }

        public IScriptApi GetApi(UUID itemID, string name)
        {
            IScriptInstance instance = GetInstance(itemID);
            if (instance == null)
                return null;
            return instance.GetApi(name);
        }

        public void OnGetScriptRunning(IClientAPI controllingClient, UUID objectID, UUID itemID)
        {
            IScriptInstance instance = GetInstance(itemID);
            if (instance == null)
                return;
            IEventQueue eq = World.RequestModuleInterface<IEventQueue>();
            if (eq == null)
            {
                controllingClient.SendScriptRunningReply(objectID, itemID,
                        GetScriptState(itemID));
            }
            else
            {
                eq.Enqueue(eq.ScriptRunningEvent(objectID, itemID, GetScriptState(itemID), true),
                           controllingClient.AgentId);
            }
        }

        public string GetXMLState(UUID itemID)
        {
//            m_log.DebugFormat("[XEngine]: Getting XML state for script instance {0}", itemID);

            IScriptInstance instance = GetInstance(itemID);
            if (instance == null)
            {
//                m_log.DebugFormat("[XEngine]: Found no script instance for {0}, returning empty string", itemID);
                return "";
            }

            string xml = instance.GetXMLState();

            XmlDocument sdoc = new XmlDocument();
            bool loadedState = true;
            try
            {
                sdoc.LoadXml(xml);
            }
            catch (System.Xml.XmlException)
            {
                loadedState = false;
            }

            XmlNodeList rootL = null;
            XmlNode rootNode = null;
            if (loadedState)
            {
                rootL = sdoc.GetElementsByTagName("ScriptState");
                rootNode = rootL[0];
            }

            // Create <State UUID="xxxxxxxx-xxxx-xxxx-xxxx-xxxxxxxxxxxx">
            XmlDocument doc = new XmlDocument();
            XmlElement stateData = doc.CreateElement("", "State", "");
            XmlAttribute stateID = doc.CreateAttribute("", "UUID", "");
            stateID.Value = itemID.ToString();
            stateData.Attributes.Append(stateID);
            XmlAttribute assetID = doc.CreateAttribute("", "Asset", "");
            assetID.Value = instance.AssetID.ToString();
            stateData.Attributes.Append(assetID);
            XmlAttribute engineName = doc.CreateAttribute("", "Engine", "");
            engineName.Value = ScriptEngineName;
            stateData.Attributes.Append(engineName);
            doc.AppendChild(stateData);

            XmlNode xmlstate = null;

            // Add <ScriptState>...</ScriptState>
            if (loadedState)
            {
                xmlstate = doc.ImportNode(rootNode, true);
            }
            else
            {
                xmlstate = doc.CreateElement("", "ScriptState", "");
            }

            stateData.AppendChild(xmlstate);

            string assemName = instance.GetAssemblyName();

            string fn = Path.GetFileName(assemName);

            string assem = String.Empty;

            if (File.Exists(assemName + ".text"))
            {
                FileInfo tfi = new FileInfo(assemName + ".text");

                if (tfi != null)
                {
                    Byte[] tdata = new Byte[tfi.Length];

                    try
                    {
                        using (FileStream tfs = File.Open(assemName + ".text",
                                FileMode.Open, FileAccess.Read))
                        {
                            tfs.Read(tdata, 0, tdata.Length);
                        }

                        assem = Encoding.ASCII.GetString(tdata);
                    }
                    catch (Exception e)
                    {
                         m_log.ErrorFormat(
                            "[XEngine]: Unable to open script textfile {0}{1}, reason: {2}",
                            assemName, ".text", e.Message);
                    }
                }
            }
            else
            {
                FileInfo fi = new FileInfo(assemName);

                if (fi != null)
                {
                    Byte[] data = new Byte[fi.Length];

                    try
                    {
                        using (FileStream fs = File.Open(assemName, FileMode.Open, FileAccess.Read))
                        {
                            fs.Read(data, 0, data.Length);
                        }

                        assem = System.Convert.ToBase64String(data);
                    }
                    catch (Exception e)
                    {
                        m_log.ErrorFormat(
                            "[XEngine]: Unable to open script assembly {0}, reason: {1}", assemName, e.Message);
                    }
                }
            }

            string map = String.Empty;

            if (File.Exists(fn + ".map"))
            {
                using (FileStream mfs = File.Open(fn + ".map", FileMode.Open, FileAccess.Read))
                {
                    using (StreamReader msr = new StreamReader(mfs))
                    {
                        map = msr.ReadToEnd();
                    }
                }
            }

            XmlElement assemblyData = doc.CreateElement("", "Assembly", "");
            XmlAttribute assemblyName = doc.CreateAttribute("", "Filename", "");

            assemblyName.Value = fn;
            assemblyData.Attributes.Append(assemblyName);

            assemblyData.InnerText = assem;

            stateData.AppendChild(assemblyData);

            XmlElement mapData = doc.CreateElement("", "LineMap", "");
            XmlAttribute mapName = doc.CreateAttribute("", "Filename", "");

            mapName.Value = fn + ".map";
            mapData.Attributes.Append(mapName);

            mapData.InnerText = map;

            stateData.AppendChild(mapData);

//            m_log.DebugFormat("[XEngine]: Got XML state for {0}", itemID);

            return doc.InnerXml;
        }

        private bool ShowScriptSaveResponse(UUID ownerID, UUID assetID, string text, bool compiled)
        {
            return false;
        }

        public bool SetXMLState(UUID itemID, string xml)
        {
//            m_log.DebugFormat("[XEngine]: Writing state for script item with ID {0}", itemID);

            if (xml == String.Empty)
                return false;

            XmlDocument doc = new XmlDocument();

            try
            {
                doc.LoadXml(xml);
            }
            catch (Exception)
            {
                m_log.Error("[XEngine]: Exception decoding XML data from region transfer");
                return false;
            }

            XmlNodeList rootL = doc.GetElementsByTagName("State");
            if (rootL.Count < 1)
                return false;

            XmlElement rootE = (XmlElement)rootL[0];

            if (rootE.GetAttribute("Engine") != ScriptEngineName)
                return false;

//          On rez from inventory, that ID will have changed. It was only
//          advisory anyway. So we don't check it anymore.
//
//            if (rootE.GetAttribute("UUID") != itemID.ToString())
//                return;

            XmlNodeList stateL = rootE.GetElementsByTagName("ScriptState");

            if (stateL.Count != 1)
                return false;

            XmlElement stateE = (XmlElement)stateL[0];

            if (World.m_trustBinaries)
            {
                XmlNodeList assemL = rootE.GetElementsByTagName("Assembly");

                if (assemL.Count != 1)
                    return false;

                XmlElement assemE = (XmlElement)assemL[0];

                string fn = assemE.GetAttribute("Filename");
                string base64 = assemE.InnerText;

                string path = Path.Combine(m_ScriptEnginesPath, World.RegionInfo.RegionID.ToString());
                path = Path.Combine(path, fn);

                if (!File.Exists(path))
                {
                    Byte[] filedata = Convert.FromBase64String(base64);

                    try
                    {
                        using (FileStream fs = File.Create(path))
                        {
//                            m_log.DebugFormat("[XEngine]: Writing assembly file {0}", path);

                            fs.Write(filedata, 0, filedata.Length);
                        }
                    }
                    catch (IOException ex)
                    {
                        // if there already exists a file at that location, it may be locked.
                        m_log.ErrorFormat("[XEngine]: Error whilst writing assembly file {0}, {1}", path, ex.Message);
                    }

                    string textpath = path + ".text";
                    try
                    {
                        using (FileStream fs = File.Create(textpath))
                        {
                            using (StreamWriter sw = new StreamWriter(fs))
                            {
//                                m_log.DebugFormat("[XEngine]: Writing .text file {0}", textpath);

                                sw.Write(base64);
                            }
                        }
                    }
                    catch (IOException ex)
                    {
                        // if there already exists a file at that location, it may be locked.
                        m_log.ErrorFormat("[XEngine]: Error whilst writing .text file {0}, {1}", textpath, ex.Message);
                    }
                }

                XmlNodeList mapL = rootE.GetElementsByTagName("LineMap");
                if (mapL.Count > 0)
                {
                    XmlElement mapE = (XmlElement)mapL[0];

                    string mappath = Path.Combine(m_ScriptEnginesPath, World.RegionInfo.RegionID.ToString());
                    mappath = Path.Combine(mappath, mapE.GetAttribute("Filename"));

                    try
                    {
                        using (FileStream mfs = File.Create(mappath))
                        {
                            using (StreamWriter msw = new StreamWriter(mfs))
                            {
    //                            m_log.DebugFormat("[XEngine]: Writing linemap file {0}", mappath);

                                msw.Write(mapE.InnerText);
                            }
                        }
                    }
                    catch (IOException ex)
                    {
                        // if there already exists a file at that location, it may be locked.
                        m_log.ErrorFormat("[XEngine]: Linemap file {0} already exists! {1}", mappath, ex.Message);
                    }
                }
            }

            string statepath = Path.Combine(m_ScriptEnginesPath, World.RegionInfo.RegionID.ToString());
            statepath = Path.Combine(statepath, itemID.ToString() + ".state");

            try
            {
                using (FileStream sfs = File.Create(statepath))
                {
                    using (StreamWriter ssw = new StreamWriter(sfs))
                    {
//                        m_log.DebugFormat("[XEngine]: Writing state file {0}", statepath);

                        ssw.Write(stateE.OuterXml);
                    }
                }
            }
            catch (IOException ex)
            {
                // if there already exists a file at that location, it may be locked.
                m_log.ErrorFormat("[XEngine]: Error whilst writing state file {0}, {1}", statepath, ex.Message);
            }

            return true;
        }

        public ArrayList GetScriptErrors(UUID itemID)
        {
            System.Threading.Thread.Sleep(1000);

            lock (m_ScriptErrors)
            {
                if (m_ScriptErrors.ContainsKey(itemID))
                {
                    ArrayList ret = m_ScriptErrors[itemID];
                    m_ScriptErrors.Remove(itemID);
                    return ret;
                }
                return new ArrayList();
            }
        }

        public Dictionary<uint, float> GetObjectScriptsExecutionTimes()
        {
            long tickNow = Util.EnvironmentTickCount();
            Dictionary<uint, float> topScripts = new Dictionary<uint, float>();

            lock (m_Scripts)
            {
                foreach (IScriptInstance si in m_Scripts.Values)
                {
                    if (!topScripts.ContainsKey(si.LocalID))
                        topScripts[si.RootLocalID] = 0;

                    topScripts[si.RootLocalID] += CalculateAdjustedExectionTime(si, tickNow);
                }
            }

            return topScripts;
        }

        public float GetScriptExecutionTime(List<UUID> itemIDs)
        {
            if (itemIDs == null|| itemIDs.Count == 0)
            {
                return 0.0f;
            }
            float time = 0.0f;
            long tickNow = Util.EnvironmentTickCount();
            IScriptInstance si;
            // Calculate the time for all scripts that this engine is executing
            // Ignore any others
            foreach (UUID id in itemIDs)
            {
                si = GetInstance(id);
                if (si != null && si.Running)
                {
                    time += CalculateAdjustedExectionTime(si, tickNow);
                }
            }
            return time;
        }

        private float CalculateAdjustedExectionTime(IScriptInstance si, long tickNow)
        {
            long ticksElapsed = tickNow - si.MeasurementPeriodTickStart;

            // Avoid divide by zero
            if (ticksElapsed == 0)
                ticksElapsed = 1;

            // Scale execution time to the ideal 55 fps frame time for these reasons.
            //
            // 1) XEngine does not execute scripts per frame, unlike other script engines.  Hence, there is no
            // 'script execution time per frame', which is the original purpose of this value.
            //
            // 2) Giving the raw execution times is misleading since scripts start at different times, making
            // it impossible to compare scripts.
            //
            // 3) Scaling the raw execution time to the time that the script has been running is better but
            // is still misleading since a script that has just been rezzed may appear to have been running
            // for much longer.
            //
            // 4) Hence, we scale execution time to an idealised frame time (55 fps).  This is also not perfect
            // since the figure does not represent actual execution time and very hard running scripts will
            // never exceed 18ms (though this is a very high number for script execution so is a warning sign).
            return ((float)si.MeasurementPeriodExecutionTime / ticksElapsed) * 18.1818f;
        }

        public void SuspendScript(UUID itemID)
        {
//            m_log.DebugFormat("[XEngine]: Received request to suspend script with ID {0}", itemID);

            IScriptInstance instance = GetInstance(itemID);
            if (instance != null)
                instance.Suspend();
//            else
//                m_log.DebugFormat("[XEngine]: Could not find script with ID {0} to resume", itemID);
        }

        public void ResumeScript(UUID itemID)
        {
//            m_log.DebugFormat("[XEngine]: Received request to resume script with ID {0}", itemID);

            IScriptInstance instance = GetInstance(itemID);
            if (instance != null)
                instance.Resume();
//            else
//                m_log.DebugFormat("[XEngine]: Could not find script with ID {0} to resume", itemID);
        }

        public bool HasScript(UUID itemID, out bool running)
        {
            running = true;

            IScriptInstance instance = GetInstance(itemID);
            if (instance == null)
                return false;

            running = instance.Running;
            return true;
        }
    }
}<|MERGE_RESOLUTION|>--- conflicted
+++ resolved
@@ -172,7 +172,6 @@
         IWorkItemResult m_CurrentCompile = null;
         private Dictionary<UUID, int> m_CompileDict = new Dictionary<UUID, int>();
 
-<<<<<<< HEAD
         private void lockScriptsForRead(bool locked)
         {
             if (locked)
@@ -237,9 +236,8 @@
                 }
             }
         }
-=======
+
         private ScriptEngineConsoleCommands m_consoleCommands;
->>>>>>> 170d3769
 
         public string ScriptEngineName
         {
