--- conflicted
+++ resolved
@@ -1203,14 +1203,10 @@
             m_Scripts.Remove(itemID);
             lockScriptsForWrite(false);
             instance.ClearQueue();
-<<<<<<< HEAD
-            instance.Stop(0);
-=======
 
             // Give the script some time to finish processing its last event.  Simply aborting the script thread can
             // cause issues on mono 2.6, 2.10 and possibly later where locks are not released properly on abort.
             instance.Stop(1000);
->>>>>>> acb1355f
 
 //                bool objectRemoved = false;
 
@@ -1244,14 +1240,10 @@
 
             ObjectRemoved handlerObjectRemoved = OnObjectRemoved;
             if (handlerObjectRemoved != null)
-<<<<<<< HEAD
             {
                 SceneObjectPart part = m_Scene.GetSceneObjectPart(localID);                    
                 handlerObjectRemoved(part.UUID);
             }
-=======
-                handlerObjectRemoved(instance.ObjectID);
->>>>>>> acb1355f
 
             CleanAssemblies();
             
