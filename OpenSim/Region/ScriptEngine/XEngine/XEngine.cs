/*
 * Copyright (c) Contributors, http://opensimulator.org/
 * See CONTRIBUTORS.TXT for a full list of copyright holders.
 *
 * Redistribution and use in source and binary forms, with or without
 * modification, are permitted provided that the following conditions are met:
 *     * Redistributions of source code must retain the above copyright
 *       notice, this list of conditions and the following disclaimer.
 *     * Redistributions in binary form must reproduce the above copyright
 *       notice, this list of conditions and the following disclaimer in the
 *       documentation and/or other materials provided with the distribution.
 *     * Neither the name of the OpenSimulator Project nor the
 *       names of its contributors may be used to endorse or promote products
 *       derived from this software without specific prior written permission.
 *
 * THIS SOFTWARE IS PROVIDED BY THE DEVELOPERS ``AS IS'' AND ANY
 * EXPRESS OR IMPLIED WARRANTIES, INCLUDING, BUT NOT LIMITED TO, THE IMPLIED
 * WARRANTIES OF MERCHANTABILITY AND FITNESS FOR A PARTICULAR PURPOSE ARE
 * DISCLAIMED. IN NO EVENT SHALL THE CONTRIBUTORS BE LIABLE FOR ANY
 * DIRECT, INDIRECT, INCIDENTAL, SPECIAL, EXEMPLARY, OR CONSEQUENTIAL DAMAGES
 * (INCLUDING, BUT NOT LIMITED TO, PROCUREMENT OF SUBSTITUTE GOODS OR SERVICES;
 * LOSS OF USE, DATA, OR PROFITS; OR BUSINESS INTERRUPTION) HOWEVER CAUSED AND
 * ON ANY THEORY OF LIABILITY, WHETHER IN CONTRACT, STRICT LIABILITY, OR TORT
 * (INCLUDING NEGLIGENCE OR OTHERWISE) ARISING IN ANY WAY OUT OF THE USE OF THIS
 * SOFTWARE, EVEN IF ADVISED OF THE POSSIBILITY OF SUCH DAMAGE.
 */

using System;
using System.Collections;
using System.Collections.Generic;
using System.Diagnostics; //for [DebuggerNonUserCode]
using System.Globalization;
using System.IO;
using System.Reflection;
using System.Security;
using System.Security.Policy;
using System.Text;
using System.Threading;
using System.Xml;
using OpenMetaverse;
using OpenMetaverse.StructuredData;
using log4net;
using Nini.Config;
using Amib.Threading;
using OpenSim.Framework;
using OpenSim.Framework.Console;
using OpenSim.Region.Framework.Scenes;
using OpenSim.Region.Framework.Interfaces;
using OpenSim.Region.ScriptEngine.Shared;
using OpenSim.Region.ScriptEngine.Shared.ScriptBase;
using OpenSim.Region.ScriptEngine.Shared.CodeTools;
using OpenSim.Region.ScriptEngine.Shared.Instance;
using OpenSim.Region.ScriptEngine.Shared.Api;
using OpenSim.Region.ScriptEngine.Shared.Api.Plugins;
using OpenSim.Region.ScriptEngine.Interfaces;
using Timer = OpenSim.Region.ScriptEngine.Shared.Api.Plugins.Timer;

using ScriptCompileQueue = OpenSim.Framework.LocklessQueue<object[]>;

namespace OpenSim.Region.ScriptEngine.XEngine
{
    public class XEngine : INonSharedRegionModule, IScriptModule, IScriptEngine
    {
        private static readonly ILog m_log = LogManager.GetLogger(MethodBase.GetCurrentMethod().DeclaringType);

        /// <summary>
        /// Control the printing of certain debug messages.
        /// </summary>
        /// <remarks>
        /// If DebugLevel >= 1, then we log every time that a script is started.
        /// </remarks>
//        public int DebugLevel { get; set; }

        private SmartThreadPool m_ThreadPool;
        private int m_MaxScriptQueue;
        private Scene m_Scene;
        private IConfig m_ScriptConfig = null;
        private IConfigSource m_ConfigSource = null;
        private ICompiler m_Compiler;
        private int m_MinThreads;
        private int m_MaxThreads;

        /// <summary>
        /// Amount of time to delay before starting.
        /// </summary>
        private int m_StartDelay;

        private int m_IdleTimeout;
        private int m_StackSize;
        private int m_SleepTime;
        private int m_SaveTime;
        private ThreadPriority m_Prio;
        private bool m_Enabled = false;
        private bool m_InitialStartup = true;
        private int m_ScriptFailCount; // Number of script fails since compile queue was last empty
        private string m_ScriptErrorMessage;
        private Dictionary<string, string> m_uniqueScripts = new Dictionary<string, string>();
        private bool m_AppDomainLoading;
        private Dictionary<UUID,ArrayList> m_ScriptErrors =
                new Dictionary<UUID,ArrayList>();

        // disable warning: need to keep a reference to XEngine.EventManager
        // alive to avoid it being garbage collected
#pragma warning disable 414
        private EventManager m_EventManager;
#pragma warning restore 414
        private IXmlRpcRouter m_XmlRpcRouter;
        private int m_EventLimit;
        private bool m_KillTimedOutScripts;
        private string m_ScriptEnginesPath = null;

        private ExpiringCache<UUID, bool> m_runFlags = new ExpiringCache<UUID, bool>();

        /// <summary>
        /// Is the entire simulator in the process of shutting down?
        /// </summary>
        private bool m_SimulatorShuttingDown;

        private static List<XEngine> m_ScriptEngines =
                new List<XEngine>();

        // Maps the local id to the script inventory items in it

        private Dictionary<uint, List<UUID> > m_PrimObjects =
                new Dictionary<uint, List<UUID> >();

        // Maps the UUID above to the script instance

        private Dictionary<UUID, IScriptInstance> m_Scripts =
                new Dictionary<UUID, IScriptInstance>();

        private OpenMetaverse.ReaderWriterLockSlim m_scriptsLock = new OpenMetaverse.ReaderWriterLockSlim();

        // Maps the asset ID to the assembly

        private Dictionary<UUID, string> m_Assemblies =
                new Dictionary<UUID, string>();

        private Dictionary<string, int> m_AddingAssemblies =
                new Dictionary<string, int>();

        // This will list AppDomains by script asset

        private Dictionary<UUID, AppDomain> m_AppDomains =
                new Dictionary<UUID, AppDomain>();

        // List the scripts running in each appdomain

        private Dictionary<UUID, List<UUID> > m_DomainScripts =
                new Dictionary<UUID, List<UUID> >();

        private ScriptCompileQueue m_CompileQueue = new ScriptCompileQueue();
        IWorkItemResult m_CurrentCompile = null;
        private Dictionary<UUID, int> m_CompileDict = new Dictionary<UUID, int>();

        private void lockScriptsForRead(bool locked)
        {
            if (locked)
            {
                if (m_scriptsLock.RecursiveReadCount > 0)
                {
                    m_log.Error("[XEngine.m_Scripts] Recursive read lock requested. This should not happen and means something needs to be fixed. For now though, it's safe to continue.");
                    m_scriptsLock.ExitReadLock();
                }
                if (m_scriptsLock.RecursiveWriteCount > 0)
                {
                    m_log.Error("[XEngine.m_Scripts] Recursive write lock requested. This should not happen and means something needs to be fixed.");
                    m_scriptsLock.ExitWriteLock();
                }

                while (!m_scriptsLock.TryEnterReadLock(60000))
                {
                    m_log.Error("[XEngine.m_Scripts] Thread lock detected while trying to aquire READ lock of m_scripts in XEngine. I'm going to try to solve the thread lock automatically to preserve region stability, but this needs to be fixed.");
                    if (m_scriptsLock.IsWriteLockHeld)
                    {
                        m_scriptsLock = new OpenMetaverse.ReaderWriterLockSlim();
                    }
                }
            }
            else
            {
                if (m_scriptsLock.RecursiveReadCount > 0)
                {
                    m_scriptsLock.ExitReadLock();
                }
            }
        }
        private void lockScriptsForWrite(bool locked)
        {
            if (locked)
            {
                if (m_scriptsLock.RecursiveReadCount > 0)
                {
                    m_log.Error("[XEngine.m_Scripts] Recursive read lock requested. This should not happen and means something needs to be fixed. For now though, it's safe to continue.");
                    m_scriptsLock.ExitReadLock();
                }
                if (m_scriptsLock.RecursiveWriteCount > 0)
                {
                    m_log.Error("[XEngine.m_Scripts] Recursive write lock requested. This should not happen and means something needs to be fixed.");
                    m_scriptsLock.ExitWriteLock();
                }

                while (!m_scriptsLock.TryEnterWriteLock(60000))
                {
                    m_log.Error("[XEngine.m_Scripts] Thread lock detected while trying to aquire WRITE lock of m_scripts in XEngine. I'm going to try to solve the thread lock automatically to preserve region stability, but this needs to be fixed.");
                    if (m_scriptsLock.IsWriteLockHeld)
                    {
                        m_scriptsLock = new OpenMetaverse.ReaderWriterLockSlim();
                    }
                }
            }
            else
            {
                if (m_scriptsLock.RecursiveWriteCount > 0)
                {
                    m_scriptsLock.ExitWriteLock();
                }
            }
        }

        public string ScriptEngineName
        {
            get { return "XEngine"; }
        }

        public Scene World
        {
            get { return m_Scene; }
        }

        public static List<XEngine> ScriptEngines
        {
            get { return m_ScriptEngines; }
        }

        public IScriptModule ScriptModule
        {
            get { return this; }
        }

        // private struct RezScriptParms
        // {
        //     uint LocalID;
        //     UUID ItemID;
        //     string Script;
        // }

        public IConfig Config
        {
            get { return m_ScriptConfig; }
        }

        public string ScriptEnginePath
        {
            get { return m_ScriptEnginesPath; }
        }

        public IConfigSource ConfigSource
        {
            get { return m_ConfigSource; }
        }

        /// <summary>
        /// Event fired after the script engine has finished removing a script.
        /// </summary>
        public event ScriptRemoved OnScriptRemoved;

        /// <summary>
        /// Event fired after the script engine has finished removing a script from an object.
        /// </summary>
        public event ObjectRemoved OnObjectRemoved;

        public void Initialise(IConfigSource configSource)
        {
            if (configSource.Configs["XEngine"] == null)
                return;

            m_ScriptConfig = configSource.Configs["XEngine"];
            m_ConfigSource = configSource;
        }

        public void AddRegion(Scene scene)
        {
            if (m_ScriptConfig == null)
                return;
            m_ScriptFailCount = 0;
            m_ScriptErrorMessage = String.Empty;

            if (m_ScriptConfig == null)
            {
//                m_log.ErrorFormat("[XEngine] No script configuration found. Scripts disabled");
                return;
            }

            m_Enabled = m_ScriptConfig.GetBoolean("Enabled", true);

            if (!m_Enabled)
                return;

            AppDomain.CurrentDomain.AssemblyResolve +=
                OnAssemblyResolve;

            m_Scene = scene;
            m_log.InfoFormat("[XEngine]: Initializing scripts in region {0}", m_Scene.RegionInfo.RegionName);

            m_MinThreads = m_ScriptConfig.GetInt("MinThreads", 2);
            m_MaxThreads = m_ScriptConfig.GetInt("MaxThreads", 100);
            m_IdleTimeout = m_ScriptConfig.GetInt("IdleTimeout", 60);
            string priority = m_ScriptConfig.GetString("Priority", "BelowNormal");
            m_StartDelay = m_ScriptConfig.GetInt("StartDelay", 15000);
            m_MaxScriptQueue = m_ScriptConfig.GetInt("MaxScriptEventQueue",300);
            m_StackSize = m_ScriptConfig.GetInt("ThreadStackSize", 262144);
            m_SleepTime = m_ScriptConfig.GetInt("MaintenanceInterval", 10) * 1000;
            m_AppDomainLoading = m_ScriptConfig.GetBoolean("AppDomainLoading", true);

            m_EventLimit = m_ScriptConfig.GetInt("EventLimit", 30);
            m_KillTimedOutScripts = m_ScriptConfig.GetBoolean("KillTimedOutScripts", false);
            m_SaveTime = m_ScriptConfig.GetInt("SaveInterval", 120) * 1000;
            m_ScriptEnginesPath = m_ScriptConfig.GetString("ScriptEnginesPath", "ScriptEngines");

            m_Prio = ThreadPriority.BelowNormal;
            switch (priority)
            {
                case "Lowest":
                    m_Prio = ThreadPriority.Lowest;
                    break;
                case "BelowNormal":
                    m_Prio = ThreadPriority.BelowNormal;
                    break;
                case "Normal":
                    m_Prio = ThreadPriority.Normal;
                    break;
                case "AboveNormal":
                    m_Prio = ThreadPriority.AboveNormal;
                    break;
                case "Highest":
                    m_Prio = ThreadPriority.Highest;
                    break;
                default:
                    m_log.ErrorFormat("[XEngine] Invalid thread priority: '{0}'. Assuming BelowNormal", priority);
                    break;
            }

            lock (m_ScriptEngines)
            {
                m_ScriptEngines.Add(this);
            }

            // Needs to be here so we can queue the scripts that need starting
            //
            m_Scene.EventManager.OnRezScript += OnRezScript;

            // Complete basic setup of the thread pool
            //
            SetupEngine(m_MinThreads, m_MaxThreads, m_IdleTimeout, m_Prio,
                        m_MaxScriptQueue, m_StackSize);

            m_Scene.StackModuleInterface<IScriptModule>(this);

            m_XmlRpcRouter = m_Scene.RequestModuleInterface<IXmlRpcRouter>();
            if (m_XmlRpcRouter != null)
            {
                OnScriptRemoved += m_XmlRpcRouter.ScriptRemoved;
                OnObjectRemoved += m_XmlRpcRouter.ObjectRemoved;
            }

            MainConsole.Instance.Commands.AddCommand(
                "Scripts", false, "xengine status", "xengine status", "Show status information",
                "Show status information on the script engine.",
                HandleShowStatus);

            MainConsole.Instance.Commands.AddCommand(
                "Scripts", false, "scripts show", "scripts show [<script-item-uuid>]", "Show script information",
                "Show information on all scripts known to the script engine."
                    + "If a <script-item-uuid> is given then only information on that script will be shown.",
                HandleShowScripts);

            MainConsole.Instance.Commands.AddCommand(
                "Scripts", false, "show scripts", "show scripts [<script-item-uuid>]", "Show script information",
                "Synonym for scripts show command", HandleShowScripts);

            MainConsole.Instance.Commands.AddCommand(
                "Scripts", false, "scripts suspend", "scripts suspend [<script-item-uuid>]", "Suspends all running scripts",
                "Suspends all currently running scripts.  This only suspends event delivery, it will not suspend a"
                    + " script that is currently processing an event.\n"
                    + "Suspended scripts will continue to accumulate events but won't process them.\n"
                    + "If a <script-item-uuid> is given then only that script will be suspended.  Otherwise, all suitable scripts are suspended.",
                 (module, cmdparams) => HandleScriptsAction(cmdparams, HandleSuspendScript));

            MainConsole.Instance.Commands.AddCommand(
                "Scripts", false, "scripts resume", "scripts resume [<script-item-uuid>]", "Resumes all suspended scripts",
                "Resumes all currently suspended scripts.\n"
                    + "Resumed scripts will process all events accumulated whilst suspended."
                    + "If a <script-item-uuid> is given then only that script will be resumed.  Otherwise, all suitable scripts are resumed.",
                (module, cmdparams) => HandleScriptsAction(cmdparams, HandleResumeScript));

            MainConsole.Instance.Commands.AddCommand(
                "Scripts", false, "scripts stop", "scripts stop [<script-item-uuid>]", "Stops all running scripts",
                "Stops all running scripts."
                    + "If a <script-item-uuid> is given then only that script will be stopped.  Otherwise, all suitable scripts are stopped.",
                (module, cmdparams) => HandleScriptsAction(cmdparams, HandleStopScript));

            MainConsole.Instance.Commands.AddCommand(
                "Scripts", false, "scripts start", "scripts start [<script-item-uuid>]", "Starts all stopped scripts",
                "Starts all stopped scripts."
                    + "If a <script-item-uuid> is given then only that script will be started.  Otherwise, all suitable scripts are started.",
                (module, cmdparams) => HandleScriptsAction(cmdparams, HandleStartScript));

//            MainConsole.Instance.Commands.AddCommand(
//                "Debug", false, "debug xengine", "debug xengine [<level>]",
//                "Turn on detailed xengine debugging.",
//                  "If level <= 0, then no extra logging is done.\n"
//                + "If level >= 1, then we log every time that a script is started.",
//                HandleDebugLevelCommand);
        }

        /// <summary>
        /// Change debug level
        /// </summary>
        /// <param name="module"></param>
        /// <param name="args"></param>
//        private void HandleDebugLevelCommand(string module, string[] args)
//        {
//            if (args.Length == 3)
//            {
//                int newDebug;
//                if (int.TryParse(args[2], out newDebug))
//                {
//                    DebugLevel = newDebug;
//                    MainConsole.Instance.OutputFormat("Debug level set to {0}", newDebug);
//                }
//            }
//            else if (args.Length == 2)
//            {
//                MainConsole.Instance.OutputFormat("Current debug level is {0}", DebugLevel);
//            }
//            else
//            {
//                MainConsole.Instance.Output("Usage: debug xengine 0..1");
//            }
//        }

        /// <summary>
        /// Parse the raw item id into a script instance from the command params if it's present.
        /// </summary>
        /// <param name="cmdparams"></param>
        /// <param name="instance"></param>
        /// <returns>true if we're okay to proceed, false if not.</returns>
        private void HandleScriptsAction(string[] cmdparams, Action<IScriptInstance> action)
        {
            if (!(MainConsole.Instance.ConsoleScene == null || MainConsole.Instance.ConsoleScene == m_Scene))
                return;

            lock (m_Scripts)
            {
                string rawItemId;
                UUID itemId = UUID.Zero;
    
                if (cmdparams.Length == 2)
                {
                    foreach (IScriptInstance instance in m_Scripts.Values)
                        action(instance);

                    return;
                }
    
                rawItemId = cmdparams[2];
    
                if (!UUID.TryParse(rawItemId, out itemId))
                {
                    MainConsole.Instance.OutputFormat("Error - {0} is not a valid UUID", rawItemId);
                    return;
                }
    
                if (itemId != UUID.Zero)
                {
                    IScriptInstance instance = GetInstance(itemId);
                    if (instance == null)
                    {
                        // Commented out for now since this will cause false reports on simulators with more than
                        // one scene where the current command line set region is 'root' (which causes commands to
                        // go to both regions... (sigh)
//                        MainConsole.Instance.OutputFormat("Error - No item found with id {0}", itemId);
                        return;
                    }
                    else
                    {
                        action(instance);
                        return;
                    }
                }
            }
        }

        private void HandleShowStatus(string module, string[] cmdparams)
        {
            if (!(MainConsole.Instance.ConsoleScene == null || MainConsole.Instance.ConsoleScene == m_Scene))
                return;

            MainConsole.Instance.OutputFormat(GetStatusReport());
        }

        public string GetStatusReport()
        {
            StringBuilder sb = new StringBuilder();
            sb.AppendFormat("Status of XEngine instance for {0}\n", m_Scene.RegionInfo.RegionName);

            lock (m_Scripts)
                sb.AppendFormat("Scripts loaded             : {0}\n", m_Scripts.Count);

            sb.AppendFormat("Unique scripts             : {0}\n", m_uniqueScripts.Count);
            sb.AppendFormat("Scripts waiting for load   : {0}\n", m_CompileQueue.Count);
            sb.AppendFormat("Max threads                : {0}\n", m_ThreadPool.MaxThreads);
            sb.AppendFormat("Min threads                : {0}\n", m_ThreadPool.MinThreads);
            sb.AppendFormat("Allocated threads          : {0}\n", m_ThreadPool.ActiveThreads);
            sb.AppendFormat("In use threads             : {0}\n", m_ThreadPool.InUseThreads);
            sb.AppendFormat("Work items waiting         : {0}\n", m_ThreadPool.WaitingCallbacks);
//            sb.AppendFormat("Assemblies loaded          : {0}\n", m_Assemblies.Count);

            SensorRepeat sr = AsyncCommandManager.GetSensorRepeatPlugin(this);
            sb.AppendFormat("Sensors                    : {0}\n", sr != null ? sr.SensorsCount : 0);

            Dataserver ds = AsyncCommandManager.GetDataserverPlugin(this);
            sb.AppendFormat("Dataserver requests        : {0}\n", ds != null ? ds.DataserverRequestsCount : 0);

            Timer t = AsyncCommandManager.GetTimerPlugin(this);
            sb.AppendFormat("Timers                     : {0}\n", t != null ? t.TimersCount : 0);

            Listener l = AsyncCommandManager.GetListenerPlugin(this);
            sb.AppendFormat("Listeners                  : {0}\n", l != null ? l.ListenerCount : 0);

            return sb.ToString();
        }

        public void HandleShowScripts(string module, string[] cmdparams)
        {
            if (!(MainConsole.Instance.ConsoleScene == null || MainConsole.Instance.ConsoleScene == m_Scene))
                return;

            if (cmdparams.Length == 2)
            {
                lock (m_Scripts)
                {
                    MainConsole.Instance.OutputFormat(
                        "Showing {0} scripts in {1}", m_Scripts.Count, m_Scene.RegionInfo.RegionName);
                }
            }

            HandleScriptsAction(cmdparams, HandleShowScript);
        }

        private void HandleShowScript(IScriptInstance instance)
        {
            SceneObjectPart sop = m_Scene.GetSceneObjectPart(instance.ObjectID);
            string status;

            if (instance.ShuttingDown)
            {
                status = "shutting down";
            }
            else if (instance.Suspended)
            {
                status = "suspended";
            }
            else if (!instance.Running)
            {
                status = "stopped";
            }
            else
            {
                status = "running";
            }

            StringBuilder sb = new StringBuilder();
            Queue eq = instance.EventQueue;

            sb.AppendFormat("Script name         : {0}\n", instance.ScriptName);
            sb.AppendFormat("Status              : {0}\n", status);

            lock (eq)
                sb.AppendFormat("Queued events       : {0}\n", eq.Count);

            sb.AppendFormat("Item UUID           : {0}\n", instance.ItemID);
            sb.AppendFormat("Containing part name: {0}\n", instance.PrimName);
            sb.AppendFormat("Containing part UUID: {0}\n", instance.ObjectID);
            sb.AppendFormat("Position            : {0}\n", sop.AbsolutePosition);

            MainConsole.Instance.OutputFormat(sb.ToString());
        }

        private void HandleSuspendScript(IScriptInstance instance)
        {
            if (!instance.Suspended)
            {
                instance.Suspend();

                SceneObjectPart sop = m_Scene.GetSceneObjectPart(instance.ObjectID);
                MainConsole.Instance.OutputFormat(
                    "Suspended {0}.{1}, item UUID {2}, prim UUID {3} @ {4}",
                    instance.PrimName, instance.ScriptName, instance.ItemID, instance.ObjectID, sop.AbsolutePosition);
            }
        }

        private void HandleResumeScript(IScriptInstance instance)
        {
            if (instance.Suspended)
            {
                instance.Resume();

                SceneObjectPart sop = m_Scene.GetSceneObjectPart(instance.ObjectID);
                MainConsole.Instance.OutputFormat(
                    "Resumed {0}.{1}, item UUID {2}, prim UUID {3} @ {4}",
                    instance.PrimName, instance.ScriptName, instance.ItemID, instance.ObjectID, sop.AbsolutePosition);
            }
        }

        private void HandleStartScript(IScriptInstance instance)
        {
            if (!instance.Running)
            {
                instance.Start();

                SceneObjectPart sop = m_Scene.GetSceneObjectPart(instance.ObjectID);
                MainConsole.Instance.OutputFormat(
                    "Started {0}.{1}, item UUID {2}, prim UUID {3} @ {4}",
                    instance.PrimName, instance.ScriptName, instance.ItemID, instance.ObjectID, sop.AbsolutePosition);
            }
        }

        private void HandleStopScript(IScriptInstance instance)
        {
            if (instance.Running)
            {
                instance.Stop(0);

                SceneObjectPart sop = m_Scene.GetSceneObjectPart(instance.ObjectID);
                MainConsole.Instance.OutputFormat(
                    "Stopped {0}.{1}, item UUID {2}, prim UUID {3} @ {4}",
                    instance.PrimName, instance.ScriptName, instance.ItemID, instance.ObjectID, sop.AbsolutePosition);
            }
        }

        public void RemoveRegion(Scene scene)
        {
            if (!m_Enabled)
                return;
            lockScriptsForRead(true);

            List<IScriptInstance> instancesToDel = new List<IScriptInstance>(m_Scripts.Values);

//            foreach (IScriptInstance instance in m_Scripts.Values)
            foreach (IScriptInstance instance in instancesToDel)
            {
                // Force a final state save
                //
                if (m_Assemblies.ContainsKey(instance.AssetID))
                {
<<<<<<< HEAD
                    string assembly = m_Assemblies[instance.AssetID];
                    instance.SaveState(assembly);
                }
=======
                    // Force a final state save
                    //
                    if (m_Assemblies.ContainsKey(instance.AssetID))
                    {
                        string assembly = m_Assemblies[instance.AssetID];

                        try
                        {
                            instance.SaveState(assembly);
                        }
                        catch (Exception e)
                        {
                            m_log.Error(
                                string.Format(
                                    "[XEngine]: Failed final state save for script {0}.{1}, item UUID {2}, prim UUID {3} in {4}.  Exception ",
                                    instance.PrimName, instance.ScriptName, instance.ItemID, instance.ObjectID, World.Name)
                                , e);
                        }
                    }
>>>>>>> aede42b8

                // Clear the event queue and abort the instance thread
                //
                instance.ClearQueue();
                instance.Stop(0);

                // Release events, timer, etc
                //
                instance.DestroyScriptInstance();

                // Unload scripts and app domains
                // Must be done explicitly because they have infinite
                // lifetime
                //
//                if (!m_SimulatorShuttingDown)
                {
                    m_DomainScripts[instance.AppDomain].Remove(instance.ItemID);
                    if (m_DomainScripts[instance.AppDomain].Count == 0)
                    {
                        m_DomainScripts.Remove(instance.AppDomain);
                        UnloadAppDomain(instance.AppDomain);
                    }
                }

//                m_Scripts.Clear();
//                m_PrimObjects.Clear();
//                m_Assemblies.Clear();
//                m_DomainScripts.Clear();
            }
            lockScriptsForRead(false);
            lockScriptsForWrite(true);
            m_Scripts.Clear();
            lockScriptsForWrite(false);
            m_PrimObjects.Clear();
            m_Assemblies.Clear();
            m_DomainScripts.Clear();
           
            lock (m_ScriptEngines)
            {
                m_ScriptEngines.Remove(this);
            }
        }

        public void RegionLoaded(Scene scene)
        {
            if (!m_Enabled)
                return;

            m_EventManager = new EventManager(this);

            m_Compiler = new Compiler(this);

            m_Scene.EventManager.OnRemoveScript += OnRemoveScript;
            m_Scene.EventManager.OnScriptReset += OnScriptReset;
            m_Scene.EventManager.OnStartScript += OnStartScript;
            m_Scene.EventManager.OnStopScript += OnStopScript;
            m_Scene.EventManager.OnGetScriptRunning += OnGetScriptRunning;
            m_Scene.EventManager.OnShutdown += OnShutdown;

            // If region ready has been triggered, then the region had no scripts to compile and completed its other
            // work.
            m_Scene.EventManager.OnRegionReadyStatusChange += s => { if (s.Ready) m_InitialStartup = false; };

            if (m_SleepTime > 0)
            {
                m_ThreadPool.QueueWorkItem(new WorkItemCallback(this.DoMaintenance),
                                           new Object[]{ m_SleepTime });
            }

            if (m_SaveTime > 0)
            {
                m_ThreadPool.QueueWorkItem(new WorkItemCallback(this.DoBackup),
                                           new Object[] { m_SaveTime });
            }
        }

        public void StartProcessing()
        {
            m_ThreadPool.Start();
        }

        public void Close()
        {
            if (!m_Enabled)
                return;
            
            lock (m_ScriptEngines)
            {
                if (m_ScriptEngines.Contains(this))
                    m_ScriptEngines.Remove(this);
            }
        }

        public object DoBackup(object o)
        {
            Object[] p = (Object[])o;
            int saveTime = (int)p[0];

            if (saveTime > 0)
                System.Threading.Thread.Sleep(saveTime);

//            m_log.Debug("[XEngine] Backing up script states");

            List<IScriptInstance> instances = new List<IScriptInstance>();

            lockScriptsForRead(true);
                 foreach (IScriptInstance instance in m_Scripts.Values)
                    instances.Add(instance);
            lockScriptsForRead(false);

            foreach (IScriptInstance i in instances)
            {
                string assembly = String.Empty;

                
                    if (!m_Assemblies.ContainsKey(i.AssetID))
                        continue;
                    assembly = m_Assemblies[i.AssetID];
                

                try
                {
                    i.SaveState(assembly);
                }
                catch (Exception e)
                {
                    m_log.Error(
                        string.Format(
                            "[XEngine]: Failed to save state of script {0}.{1}, item UUID {2}, prim UUID {3} in {4}.  Exception ",
                            i.PrimName, i.ScriptName, i.ItemID, i.ObjectID, World.Name)
                        , e);
                }
            }

            instances.Clear();

            if (saveTime > 0)
                m_ThreadPool.QueueWorkItem(new WorkItemCallback(this.DoBackup),
                                           new Object[] { saveTime });

            return 0;
        }

        public void SaveAllState()
        {
            foreach (IScriptInstance inst in m_Scripts.Values)
            {
                if (inst.EventTime() > m_EventLimit)
                {
                    inst.Stop(100);
                    if (!m_KillTimedOutScripts)
                        inst.Start();
                }
            }
        }

        public object DoMaintenance(object p)
        {
            object[] parms = (object[])p;
            int sleepTime = (int)parms[0];

            SaveAllState();

            System.Threading.Thread.Sleep(sleepTime);

            m_ThreadPool.QueueWorkItem(new WorkItemCallback(this.DoMaintenance),
                                       new Object[]{ sleepTime });

            return 0;
        }

        public Type ReplaceableInterface
        {
            get { return null; }
        }

        public string Name
        {
            get { return "XEngine"; }
        }

        public void OnRezScript(uint localID, UUID itemID, string script, int startParam, bool postOnRez, string engine, int stateSource)
        {
//            m_log.DebugFormat(
//                "[XEngine]: OnRezScript event triggered for script {0}, startParam {1}, postOnRez {2}, engine {3}, stateSource {4}, script\n{5}",
//                 itemID, startParam, postOnRez, engine, stateSource, script);

            if (script.StartsWith("//MRM:"))
                return;

            List<IScriptModule> engines = new List<IScriptModule>(m_Scene.RequestModuleInterfaces<IScriptModule>());

            List<string> names = new List<string>();
            foreach (IScriptModule m in engines)
                names.Add(m.ScriptEngineName);

            int lineEnd = script.IndexOf('\n');

            if (lineEnd > 1)
            {
                string firstline = script.Substring(0, lineEnd).Trim();

                int colon = firstline.IndexOf(':');
                if (firstline.Length > 2 && firstline.Substring(0, 2) == "//" && colon != -1)
                {
                    string engineName = firstline.Substring(2, colon - 2);

                    if (names.Contains(engineName))
                    {
                        engine = engineName;
                        script = "//" + script.Substring(colon + 1);
                    }
                    else
                    {
                        if (engine == ScriptEngineName)
                        {
                            // If we are falling back on XEngine as the default engine, then only complain to the user
                            // if a script language has been explicitly set and it's one that we recognize or there are
                            // no non-whitespace characters after the colon.
                            //
                            // If the script is
                            // explicitly not allowed or the script is not in LSL then the user will be informed by a later compiler message.
                            //
                            // If the colon ends the line then we'll risk the false positive as this is more likely
                            // to signal a real scriptengine line where the user wants to use the default compile language.
                            //
                            // This avoids the overwhelming number of false positives where we're in this code because
                            // there's a colon in a comment in the first line of a script for entirely
                            // unrelated reasons (e.g. vim settings).
                            //
                            // TODO: A better fix would be to deprecate simple : detection and look for some less likely
                            // string to begin the comment (like #! in unix shell scripts).
                            bool warnRunningInXEngine = false;
                            string restOfFirstLine = firstline.Substring(colon + 1);

                            // FIXME: These are hardcoded because they are currently hardcoded in Compiler.cs
                            if (restOfFirstLine.StartsWith("c#")
                                || restOfFirstLine.StartsWith("vb")
                                || restOfFirstLine.StartsWith("lsl")
                                || restOfFirstLine.StartsWith("js")
                                || restOfFirstLine.StartsWith("yp")
                                || restOfFirstLine.Length == 0)
                                warnRunningInXEngine = true;

                            if (warnRunningInXEngine)
                            {
                                SceneObjectPart part =
                                        m_Scene.GetSceneObjectPart(
                                        localID);
                             
                                TaskInventoryItem item =
                                        part.Inventory.GetInventoryItem(itemID);
    
                                ScenePresence presence = 
                                        m_Scene.GetScenePresence(
                                        item.OwnerID);
    
                                if (presence != null)
                                {
                                   presence.ControllingClient.SendAgentAlertMessage(
                                            "Selected engine unavailable. "+
                                            "Running script on "+
                                            ScriptEngineName,
                                            false);
                                }
                            }
                        }
                    }
                }
            }

            if (engine != ScriptEngineName)
                return;

            // If we've seen this exact script text before, use that reference instead
            if (m_uniqueScripts.ContainsKey(script))
                script = m_uniqueScripts[script];
            else
                m_uniqueScripts[script] = script;

            Object[] parms = new Object[]{localID, itemID, script, startParam, postOnRez, (StateSource)stateSource};

            if (stateSource == (int)StateSource.ScriptedRez)
            {
                lock (m_CompileDict)
                {
                    m_CompileDict[itemID] = 0;
                }

                DoOnRezScript(parms);
            }
            else
            {
                m_CompileQueue.Enqueue(parms);
                lock (m_CompileDict)
                {
                    m_CompileDict[itemID] = 0;
                }

//                m_log.DebugFormat("[XEngine]: Added script {0} to compile queue", itemID);

                if (m_CurrentCompile == null)
                {
                    // NOTE: Although we use a lockless queue, the lock here
                    // is required. It ensures that there are never two
                    // compile threads running, which, due to a race
                    // conndition, might otherwise happen
                    //
                    lock (m_CompileQueue)
                    {
                        if (m_CurrentCompile == null)
                            m_CurrentCompile = m_ThreadPool.QueueWorkItem(DoOnRezScriptQueue, null);
                    }
                }
            }
        }

        public Object DoOnRezScriptQueue(Object dummy)
        {
            if (m_InitialStartup)
            {
                // This delay exists to stop mono problems where script compilation and startup would stop the sim
                // working properly for the session.
                System.Threading.Thread.Sleep(m_StartDelay);
            }

            object[] o;

            int scriptsStarted = 0;

            while (m_CompileQueue.Dequeue(out o))
            {
                if (DoOnRezScript(o))
                {
                    scriptsStarted++;

                    if (m_InitialStartup)
                        if (scriptsStarted % 50 == 0)
                            m_log.InfoFormat(
                                "[XEngine]: Started {0} scripts in {1}", scriptsStarted, m_Scene.RegionInfo.RegionName);
                }
            }

            if (m_InitialStartup)
                m_log.InfoFormat(
                    "[XEngine]: Completed starting {0} scripts on {1}", scriptsStarted, m_Scene.RegionInfo.RegionName);

            // NOTE: Despite having a lockless queue, this lock is required
            // to make sure there is never no compile thread while there
            // are still scripts to compile. This could otherwise happen
            // due to a race condition
            //
            lock (m_CompileQueue)
                m_CurrentCompile = null;

            m_Scene.EventManager.TriggerEmptyScriptCompileQueue(m_ScriptFailCount,
                                                                m_ScriptErrorMessage);

            m_ScriptFailCount = 0;
            m_InitialStartup = false;

            return null;
        }

        private bool DoOnRezScript(object[] parms)
        {
            Object[] p = parms;
            uint localID = (uint)p[0];
            UUID itemID = (UUID)p[1];
            string script =(string)p[2];
            int startParam = (int)p[3];
            bool postOnRez = (bool)p[4];
            StateSource stateSource = (StateSource)p[5];

//            m_log.DebugFormat("[XEngine]: DoOnRezScript called for script {0}", itemID);

            lock (m_CompileDict)
            {
                if (!m_CompileDict.ContainsKey(itemID))
                    return false;
                m_CompileDict.Remove(itemID);
            }

            // Get the asset ID of the script, so we can check if we
            // already have it.

            // We must look for the part outside the m_Scripts lock because GetSceneObjectPart later triggers the
            // m_parts lock on SOG.  At the same time, a scene object that is being deleted will take the m_parts lock
            // and then later on try to take the m_scripts lock in this class when it calls OnRemoveScript()
            SceneObjectPart part = m_Scene.GetSceneObjectPart(localID);
            if (part == null)
            {
                m_log.ErrorFormat("[Script]: SceneObjectPart with localID {0} unavailable. Script NOT started.", localID);
                m_ScriptErrorMessage += "SceneObjectPart unavailable. Script NOT started.\n";
                m_ScriptFailCount++;
                return false;
            }

            TaskInventoryItem item = part.Inventory.GetInventoryItem(itemID);
            if (item == null)
            {
                m_ScriptErrorMessage += "Can't find script inventory item.\n";
                m_ScriptFailCount++;
                return false;
            }

            m_log.DebugFormat(
                "[XEngine] Loading script {0}.{1}, item UUID {2}, prim UUID {3} @ {4}.{5}",
                part.ParentGroup.RootPart.Name, item.Name, itemID, part.UUID,
                part.ParentGroup.RootPart.AbsolutePosition, part.ParentGroup.Scene.RegionInfo.RegionName);

            UUID assetID = item.AssetID;

            ScenePresence presence = m_Scene.GetScenePresence(item.OwnerID);

            string assembly = "";

            CultureInfo USCulture = new CultureInfo("en-US");
            Thread.CurrentThread.CurrentCulture = USCulture;

            Dictionary<KeyValuePair<int, int>, KeyValuePair<int, int>> linemap;

            lock (m_ScriptErrors)
            {
                try
                {
                    lock (m_AddingAssemblies)
                    {
                        m_Compiler.PerformScriptCompile(script, assetID.ToString(), item.OwnerID, out assembly, out linemap);
                        if (!m_AddingAssemblies.ContainsKey(assembly)) {
                            m_AddingAssemblies[assembly] = 1;
                        } else {
                            m_AddingAssemblies[assembly]++;
                        }
                    }

                    string[] warnings = m_Compiler.GetWarnings();

                    if (warnings != null && warnings.Length != 0)
                    {
                        foreach (string warning in warnings)
                        {
                            if (!m_ScriptErrors.ContainsKey(itemID))
                                m_ScriptErrors[itemID] = new ArrayList();

                            m_ScriptErrors[itemID].Add(warning);
    //                        try
    //                        {
    //                            // DISPLAY WARNING INWORLD
    //                            string text = "Warning:\n" + warning;
    //                            if (text.Length > 1000)
    //                                text = text.Substring(0, 1000);
    //                            if (!ShowScriptSaveResponse(item.OwnerID,
    //                                    assetID, text, true))
    //                            {
    //                                if (presence != null && (!postOnRez))
    //                                    presence.ControllingClient.SendAgentAlertMessage("Script saved with warnings, check debug window!", false);
    //
    //                                World.SimChat(Utils.StringToBytes(text),
    //                                              ChatTypeEnum.DebugChannel, 2147483647,
    //                                              part.AbsolutePosition,
    //                                              part.Name, part.UUID, false);
    //                            }
    //                        }
    //                        catch (Exception e2) // LEGIT: User Scripting
    //                        {
    //                            m_log.Error("[XEngine]: " +
    //                                    "Error displaying warning in-world: " +
    //                                    e2.ToString());
    //                            m_log.Error("[XEngine]: " +
    //                                    "Warning:\r\n" +
    //                                    warning);
    //                        }
                        }
                    }
                }
                catch (Exception e)
                {
//                    m_log.ErrorFormat("[XEngine]: Exception when rezzing script {0}{1}", e.Message, e.StackTrace);

    //                try
    //                {
                        if (!m_ScriptErrors.ContainsKey(itemID))
                            m_ScriptErrors[itemID] = new ArrayList();
                        // DISPLAY ERROR INWORLD
    //                    m_ScriptErrorMessage += "Failed to compile script in object: '" + part.ParentGroup.RootPart.Name + "' Script name: '" + item.Name + "' Error message: " + e.Message.ToString();
    //
                        m_ScriptFailCount++;
                        m_ScriptErrors[itemID].Add(e.Message.ToString());
    //                    string text = "Error compiling script '" + item.Name + "':\n" + e.Message.ToString();
    //                    if (text.Length > 1000)
    //                        text = text.Substring(0, 1000);
    //                    if (!ShowScriptSaveResponse(item.OwnerID,
    //                            assetID, text, false))
    //                    {
    //                        if (presence != null && (!postOnRez))
    //                            presence.ControllingClient.SendAgentAlertMessage("Script saved with errors, check debug window!", false);
    //                        World.SimChat(Utils.StringToBytes(text),
    //                                      ChatTypeEnum.DebugChannel, 2147483647,
    //                                      part.AbsolutePosition,
    //                                      part.Name, part.UUID, false);
    //                    }
    //                }
    //                catch (Exception e2) // LEGIT: User Scripting
    //                {
    //                    m_log.Error("[XEngine]: "+
    //                            "Error displaying error in-world: " +
    //                            e2.ToString());
    //                    m_log.Error("[XEngine]: " +
    //                            "Errormessage: Error compiling script:\r\n" +
    //                            e.Message.ToString());
    //                }

                    return false;
                }
            }

            ScriptInstance instance = null;
            // Create the object record
            lockScriptsForRead(true);
            if ((!m_Scripts.ContainsKey(itemID)) ||
                (m_Scripts[itemID].AssetID != assetID))
            {
                lockScriptsForRead(false);

                UUID appDomain = assetID;

                if (part.ParentGroup.IsAttachment)
                    appDomain = part.ParentGroup.RootPart.UUID;

                if (!m_AppDomains.ContainsKey(appDomain))
                {
                    try
                    {
                        AppDomainSetup appSetup = new AppDomainSetup();
                        appSetup.PrivateBinPath = Path.Combine(
                                m_ScriptEnginesPath,
                                m_Scene.RegionInfo.RegionID.ToString());

                        Evidence baseEvidence = AppDomain.CurrentDomain.Evidence;
                        Evidence evidence = new Evidence(baseEvidence);

                        AppDomain sandbox;
                        if (m_AppDomainLoading)
                        {
                            sandbox = AppDomain.CreateDomain(
                                            m_Scene.RegionInfo.RegionID.ToString(),
                                            evidence, appSetup);
                            m_AppDomains[appDomain].AssemblyResolve +=
                                new ResolveEventHandler(
                                    AssemblyResolver.OnAssemblyResolve);
                        }
                        else
                        {
                            sandbox = AppDomain.CurrentDomain;
                        }

                        //PolicyLevel sandboxPolicy = PolicyLevel.CreateAppDomainLevel();
                        //AllMembershipCondition sandboxMembershipCondition = new AllMembershipCondition();
                        //PermissionSet sandboxPermissionSet = sandboxPolicy.GetNamedPermissionSet("Internet");
                        //PolicyStatement sandboxPolicyStatement = new PolicyStatement(sandboxPermissionSet);
                        //CodeGroup sandboxCodeGroup = new UnionCodeGroup(sandboxMembershipCondition, sandboxPolicyStatement);
                        //sandboxPolicy.RootCodeGroup = sandboxCodeGroup;
                        //sandbox.SetAppDomainPolicy(sandboxPolicy);

                        m_AppDomains[appDomain] = sandbox;

                        m_DomainScripts[appDomain] = new List<UUID>();
                    }
                    catch (Exception e)
                    {
                        m_log.ErrorFormat("[XEngine] Exception creating app domain:\n {0}", e.ToString());
                        m_ScriptErrorMessage += "Exception creating app domain:\n";
                        m_ScriptFailCount++;
                        lock (m_AddingAssemblies)
                        {
                            m_AddingAssemblies[assembly]--;
                        }
                        return false;
                    }
                }
                m_DomainScripts[appDomain].Add(itemID);

                instance = new ScriptInstance(this, part,
                                              itemID, assetID, assembly,
                                              m_AppDomains[appDomain],
                                              part.ParentGroup.RootPart.Name,
                                              item.Name, startParam, postOnRez,
                                              stateSource, m_MaxScriptQueue);

//                m_log.DebugFormat(
//                        "[XEngine] Loaded script {0}.{1}, script UUID {2}, prim UUID {3} @ {4}.{5}",
//                        part.ParentGroup.RootPart.Name, item.Name, assetID, part.UUID, 
//                        part.ParentGroup.RootPart.AbsolutePosition, part.ParentGroup.Scene.RegionInfo.RegionName);

                if (presence != null)
                {
                    ShowScriptSaveResponse(item.OwnerID,
                            assetID, "Compile successful", true);
                }

                instance.AppDomain = appDomain;
                instance.LineMap = linemap;
                lockScriptsForWrite(true);
                m_Scripts[itemID] = instance;
                lockScriptsForWrite(false);
            }
            else
            {
                lockScriptsForRead(false);
            }
            lock (m_PrimObjects)
            {
                if (!m_PrimObjects.ContainsKey(localID))
                    m_PrimObjects[localID] = new List<UUID>();

                if (!m_PrimObjects[localID].Contains(itemID))
                    m_PrimObjects[localID].Add(itemID);
            }

            if (!m_Assemblies.ContainsKey(assetID))
                m_Assemblies[assetID] = assembly;

            lock (m_AddingAssemblies) 
            {
                m_AddingAssemblies[assembly]--;
            }

            if (instance!=null) 
                instance.Init();

            bool runIt;
            if (m_runFlags.TryGetValue(itemID, out runIt))
            {
                if (!runIt)
                    StopScript(itemID);
                m_runFlags.Remove(itemID);
            }

            return true;
        }

        public void OnRemoveScript(uint localID, UUID itemID)
        {
            // If it's not yet been compiled, make sure we don't try
            lock (m_CompileDict)
            {
                if (m_CompileDict.ContainsKey(itemID))
                    m_CompileDict.Remove(itemID);
            }

            lockScriptsForRead(true);
            // Do we even have it?
            if (!m_Scripts.ContainsKey(itemID))
            {
                // Do we even have it?
                if (!m_Scripts.ContainsKey(itemID))
                    return;

                lockScriptsForRead(false);
                lockScriptsForWrite(true);
                m_Scripts.Remove(itemID);
                lockScriptsForWrite(false);

                return;
            }
             

            IScriptInstance instance=m_Scripts[itemID];
            lockScriptsForRead(false);
            lockScriptsForWrite(true);
            m_Scripts.Remove(itemID);
            lockScriptsForWrite(false);
            instance.ClearQueue();

            // Give the script some time to finish processing its last event.  Simply aborting the script thread can
            // cause issues on mono 2.6, 2.10 and possibly later where locks are not released properly on abort.
            instance.Stop(1000);

//                bool objectRemoved = false;

            lock (m_PrimObjects)
            {
                // Remove the script from it's prim
                if (m_PrimObjects.ContainsKey(localID))
                {
                    // Remove inventory item record
                    if (m_PrimObjects[localID].Contains(itemID))
                        m_PrimObjects[localID].Remove(itemID);

                    // If there are no more scripts, remove prim
                    if (m_PrimObjects[localID].Count == 0)
                    {
                        m_PrimObjects.Remove(localID);
//                            objectRemoved = true;
                    }
                }
            }

            instance.RemoveState();
            instance.DestroyScriptInstance();

            m_DomainScripts[instance.AppDomain].Remove(instance.ItemID);
            if (m_DomainScripts[instance.AppDomain].Count == 0)
            {
                m_DomainScripts.Remove(instance.AppDomain);
                UnloadAppDomain(instance.AppDomain);
            }

            ObjectRemoved handlerObjectRemoved = OnObjectRemoved;
            if (handlerObjectRemoved != null)
            {
                SceneObjectPart part = m_Scene.GetSceneObjectPart(localID);                    
                handlerObjectRemoved(part.UUID);
            }

            CleanAssemblies();
            
            ScriptRemoved handlerScriptRemoved = OnScriptRemoved;
            if (handlerScriptRemoved != null)
                handlerScriptRemoved(itemID);
        }

        public void OnScriptReset(uint localID, UUID itemID)
        {
            ResetScript(itemID);
        }

        public void OnStartScript(uint localID, UUID itemID)
        {
            StartScript(itemID);
        }

        public void OnStopScript(uint localID, UUID itemID)
        {
            StopScript(itemID);
        }

        private void CleanAssemblies()
        {
            List<UUID> assetIDList = new List<UUID>(m_Assemblies.Keys);

            foreach (IScriptInstance i in m_Scripts.Values)
            {
                if (assetIDList.Contains(i.AssetID))
                    assetIDList.Remove(i.AssetID);
            }

            lock (m_AddingAssemblies)
            {
                foreach (UUID assetID in assetIDList)
                {
                    // Do not remove assembly files if another instance of the script
                    // is currently initialising
                    if (!m_AddingAssemblies.ContainsKey(m_Assemblies[assetID])
                        || m_AddingAssemblies[m_Assemblies[assetID]] == 0) 
                    {
//                        m_log.DebugFormat("[XEngine] Removing unreferenced assembly {0}", m_Assemblies[assetID]);
                        try
                        {
                            if (File.Exists(m_Assemblies[assetID]))
                                File.Delete(m_Assemblies[assetID]);
                            
                            if (File.Exists(m_Assemblies[assetID]+".text"))
                                File.Delete(m_Assemblies[assetID]+".text");
                            
                            if (File.Exists(m_Assemblies[assetID]+".mdb"))
                                File.Delete(m_Assemblies[assetID]+".mdb");
                            
                            if (File.Exists(m_Assemblies[assetID]+".map"))
                                File.Delete(m_Assemblies[assetID]+".map");
                        }
                        catch (Exception)
                        {
                        }
                        m_Assemblies.Remove(assetID);
                    }
                }
            }
        }

        private void UnloadAppDomain(UUID id)
        {
            if (m_AppDomains.ContainsKey(id))
            {
                AppDomain domain = m_AppDomains[id];
                m_AppDomains.Remove(id);

                if (domain != AppDomain.CurrentDomain)
                    AppDomain.Unload(domain);
                domain = null;
                // m_log.DebugFormat("[XEngine] Unloaded app domain {0}", id.ToString());
            }
        }

        //
        // Start processing
        //
        private void SetupEngine(int minThreads, int maxThreads,
                                 int idleTimeout, ThreadPriority threadPriority,
                                 int maxScriptQueue, int stackSize)
        {
            m_MaxScriptQueue = maxScriptQueue;

            STPStartInfo startInfo = new STPStartInfo();
            startInfo.IdleTimeout = idleTimeout*1000; // convert to seconds as stated in .ini
            startInfo.MaxWorkerThreads = maxThreads;
            startInfo.MinWorkerThreads = minThreads;
            startInfo.ThreadPriority = threadPriority;;
            startInfo.StackSize = stackSize;
            startInfo.StartSuspended = true;

            m_ThreadPool = new SmartThreadPool(startInfo);
        }

        //
        // Used by script instances to queue event handler jobs
        //
        public IScriptWorkItem QueueEventHandler(object parms)
        {
            return new XWorkItem(m_ThreadPool.QueueWorkItem(
                                     new WorkItemCallback(this.ProcessEventHandler),
                                     parms));
        }
        
        /// <summary>
        /// Process a previously posted script event.
        /// </summary>
        /// <param name="parms"></param>
        /// <returns></returns>
        private object ProcessEventHandler(object parms)
        {
            CultureInfo USCulture = new CultureInfo("en-US");
            Thread.CurrentThread.CurrentCulture = USCulture;

            IScriptInstance instance = (ScriptInstance) parms;
            
            //m_log.DebugFormat("[XEngine]: Processing event for {0}", instance);

            return instance.EventProcessor();
        }

        /// <summary>
        /// Post event to an entire prim
        /// </summary>
        /// <param name="localID"></param>
        /// <param name="p"></param>
        /// <returns></returns>
        public bool PostObjectEvent(uint localID, EventParams p)
        {
            bool result = false;
            List<UUID> uuids = null;

            lock (m_PrimObjects)
            {
                if (!m_PrimObjects.ContainsKey(localID))
                    return false;

                uuids = m_PrimObjects[localID];

                foreach (UUID itemID in uuids)
                {
                    IScriptInstance instance = null;
                    try
                    {
                        if (m_Scripts.ContainsKey(itemID))
                            instance = m_Scripts[itemID];
                    }
                    catch { /* ignore race conditions */ }
    
                    if (instance != null)
                    {
                        instance.PostEvent(p);
                        result = true;
                    }
                }
            }
            
            return result;
        }

        /// <summary>
        /// Post an event to a single script
        /// </summary>
        /// <param name="itemID"></param>
        /// <param name="p"></param>
        /// <returns></returns>
        public bool PostScriptEvent(UUID itemID, EventParams p)
        {
            if (m_Scripts.ContainsKey(itemID))
            {
                IScriptInstance instance = m_Scripts[itemID];
                if (instance != null)
                    instance.PostEvent(p);
                return true;
            }
            return false;
        }

        public bool PostScriptEvent(UUID itemID, string name, Object[] p)
        {
            Object[] lsl_p = new Object[p.Length];
            for (int i = 0; i < p.Length ; i++)
            {
                if (p[i] is int)
                    lsl_p[i] = new LSL_Types.LSLInteger((int)p[i]);
                else if (p[i] is string)
                    lsl_p[i] = new LSL_Types.LSLString((string)p[i]);
                else if (p[i] is Vector3)
                    lsl_p[i] = new LSL_Types.Vector3((Vector3)p[i]);
                else if (p[i] is Quaternion)
                    lsl_p[i] = new LSL_Types.Quaternion((Quaternion)p[i]);
                else if (p[i] is float)
                    lsl_p[i] = new LSL_Types.LSLFloat((float)p[i]);
                else
                    lsl_p[i] = p[i];
            }

            return PostScriptEvent(itemID, new EventParams(name, lsl_p, new DetectParams[0]));
        }

        public bool PostObjectEvent(UUID itemID, string name, Object[] p)
        {
            SceneObjectPart part = m_Scene.GetSceneObjectPart(itemID);
            if (part == null)
                return false;

            Object[] lsl_p = new Object[p.Length];
            for (int i = 0; i < p.Length ; i++)
            {
                if (p[i] is int)
                    lsl_p[i] = new LSL_Types.LSLInteger((int)p[i]);
                else if (p[i] is string)
                    lsl_p[i] = new LSL_Types.LSLString((string)p[i]);
                else if (p[i] is Vector3)
                    lsl_p[i] = new LSL_Types.Vector3((Vector3)p[i]);
                else if (p[i] is Quaternion)
                    lsl_p[i] = new LSL_Types.Quaternion((Quaternion)p[i]);
                else if (p[i] is float)
                    lsl_p[i] = new LSL_Types.LSLFloat((float)p[i]);
                else
                    lsl_p[i] = p[i];
            }

            return PostObjectEvent(part.LocalId, new EventParams(name, lsl_p, new DetectParams[0]));
        }

        public Assembly OnAssemblyResolve(object sender,
                                          ResolveEventArgs args)
        {
            if (!(sender is System.AppDomain))
                return null;

            string[] pathList = new string[] {"bin", m_ScriptEnginesPath,
                                              Path.Combine(m_ScriptEnginesPath,
                                                           m_Scene.RegionInfo.RegionID.ToString())};

            string assemblyName = args.Name;
            if (assemblyName.IndexOf(",") != -1)
                assemblyName = args.Name.Substring(0, args.Name.IndexOf(","));

            foreach (string s in pathList)
            {
                string path = Path.Combine(Directory.GetCurrentDirectory(),
                                           Path.Combine(s, assemblyName))+".dll";

//                Console.WriteLine("[XEngine]: Trying to resolve {0}", path);

                if (File.Exists(path))
                    return Assembly.LoadFrom(path);
            }

            return null;
        }

        private IScriptInstance GetInstance(UUID itemID)
        {
            IScriptInstance instance;
            lockScriptsForRead(true);
            if (!m_Scripts.ContainsKey(itemID))
            {
                lockScriptsForRead(false);
                return null;
            }
            instance = m_Scripts[itemID];
            lockScriptsForRead(false);
            return instance;
        }

        public void SetScriptState(UUID itemID, bool running)
        {
            IScriptInstance instance = GetInstance(itemID);
            if (instance != null)
            {
                if (running)
                    instance.Start();
                else
                    instance.Stop(100);
            }
        }

        public bool GetScriptState(UUID itemID)
        {
            IScriptInstance instance = GetInstance(itemID);
            if (instance != null)
                return instance.Running;
            return false;
        }

        [DebuggerNonUserCode]
        public void ApiResetScript(UUID itemID)
        {
            IScriptInstance instance = GetInstance(itemID);
            if (instance != null)
                instance.ApiResetScript();
        }

        public void ResetScript(UUID itemID)
        {
            IScriptInstance instance = GetInstance(itemID);
            if (instance != null)
                instance.ResetScript();
        }

        public void StartScript(UUID itemID)
        {
            IScriptInstance instance = GetInstance(itemID);
            if (instance != null)
                instance.Start();
            else
                m_runFlags.AddOrUpdate(itemID, true, 240);
        }

        public void StopScript(UUID itemID)
        {
            IScriptInstance instance = GetInstance(itemID);
            if (instance != null)
            {
                // Give the script some time to finish processing its last event.  Simply aborting the script thread can
                // cause issues on mono 2.6, 2.10 and possibly later where locks are not released properly on abort.
                instance.Stop(1000);
            }
            else
            {
                m_runFlags.AddOrUpdate(itemID, false, 240);
            }
        }

        public DetectParams GetDetectParams(UUID itemID, int idx)
        {
            IScriptInstance instance = GetInstance(itemID);
            if (instance != null)
                return instance.GetDetectParams(idx);
            return null;
        }

        public void SetMinEventDelay(UUID itemID, double delay)
        {
            IScriptInstance instance = GetInstance(itemID);
            if (instance != null)
                instance.MinEventDelay = delay;
        }

        public UUID GetDetectID(UUID itemID, int idx)
        {
            IScriptInstance instance = GetInstance(itemID);
            if (instance != null)
                return instance.GetDetectID(idx);
            return UUID.Zero;
        }

        [DebuggerNonUserCode]
        public void SetState(UUID itemID, string newState)
        {
            IScriptInstance instance = GetInstance(itemID);
            if (instance == null)
                return;
            instance.SetState(newState);
        }

        public int GetStartParameter(UUID itemID)
        {
            IScriptInstance instance = GetInstance(itemID);
            if (instance == null)
                return 0;
            return instance.StartParam;
        }

        public void OnShutdown()
        {
            m_SimulatorShuttingDown = true;

            List<IScriptInstance> instances = new List<IScriptInstance>();

            lockScriptsForRead(true);
            foreach (IScriptInstance instance in m_Scripts.Values)
                    instances.Add(instance);
            lockScriptsForRead(false);

            foreach (IScriptInstance i in instances)
            {
                // Stop the script, even forcibly if needed. Then flag
                // it as shutting down and restore the previous run state
                // for serialization, so the scripts don't come back
                // dead after region restart
                //
                bool prevRunning = i.Running;
                i.Stop(50);
                i.ShuttingDown = true;
                i.Running = prevRunning;
            }

            DoBackup(new Object[] {0});
        }

        public IScriptApi GetApi(UUID itemID, string name)
        {
            IScriptInstance instance = GetInstance(itemID);
            if (instance == null)
                return null;
            return instance.GetApi(name);
        }

        public void OnGetScriptRunning(IClientAPI controllingClient, UUID objectID, UUID itemID)
        {
            IScriptInstance instance = GetInstance(itemID);
            if (instance == null)
                return;
            IEventQueue eq = World.RequestModuleInterface<IEventQueue>();
            if (eq == null)
            {
                controllingClient.SendScriptRunningReply(objectID, itemID,
                        GetScriptState(itemID));
            }
            else
            {
                eq.Enqueue(eq.ScriptRunningEvent(objectID, itemID, GetScriptState(itemID), true),
                           controllingClient.AgentId);
            }
        }

        public string GetXMLState(UUID itemID)
        {
//            m_log.DebugFormat("[XEngine]: Getting XML state for script instance {0}", itemID);

            IScriptInstance instance = GetInstance(itemID);
            if (instance == null)
            {
//                m_log.DebugFormat("[XEngine]: Found no script instance for {0}, returning empty string", itemID);
                return "";
            }

            string xml = instance.GetXMLState();

            XmlDocument sdoc = new XmlDocument();
            bool loadedState = true;
            try
            {
                sdoc.LoadXml(xml);
            }
            catch (System.Xml.XmlException)
            {
                loadedState = false;
            }

            XmlNodeList rootL = null;
            XmlNode rootNode = null;
            if (loadedState)
            {
                rootL = sdoc.GetElementsByTagName("ScriptState");
                rootNode = rootL[0];
            }

            // Create <State UUID="xxxxxxxx-xxxx-xxxx-xxxx-xxxxxxxxxxxx">
            XmlDocument doc = new XmlDocument();
            XmlElement stateData = doc.CreateElement("", "State", "");
            XmlAttribute stateID = doc.CreateAttribute("", "UUID", "");
            stateID.Value = itemID.ToString();
            stateData.Attributes.Append(stateID);
            XmlAttribute assetID = doc.CreateAttribute("", "Asset", "");
            assetID.Value = instance.AssetID.ToString();
            stateData.Attributes.Append(assetID);
            XmlAttribute engineName = doc.CreateAttribute("", "Engine", "");
            engineName.Value = ScriptEngineName;
            stateData.Attributes.Append(engineName);
            doc.AppendChild(stateData);

            XmlNode xmlstate = null;

            // Add <ScriptState>...</ScriptState>
            if (loadedState)
            {
                xmlstate = doc.ImportNode(rootNode, true);
            }
            else
            {
                xmlstate = doc.CreateElement("", "ScriptState", "");
            }

            stateData.AppendChild(xmlstate);

            string assemName = instance.GetAssemblyName();

            string fn = Path.GetFileName(assemName);

            string assem = String.Empty;

            if (File.Exists(assemName + ".text"))
            {
                FileInfo tfi = new FileInfo(assemName + ".text");

                if (tfi != null)
                {
                    Byte[] tdata = new Byte[tfi.Length];

                    try
                    {
                        using (FileStream tfs = File.Open(assemName + ".text",
                                FileMode.Open, FileAccess.Read))
                        {
                            tfs.Read(tdata, 0, tdata.Length);
                        }

                        assem = Encoding.ASCII.GetString(tdata);
                    }
                    catch (Exception e)
                    {
                         m_log.ErrorFormat(
                            "[XEngine]: Unable to open script textfile {0}{1}, reason: {2}",
                            assemName, ".text", e.Message);
                    }
                }
            }
            else
            {
                FileInfo fi = new FileInfo(assemName);

                if (fi != null)
                {
                    Byte[] data = new Byte[fi.Length];

                    try
                    {
                        using (FileStream fs = File.Open(assemName, FileMode.Open, FileAccess.Read))
                        {
                            fs.Read(data, 0, data.Length);
                        }

                        assem = System.Convert.ToBase64String(data);
                    }
                    catch (Exception e)
                    {
                        m_log.ErrorFormat(
                            "[XEngine]: Unable to open script assembly {0}, reason: {1}", assemName, e.Message);
                    }
                }
            }

            string map = String.Empty;

            if (File.Exists(fn + ".map"))
            {
                using (FileStream mfs = File.Open(fn + ".map", FileMode.Open, FileAccess.Read))
                {
                    using (StreamReader msr = new StreamReader(mfs))
                    {
                        map = msr.ReadToEnd();
                    }
                }
            }

            XmlElement assemblyData = doc.CreateElement("", "Assembly", "");
            XmlAttribute assemblyName = doc.CreateAttribute("", "Filename", "");

            assemblyName.Value = fn;
            assemblyData.Attributes.Append(assemblyName);

            assemblyData.InnerText = assem;

            stateData.AppendChild(assemblyData);

            XmlElement mapData = doc.CreateElement("", "LineMap", "");
            XmlAttribute mapName = doc.CreateAttribute("", "Filename", "");

            mapName.Value = fn + ".map";
            mapData.Attributes.Append(mapName);

            mapData.InnerText = map;

            stateData.AppendChild(mapData);

//            m_log.DebugFormat("[XEngine]: Got XML state for {0}", itemID);

            return doc.InnerXml;
        }

        private bool ShowScriptSaveResponse(UUID ownerID, UUID assetID, string text, bool compiled)
        {
            return false;
        }

        public bool SetXMLState(UUID itemID, string xml)
        {
//            m_log.DebugFormat("[XEngine]: Writing state for script item with ID {0}", itemID);

            if (xml == String.Empty)
                return false;

            XmlDocument doc = new XmlDocument();

            try
            {
                doc.LoadXml(xml);
            }
            catch (Exception)
            {
                m_log.Error("[XEngine]: Exception decoding XML data from region transfer");
                return false;
            }

            XmlNodeList rootL = doc.GetElementsByTagName("State");
            if (rootL.Count < 1)
                return false;

            XmlElement rootE = (XmlElement)rootL[0];

            if (rootE.GetAttribute("Engine") != ScriptEngineName)
                return false;

//          On rez from inventory, that ID will have changed. It was only
//          advisory anyway. So we don't check it anymore.
//
//            if (rootE.GetAttribute("UUID") != itemID.ToString())
//                return;

            XmlNodeList stateL = rootE.GetElementsByTagName("ScriptState");

            if (stateL.Count != 1)
                return false;

            XmlElement stateE = (XmlElement)stateL[0];

            if (World.m_trustBinaries)
            {
                XmlNodeList assemL = rootE.GetElementsByTagName("Assembly");

                if (assemL.Count != 1)
                    return false;

                XmlElement assemE = (XmlElement)assemL[0];

                string fn = assemE.GetAttribute("Filename");
                string base64 = assemE.InnerText;

                string path = Path.Combine(m_ScriptEnginesPath, World.RegionInfo.RegionID.ToString());
                path = Path.Combine(path, fn);

                if (!File.Exists(path))
                {
                    Byte[] filedata = Convert.FromBase64String(base64);

                    try
                    {
                        using (FileStream fs = File.Create(path))
                        {
//                            m_log.DebugFormat("[XEngine]: Writing assembly file {0}", path);

                            fs.Write(filedata, 0, filedata.Length);
                        }
                    }
                    catch (IOException ex)
                    {
                        // if there already exists a file at that location, it may be locked.
                        m_log.ErrorFormat("[XEngine]: Error whilst writing assembly file {0}, {1}", path, ex.Message);
                    }

                    string textpath = path + ".text";
                    try
                    {
                        using (FileStream fs = File.Create(textpath))
                        {
                            using (StreamWriter sw = new StreamWriter(fs))
                            {
//                                m_log.DebugFormat("[XEngine]: Writing .text file {0}", textpath);

                                sw.Write(base64);
                            }
                        }
                    }
                    catch (IOException ex)
                    {
                        // if there already exists a file at that location, it may be locked.
                        m_log.ErrorFormat("[XEngine]: Error whilst writing .text file {0}, {1}", textpath, ex.Message);
                    }
                }

                XmlNodeList mapL = rootE.GetElementsByTagName("LineMap");
                if (mapL.Count > 0)
                {
                    XmlElement mapE = (XmlElement)mapL[0];

                    string mappath = Path.Combine(m_ScriptEnginesPath, World.RegionInfo.RegionID.ToString());
                    mappath = Path.Combine(mappath, mapE.GetAttribute("Filename"));

                    try
                    {
                        using (FileStream mfs = File.Create(mappath))
                        {
                            using (StreamWriter msw = new StreamWriter(mfs))
                            {
    //                            m_log.DebugFormat("[XEngine]: Writing linemap file {0}", mappath);

                                msw.Write(mapE.InnerText);
                            }
                        }
                    }
                    catch (IOException ex)
                    {
                        // if there already exists a file at that location, it may be locked.
                        m_log.ErrorFormat("[XEngine]: Linemap file {0} already exists! {1}", mappath, ex.Message);
                    }
                }
            }

            string statepath = Path.Combine(m_ScriptEnginesPath, World.RegionInfo.RegionID.ToString());
            statepath = Path.Combine(statepath, itemID.ToString() + ".state");

            try
            {
                using (FileStream sfs = File.Create(statepath))
                {
                    using (StreamWriter ssw = new StreamWriter(sfs))
                    {
//                        m_log.DebugFormat("[XEngine]: Writing state file {0}", statepath);

                        ssw.Write(stateE.OuterXml);
                    }
                }
            }
            catch (IOException ex)
            {
                // if there already exists a file at that location, it may be locked.
                m_log.ErrorFormat("[XEngine]: Error whilst writing state file {0}, {1}", statepath, ex.Message);
            }

            return true;
        }

        public ArrayList GetScriptErrors(UUID itemID)
        {
            System.Threading.Thread.Sleep(1000);

            lock (m_ScriptErrors)
            {
                if (m_ScriptErrors.ContainsKey(itemID))
                {
                    ArrayList ret = m_ScriptErrors[itemID];
                    m_ScriptErrors.Remove(itemID);
                    return ret;
                }
                return new ArrayList();
            }
        }

        public Dictionary<uint, float> GetObjectScriptsExecutionTimes()
        {
            long tickNow = Util.EnvironmentTickCount();
            Dictionary<uint, float> topScripts = new Dictionary<uint, float>();

            lock (m_Scripts)
            {
                foreach (IScriptInstance si in m_Scripts.Values)
                {
                    if (!topScripts.ContainsKey(si.LocalID))
                        topScripts[si.RootLocalID] = 0;

                    topScripts[si.RootLocalID] += CalculateAdjustedExectionTime(si, tickNow);
                }
            }

            return topScripts;
        }

        public float GetScriptExecutionTime(List<UUID> itemIDs)
        {
            if (itemIDs == null|| itemIDs.Count == 0)
            {
                return 0.0f;
            }
            float time = 0.0f;
            long tickNow = Util.EnvironmentTickCount();
            IScriptInstance si;
            // Calculate the time for all scripts that this engine is executing
            // Ignore any others
            foreach (UUID id in itemIDs)
            {
                si = GetInstance(id);
                if (si != null && si.Running)
                {
                    time += CalculateAdjustedExectionTime(si, tickNow);
                }
            }
            return time;
        }

        private float CalculateAdjustedExectionTime(IScriptInstance si, long tickNow)
        {
            long ticksElapsed = tickNow - si.MeasurementPeriodTickStart;

            // Avoid divide by zero
            if (ticksElapsed == 0)
                ticksElapsed = 1;

            // Scale execution time to the ideal 55 fps frame time for these reasons.
            //
            // 1) XEngine does not execute scripts per frame, unlike other script engines.  Hence, there is no
            // 'script execution time per frame', which is the original purpose of this value.
            //
            // 2) Giving the raw execution times is misleading since scripts start at different times, making
            // it impossible to compare scripts.
            //
            // 3) Scaling the raw execution time to the time that the script has been running is better but
            // is still misleading since a script that has just been rezzed may appear to have been running
            // for much longer.
            //
            // 4) Hence, we scale execution time to an idealised frame time (55 fps).  This is also not perfect
            // since the figure does not represent actual execution time and very hard running scripts will
            // never exceed 18ms (though this is a very high number for script execution so is a warning sign).
            return ((float)si.MeasurementPeriodExecutionTime / ticksElapsed) * 18.1818f;
        }

        public void SuspendScript(UUID itemID)
        {
//            m_log.DebugFormat("[XEngine]: Received request to suspend script with ID {0}", itemID);

            IScriptInstance instance = GetInstance(itemID);
            if (instance != null)
                instance.Suspend();
//            else
//                m_log.DebugFormat("[XEngine]: Could not find script with ID {0} to resume", itemID);
        }

        public void ResumeScript(UUID itemID)
        {
//            m_log.DebugFormat("[XEngine]: Received request to resume script with ID {0}", itemID);

            IScriptInstance instance = GetInstance(itemID);
            if (instance != null)
                instance.Resume();
//            else
//                m_log.DebugFormat("[XEngine]: Could not find script with ID {0} to resume", itemID);
        }

        public bool HasScript(UUID itemID, out bool running)
        {
            running = true;

            IScriptInstance instance = GetInstance(itemID);
            if (instance == null)
                return false;

            running = instance.Running;
            return true;
        }
    }
}<|MERGE_RESOLUTION|>--- conflicted
+++ resolved
@@ -655,31 +655,21 @@
                 //
                 if (m_Assemblies.ContainsKey(instance.AssetID))
                 {
-<<<<<<< HEAD
                     string assembly = m_Assemblies[instance.AssetID];
-                    instance.SaveState(assembly);
-                }
-=======
-                    // Force a final state save
-                    //
-                    if (m_Assemblies.ContainsKey(instance.AssetID))
-                    {
-                        string assembly = m_Assemblies[instance.AssetID];
-
-                        try
-                        {
-                            instance.SaveState(assembly);
-                        }
-                        catch (Exception e)
-                        {
-                            m_log.Error(
-                                string.Format(
-                                    "[XEngine]: Failed final state save for script {0}.{1}, item UUID {2}, prim UUID {3} in {4}.  Exception ",
-                                    instance.PrimName, instance.ScriptName, instance.ItemID, instance.ObjectID, World.Name)
-                                , e);
-                        }
-                    }
->>>>>>> aede42b8
+
+                    try
+                    {
+                        instance.SaveState(assembly);
+                    }
+                    catch (Exception e)
+                    {
+                        m_log.Error(
+                            string.Format(
+                                "[XEngine]: Failed final state save for script {0}.{1}, item UUID {2}, prim UUID {3} in {4}.  Exception ",
+                                instance.PrimName, instance.ScriptName, instance.ItemID, instance.ObjectID, World.Name)
+                            , e);
+                    }
+                }
 
                 // Clear the event queue and abort the instance thread
                 //
