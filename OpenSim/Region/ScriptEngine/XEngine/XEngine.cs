/*
 * Copyright (c) Contributors, http://opensimulator.org/
 * See CONTRIBUTORS.TXT for a full list of copyright holders.
 *
 * Redistribution and use in source and binary forms, with or without
 * modification, are permitted provided that the following conditions are met:
 *     * Redistributions of source code must retain the above copyright
 *       notice, this list of conditions and the following disclaimer.
 *     * Redistributions in binary form must reproduce the above copyright
 *       notice, this list of conditions and the following disclaimer in the
 *       documentation and/or other materials provided with the distribution.
 *     * Neither the name of the OpenSimulator Project nor the
 *       names of its contributors may be used to endorse or promote products
 *       derived from this software without specific prior written permission.
 *
 * THIS SOFTWARE IS PROVIDED BY THE DEVELOPERS ``AS IS'' AND ANY
 * EXPRESS OR IMPLIED WARRANTIES, INCLUDING, BUT NOT LIMITED TO, THE IMPLIED
 * WARRANTIES OF MERCHANTABILITY AND FITNESS FOR A PARTICULAR PURPOSE ARE
 * DISCLAIMED. IN NO EVENT SHALL THE CONTRIBUTORS BE LIABLE FOR ANY
 * DIRECT, INDIRECT, INCIDENTAL, SPECIAL, EXEMPLARY, OR CONSEQUENTIAL DAMAGES
 * (INCLUDING, BUT NOT LIMITED TO, PROCUREMENT OF SUBSTITUTE GOODS OR SERVICES;
 * LOSS OF USE, DATA, OR PROFITS; OR BUSINESS INTERRUPTION) HOWEVER CAUSED AND
 * ON ANY THEORY OF LIABILITY, WHETHER IN CONTRACT, STRICT LIABILITY, OR TORT
 * (INCLUDING NEGLIGENCE OR OTHERWISE) ARISING IN ANY WAY OUT OF THE USE OF THIS
 * SOFTWARE, EVEN IF ADVISED OF THE POSSIBILITY OF SUCH DAMAGE.
 */

using System;
using System.IO;
using System.Threading;
using System.Collections;
using System.Collections.Generic;
using System.Diagnostics; //for [DebuggerNonUserCode]
using System.Security;
using System.Security.Policy;
using System.Reflection;
using System.Globalization;
using System.Xml;
using OpenMetaverse;
using OpenMetaverse.StructuredData;
using log4net;
using Nini.Config;
using Amib.Threading;
using OpenSim.Framework;
using OpenSim.Region.CoreModules.Framework.EventQueue;
using OpenSim.Region.Framework.Scenes;
using OpenSim.Region.Framework.Interfaces;
using OpenSim.Region.ScriptEngine.Shared;
using OpenSim.Region.ScriptEngine.Shared.ScriptBase;
using OpenSim.Region.ScriptEngine.Shared.CodeTools;
using OpenSim.Region.ScriptEngine.Shared.Instance;
using OpenSim.Region.ScriptEngine.Interfaces;

using ScriptCompileQueue = OpenSim.Framework.LocklessQueue<object[]>;

namespace OpenSim.Region.ScriptEngine.XEngine
{
    public class XEngine : INonSharedRegionModule, IScriptModule, IScriptEngine
    {
        private static readonly ILog m_log = LogManager.GetLogger(MethodBase.GetCurrentMethod().DeclaringType);

        private SmartThreadPool m_ThreadPool;
        private int m_MaxScriptQueue;
        private Scene m_Scene;
        private IConfig m_ScriptConfig = null;
        private IConfigSource m_ConfigSource = null;
        private ICompiler m_Compiler;
        private int m_MinThreads;
        private int m_MaxThreads ;
        private int m_IdleTimeout;
        private int m_StackSize;
        private int m_SleepTime;
        private int m_SaveTime;
        private ThreadPriority m_Prio;
        private bool m_Enabled = false;
        private bool m_InitialStartup = true;
        private int m_ScriptFailCount; // Number of script fails since compile queue was last empty
        private string m_ScriptErrorMessage;
        private Dictionary<string, string> m_uniqueScripts = new Dictionary<string, string>();
        private bool m_AppDomainLoading;
        private Dictionary<UUID,ArrayList> m_ScriptErrors =
                new Dictionary<UUID,ArrayList>();

        // disable warning: need to keep a reference to XEngine.EventManager
        // alive to avoid it being garbage collected
#pragma warning disable 414
        private EventManager m_EventManager;
#pragma warning restore 414
        private IXmlRpcRouter m_XmlRpcRouter;
        private int m_EventLimit;
        private bool m_KillTimedOutScripts;

        private static List<XEngine> m_ScriptEngines =
                new List<XEngine>();

        // Maps the local id to the script inventory items in it

        private Dictionary<uint, List<UUID> > m_PrimObjects =
                new Dictionary<uint, List<UUID> >();

        // Maps the UUID above to the script instance

        private Dictionary<UUID, IScriptInstance> m_Scripts =
                new Dictionary<UUID, IScriptInstance>();

        private OpenMetaverse.ReaderWriterLockSlim m_scriptsLock = new OpenMetaverse.ReaderWriterLockSlim();

        // Maps the asset ID to the assembly

        private Dictionary<UUID, string> m_Assemblies =
                new Dictionary<UUID, string>();

        private Dictionary<string, int> m_AddingAssemblies =
                new Dictionary<string, int>();

        // This will list AppDomains by script asset

        private Dictionary<UUID, AppDomain> m_AppDomains =
                new Dictionary<UUID, AppDomain>();

        // List the scripts running in each appdomain

        private Dictionary<UUID, List<UUID> > m_DomainScripts =
                new Dictionary<UUID, List<UUID> >();

        private ScriptCompileQueue m_CompileQueue = new ScriptCompileQueue();
        IWorkItemResult m_CurrentCompile = null;
        private Dictionary<UUID, int> m_CompileDict = new Dictionary<UUID, int>();

        private void lockScriptsForRead(bool locked)
        {
            if (locked)
            {
                if (m_scriptsLock.RecursiveReadCount > 0)
                {
                    m_log.Error("[XEngine.m_Scripts] Recursive read lock requested. This should not happen and means something needs to be fixed. For now though, it's safe to continue.");
                    m_scriptsLock.ExitReadLock();
                }
                if (m_scriptsLock.RecursiveWriteCount > 0)
                {
                    m_log.Error("[XEngine.m_Scripts] Recursive write lock requested. This should not happen and means something needs to be fixed.");
                    m_scriptsLock.ExitWriteLock();
                }

                while (!m_scriptsLock.TryEnterReadLock(60000))
                {
                    m_log.Error("[XEngine.m_Scripts] Thread lock detected while trying to aquire READ lock of m_scripts in XEngine. I'm going to try to solve the thread lock automatically to preserve region stability, but this needs to be fixed.");
                    if (m_scriptsLock.IsWriteLockHeld)
                    {
                        m_scriptsLock = new OpenMetaverse.ReaderWriterLockSlim();
                    }
                }
            }
            else
            {
                if (m_scriptsLock.RecursiveReadCount > 0)
                {
                    m_scriptsLock.ExitReadLock();
                }
            }
        }
        private void lockScriptsForWrite(bool locked)
        {
            if (locked)
            {
                if (m_scriptsLock.RecursiveReadCount > 0)
                {
                    m_log.Error("[XEngine.m_Scripts] Recursive read lock requested. This should not happen and means something needs to be fixed. For now though, it's safe to continue.");
                    m_scriptsLock.ExitReadLock();
                }
                if (m_scriptsLock.RecursiveWriteCount > 0)
                {
                    m_log.Error("[XEngine.m_Scripts] Recursive write lock requested. This should not happen and means something needs to be fixed.");
                    m_scriptsLock.ExitWriteLock();
                }

                while (!m_scriptsLock.TryEnterWriteLock(60000))
                {
                    m_log.Error("[XEngine.m_Scripts] Thread lock detected while trying to aquire WRITE lock of m_scripts in XEngine. I'm going to try to solve the thread lock automatically to preserve region stability, but this needs to be fixed.");
                    if (m_scriptsLock.IsWriteLockHeld)
                    {
                        m_scriptsLock = new OpenMetaverse.ReaderWriterLockSlim();
                    }
                }
            }
            else
            {
                if (m_scriptsLock.RecursiveWriteCount > 0)
                {
                    m_scriptsLock.ExitWriteLock();
                }
            }
        }

        public string ScriptEngineName
        {
            get { return "XEngine"; }
        }

        public Scene World
        {
            get { return m_Scene; }
        }

        public static List<XEngine> ScriptEngines
        {
            get { return m_ScriptEngines; }
        }

        public IScriptModule ScriptModule
        {
            get { return this; }
        }

        // private struct RezScriptParms
        // {
        //     uint LocalID;
        //     UUID ItemID;
        //     string Script;
        // }

        public IConfig Config
        {
            get { return m_ScriptConfig; }
        }

        public IConfigSource ConfigSource
        {
            get { return m_ConfigSource; }
        }

        public event ScriptRemoved OnScriptRemoved;
        public event ObjectRemoved OnObjectRemoved;

        //
        // IRegionModule functions
        //
        public void Initialise(IConfigSource configSource)
        {
            if (configSource.Configs["XEngine"] == null)
                return;

            m_ScriptConfig = configSource.Configs["XEngine"];
            m_ConfigSource = configSource;
        }

        public void AddRegion(Scene scene)
        {
            if (m_ScriptConfig == null)
                return;
            m_ScriptFailCount = 0;
            m_ScriptErrorMessage = String.Empty;

            if (m_ScriptConfig == null)
            {
//                m_log.ErrorFormat("[XEngine] No script configuration found. Scripts disabled");
                return;
            }

            m_Enabled = m_ScriptConfig.GetBoolean("Enabled", true);

            if (!m_Enabled)
                return;

            AppDomain.CurrentDomain.AssemblyResolve +=
                OnAssemblyResolve;

            m_log.InfoFormat("[XEngine] Initializing scripts in region {0}",
                             scene.RegionInfo.RegionName);
            m_Scene = scene;

            m_MinThreads = m_ScriptConfig.GetInt("MinThreads", 2);
            m_MaxThreads = m_ScriptConfig.GetInt("MaxThreads", 100);
            m_IdleTimeout = m_ScriptConfig.GetInt("IdleTimeout", 60);
            string priority = m_ScriptConfig.GetString("Priority", "BelowNormal");
            m_MaxScriptQueue = m_ScriptConfig.GetInt("MaxScriptEventQueue",300);
            m_StackSize = m_ScriptConfig.GetInt("ThreadStackSize", 262144);
            m_SleepTime = m_ScriptConfig.GetInt("MaintenanceInterval", 10) * 1000;
            m_AppDomainLoading = m_ScriptConfig.GetBoolean("AppDomainLoading", true);

            m_EventLimit = m_ScriptConfig.GetInt("EventLimit", 30);
            m_KillTimedOutScripts = m_ScriptConfig.GetBoolean("KillTimedOutScripts", false);
            m_SaveTime = m_ScriptConfig.GetInt("SaveInterval", 120) * 1000;

            m_Prio = ThreadPriority.BelowNormal;
            switch (priority)
            {
                case "Lowest":
                    m_Prio = ThreadPriority.Lowest;
                    break;
                case "BelowNormal":
                    m_Prio = ThreadPriority.BelowNormal;
                    break;
                case "Normal":
                    m_Prio = ThreadPriority.Normal;
                    break;
                case "AboveNormal":
                    m_Prio = ThreadPriority.AboveNormal;
                    break;
                case "Highest":
                    m_Prio = ThreadPriority.Highest;
                    break;
                default:
                    m_log.ErrorFormat("[XEngine] Invalid thread priority: '{0}'. Assuming BelowNormal", priority);
                    break;
            }

            lock (m_ScriptEngines)
            {
                m_ScriptEngines.Add(this);
            }

            // Needs to be here so we can queue the scripts that need starting
            //
            m_Scene.EventManager.OnRezScript += OnRezScript;

            // Complete basic setup of the thread pool
            //
            SetupEngine(m_MinThreads, m_MaxThreads, m_IdleTimeout, m_Prio,
                        m_MaxScriptQueue, m_StackSize);

            m_Scene.StackModuleInterface<IScriptModule>(this);

            m_XmlRpcRouter = m_Scene.RequestModuleInterface<IXmlRpcRouter>();
            if (m_XmlRpcRouter != null)
            {
                OnScriptRemoved += m_XmlRpcRouter.ScriptRemoved;
                OnObjectRemoved += m_XmlRpcRouter.ObjectRemoved;
            }
        }

        public void RemoveRegion(Scene scene)
        {
            lockScriptsForRead(true);
            foreach (IScriptInstance instance in m_Scripts.Values)
            {
                // Force a final state save
                //
                if (m_Assemblies.ContainsKey(instance.AssetID))
                {
                    string assembly = m_Assemblies[instance.AssetID];
                    instance.SaveState(assembly);
                }

                // Clear the event queue and abort the instance thread
                //
                instance.ClearQueue();
                instance.Stop(0);

                // Release events, timer, etc
                //
                instance.DestroyScriptInstance();

                // Unload scripts and app domains
                // Must be done explicitly because they have infinite
                // lifetime
                //
                m_DomainScripts[instance.AppDomain].Remove(instance.ItemID);
                if (m_DomainScripts[instance.AppDomain].Count == 0)
                {
                    m_DomainScripts.Remove(instance.AppDomain);
                    UnloadAppDomain(instance.AppDomain);
                }
            }
            lockScriptsForRead(false);
            lockScriptsForWrite(true);
            m_Scripts.Clear();
            lockScriptsForWrite(false);
            m_PrimObjects.Clear();
            m_Assemblies.Clear();
            m_DomainScripts.Clear();
           
            lock (m_ScriptEngines)
            {
                m_ScriptEngines.Remove(this);
            }
        }

        public void RegionLoaded(Scene scene)
        {
            if (!m_Enabled)
                return;

            m_EventManager = new EventManager(this);

            m_Compiler = new Compiler(this);

            m_Scene.EventManager.OnRemoveScript += OnRemoveScript;
            m_Scene.EventManager.OnScriptReset += OnScriptReset;
            m_Scene.EventManager.OnStartScript += OnStartScript;
            m_Scene.EventManager.OnStopScript += OnStopScript;
            m_Scene.EventManager.OnGetScriptRunning += OnGetScriptRunning;
            m_Scene.EventManager.OnShutdown += OnShutdown;

            if (m_SleepTime > 0)
            {
                m_ThreadPool.QueueWorkItem(new WorkItemCallback(this.DoMaintenance),
                                           new Object[]{ m_SleepTime });
            }

            if (m_SaveTime > 0)
            {
                m_ThreadPool.QueueWorkItem(new WorkItemCallback(this.DoBackup),
                                           new Object[] { m_SaveTime });
            }

            m_ThreadPool.Start();
        }

        public void Close()
        {
            lock (m_ScriptEngines)
            {
                if (m_ScriptEngines.Contains(this))
                    m_ScriptEngines.Remove(this);
            }
        }

        public object DoBackup(object o)
        {
            Object[] p = (Object[])o;
            int saveTime = (int)p[0];

            if (saveTime > 0)
                System.Threading.Thread.Sleep(saveTime);

//            m_log.Debug("[XEngine] Backing up script states");

            List<IScriptInstance> instances = new List<IScriptInstance>();

            lockScriptsForRead(true);
                 foreach (IScriptInstance instance in m_Scripts.Values)
                    instances.Add(instance);
            lockScriptsForRead(false);

            foreach (IScriptInstance i in instances)
            {
                string assembly = String.Empty;

                
                    if (!m_Assemblies.ContainsKey(i.AssetID))
                        continue;
                    assembly = m_Assemblies[i.AssetID];
                

                i.SaveState(assembly);
            }

            instances.Clear();

            if (saveTime > 0)
                m_ThreadPool.QueueWorkItem(new WorkItemCallback(this.DoBackup),
                                           new Object[] { saveTime });

            return 0;
        }

        public object DoMaintenance(object p)
        {
            object[] parms = (object[])p;
            int sleepTime = (int)parms[0];

            foreach (IScriptInstance inst in m_Scripts.Values)
            {
                if (inst.EventTime() > m_EventLimit)
                {
                    inst.Stop(100);
                    if (!m_KillTimedOutScripts)
                        inst.Start();
                }
            }

            System.Threading.Thread.Sleep(sleepTime);

            m_ThreadPool.QueueWorkItem(new WorkItemCallback(this.DoMaintenance),
                                       new Object[]{ sleepTime });

            return 0;
        }

        public Type ReplaceableInterface 
        {
            get { return null; }
        }

        public string Name
        {
            get { return "XEngine"; }
        }

        public void OnRezScript(uint localID, UUID itemID, string script, int startParam, bool postOnRez, string engine, int stateSource)
        {
            if (script.StartsWith("//MRM:"))
                return;

            List<IScriptModule> engines = new List<IScriptModule>(m_Scene.RequestModuleInterfaces<IScriptModule>());

            List<string> names = new List<string>();
            foreach (IScriptModule m in engines)
                names.Add(m.ScriptEngineName);

            int lineEnd = script.IndexOf('\n');

            if (lineEnd > 1)
            {
                string firstline = script.Substring(0, lineEnd).Trim();

                int colon = firstline.IndexOf(':');
                if (firstline.Length > 2 && firstline.Substring(0, 2) == "//" && colon != -1)
                {
                    string engineName = firstline.Substring(2, colon-2);

                    if (names.Contains(engineName))
                    {
                        engine = engineName;
                        script = "//" + script.Substring(script.IndexOf(':')+1);
                    }
                    else
                    {
                        if (engine == ScriptEngineName)
                        {
                            SceneObjectPart part =
                                    m_Scene.GetSceneObjectPart(
                                    localID);
                         
                            TaskInventoryItem item =
                                    part.Inventory.GetInventoryItem(itemID);

                            ScenePresence presence = 
                                    m_Scene.GetScenePresence(
                                    item.OwnerID);

                            if (presence != null)
                            {
                               presence.ControllingClient.SendAgentAlertMessage(
                                        "Selected engine unavailable. "+
                                        "Running script on "+
                                        ScriptEngineName,
                                        false);
                            }
                        }
                    }
                }
            }

            if (engine != ScriptEngineName)
                return;

            // If we've seen this exact script text before, use that reference instead
            if (m_uniqueScripts.ContainsKey(script))
                script = m_uniqueScripts[script];
            else
                m_uniqueScripts[script] = script;

            Object[] parms = new Object[]{localID, itemID, script, startParam, postOnRez, (StateSource)stateSource};

            if (stateSource == (int)StateSource.ScriptedRez)
            {
                DoOnRezScript(parms);
            }
            else
            {
                m_CompileQueue.Enqueue(parms);
                lock (m_CompileDict)
                {
                    m_CompileDict[itemID] = 0;
                }

                if (m_CurrentCompile == null)
                {
                    // NOTE: Although we use a lockless queue, the lock here
                    // is required. It ensures that there are never two
                    // compile threads running, which, due to a race
                    // conndition, might otherwise happen
                    //
                    lock (m_CompileQueue)
                    {
                        if (m_CurrentCompile == null)
                            m_CurrentCompile = m_ThreadPool.QueueWorkItem(DoOnRezScriptQueue, null);
                    }
                }
            }
        }

        public Object DoOnRezScriptQueue(Object dummy)
        {
            if (m_InitialStartup)
            {
                m_InitialStartup = false;
                System.Threading.Thread.Sleep(15000);

                if (m_CompileQueue.Count == 0)
                {
                    // No scripts on region, so won't get triggered later
                    // by the queue becoming empty so we trigger it here
                    m_Scene.EventManager.TriggerEmptyScriptCompileQueue(0, String.Empty);
                }
            }

            object[] o;
            while (m_CompileQueue.Dequeue(out o))
                DoOnRezScript(o);

            // NOTE: Despite having a lockless queue, this lock is required
            // to make sure there is never no compile thread while there
            // are still scripts to compile. This could otherwise happen
            // due to a race condition
            //
            lock (m_CompileQueue)
            {
                m_CurrentCompile = null;
            }
            m_Scene.EventManager.TriggerEmptyScriptCompileQueue(m_ScriptFailCount,
                                                                m_ScriptErrorMessage);
            m_ScriptFailCount = 0;

            return null;
        }

        private bool DoOnRezScript(object[] parms)
        {
            Object[] p = parms;
            uint localID = (uint)p[0];
            UUID itemID = (UUID)p[1];
            string script =(string)p[2];
            int startParam = (int)p[3];
            bool postOnRez = (bool)p[4];
            StateSource stateSource = (StateSource)p[5];

            lock(m_CompileDict)
            {
                if (!m_CompileDict.ContainsKey(itemID))
                    return false;
                m_CompileDict.Remove(itemID);
            }

            // Get the asset ID of the script, so we can check if we
            // already have it.

            // We must look for the part outside the m_Scripts lock because GetSceneObjectPart later triggers the
            // m_parts lock on SOG.  At the same time, a scene object that is being deleted will take the m_parts lock
            // and then later on try to take the m_scripts lock in this class when it calls OnRemoveScript()
            SceneObjectPart part = m_Scene.GetSceneObjectPart(localID);
            if (part == null)
            {
                m_log.Error("[Script] SceneObjectPart unavailable. Script NOT started.");
                m_ScriptErrorMessage += "SceneObjectPart unavailable. Script NOT started.\n";
                m_ScriptFailCount++;
                return false;
            }

            TaskInventoryItem item = part.Inventory.GetInventoryItem(itemID);
            if (item == null)
            {
                m_ScriptErrorMessage += "Can't find script inventory item.\n";
                m_ScriptFailCount++;
                return false;
            }

            UUID assetID = item.AssetID;

            //m_log.DebugFormat("[XEngine] Compiling script {0} ({1} on object {2})",
            //        item.Name, itemID.ToString(), part.ParentGroup.RootPart.Name);

            ScenePresence presence = m_Scene.GetScenePresence(item.OwnerID);

            string assembly = "";

            CultureInfo USCulture = new CultureInfo("en-US");
            Thread.CurrentThread.CurrentCulture = USCulture;

            Dictionary<KeyValuePair<int, int>, KeyValuePair<int, int>> linemap;

            lock (m_ScriptErrors)
            {
                try
                {
                    lock (m_AddingAssemblies) 
                    {
                        m_Compiler.PerformScriptCompile(script, assetID.ToString(), item.OwnerID, out assembly, out linemap);
                        if (!m_AddingAssemblies.ContainsKey(assembly)) {
                            m_AddingAssemblies[assembly] = 1;
                        } else {
                            m_AddingAssemblies[assembly]++;
                        }
                    }

                    string[] warnings = m_Compiler.GetWarnings();

                    if (warnings != null && warnings.Length != 0)
                    {
                        foreach (string warning in warnings)
                        {
                            if (!m_ScriptErrors.ContainsKey(itemID))
                                m_ScriptErrors[itemID] = new ArrayList();

                            m_ScriptErrors[itemID].Add(warning);
    //                        try
    //                        {
    //                            // DISPLAY WARNING INWORLD
    //                            string text = "Warning:\n" + warning;
    //                            if (text.Length > 1000)
    //                                text = text.Substring(0, 1000);
    //                            if (!ShowScriptSaveResponse(item.OwnerID,
    //                                    assetID, text, true))
    //                            {
    //                                if (presence != null && (!postOnRez))
    //                                    presence.ControllingClient.SendAgentAlertMessage("Script saved with warnings, check debug window!", false);
    //
    //                                World.SimChat(Utils.StringToBytes(text),
    //                                              ChatTypeEnum.DebugChannel, 2147483647,
    //                                              part.AbsolutePosition,
    //                                              part.Name, part.UUID, false);
    //                            }
    //                        }
    //                        catch (Exception e2) // LEGIT: User Scripting
    //                        {
    //                            m_log.Error("[XEngine]: " +
    //                                    "Error displaying warning in-world: " +
    //                                    e2.ToString());
    //                            m_log.Error("[XEngine]: " +
    //                                    "Warning:\r\n" +
    //                                    warning);
    //                        }
                        }
                    }
                }
                catch (Exception e)
                {
    //                try
    //                {
                        if (!m_ScriptErrors.ContainsKey(itemID))
                            m_ScriptErrors[itemID] = new ArrayList();
                        // DISPLAY ERROR INWORLD
    //                    m_ScriptErrorMessage += "Failed to compile script in object: '" + part.ParentGroup.RootPart.Name + "' Script name: '" + item.Name + "' Error message: " + e.Message.ToString();
    //
                        m_ScriptFailCount++;
                        m_ScriptErrors[itemID].Add(e.Message.ToString());
    //                    string text = "Error compiling script '" + item.Name + "':\n" + e.Message.ToString();
    //                    if (text.Length > 1000)
    //                        text = text.Substring(0, 1000);
    //                    if (!ShowScriptSaveResponse(item.OwnerID,
    //                            assetID, text, false))
    //                    {
    //                        if (presence != null && (!postOnRez))
    //                            presence.ControllingClient.SendAgentAlertMessage("Script saved with errors, check debug window!", false);
    //                        World.SimChat(Utils.StringToBytes(text),
    //                                      ChatTypeEnum.DebugChannel, 2147483647,
    //                                      part.AbsolutePosition,
    //                                      part.Name, part.UUID, false);
    //                    }
    //                }
    //                catch (Exception e2) // LEGIT: User Scripting
    //                {
    //                    m_log.Error("[XEngine]: "+
    //                            "Error displaying error in-world: " +
    //                            e2.ToString());
    //                    m_log.Error("[XEngine]: " +
    //                            "Errormessage: Error compiling script:\r\n" +
    //                            e.Message.ToString());
    //                }

                    return false;
                }
            }

            

            ScriptInstance instance = null;
            // Create the object record
            lockScriptsForRead(true);
            if ((!m_Scripts.ContainsKey(itemID)) ||
                (m_Scripts[itemID].AssetID != assetID))
            {
                lockScriptsForRead(false);

                UUID appDomain = assetID;

                if (part.ParentGroup.IsAttachment)
                    appDomain = part.ParentGroup.RootPart.UUID;

                if (!m_AppDomains.ContainsKey(appDomain))
                {
                    try
                    {
                        AppDomainSetup appSetup = new AppDomainSetup();
                        //                            appSetup.ApplicationBase = Path.Combine(
                        //                                    "ScriptEngines",
                        //                                    m_Scene.RegionInfo.RegionID.ToString());

                        Evidence baseEvidence = AppDomain.CurrentDomain.Evidence;
                        Evidence evidence = new Evidence(baseEvidence);

                        AppDomain sandbox;
                        if (m_AppDomainLoading)
                            sandbox = AppDomain.CreateDomain(
                                            m_Scene.RegionInfo.RegionID.ToString(),
                                            evidence, appSetup);
                        else
                            sandbox = AppDomain.CurrentDomain;

                        //PolicyLevel sandboxPolicy = PolicyLevel.CreateAppDomainLevel();
                        //AllMembershipCondition sandboxMembershipCondition = new AllMembershipCondition();
                        //PermissionSet sandboxPermissionSet = sandboxPolicy.GetNamedPermissionSet("Internet");
                        //PolicyStatement sandboxPolicyStatement = new PolicyStatement(sandboxPermissionSet);
                        //CodeGroup sandboxCodeGroup = new UnionCodeGroup(sandboxMembershipCondition, sandboxPolicyStatement);
                        //sandboxPolicy.RootCodeGroup = sandboxCodeGroup;
                        //sandbox.SetAppDomainPolicy(sandboxPolicy);

                        m_AppDomains[appDomain] = sandbox;

                        m_AppDomains[appDomain].AssemblyResolve +=
                            new ResolveEventHandler(
                                AssemblyResolver.OnAssemblyResolve);
                        m_DomainScripts[appDomain] = new List<UUID>();
                    }
                    catch (Exception e)
                    {
                        m_log.ErrorFormat("[XEngine] Exception creating app domain:\n {0}", e.ToString());
                        m_ScriptErrorMessage += "Exception creating app domain:\n";
                        m_ScriptFailCount++;
                        lock (m_AddingAssemblies)
                        {
                            m_AddingAssemblies[assembly]--;
                        }
                        return false;
                    }
                }
                m_DomainScripts[appDomain].Add(itemID);

                instance = new ScriptInstance(this, part,
                                              itemID, assetID, assembly,
                                              m_AppDomains[appDomain],
                                              part.ParentGroup.RootPart.Name,
                                              item.Name, startParam, postOnRez,
                                              stateSource, m_MaxScriptQueue);

                m_log.DebugFormat("[XEngine] Loaded script {0}.{1}, script UUID {2}, prim UUID {3} @ {4}",
                        part.ParentGroup.RootPart.Name, item.Name, assetID, part.UUID, part.ParentGroup.RootPart.AbsolutePosition.ToString());

                if (presence != null)
                {
                    ShowScriptSaveResponse(item.OwnerID,
                            assetID, "Compile successful", true);
                }

                instance.AppDomain = appDomain;
                instance.LineMap = linemap;
                lockScriptsForWrite(true);
                m_Scripts[itemID] = instance;
                lockScriptsForWrite(false);
            }
            else
            {
                lockScriptsForRead(false);
            }
            lock (m_PrimObjects)
            {
                if (!m_PrimObjects.ContainsKey(localID))
                    m_PrimObjects[localID] = new List<UUID>();

                if (!m_PrimObjects[localID].Contains(itemID))
                    m_PrimObjects[localID].Add(itemID);

            }

            if (!m_Assemblies.ContainsKey(assetID))
                m_Assemblies[assetID] = assembly;

            lock (m_AddingAssemblies) 
            {
                m_AddingAssemblies[assembly]--;
            }

            if (instance!=null) 
                instance.Init();
            
            return true;
        }

        public void OnRemoveScript(uint localID, UUID itemID)
        {
<<<<<<< HEAD
            lockScriptsForRead(true);
            // Do we even have it?
            if (!m_Scripts.ContainsKey(itemID))
=======
            // If it's not yet been compiled, make sure we don't try
            lock (m_CompileDict)
            {
                if (m_CompileDict.ContainsKey(itemID))
                    m_CompileDict.Remove(itemID);
            }

            lock (m_Scripts)
>>>>>>> 008e840c
            {
                lockScriptsForRead(false);
                return;
            }
             

            IScriptInstance instance=m_Scripts[itemID];
            lockScriptsForRead(false);
            lockScriptsForWrite(true);
            m_Scripts.Remove(itemID);
            lockScriptsForWrite(false);
            instance.ClearQueue();
            instance.Stop(0);

//                bool objectRemoved = false;

            lock (m_PrimObjects)
            {
                // Remove the script from it's prim
                if (m_PrimObjects.ContainsKey(localID))
                {
                    // Remove inventory item record
                    if (m_PrimObjects[localID].Contains(itemID))
                        m_PrimObjects[localID].Remove(itemID);

                    // If there are no more scripts, remove prim
                    if (m_PrimObjects[localID].Count == 0)
                    {
                        m_PrimObjects.Remove(localID);
//                            objectRemoved = true;
                    }
                }
            }

            instance.RemoveState();
            instance.DestroyScriptInstance();

            m_DomainScripts[instance.AppDomain].Remove(instance.ItemID);
            if (m_DomainScripts[instance.AppDomain].Count == 0)
            {
                m_DomainScripts.Remove(instance.AppDomain);
                UnloadAppDomain(instance.AppDomain);
            }

            instance = null;

            ObjectRemoved handlerObjectRemoved = OnObjectRemoved;
            if (handlerObjectRemoved != null)
            {
                SceneObjectPart part = m_Scene.GetSceneObjectPart(localID);                    
                handlerObjectRemoved(part.UUID);
            }

            CleanAssemblies();
            

            ScriptRemoved handlerScriptRemoved = OnScriptRemoved;
            if (handlerScriptRemoved != null)
                handlerScriptRemoved(itemID);
        }

        public void OnScriptReset(uint localID, UUID itemID)
        {
            ResetScript(itemID);
        }

        public void OnStartScript(uint localID, UUID itemID)
        {
            StartScript(itemID);
        }

        public void OnStopScript(uint localID, UUID itemID)
        {
            StopScript(itemID);
        }

        private void CleanAssemblies()
        {
            List<UUID> assetIDList = new List<UUID>(m_Assemblies.Keys);

            foreach (IScriptInstance i in m_Scripts.Values)
            {
                if (assetIDList.Contains(i.AssetID))
                    assetIDList.Remove(i.AssetID);
            }

            lock (m_AddingAssemblies)
            {
                foreach (UUID assetID in assetIDList)
                {
                    // Do not remove assembly files if another instance of the script
                    // is currently initialising
                    if (!m_AddingAssemblies.ContainsKey(m_Assemblies[assetID])
                        || m_AddingAssemblies[m_Assemblies[assetID]] == 0) 
                    {
//                        m_log.DebugFormat("[XEngine] Removing unreferenced assembly {0}", m_Assemblies[assetID]);
                        try
                        {
                            if (File.Exists(m_Assemblies[assetID]))
                                File.Delete(m_Assemblies[assetID]);
                            
                            if (File.Exists(m_Assemblies[assetID]+".text"))
                                File.Delete(m_Assemblies[assetID]+".text");
                            
                            if (File.Exists(m_Assemblies[assetID]+".mdb"))
                                File.Delete(m_Assemblies[assetID]+".mdb");
                            
                            if (File.Exists(m_Assemblies[assetID]+".map"))
                                File.Delete(m_Assemblies[assetID]+".map");
                        }
                        catch (Exception)
                        {
                        }
                        m_Assemblies.Remove(assetID);
                    }
                }
            }
        }

        private void UnloadAppDomain(UUID id)
        {
            if (m_AppDomains.ContainsKey(id))
            {
                AppDomain domain = m_AppDomains[id];
                m_AppDomains.Remove(id);

                if (domain != AppDomain.CurrentDomain)
                    AppDomain.Unload(domain);
                domain = null;
                // m_log.DebugFormat("[XEngine] Unloaded app domain {0}", id.ToString());
            }
        }

        //
        // Start processing
        //
        private void SetupEngine(int minThreads, int maxThreads,
                                 int idleTimeout, ThreadPriority threadPriority,
                                 int maxScriptQueue, int stackSize)
        {
            m_MaxScriptQueue = maxScriptQueue;

            STPStartInfo startInfo = new STPStartInfo();
            startInfo.IdleTimeout = idleTimeout*1000; // convert to seconds as stated in .ini
            startInfo.MaxWorkerThreads = maxThreads;
            startInfo.MinWorkerThreads = minThreads;
            startInfo.ThreadPriority = threadPriority;
            startInfo.StackSize = stackSize;
            startInfo.StartSuspended = true;

            m_ThreadPool = new SmartThreadPool(startInfo);
        }

        //
        // Used by script instances to queue event handler jobs
        //
        public IScriptWorkItem QueueEventHandler(object parms)
        {
            return new XWorkItem(m_ThreadPool.QueueWorkItem(
                                     new WorkItemCallback(this.ProcessEventHandler),
                                     parms));
        }
        
        /// <summary>
        /// Process a previously posted script event.
        /// </summary>
        /// <param name="parms"></param>
        /// <returns></returns>
        private object ProcessEventHandler(object parms)
        {
            CultureInfo USCulture = new CultureInfo("en-US");
            Thread.CurrentThread.CurrentCulture = USCulture;

            IScriptInstance instance = (ScriptInstance) parms;
            
            //m_log.DebugFormat("[XENGINE]: Processing event for {0}", instance);

            return instance.EventProcessor();
        }

        /// <summary>
        /// Post event to an entire prim
        /// </summary>
        /// <param name="localID"></param>
        /// <param name="p"></param>
        /// <returns></returns>
        public bool PostObjectEvent(uint localID, EventParams p)
        {
            bool result = false;
            
            lock (m_PrimObjects)
            {
                if (!m_PrimObjects.ContainsKey(localID))
                    return false;

            
                foreach (UUID itemID in m_PrimObjects[localID])
                {
                    if (m_Scripts.ContainsKey(itemID))
                    {
                        IScriptInstance instance = m_Scripts[itemID];
                        if (instance != null)
                        {
                            instance.PostEvent(p);
                            result = true;
                        }
                    }
                }
            }
            return result;
        }

        /// <summary>
        /// Post an event to a single script
        /// </summary>
        /// <param name="itemID"></param>
        /// <param name="p"></param>
        /// <returns></returns>
        public bool PostScriptEvent(UUID itemID, EventParams p)
        {
            if (m_Scripts.ContainsKey(itemID))
            {
                IScriptInstance instance = m_Scripts[itemID];
                if (instance != null)
                    instance.PostEvent(p);
                return true;
            }
            return false;
        }

        public bool PostScriptEvent(UUID itemID, string name, Object[] p)
        {
            Object[] lsl_p = new Object[p.Length];
            for (int i = 0; i < p.Length ; i++)
            {
                if (p[i] is int)
                    lsl_p[i] = new LSL_Types.LSLInteger((int)p[i]);
                else if (p[i] is string)
                    lsl_p[i] = new LSL_Types.LSLString((string)p[i]);
                else if (p[i] is Vector3)
                    lsl_p[i] = new LSL_Types.Vector3(((Vector3)p[i]).X, ((Vector3)p[i]).Y, ((Vector3)p[i]).Z);
                else if (p[i] is Quaternion)
                    lsl_p[i] = new LSL_Types.Quaternion(((Quaternion)p[i]).X, ((Quaternion)p[i]).Y, ((Quaternion)p[i]).Z, ((Quaternion)p[i]).W);
                else if (p[i] is float)
                    lsl_p[i] = new LSL_Types.LSLFloat((float)p[i]);
                else
                    lsl_p[i] = p[i];
            }

            return PostScriptEvent(itemID, new EventParams(name, lsl_p, new DetectParams[0]));
        }

        public bool PostObjectEvent(UUID itemID, string name, Object[] p)
        {
            SceneObjectPart part = m_Scene.GetSceneObjectPart(itemID);
            if (part == null)
                return false;

            Object[] lsl_p = new Object[p.Length];
            for (int i = 0; i < p.Length ; i++)
            {
                if (p[i] is int)
                    lsl_p[i] = new LSL_Types.LSLInteger((int)p[i]);
                else if (p[i] is string)
                    lsl_p[i] = new LSL_Types.LSLString((string)p[i]);
                else if (p[i] is Vector3)
                    lsl_p[i] = new LSL_Types.Vector3(((Vector3)p[i]).X, ((Vector3)p[i]).Y, ((Vector3)p[i]).Z);
                else if (p[i] is Quaternion)
                    lsl_p[i] = new LSL_Types.Quaternion(((Quaternion)p[i]).X, ((Quaternion)p[i]).Y, ((Quaternion)p[i]).Z, ((Quaternion)p[i]).W);
                else if (p[i] is float)
                    lsl_p[i] = new LSL_Types.LSLFloat((float)p[i]);
                else
                    lsl_p[i] = p[i];
            }

            return PostObjectEvent(part.LocalId, new EventParams(name, lsl_p, new DetectParams[0]));
        }

        public Assembly OnAssemblyResolve(object sender,
                                          ResolveEventArgs args)
        {
            if (!(sender is System.AppDomain))
                return null;

            string[] pathList = new string[] {"bin", "ScriptEngines",
                                              Path.Combine("ScriptEngines",
                                                           m_Scene.RegionInfo.RegionID.ToString())};

            string assemblyName = args.Name;
            if (assemblyName.IndexOf(",") != -1)
                assemblyName = args.Name.Substring(0, args.Name.IndexOf(","));

            foreach (string s in pathList)
            {
                string path = Path.Combine(Directory.GetCurrentDirectory(),
                                           Path.Combine(s, assemblyName))+".dll";

                if (File.Exists(path))
                    return Assembly.LoadFrom(path);
            }

            return null;
        }

        private IScriptInstance GetInstance(UUID itemID)
        {
            IScriptInstance instance;
            lockScriptsForRead(true);
            if (!m_Scripts.ContainsKey(itemID))
            {
                lockScriptsForRead(false);
                return null;
            }
            instance = m_Scripts[itemID];
            lockScriptsForRead(false);
            return instance;
        }

        public void SetScriptState(UUID itemID, bool running)
        {
            IScriptInstance instance = GetInstance(itemID);
            if (instance != null)
            {
                if (running)
                    instance.Start();
                else
                    instance.Stop(100);
            }
        }

        public bool GetScriptState(UUID itemID)
        {
            IScriptInstance instance = GetInstance(itemID);
            if (instance != null)
                return instance.Running;
            return false;
        }

        [DebuggerNonUserCode]
        public void ApiResetScript(UUID itemID)
        {
            IScriptInstance instance = GetInstance(itemID);
            if (instance != null)
                instance.ApiResetScript();
        }

        public void ResetScript(UUID itemID)
        {
            IScriptInstance instance = GetInstance(itemID);
            if (instance != null)
                instance.ResetScript();
        }

        public void StartScript(UUID itemID)
        {
            IScriptInstance instance = GetInstance(itemID);
            if (instance != null)
                instance.Start();
        }

        public void StopScript(UUID itemID)
        {
            IScriptInstance instance = GetInstance(itemID);
            if (instance != null)
                instance.Stop(0);
        }

        public DetectParams GetDetectParams(UUID itemID, int idx)
        {
            IScriptInstance instance = GetInstance(itemID);
            if (instance != null)
                return instance.GetDetectParams(idx);
            return null;
        }

        public void SetMinEventDelay(UUID itemID, double delay)
        {
            IScriptInstance instance = GetInstance(itemID);
            if (instance != null)
                instance.MinEventDelay = delay;
        }

        public UUID GetDetectID(UUID itemID, int idx)
        {
            IScriptInstance instance = GetInstance(itemID);
            if (instance != null)
                return instance.GetDetectID(idx);
            return UUID.Zero;
        }

        [DebuggerNonUserCode]
        public void SetState(UUID itemID, string newState)
        {
            IScriptInstance instance = GetInstance(itemID);
            if (instance == null)
                return;
            instance.SetState(newState);
        }

        public int GetStartParameter(UUID itemID)
        {
            IScriptInstance instance = GetInstance(itemID);
            if (instance == null)
                return 0;
            return instance.StartParam;
        }

        public void OnShutdown()
        {
            List<IScriptInstance> instances = new List<IScriptInstance>();

            lockScriptsForRead(true);
            foreach (IScriptInstance instance in m_Scripts.Values)
                    instances.Add(instance);
            lockScriptsForRead(false);

            foreach (IScriptInstance i in instances)
            {
                // Stop the script, even forcibly if needed. Then flag
                // it as shutting down and restore the previous run state
                // for serialization, so the scripts don't come back
                // dead after region restart
                //
                bool prevRunning = i.Running;
                i.Stop(50);
                i.ShuttingDown = true;
                i.Running = prevRunning;
            }

            DoBackup(new Object[] {0});
        }

        public IScriptApi GetApi(UUID itemID, string name)
        {
            IScriptInstance instance = GetInstance(itemID);
            if (instance == null)
                return null;
            return instance.GetApi(name);
        }

        public void OnGetScriptRunning(IClientAPI controllingClient, UUID objectID, UUID itemID)
        {
            IScriptInstance instance = GetInstance(itemID);
            if (instance == null)
                return;
            IEventQueue eq = World.RequestModuleInterface<IEventQueue>();
            if (eq == null)
            {
                controllingClient.SendScriptRunningReply(objectID, itemID,
                        GetScriptState(itemID));
            }
            else
            {
                eq.Enqueue(EventQueueHelper.ScriptRunningReplyEvent(objectID, itemID, GetScriptState(itemID), true),
                           controllingClient.AgentId);
            }
        }

        public string GetXMLState(UUID itemID)
        {
            IScriptInstance instance = GetInstance(itemID);
            if (instance == null)
                return "";
            string xml = instance.GetXMLState();

            XmlDocument sdoc = new XmlDocument();
            sdoc.LoadXml(xml);
            XmlNodeList rootL = sdoc.GetElementsByTagName("ScriptState");
            XmlNode rootNode = rootL[0];

            // Create <State UUID="xxxxxxxx-xxxx-xxxx-xxxx-xxxxxxxxxxxx">
            XmlDocument doc = new XmlDocument();
            XmlElement stateData = doc.CreateElement("", "State", "");
            XmlAttribute stateID = doc.CreateAttribute("", "UUID", "");
            stateID.Value = itemID.ToString();
            stateData.Attributes.Append(stateID);
            XmlAttribute assetID = doc.CreateAttribute("", "Asset", "");
            assetID.Value = instance.AssetID.ToString();
            stateData.Attributes.Append(assetID);
            XmlAttribute engineName = doc.CreateAttribute("", "Engine", "");
            engineName.Value = ScriptEngineName;
            stateData.Attributes.Append(engineName);
            doc.AppendChild(stateData);

            // Add <ScriptState>...</ScriptState>
            XmlNode xmlstate = doc.ImportNode(rootNode, true);
            stateData.AppendChild(xmlstate);

            string assemName = instance.GetAssemblyName();

            string fn = Path.GetFileName(assemName);

            string assem = String.Empty;

            if (File.Exists(assemName + ".text"))
            {
                FileInfo tfi = new FileInfo(assemName + ".text");

                if (tfi != null)
                {
                    Byte[] tdata = new Byte[tfi.Length];

                    try
                    {
                        FileStream tfs = File.Open(assemName + ".text",
                                FileMode.Open, FileAccess.Read);
                        tfs.Read(tdata, 0, tdata.Length);
                        tfs.Close();

                        assem = new System.Text.ASCIIEncoding().GetString(tdata);
                    }
                    catch (Exception e)
                    {
                         m_log.DebugFormat("[XEngine]: Unable to open script textfile {0}, reason: {1}", assemName+".text", e.Message);
                    }
                }
            }
            else
            {
                FileInfo fi = new FileInfo(assemName);

                if (fi != null)
                {
                    Byte[] data = new Byte[fi.Length];

                    try
                    {
                        FileStream fs = File.Open(assemName, FileMode.Open, FileAccess.Read);
                        fs.Read(data, 0, data.Length);
                        fs.Close();

                        assem = System.Convert.ToBase64String(data);
                    }
                    catch (Exception e)
                    {
                        m_log.DebugFormat("[XEngine]: Unable to open script assembly {0}, reason: {1}", assemName, e.Message);
                    }

                }
            }

            string map = String.Empty;

            if (File.Exists(fn + ".map"))
            {
                FileStream mfs = File.Open(fn + ".map", FileMode.Open, FileAccess.Read);
                StreamReader msr = new StreamReader(mfs);

                map = msr.ReadToEnd();

                msr.Close();
                mfs.Close();
            }

            XmlElement assemblyData = doc.CreateElement("", "Assembly", "");
            XmlAttribute assemblyName = doc.CreateAttribute("", "Filename", "");

            assemblyName.Value = fn;
            assemblyData.Attributes.Append(assemblyName);

            assemblyData.InnerText = assem;

            stateData.AppendChild(assemblyData);

            XmlElement mapData = doc.CreateElement("", "LineMap", "");
            XmlAttribute mapName = doc.CreateAttribute("", "Filename", "");

            mapName.Value = fn + ".map";
            mapData.Attributes.Append(mapName);

            mapData.InnerText = map;

            stateData.AppendChild(mapData);
            return doc.InnerXml;
        }

        private bool ShowScriptSaveResponse(UUID ownerID, UUID assetID, string text, bool compiled)
        {
            return false;
        }

        public bool SetXMLState(UUID itemID, string xml)
        {
            if (xml == String.Empty)
                return false;

            XmlDocument doc = new XmlDocument();

            try
            {
                doc.LoadXml(xml);
            }
            catch (Exception)
            {
                m_log.Error("[XEngine]: Exception decoding XML data from region transfer");
                return false;
            }

            XmlNodeList rootL = doc.GetElementsByTagName("State");
            if (rootL.Count < 1)
                return false;

            XmlElement rootE = (XmlElement)rootL[0];

            if (rootE.GetAttribute("Engine") != ScriptEngineName)
                return false;

//          On rez from inventory, that ID will have changed. It was only
//          advisory anyway. So we don't check it anymore.
//
//            if (rootE.GetAttribute("UUID") != itemID.ToString())
//                return;

            XmlNodeList stateL = rootE.GetElementsByTagName("ScriptState");

            if (stateL.Count != 1)
                return false;

            XmlElement stateE = (XmlElement)stateL[0];

            if (World.m_trustBinaries)
            {
                XmlNodeList assemL = rootE.GetElementsByTagName("Assembly");

                if (assemL.Count != 1)
                    return false;

                XmlElement assemE = (XmlElement)assemL[0];

                string fn = assemE.GetAttribute("Filename");
                string base64 = assemE.InnerText;

                string path = Path.Combine("ScriptEngines", World.RegionInfo.RegionID.ToString());
                path = Path.Combine(path, fn);

                if (!File.Exists(path))
                {
                    Byte[] filedata = Convert.FromBase64String(base64);

                    FileStream fs = File.Create(path);
                    fs.Write(filedata, 0, filedata.Length);
                    fs.Close();

                    fs = File.Create(path + ".text");
                    StreamWriter sw = new StreamWriter(fs);

                    sw.Write(base64);

                    sw.Close();
                    fs.Close();
                }
            }

            string statepath = Path.Combine("ScriptEngines", World.RegionInfo.RegionID.ToString());
            statepath = Path.Combine(statepath, itemID.ToString() + ".state");

            FileStream sfs = File.Create(statepath);
            StreamWriter ssw = new StreamWriter(sfs);

            ssw.Write(stateE.OuterXml);

            ssw.Close();
            sfs.Close();

            XmlNodeList mapL = rootE.GetElementsByTagName("LineMap");
            if (mapL.Count > 0)
            {
                XmlElement mapE = (XmlElement)mapL[0];

                string mappath = Path.Combine("ScriptEngines", World.RegionInfo.RegionID.ToString());
                mappath = Path.Combine(mappath, mapE.GetAttribute("Filename"));

                FileStream mfs = File.Create(mappath);
                StreamWriter msw = new StreamWriter(mfs);

                msw.Write(mapE.InnerText);

                msw.Close();
                mfs.Close();
            }

            return true;
        }

        public ArrayList GetScriptErrors(UUID itemID)
        {
            System.Threading.Thread.Sleep(1000);

            lock (m_ScriptErrors)
            {
                if (m_ScriptErrors.ContainsKey(itemID))
                {
                    ArrayList ret = m_ScriptErrors[itemID];
                    m_ScriptErrors.Remove(itemID);
                    return ret;
                }
                return new ArrayList();
            }
        }

        public void SuspendScript(UUID itemID)
        {
            IScriptInstance instance = GetInstance(itemID);
            if (instance == null)
                return;

            instance.Suspend();
        }

        public void ResumeScript(UUID itemID)
        {
            IScriptInstance instance = GetInstance(itemID);
            if (instance == null)
                return;

            instance.Resume();
        }
    }
}<|MERGE_RESOLUTION|>--- conflicted
+++ resolved
@@ -880,20 +880,16 @@
 
         public void OnRemoveScript(uint localID, UUID itemID)
         {
-<<<<<<< HEAD
+            // If it's not yet been compiled, make sure we don't try
+            lock (m_CompileDict)
+            {
+                if (m_CompileDict.ContainsKey(itemID))
+                    m_CompileDict.Remove(itemID);
+            }
+
             lockScriptsForRead(true);
             // Do we even have it?
             if (!m_Scripts.ContainsKey(itemID))
-=======
-            // If it's not yet been compiled, make sure we don't try
-            lock (m_CompileDict)
-            {
-                if (m_CompileDict.ContainsKey(itemID))
-                    m_CompileDict.Remove(itemID);
-            }
-
-            lock (m_Scripts)
->>>>>>> 008e840c
             {
                 lockScriptsForRead(false);
                 return;
