/*
 * Copyright (c) Contributors, http://opensimulator.org/
 * See CONTRIBUTORS.TXT for a full list of copyright holders.
 *
 * Redistribution and use in source and binary forms, with or without
 * modification, are permitted provided that the following conditions are met:
 *     * Redistributions of source code must retain the above copyright
 *       notice, this list of conditions and the following disclaimer.
 *     * Redistributions in binary form must reproduce the above copyright
 *       notice, this list of conditions and the following disclaimer in the
 *       documentation and/or other materials provided with the distribution.
 *     * Neither the name of the OpenSimulator Project nor the
 *       names of its contributors may be used to endorse or promote products
 *       derived from this software without specific prior written permission.
 *
 * THIS SOFTWARE IS PROVIDED BY THE DEVELOPERS ``AS IS'' AND ANY
 * EXPRESS OR IMPLIED WARRANTIES, INCLUDING, BUT NOT LIMITED TO, THE IMPLIED
 * WARRANTIES OF MERCHANTABILITY AND FITNESS FOR A PARTICULAR PURPOSE ARE
 * DISCLAIMED. IN NO EVENT SHALL THE CONTRIBUTORS BE LIABLE FOR ANY
 * DIRECT, INDIRECT, INCIDENTAL, SPECIAL, EXEMPLARY, OR CONSEQUENTIAL DAMAGES
 * (INCLUDING, BUT NOT LIMITED TO, PROCUREMENT OF SUBSTITUTE GOODS OR SERVICES;
 * LOSS OF USE, DATA, OR PROFITS; OR BUSINESS INTERRUPTION) HOWEVER CAUSED AND
 * ON ANY THEORY OF LIABILITY, WHETHER IN CONTRACT, STRICT LIABILITY, OR TORT
 * (INCLUDING NEGLIGENCE OR OTHERWISE) ARISING IN ANY WAY OUT OF THE USE OF THIS
 * SOFTWARE, EVEN IF ADVISED OF THE POSSIBILITY OF SUCH DAMAGE.
 */

using System;
using System.IO;
using System.Threading;
using System.Collections;
using System.Collections.Generic;
using System.Diagnostics; //for [DebuggerNonUserCode]
using System.Security;
using System.Security.Policy;
using System.Reflection;
using System.Globalization;
using System.Xml;
using OpenMetaverse;
using OpenMetaverse.StructuredData;
using log4net;
using Nini.Config;
using Amib.Threading;
using OpenSim.Framework;
using OpenSim.Region.CoreModules.Framework.EventQueue;
using OpenSim.Region.Framework.Scenes;
using OpenSim.Region.Framework.Interfaces;
using OpenSim.Region.ScriptEngine.Shared;
using OpenSim.Region.ScriptEngine.Shared.ScriptBase;
using OpenSim.Region.ScriptEngine.Shared.CodeTools;
using OpenSim.Region.ScriptEngine.Shared.Instance;
using OpenSim.Region.ScriptEngine.Interfaces;

using ScriptCompileQueue = OpenSim.Framework.LocklessQueue<object[]>;

namespace OpenSim.Region.ScriptEngine.XEngine
{
    public class XEngine : INonSharedRegionModule, IScriptModule, IScriptEngine
    {
        private static readonly ILog m_log = LogManager.GetLogger(MethodBase.GetCurrentMethod().DeclaringType);

        private SmartThreadPool m_ThreadPool;
        private int m_MaxScriptQueue;
        private Scene m_Scene;
        private IConfig m_ScriptConfig = null;
        private IConfigSource m_ConfigSource = null;
        private ICompiler m_Compiler;
        private int m_MinThreads;
        private int m_MaxThreads ;
        private int m_IdleTimeout;
        private int m_StackSize;
        private int m_SleepTime;
        private int m_SaveTime;
        private ThreadPriority m_Prio;
        private bool m_Enabled = false;
        private bool m_InitialStartup = true;
        private int m_ScriptFailCount; // Number of script fails since compile queue was last empty
        private string m_ScriptErrorMessage;
        private Dictionary<string, string> m_uniqueScripts = new Dictionary<string, string>();
        private bool m_AppDomainLoading;
        private Dictionary<UUID,ArrayList> m_ScriptErrors =
                new Dictionary<UUID,ArrayList>();

        // disable warning: need to keep a reference to XEngine.EventManager
        // alive to avoid it being garbage collected
#pragma warning disable 414
        private EventManager m_EventManager;
#pragma warning restore 414
        private IXmlRpcRouter m_XmlRpcRouter;
        private int m_EventLimit;
        private bool m_KillTimedOutScripts;

        private static List<XEngine> m_ScriptEngines =
                new List<XEngine>();

        // Maps the local id to the script inventory items in it

        private Dictionary<uint, List<UUID> > m_PrimObjects =
                new Dictionary<uint, List<UUID> >();

        // Maps the UUID above to the script instance

        private Dictionary<UUID, IScriptInstance> m_Scripts =
                new Dictionary<UUID, IScriptInstance>();

        private OpenMetaverse.ReaderWriterLockSlim m_scriptsLock = new OpenMetaverse.ReaderWriterLockSlim();

        // Maps the asset ID to the assembly

        private Dictionary<UUID, string> m_Assemblies =
                new Dictionary<UUID, string>();

        private Dictionary<string, int> m_AddingAssemblies =
                new Dictionary<string, int>();

        // This will list AppDomains by script asset

        private Dictionary<UUID, AppDomain> m_AppDomains =
                new Dictionary<UUID, AppDomain>();

        // List the scripts running in each appdomain

        private Dictionary<UUID, List<UUID> > m_DomainScripts =
                new Dictionary<UUID, List<UUID> >();

        private ScriptCompileQueue m_CompileQueue = new ScriptCompileQueue();
        IWorkItemResult m_CurrentCompile = null;
        private Dictionary<UUID, int> m_CompileDict = new Dictionary<UUID, int>();

        private void lockScriptsForRead(bool locked)
        {
            if (locked)
            {
                if (m_scriptsLock.RecursiveReadCount > 0)
                {
                    m_log.Error("[XEngine.m_Scripts] Recursive read lock requested. This should not happen and means something needs to be fixed. For now though, it's safe to continue.");
                    m_scriptsLock.ExitReadLock();
                }
                if (m_scriptsLock.RecursiveWriteCount > 0)
                {
                    m_log.Error("[XEngine.m_Scripts] Recursive write lock requested. This should not happen and means something needs to be fixed.");
                    m_scriptsLock.ExitWriteLock();
                }

                while (!m_scriptsLock.TryEnterReadLock(60000))
                {
                    m_log.Error("[XEngine.m_Scripts] Thread lock detected while trying to aquire READ lock of m_scripts in XEngine. I'm going to try to solve the thread lock automatically to preserve region stability, but this needs to be fixed.");
                    if (m_scriptsLock.IsWriteLockHeld)
                    {
                        m_scriptsLock = new OpenMetaverse.ReaderWriterLockSlim();
                    }
                }
            }
            else
            {
                if (m_scriptsLock.RecursiveReadCount > 0)
                {
                    m_scriptsLock.ExitReadLock();
                }
            }
        }
        private void lockScriptsForWrite(bool locked)
        {
            if (locked)
            {
                if (m_scriptsLock.RecursiveReadCount > 0)
                {
                    m_log.Error("[XEngine.m_Scripts] Recursive read lock requested. This should not happen and means something needs to be fixed. For now though, it's safe to continue.");
                    m_scriptsLock.ExitReadLock();
                }
                if (m_scriptsLock.RecursiveWriteCount > 0)
                {
                    m_log.Error("[XEngine.m_Scripts] Recursive write lock requested. This should not happen and means something needs to be fixed.");
                    m_scriptsLock.ExitWriteLock();
                }

                while (!m_scriptsLock.TryEnterWriteLock(60000))
                {
                    m_log.Error("[XEngine.m_Scripts] Thread lock detected while trying to aquire WRITE lock of m_scripts in XEngine. I'm going to try to solve the thread lock automatically to preserve region stability, but this needs to be fixed.");
                    if (m_scriptsLock.IsWriteLockHeld)
                    {
                        m_scriptsLock = new OpenMetaverse.ReaderWriterLockSlim();
                    }
                }
            }
            else
            {
                if (m_scriptsLock.RecursiveWriteCount > 0)
                {
                    m_scriptsLock.ExitWriteLock();
                }
            }
        }

        public string ScriptEngineName
        {
            get { return "XEngine"; }
        }

        public Scene World
        {
            get { return m_Scene; }
        }

        public static List<XEngine> ScriptEngines
        {
            get { return m_ScriptEngines; }
        }

        public IScriptModule ScriptModule
        {
            get { return this; }
        }

        // private struct RezScriptParms
        // {
        //     uint LocalID;
        //     UUID ItemID;
        //     string Script;
        // }

        public IConfig Config
        {
            get { return m_ScriptConfig; }
        }

        public IConfigSource ConfigSource
        {
            get { return m_ConfigSource; }
        }

        public event ScriptRemoved OnScriptRemoved;
        public event ObjectRemoved OnObjectRemoved;

        //
        // IRegionModule functions
        //
        public void Initialise(IConfigSource configSource)
        {
            if (configSource.Configs["XEngine"] == null)
                return;

            m_ScriptConfig = configSource.Configs["XEngine"];
            m_ConfigSource = configSource;
        }

        public void AddRegion(Scene scene)
        {
            if (m_ScriptConfig == null)
                return;
            m_ScriptFailCount = 0;
            m_ScriptErrorMessage = String.Empty;

            if (m_ScriptConfig == null)
            {
//                m_log.ErrorFormat("[XEngine] No script configuration found. Scripts disabled");
                return;
            }

            m_Enabled = m_ScriptConfig.GetBoolean("Enabled", true);

            if (!m_Enabled)
                return;

            AppDomain.CurrentDomain.AssemblyResolve +=
                OnAssemblyResolve;

            m_log.InfoFormat("[XEngine] Initializing scripts in region {0}",
                             scene.RegionInfo.RegionName);
            m_Scene = scene;

            m_MinThreads = m_ScriptConfig.GetInt("MinThreads", 2);
            m_MaxThreads = m_ScriptConfig.GetInt("MaxThreads", 100);
            m_IdleTimeout = m_ScriptConfig.GetInt("IdleTimeout", 60);
            string priority = m_ScriptConfig.GetString("Priority", "BelowNormal");
            m_MaxScriptQueue = m_ScriptConfig.GetInt("MaxScriptEventQueue",300);
            m_StackSize = m_ScriptConfig.GetInt("ThreadStackSize", 262144);
            m_SleepTime = m_ScriptConfig.GetInt("MaintenanceInterval", 10) * 1000;
            m_AppDomainLoading = m_ScriptConfig.GetBoolean("AppDomainLoading", true);

            m_EventLimit = m_ScriptConfig.GetInt("EventLimit", 30);
            m_KillTimedOutScripts = m_ScriptConfig.GetBoolean("KillTimedOutScripts", false);
            m_SaveTime = m_ScriptConfig.GetInt("SaveInterval", 120) * 1000;

            m_Prio = ThreadPriority.BelowNormal;
            switch (priority)
            {
                case "Lowest":
                    m_Prio = ThreadPriority.Lowest;
                    break;
                case "BelowNormal":
                    m_Prio = ThreadPriority.BelowNormal;
                    break;
                case "Normal":
                    m_Prio = ThreadPriority.Normal;
                    break;
                case "AboveNormal":
                    m_Prio = ThreadPriority.AboveNormal;
                    break;
                case "Highest":
                    m_Prio = ThreadPriority.Highest;
                    break;
                default:
                    m_log.ErrorFormat("[XEngine] Invalid thread priority: '{0}'. Assuming BelowNormal", priority);
                    break;
            }

            lock (m_ScriptEngines)
            {
                m_ScriptEngines.Add(this);
            }

            // Needs to be here so we can queue the scripts that need starting
            //
            m_Scene.EventManager.OnRezScript += OnRezScript;

            // Complete basic setup of the thread pool
            //
            SetupEngine(m_MinThreads, m_MaxThreads, m_IdleTimeout, m_Prio,
                        m_MaxScriptQueue, m_StackSize);

            m_Scene.StackModuleInterface<IScriptModule>(this);

            m_XmlRpcRouter = m_Scene.RequestModuleInterface<IXmlRpcRouter>();
            if (m_XmlRpcRouter != null)
            {
                OnScriptRemoved += m_XmlRpcRouter.ScriptRemoved;
                OnObjectRemoved += m_XmlRpcRouter.ObjectRemoved;
            }
        }

        public void RemoveRegion(Scene scene)
        {
            lockScriptsForRead(true);
            foreach (IScriptInstance instance in m_Scripts.Values)
            {
                // Force a final state save
                //
                if (m_Assemblies.ContainsKey(instance.AssetID))
                {
                    string assembly = m_Assemblies[instance.AssetID];
                    instance.SaveState(assembly);
                }

                // Clear the event queue and abort the instance thread
                //
                instance.ClearQueue();
                instance.Stop(0);

                // Release events, timer, etc
                //
                instance.DestroyScriptInstance();

                // Unload scripts and app domains
                // Must be done explicitly because they have infinite
                // lifetime
                //
                m_DomainScripts[instance.AppDomain].Remove(instance.ItemID);
                if (m_DomainScripts[instance.AppDomain].Count == 0)
                {
                    m_DomainScripts.Remove(instance.AppDomain);
                    UnloadAppDomain(instance.AppDomain);
                }
            }
            lockScriptsForRead(false);
            lockScriptsForWrite(true);
            m_Scripts.Clear();
            lockScriptsForWrite(false);
            m_PrimObjects.Clear();
            m_Assemblies.Clear();
            m_DomainScripts.Clear();
           
            lock (m_ScriptEngines)
            {
                m_ScriptEngines.Remove(this);
            }
        }

        public void RegionLoaded(Scene scene)
        {
            if (!m_Enabled)
                return;

            m_EventManager = new EventManager(this);

            m_Compiler = new Compiler(this);

            m_Scene.EventManager.OnRemoveScript += OnRemoveScript;
            m_Scene.EventManager.OnScriptReset += OnScriptReset;
            m_Scene.EventManager.OnStartScript += OnStartScript;
            m_Scene.EventManager.OnStopScript += OnStopScript;
            m_Scene.EventManager.OnGetScriptRunning += OnGetScriptRunning;
            m_Scene.EventManager.OnShutdown += OnShutdown;

            if (m_SleepTime > 0)
            {
                m_ThreadPool.QueueWorkItem(new WorkItemCallback(this.DoMaintenance),
                                           new Object[]{ m_SleepTime });
            }

            if (m_SaveTime > 0)
            {
                m_ThreadPool.QueueWorkItem(new WorkItemCallback(this.DoBackup),
                                           new Object[] { m_SaveTime });
            }

            m_ThreadPool.Start();
        }

        public void Close()
        {
            lock (m_ScriptEngines)
            {
                if (m_ScriptEngines.Contains(this))
                    m_ScriptEngines.Remove(this);
            }
        }

        public object DoBackup(object o)
        {
            Object[] p = (Object[])o;
            int saveTime = (int)p[0];

            if (saveTime > 0)
                System.Threading.Thread.Sleep(saveTime);

//            m_log.Debug("[XEngine] Backing up script states");

            List<IScriptInstance> instances = new List<IScriptInstance>();

            lockScriptsForRead(true);
                 foreach (IScriptInstance instance in m_Scripts.Values)
                    instances.Add(instance);
            lockScriptsForRead(false);

            foreach (IScriptInstance i in instances)
            {
                string assembly = String.Empty;

                
                    if (!m_Assemblies.ContainsKey(i.AssetID))
                        continue;
                    assembly = m_Assemblies[i.AssetID];
                

                i.SaveState(assembly);
            }

            instances.Clear();

            if (saveTime > 0)
                m_ThreadPool.QueueWorkItem(new WorkItemCallback(this.DoBackup),
                                           new Object[] { saveTime });

            return 0;
        }

        public object DoMaintenance(object p)
        {
            object[] parms = (object[])p;
            int sleepTime = (int)parms[0];

            foreach (IScriptInstance inst in m_Scripts.Values)
            {
                if (inst.EventTime() > m_EventLimit)
                {
                    inst.Stop(100);
                    if (!m_KillTimedOutScripts)
                        inst.Start();
                }
            }

            System.Threading.Thread.Sleep(sleepTime);

            m_ThreadPool.QueueWorkItem(new WorkItemCallback(this.DoMaintenance),
                                       new Object[]{ sleepTime });

            return 0;
        }

        public Type ReplaceableInterface 
        {
            get { return null; }
        }

        public string Name
        {
            get { return "XEngine"; }
        }

        public void OnRezScript(uint localID, UUID itemID, string script, int startParam, bool postOnRez, string engine, int stateSource)
        {
            if (script.StartsWith("//MRM:"))
                return;

            List<IScriptModule> engines = new List<IScriptModule>(m_Scene.RequestModuleInterfaces<IScriptModule>());

            List<string> names = new List<string>();
            foreach (IScriptModule m in engines)
                names.Add(m.ScriptEngineName);

            int lineEnd = script.IndexOf('\n');

            if (lineEnd > 1)
            {
                string firstline = script.Substring(0, lineEnd).Trim();

                int colon = firstline.IndexOf(':');
                if (firstline.Length > 2 && firstline.Substring(0, 2) == "//" && colon != -1)
                {
                    string engineName = firstline.Substring(2, colon-2);

                    if (names.Contains(engineName))
                    {
                        engine = engineName;
                        script = "//" + script.Substring(script.IndexOf(':')+1);
                    }
                    else
                    {
                        if (engine == ScriptEngineName)
                        {
                            SceneObjectPart part =
                                    m_Scene.GetSceneObjectPart(
                                    localID);
                         
                            TaskInventoryItem item =
                                    part.Inventory.GetInventoryItem(itemID);

                            ScenePresence presence = 
                                    m_Scene.GetScenePresence(
                                    item.OwnerID);

                            if (presence != null)
                            {
                               presence.ControllingClient.SendAgentAlertMessage(
                                        "Selected engine unavailable. "+
                                        "Running script on "+
                                        ScriptEngineName,
                                        false);
                            }
                        }
                    }
                }
            }

            if (engine != ScriptEngineName)
                return;

            // If we've seen this exact script text before, use that reference instead
            if (m_uniqueScripts.ContainsKey(script))
                script = m_uniqueScripts[script];
            else
                m_uniqueScripts[script] = script;

            Object[] parms = new Object[]{localID, itemID, script, startParam, postOnRez, (StateSource)stateSource};

            if (stateSource == (int)StateSource.ScriptedRez)
            {
                lock (m_CompileDict)
                {
                    m_CompileDict[itemID] = 0;
                }

                DoOnRezScript(parms);
            }
            else
            {
                m_CompileQueue.Enqueue(parms);
                lock (m_CompileDict)
                {
                    m_CompileDict[itemID] = 0;
                }

                if (m_CurrentCompile == null)
                {
                    // NOTE: Although we use a lockless queue, the lock here
                    // is required. It ensures that there are never two
                    // compile threads running, which, due to a race
                    // conndition, might otherwise happen
                    //
                    lock (m_CompileQueue)
                    {
                        if (m_CurrentCompile == null)
                            m_CurrentCompile = m_ThreadPool.QueueWorkItem(DoOnRezScriptQueue, null);
                    }
                }
            }
        }

        public Object DoOnRezScriptQueue(Object dummy)
        {
            if (m_InitialStartup)
            {
                m_InitialStartup = false;
                System.Threading.Thread.Sleep(15000);

                if (m_CompileQueue.Count == 0)
                {
                    // No scripts on region, so won't get triggered later
                    // by the queue becoming empty so we trigger it here
                    m_Scene.EventManager.TriggerEmptyScriptCompileQueue(0, String.Empty);
                }
            }

            object[] o;
            while (m_CompileQueue.Dequeue(out o))
                DoOnRezScript(o);

            // NOTE: Despite having a lockless queue, this lock is required
            // to make sure there is never no compile thread while there
            // are still scripts to compile. This could otherwise happen
            // due to a race condition
            //
            lock (m_CompileQueue)
            {
                m_CurrentCompile = null;
            }
            m_Scene.EventManager.TriggerEmptyScriptCompileQueue(m_ScriptFailCount,
                                                                m_ScriptErrorMessage);
            m_ScriptFailCount = 0;

            return null;
        }

        private bool DoOnRezScript(object[] parms)
        {
            Object[] p = parms;
            uint localID = (uint)p[0];
            UUID itemID = (UUID)p[1];
            string script =(string)p[2];
            int startParam = (int)p[3];
            bool postOnRez = (bool)p[4];
            StateSource stateSource = (StateSource)p[5];

            lock(m_CompileDict)
            {
                if (!m_CompileDict.ContainsKey(itemID))
                    return false;
                m_CompileDict.Remove(itemID);
            }

            // Get the asset ID of the script, so we can check if we
            // already have it.

            // We must look for the part outside the m_Scripts lock because GetSceneObjectPart later triggers the
            // m_parts lock on SOG.  At the same time, a scene object that is being deleted will take the m_parts lock
            // and then later on try to take the m_scripts lock in this class when it calls OnRemoveScript()
            SceneObjectPart part = m_Scene.GetSceneObjectPart(localID);
            if (part == null)
            {
                m_log.Error("[Script] SceneObjectPart unavailable. Script NOT started.");
                m_ScriptErrorMessage += "SceneObjectPart unavailable. Script NOT started.\n";
                m_ScriptFailCount++;
                return false;
            }

            TaskInventoryItem item = part.Inventory.GetInventoryItem(itemID);
            if (item == null)
            {
                m_ScriptErrorMessage += "Can't find script inventory item.\n";
                m_ScriptFailCount++;
                return false;
            }

            UUID assetID = item.AssetID;

            //m_log.DebugFormat("[XEngine] Compiling script {0} ({1} on object {2})",
            //        item.Name, itemID.ToString(), part.ParentGroup.RootPart.Name);

            ScenePresence presence = m_Scene.GetScenePresence(item.OwnerID);

            string assembly = "";

            CultureInfo USCulture = new CultureInfo("en-US");
            Thread.CurrentThread.CurrentCulture = USCulture;

            Dictionary<KeyValuePair<int, int>, KeyValuePair<int, int>> linemap;

            lock (m_ScriptErrors)
            {
                try
                {
                    lock (m_AddingAssemblies) 
                    {
                        m_Compiler.PerformScriptCompile(script, assetID.ToString(), item.OwnerID, out assembly, out linemap);
                        if (!m_AddingAssemblies.ContainsKey(assembly)) {
                            m_AddingAssemblies[assembly] = 1;
                        } else {
                            m_AddingAssemblies[assembly]++;
                        }
                    }

                    string[] warnings = m_Compiler.GetWarnings();

                    if (warnings != null && warnings.Length != 0)
                    {
                        foreach (string warning in warnings)
                        {
                            if (!m_ScriptErrors.ContainsKey(itemID))
                                m_ScriptErrors[itemID] = new ArrayList();

                            m_ScriptErrors[itemID].Add(warning);
    //                        try
    //                        {
    //                            // DISPLAY WARNING INWORLD
    //                            string text = "Warning:\n" + warning;
    //                            if (text.Length > 1000)
    //                                text = text.Substring(0, 1000);
    //                            if (!ShowScriptSaveResponse(item.OwnerID,
    //                                    assetID, text, true))
    //                            {
    //                                if (presence != null && (!postOnRez))
    //                                    presence.ControllingClient.SendAgentAlertMessage("Script saved with warnings, check debug window!", false);
    //
    //                                World.SimChat(Utils.StringToBytes(text),
    //                                              ChatTypeEnum.DebugChannel, 2147483647,
    //                                              part.AbsolutePosition,
    //                                              part.Name, part.UUID, false);
    //                            }
    //                        }
    //                        catch (Exception e2) // LEGIT: User Scripting
    //                        {
    //                            m_log.Error("[XEngine]: " +
    //                                    "Error displaying warning in-world: " +
    //                                    e2.ToString());
    //                            m_log.Error("[XEngine]: " +
    //                                    "Warning:\r\n" +
    //                                    warning);
    //                        }
                        }
                    }
                }
                catch (Exception e)
                {
    //                try
    //                {
                        if (!m_ScriptErrors.ContainsKey(itemID))
                            m_ScriptErrors[itemID] = new ArrayList();
                        // DISPLAY ERROR INWORLD
    //                    m_ScriptErrorMessage += "Failed to compile script in object: '" + part.ParentGroup.RootPart.Name + "' Script name: '" + item.Name + "' Error message: " + e.Message.ToString();
    //
                        m_ScriptFailCount++;
                        m_ScriptErrors[itemID].Add(e.Message.ToString());
    //                    string text = "Error compiling script '" + item.Name + "':\n" + e.Message.ToString();
    //                    if (text.Length > 1000)
    //                        text = text.Substring(0, 1000);
    //                    if (!ShowScriptSaveResponse(item.OwnerID,
    //                            assetID, text, false))
    //                    {
    //                        if (presence != null && (!postOnRez))
    //                            presence.ControllingClient.SendAgentAlertMessage("Script saved with errors, check debug window!", false);
    //                        World.SimChat(Utils.StringToBytes(text),
    //                                      ChatTypeEnum.DebugChannel, 2147483647,
    //                                      part.AbsolutePosition,
    //                                      part.Name, part.UUID, false);
    //                    }
    //                }
    //                catch (Exception e2) // LEGIT: User Scripting
    //                {
    //                    m_log.Error("[XEngine]: "+
    //                            "Error displaying error in-world: " +
    //                            e2.ToString());
    //                    m_log.Error("[XEngine]: " +
    //                            "Errormessage: Error compiling script:\r\n" +
    //                            e.Message.ToString());
    //                }

                    return false;
                }
            }

<<<<<<< HEAD
            

            ScriptInstance instance = null;
            // Create the object record
            lockScriptsForRead(true);
            if ((!m_Scripts.ContainsKey(itemID)) ||
                (m_Scripts[itemID].AssetID != assetID))
            {
                lockScriptsForRead(false);
=======
            ScriptInstance instance = null;
            lock (m_Scripts)
            {
                // Create the object record
>>>>>>> 120d7014

                UUID appDomain = assetID;

                if (part.ParentGroup.IsAttachment)
                    appDomain = part.ParentGroup.RootPart.UUID;

                if (!m_AppDomains.ContainsKey(appDomain))
                {
                    try
                    {
                        AppDomainSetup appSetup = new AppDomainSetup();
                        //                            appSetup.ApplicationBase = Path.Combine(
                        //                                    "ScriptEngines",
                        //                                    m_Scene.RegionInfo.RegionID.ToString());

                        Evidence baseEvidence = AppDomain.CurrentDomain.Evidence;
                        Evidence evidence = new Evidence(baseEvidence);

                        AppDomain sandbox;
                        if (m_AppDomainLoading)
                            sandbox = AppDomain.CreateDomain(
                                            m_Scene.RegionInfo.RegionID.ToString(),
                                            evidence, appSetup);
                        else
                            sandbox = AppDomain.CurrentDomain;

                        //PolicyLevel sandboxPolicy = PolicyLevel.CreateAppDomainLevel();
                        //AllMembershipCondition sandboxMembershipCondition = new AllMembershipCondition();
                        //PermissionSet sandboxPermissionSet = sandboxPolicy.GetNamedPermissionSet("Internet");
                        //PolicyStatement sandboxPolicyStatement = new PolicyStatement(sandboxPermissionSet);
                        //CodeGroup sandboxCodeGroup = new UnionCodeGroup(sandboxMembershipCondition, sandboxPolicyStatement);
                        //sandboxPolicy.RootCodeGroup = sandboxCodeGroup;
                        //sandbox.SetAppDomainPolicy(sandboxPolicy);

                        m_AppDomains[appDomain] = sandbox;

                        m_AppDomains[appDomain].AssemblyResolve +=
                            new ResolveEventHandler(
                                AssemblyResolver.OnAssemblyResolve);
                        m_DomainScripts[appDomain] = new List<UUID>();
                    }
                    catch (Exception e)
                    {
                        m_log.ErrorFormat("[XEngine] Exception creating app domain:\n {0}", e.ToString());
                        m_ScriptErrorMessage += "Exception creating app domain:\n";
                        m_ScriptFailCount++;
                        lock (m_AddingAssemblies)
                        {
                            m_AddingAssemblies[assembly]--;
                        }
                        return false;
                    }
                }
                m_DomainScripts[appDomain].Add(itemID);

                instance = new ScriptInstance(this, part,
                                              itemID, assetID, assembly,
                                              m_AppDomains[appDomain],
                                              part.ParentGroup.RootPart.Name,
                                              item.Name, startParam, postOnRez,
                                              stateSource, m_MaxScriptQueue);

                m_log.DebugFormat(
                        "[XEngine] Loaded script {0}.{1}, script UUID {2}, prim UUID {3} @ {4}.{5}",
                        part.ParentGroup.RootPart.Name, item.Name, assetID, part.UUID, 
                        part.ParentGroup.RootPart.AbsolutePosition, part.ParentGroup.Scene.RegionInfo.RegionName);

<<<<<<< HEAD
                if (presence != null)
                {
                    ShowScriptSaveResponse(item.OwnerID,
                            assetID, "Compile successful", true);
                }

                instance.AppDomain = appDomain;
                instance.LineMap = linemap;
                lockScriptsForWrite(true);
                m_Scripts[itemID] = instance;
                lockScriptsForWrite(false);
            }
            else
            {
                lockScriptsForRead(false);
            }
=======
                    if (presence != null)
                    {
                        ShowScriptSaveResponse(item.OwnerID,
                                assetID, "Compile successful", true);
                    }

                    instance.AppDomain = appDomain;
                    instance.LineMap = linemap;

                    m_Scripts[itemID] = instance;
                }
            }

>>>>>>> 120d7014
            lock (m_PrimObjects)
            {
                if (!m_PrimObjects.ContainsKey(localID))
                    m_PrimObjects[localID] = new List<UUID>();

                if (!m_PrimObjects[localID].Contains(itemID))
                    m_PrimObjects[localID].Add(itemID);

            }

            if (!m_Assemblies.ContainsKey(assetID))
                m_Assemblies[assetID] = assembly;

            lock (m_AddingAssemblies) 
            {
                m_AddingAssemblies[assembly]--;
            }

<<<<<<< HEAD
            if (instance!=null) 
                instance.Init();
            
=======
            if (instance != null) 
                instance.Init();

>>>>>>> 120d7014
            return true;
        }

        public void OnRemoveScript(uint localID, UUID itemID)
        {
            // If it's not yet been compiled, make sure we don't try
            lock (m_CompileDict)
            {
                if (m_CompileDict.ContainsKey(itemID))
                    m_CompileDict.Remove(itemID);
            }

<<<<<<< HEAD
            lockScriptsForRead(true);
            // Do we even have it?
            if (!m_Scripts.ContainsKey(itemID))
            {
                lockScriptsForRead(false);
                return;
            }
             

            IScriptInstance instance=m_Scripts[itemID];
            lockScriptsForRead(false);
            lockScriptsForWrite(true);
            m_Scripts.Remove(itemID);
            lockScriptsForWrite(false);
            instance.ClearQueue();
            instance.Stop(0);

=======
            IScriptInstance instance = null;

            lock (m_Scripts)
            {
                // Do we even have it?
                if (!m_Scripts.ContainsKey(itemID))
                    return;

                instance=m_Scripts[itemID];
                m_Scripts.Remove(itemID);
            }

            instance.ClearQueue();
            instance.Stop(0);
>>>>>>> 120d7014
//                bool objectRemoved = false;

            lock (m_PrimObjects)
            {
                // Remove the script from it's prim
                if (m_PrimObjects.ContainsKey(localID))
                {
                    // Remove inventory item record
                    if (m_PrimObjects[localID].Contains(itemID))
                        m_PrimObjects[localID].Remove(itemID);

                    // If there are no more scripts, remove prim
                    if (m_PrimObjects[localID].Count == 0)
                    {
                        m_PrimObjects.Remove(localID);
//                            objectRemoved = true;
                    }
                }
            }

            instance.RemoveState();
            instance.DestroyScriptInstance();

            m_DomainScripts[instance.AppDomain].Remove(instance.ItemID);
            if (m_DomainScripts[instance.AppDomain].Count == 0)
            {
                m_DomainScripts.Remove(instance.AppDomain);
                UnloadAppDomain(instance.AppDomain);
            }

            instance = null;

            ObjectRemoved handlerObjectRemoved = OnObjectRemoved;
            if (handlerObjectRemoved != null)
            {
<<<<<<< HEAD
                SceneObjectPart part = m_Scene.GetSceneObjectPart(localID);                    
                handlerObjectRemoved(part.UUID);
            }

            CleanAssemblies();
            
=======
                SceneObjectPart part = m_Scene.GetSceneObjectPart(localID);
                handlerObjectRemoved(part.UUID);
            }

>>>>>>> 120d7014

            ScriptRemoved handlerScriptRemoved = OnScriptRemoved;
            if (handlerScriptRemoved != null)
                handlerScriptRemoved(itemID);
        }

        public void OnScriptReset(uint localID, UUID itemID)
        {
            ResetScript(itemID);
        }

        public void OnStartScript(uint localID, UUID itemID)
        {
            StartScript(itemID);
        }

        public void OnStopScript(uint localID, UUID itemID)
        {
            StopScript(itemID);
        }

        private void CleanAssemblies()
        {
            List<UUID> assetIDList = new List<UUID>(m_Assemblies.Keys);

            foreach (IScriptInstance i in m_Scripts.Values)
            {
                if (assetIDList.Contains(i.AssetID))
                    assetIDList.Remove(i.AssetID);
            }

            lock (m_AddingAssemblies)
            {
                foreach (UUID assetID in assetIDList)
                {
                    // Do not remove assembly files if another instance of the script
                    // is currently initialising
                    if (!m_AddingAssemblies.ContainsKey(m_Assemblies[assetID])
                        || m_AddingAssemblies[m_Assemblies[assetID]] == 0) 
                    {
//                        m_log.DebugFormat("[XEngine] Removing unreferenced assembly {0}", m_Assemblies[assetID]);
                        try
                        {
                            if (File.Exists(m_Assemblies[assetID]))
                                File.Delete(m_Assemblies[assetID]);
                            
                            if (File.Exists(m_Assemblies[assetID]+".text"))
                                File.Delete(m_Assemblies[assetID]+".text");
                            
                            if (File.Exists(m_Assemblies[assetID]+".mdb"))
                                File.Delete(m_Assemblies[assetID]+".mdb");
                            
                            if (File.Exists(m_Assemblies[assetID]+".map"))
                                File.Delete(m_Assemblies[assetID]+".map");
                        }
                        catch (Exception)
                        {
                        }
                        m_Assemblies.Remove(assetID);
                    }
                }
            }
        }

        private void UnloadAppDomain(UUID id)
        {
            if (m_AppDomains.ContainsKey(id))
            {
                AppDomain domain = m_AppDomains[id];
                m_AppDomains.Remove(id);

                if (domain != AppDomain.CurrentDomain)
                    AppDomain.Unload(domain);
                domain = null;
                // m_log.DebugFormat("[XEngine] Unloaded app domain {0}", id.ToString());
            }
        }

        //
        // Start processing
        //
        private void SetupEngine(int minThreads, int maxThreads,
                                 int idleTimeout, ThreadPriority threadPriority,
                                 int maxScriptQueue, int stackSize)
        {
            m_MaxScriptQueue = maxScriptQueue;

            STPStartInfo startInfo = new STPStartInfo();
            startInfo.IdleTimeout = idleTimeout*1000; // convert to seconds as stated in .ini
            startInfo.MaxWorkerThreads = maxThreads;
            startInfo.MinWorkerThreads = minThreads;
            startInfo.ThreadPriority = threadPriority;
            startInfo.StackSize = stackSize;
            startInfo.StartSuspended = true;

            m_ThreadPool = new SmartThreadPool(startInfo);
        }

        //
        // Used by script instances to queue event handler jobs
        //
        public IScriptWorkItem QueueEventHandler(object parms)
        {
            return new XWorkItem(m_ThreadPool.QueueWorkItem(
                                     new WorkItemCallback(this.ProcessEventHandler),
                                     parms));
        }
        
        /// <summary>
        /// Process a previously posted script event.
        /// </summary>
        /// <param name="parms"></param>
        /// <returns></returns>
        private object ProcessEventHandler(object parms)
        {
            CultureInfo USCulture = new CultureInfo("en-US");
            Thread.CurrentThread.CurrentCulture = USCulture;

            IScriptInstance instance = (ScriptInstance) parms;
            
            //m_log.DebugFormat("[XENGINE]: Processing event for {0}", instance);

            return instance.EventProcessor();
        }

        /// <summary>
        /// Post event to an entire prim
        /// </summary>
        /// <param name="localID"></param>
        /// <param name="p"></param>
        /// <returns></returns>
        public bool PostObjectEvent(uint localID, EventParams p)
        {
            bool result = false;
            List<UUID> uuids = null;

            lock (m_PrimObjects)
            {
                if (!m_PrimObjects.ContainsKey(localID))
                    return false;

                uuids = m_PrimObjects[localID];
            }

            foreach (UUID itemID in uuids)
            {
                IScriptInstance instance = null;
                try
                {
                    if (m_Scripts.ContainsKey(itemID))
                        instance = m_Scripts[itemID];
                }
                catch { /* ignore race conditions */ }

                if (instance != null)
                {
                    instance.PostEvent(p);
                    result = true;
                }
            }
            
            return result;
        }

        /// <summary>
        /// Post an event to a single script
        /// </summary>
        /// <param name="itemID"></param>
        /// <param name="p"></param>
        /// <returns></returns>
        public bool PostScriptEvent(UUID itemID, EventParams p)
        {
            if (m_Scripts.ContainsKey(itemID))
            {
                IScriptInstance instance = m_Scripts[itemID];
                if (instance != null)
                    instance.PostEvent(p);
                return true;
            }
            return false;
        }

        public bool PostScriptEvent(UUID itemID, string name, Object[] p)
        {
            Object[] lsl_p = new Object[p.Length];
            for (int i = 0; i < p.Length ; i++)
            {
                if (p[i] is int)
                    lsl_p[i] = new LSL_Types.LSLInteger((int)p[i]);
                else if (p[i] is string)
                    lsl_p[i] = new LSL_Types.LSLString((string)p[i]);
                else if (p[i] is Vector3)
                    lsl_p[i] = new LSL_Types.Vector3(((Vector3)p[i]).X, ((Vector3)p[i]).Y, ((Vector3)p[i]).Z);
                else if (p[i] is Quaternion)
                    lsl_p[i] = new LSL_Types.Quaternion(((Quaternion)p[i]).X, ((Quaternion)p[i]).Y, ((Quaternion)p[i]).Z, ((Quaternion)p[i]).W);
                else if (p[i] is float)
                    lsl_p[i] = new LSL_Types.LSLFloat((float)p[i]);
                else
                    lsl_p[i] = p[i];
            }

            return PostScriptEvent(itemID, new EventParams(name, lsl_p, new DetectParams[0]));
        }

        public bool PostObjectEvent(UUID itemID, string name, Object[] p)
        {
            SceneObjectPart part = m_Scene.GetSceneObjectPart(itemID);
            if (part == null)
                return false;

            Object[] lsl_p = new Object[p.Length];
            for (int i = 0; i < p.Length ; i++)
            {
                if (p[i] is int)
                    lsl_p[i] = new LSL_Types.LSLInteger((int)p[i]);
                else if (p[i] is string)
                    lsl_p[i] = new LSL_Types.LSLString((string)p[i]);
                else if (p[i] is Vector3)
                    lsl_p[i] = new LSL_Types.Vector3(((Vector3)p[i]).X, ((Vector3)p[i]).Y, ((Vector3)p[i]).Z);
                else if (p[i] is Quaternion)
                    lsl_p[i] = new LSL_Types.Quaternion(((Quaternion)p[i]).X, ((Quaternion)p[i]).Y, ((Quaternion)p[i]).Z, ((Quaternion)p[i]).W);
                else if (p[i] is float)
                    lsl_p[i] = new LSL_Types.LSLFloat((float)p[i]);
                else
                    lsl_p[i] = p[i];
            }

            return PostObjectEvent(part.LocalId, new EventParams(name, lsl_p, new DetectParams[0]));
        }

        public Assembly OnAssemblyResolve(object sender,
                                          ResolveEventArgs args)
        {
            if (!(sender is System.AppDomain))
                return null;

            string[] pathList = new string[] {"bin", "ScriptEngines",
                                              Path.Combine("ScriptEngines",
                                                           m_Scene.RegionInfo.RegionID.ToString())};

            string assemblyName = args.Name;
            if (assemblyName.IndexOf(",") != -1)
                assemblyName = args.Name.Substring(0, args.Name.IndexOf(","));

            foreach (string s in pathList)
            {
                string path = Path.Combine(Directory.GetCurrentDirectory(),
                                           Path.Combine(s, assemblyName))+".dll";

                if (File.Exists(path))
                    return Assembly.LoadFrom(path);
            }

            return null;
        }

        private IScriptInstance GetInstance(UUID itemID)
        {
            IScriptInstance instance;
            lockScriptsForRead(true);
            if (!m_Scripts.ContainsKey(itemID))
            {
                lockScriptsForRead(false);
                return null;
            }
            instance = m_Scripts[itemID];
            lockScriptsForRead(false);
            return instance;
        }

        public void SetScriptState(UUID itemID, bool running)
        {
            IScriptInstance instance = GetInstance(itemID);
            if (instance != null)
            {
                if (running)
                    instance.Start();
                else
                    instance.Stop(100);
            }
        }

        public bool GetScriptState(UUID itemID)
        {
            IScriptInstance instance = GetInstance(itemID);
            if (instance != null)
                return instance.Running;
            return false;
        }

        [DebuggerNonUserCode]
        public void ApiResetScript(UUID itemID)
        {
            IScriptInstance instance = GetInstance(itemID);
            if (instance != null)
                instance.ApiResetScript();
        }

        public void ResetScript(UUID itemID)
        {
            IScriptInstance instance = GetInstance(itemID);
            if (instance != null)
                instance.ResetScript();
        }

        public void StartScript(UUID itemID)
        {
            IScriptInstance instance = GetInstance(itemID);
            if (instance != null)
                instance.Start();
        }

        public void StopScript(UUID itemID)
        {
            IScriptInstance instance = GetInstance(itemID);
            if (instance != null)
                instance.Stop(0);
        }

        public DetectParams GetDetectParams(UUID itemID, int idx)
        {
            IScriptInstance instance = GetInstance(itemID);
            if (instance != null)
                return instance.GetDetectParams(idx);
            return null;
        }

        public void SetMinEventDelay(UUID itemID, double delay)
        {
            IScriptInstance instance = GetInstance(itemID);
            if (instance != null)
                instance.MinEventDelay = delay;
        }

        public UUID GetDetectID(UUID itemID, int idx)
        {
            IScriptInstance instance = GetInstance(itemID);
            if (instance != null)
                return instance.GetDetectID(idx);
            return UUID.Zero;
        }

        [DebuggerNonUserCode]
        public void SetState(UUID itemID, string newState)
        {
            IScriptInstance instance = GetInstance(itemID);
            if (instance == null)
                return;
            instance.SetState(newState);
        }

        public int GetStartParameter(UUID itemID)
        {
            IScriptInstance instance = GetInstance(itemID);
            if (instance == null)
                return 0;
            return instance.StartParam;
        }

        public void OnShutdown()
        {
            List<IScriptInstance> instances = new List<IScriptInstance>();

            lockScriptsForRead(true);
            foreach (IScriptInstance instance in m_Scripts.Values)
                    instances.Add(instance);
            lockScriptsForRead(false);

            foreach (IScriptInstance i in instances)
            {
                // Stop the script, even forcibly if needed. Then flag
                // it as shutting down and restore the previous run state
                // for serialization, so the scripts don't come back
                // dead after region restart
                //
                bool prevRunning = i.Running;
                i.Stop(50);
                i.ShuttingDown = true;
                i.Running = prevRunning;
            }

            DoBackup(new Object[] {0});
        }

        public IScriptApi GetApi(UUID itemID, string name)
        {
            IScriptInstance instance = GetInstance(itemID);
            if (instance == null)
                return null;
            return instance.GetApi(name);
        }

        public void OnGetScriptRunning(IClientAPI controllingClient, UUID objectID, UUID itemID)
        {
            IScriptInstance instance = GetInstance(itemID);
            if (instance == null)
                return;
            IEventQueue eq = World.RequestModuleInterface<IEventQueue>();
            if (eq == null)
            {
                controllingClient.SendScriptRunningReply(objectID, itemID,
                        GetScriptState(itemID));
            }
            else
            {
                eq.Enqueue(EventQueueHelper.ScriptRunningReplyEvent(objectID, itemID, GetScriptState(itemID), true),
                           controllingClient.AgentId);
            }
        }

        public string GetXMLState(UUID itemID)
        {
            IScriptInstance instance = GetInstance(itemID);
            if (instance == null)
                return "";
            string xml = instance.GetXMLState();

            XmlDocument sdoc = new XmlDocument();
            bool loadedState = true;
            try
            {
                sdoc.LoadXml(xml);
            }
            catch (System.Xml.XmlException e)
            {
                loadedState = false;
            }

            XmlNodeList rootL = null;
            XmlNode rootNode = null;
            if (loadedState)
            {
                rootL = sdoc.GetElementsByTagName("ScriptState");
                rootNode = rootL[0];
            }

            // Create <State UUID="xxxxxxxx-xxxx-xxxx-xxxx-xxxxxxxxxxxx">
            XmlDocument doc = new XmlDocument();
            XmlElement stateData = doc.CreateElement("", "State", "");
            XmlAttribute stateID = doc.CreateAttribute("", "UUID", "");
            stateID.Value = itemID.ToString();
            stateData.Attributes.Append(stateID);
            XmlAttribute assetID = doc.CreateAttribute("", "Asset", "");
            assetID.Value = instance.AssetID.ToString();
            stateData.Attributes.Append(assetID);
            XmlAttribute engineName = doc.CreateAttribute("", "Engine", "");
            engineName.Value = ScriptEngineName;
            stateData.Attributes.Append(engineName);
            doc.AppendChild(stateData);

            XmlNode xmlstate = null;

            // Add <ScriptState>...</ScriptState>
            if (loadedState)
            {
                xmlstate = doc.ImportNode(rootNode, true);
            }
            else
            {
                xmlstate = doc.CreateElement("", "ScriptState", "");
            }

            stateData.AppendChild(xmlstate);

            string assemName = instance.GetAssemblyName();

            string fn = Path.GetFileName(assemName);

            string assem = String.Empty;

            if (File.Exists(assemName + ".text"))
            {
                FileInfo tfi = new FileInfo(assemName + ".text");

                if (tfi != null)
                {
                    Byte[] tdata = new Byte[tfi.Length];

                    try
                    {
                        using (FileStream tfs = File.Open(assemName + ".text",
                                FileMode.Open, FileAccess.Read))
                        {
                            tfs.Read(tdata, 0, tdata.Length);
                            tfs.Close();
                        }

                        assem = new System.Text.ASCIIEncoding().GetString(tdata);
                    }
                    catch (Exception e)
                    {
                         m_log.DebugFormat("[XEngine]: Unable to open script textfile {0}, reason: {1}", assemName+".text", e.Message);
                    }
                }
            }
            else
            {
                FileInfo fi = new FileInfo(assemName);

                if (fi != null)
                {
                    Byte[] data = new Byte[fi.Length];

                    try
                    {
                        using (FileStream fs = File.Open(assemName, FileMode.Open, FileAccess.Read))
                        {
                            fs.Read(data, 0, data.Length);
                            fs.Close();
                        }

                        assem = System.Convert.ToBase64String(data);
                    }
                    catch (Exception e)
                    {
                        m_log.DebugFormat("[XEngine]: Unable to open script assembly {0}, reason: {1}", assemName, e.Message);
                    }

                }
            }

            string map = String.Empty;

            if (File.Exists(fn + ".map"))
            {
                using (FileStream mfs = File.Open(fn + ".map", FileMode.Open, FileAccess.Read))
                {
                    using (StreamReader msr = new StreamReader(mfs))
                    {
                        map = msr.ReadToEnd();
                        msr.Close();
                    }
                    mfs.Close();
                }
            }

            XmlElement assemblyData = doc.CreateElement("", "Assembly", "");
            XmlAttribute assemblyName = doc.CreateAttribute("", "Filename", "");

            assemblyName.Value = fn;
            assemblyData.Attributes.Append(assemblyName);

            assemblyData.InnerText = assem;

            stateData.AppendChild(assemblyData);

            XmlElement mapData = doc.CreateElement("", "LineMap", "");
            XmlAttribute mapName = doc.CreateAttribute("", "Filename", "");

            mapName.Value = fn + ".map";
            mapData.Attributes.Append(mapName);

            mapData.InnerText = map;

            stateData.AppendChild(mapData);
            return doc.InnerXml;
        }

        private bool ShowScriptSaveResponse(UUID ownerID, UUID assetID, string text, bool compiled)
        {
            return false;
        }

        public bool SetXMLState(UUID itemID, string xml)
        {
            if (xml == String.Empty)
                return false;

            XmlDocument doc = new XmlDocument();

            try
            {
                doc.LoadXml(xml);
            }
            catch (Exception)
            {
                m_log.Error("[XEngine]: Exception decoding XML data from region transfer");
                return false;
            }

            XmlNodeList rootL = doc.GetElementsByTagName("State");
            if (rootL.Count < 1)
                return false;

            XmlElement rootE = (XmlElement)rootL[0];

            if (rootE.GetAttribute("Engine") != ScriptEngineName)
                return false;

//          On rez from inventory, that ID will have changed. It was only
//          advisory anyway. So we don't check it anymore.
//
//            if (rootE.GetAttribute("UUID") != itemID.ToString())
//                return;

            XmlNodeList stateL = rootE.GetElementsByTagName("ScriptState");

            if (stateL.Count != 1)
                return false;

            XmlElement stateE = (XmlElement)stateL[0];

            if (World.m_trustBinaries)
            {
                XmlNodeList assemL = rootE.GetElementsByTagName("Assembly");

                if (assemL.Count != 1)
                    return false;

                XmlElement assemE = (XmlElement)assemL[0];

                string fn = assemE.GetAttribute("Filename");
                string base64 = assemE.InnerText;

                string path = Path.Combine("ScriptEngines", World.RegionInfo.RegionID.ToString());
                path = Path.Combine(path, fn);

                if (!File.Exists(path))
                {
                    Byte[] filedata = Convert.FromBase64String(base64);

                    try
                    {
                        using (FileStream fs = File.Create(path))
                        {
                            fs.Write(filedata, 0, filedata.Length);
                            fs.Close();
                        }
                    }
                    catch (IOException ex)
                    {
                        // if there already exists a file at that location, it may be locked.
                        m_log.ErrorFormat("[XEngine]: File {0} already exists! {1}", path, ex.Message);
                    }
                    try
                    {
                        using (FileStream fs = File.Create(path + ".text"))
                        {
                            using (StreamWriter sw = new StreamWriter(fs))
                            {
                                sw.Write(base64);
                                sw.Close();
                            }
                            fs.Close();
                        }
                    }
                    catch (IOException ex)
                    {
                        // if there already exists a file at that location, it may be locked.
                        m_log.ErrorFormat("[XEngine]: File {0} already exists! {1}", path, ex.Message);
                    }
                }
            }

            string statepath = Path.Combine("ScriptEngines", World.RegionInfo.RegionID.ToString());
            statepath = Path.Combine(statepath, itemID.ToString() + ".state");

            try
            {
                using (FileStream sfs = File.Create(statepath))
                {
                    using (StreamWriter ssw = new StreamWriter(sfs))
                    {
                        ssw.Write(stateE.OuterXml);
                        ssw.Close();
                    }
                    sfs.Close();
                }
            }
            catch (IOException ex)
            {
                // if there already exists a file at that location, it may be locked.
                m_log.ErrorFormat("[XEngine]: File {0} already exists! {1}", statepath, ex.Message);
            }

            XmlNodeList mapL = rootE.GetElementsByTagName("LineMap");
            if (mapL.Count > 0)
            {
                XmlElement mapE = (XmlElement)mapL[0];

                string mappath = Path.Combine("ScriptEngines", World.RegionInfo.RegionID.ToString());
                mappath = Path.Combine(mappath, mapE.GetAttribute("Filename"));

                try
                {
                    using (FileStream mfs = File.Create(mappath))
                    {
                        using (StreamWriter msw = new StreamWriter(mfs))
                        {
                            msw.Write(mapE.InnerText);
                            msw.Close();
                        }
                        mfs.Close();
                    }
                }
                catch (IOException ex)
                {
                    // if there already exists a file at that location, it may be locked.
                    m_log.ErrorFormat("[XEngine]: File {0} already exists! {1}", statepath, ex.Message);
                }
            }

            return true;
        }

        public ArrayList GetScriptErrors(UUID itemID)
        {
            System.Threading.Thread.Sleep(1000);

            lock (m_ScriptErrors)
            {
                if (m_ScriptErrors.ContainsKey(itemID))
                {
                    ArrayList ret = m_ScriptErrors[itemID];
                    m_ScriptErrors.Remove(itemID);
                    return ret;
                }
                return new ArrayList();
            }
        }

        public void SuspendScript(UUID itemID)
        {
            IScriptInstance instance = GetInstance(itemID);
            if (instance == null)
                return;

            instance.Suspend();
        }

        public void ResumeScript(UUID itemID)
        {
            IScriptInstance instance = GetInstance(itemID);
            if (instance == null)
                return;

            instance.Resume();
        }
    }
}<|MERGE_RESOLUTION|>--- conflicted
+++ resolved
@@ -769,9 +769,6 @@
                 }
             }
 
-<<<<<<< HEAD
-            
-
             ScriptInstance instance = null;
             // Create the object record
             lockScriptsForRead(true);
@@ -779,12 +776,6 @@
                 (m_Scripts[itemID].AssetID != assetID))
             {
                 lockScriptsForRead(false);
-=======
-            ScriptInstance instance = null;
-            lock (m_Scripts)
-            {
-                // Create the object record
->>>>>>> 120d7014
 
                 UUID appDomain = assetID;
 
@@ -852,7 +843,6 @@
                         part.ParentGroup.RootPart.Name, item.Name, assetID, part.UUID, 
                         part.ParentGroup.RootPart.AbsolutePosition, part.ParentGroup.Scene.RegionInfo.RegionName);
 
-<<<<<<< HEAD
                 if (presence != null)
                 {
                     ShowScriptSaveResponse(item.OwnerID,
@@ -869,21 +859,6 @@
             {
                 lockScriptsForRead(false);
             }
-=======
-                    if (presence != null)
-                    {
-                        ShowScriptSaveResponse(item.OwnerID,
-                                assetID, "Compile successful", true);
-                    }
-
-                    instance.AppDomain = appDomain;
-                    instance.LineMap = linemap;
-
-                    m_Scripts[itemID] = instance;
-                }
-            }
-
->>>>>>> 120d7014
             lock (m_PrimObjects)
             {
                 if (!m_PrimObjects.ContainsKey(localID))
@@ -902,15 +877,9 @@
                 m_AddingAssemblies[assembly]--;
             }
 
-<<<<<<< HEAD
             if (instance!=null) 
                 instance.Init();
             
-=======
-            if (instance != null) 
-                instance.Init();
-
->>>>>>> 120d7014
             return true;
         }
 
@@ -923,7 +892,6 @@
                     m_CompileDict.Remove(itemID);
             }
 
-<<<<<<< HEAD
             lockScriptsForRead(true);
             // Do we even have it?
             if (!m_Scripts.ContainsKey(itemID))
@@ -941,22 +909,6 @@
             instance.ClearQueue();
             instance.Stop(0);
 
-=======
-            IScriptInstance instance = null;
-
-            lock (m_Scripts)
-            {
-                // Do we even have it?
-                if (!m_Scripts.ContainsKey(itemID))
-                    return;
-
-                instance=m_Scripts[itemID];
-                m_Scripts.Remove(itemID);
-            }
-
-            instance.ClearQueue();
-            instance.Stop(0);
->>>>>>> 120d7014
 //                bool objectRemoved = false;
 
             lock (m_PrimObjects)
@@ -992,20 +944,12 @@
             ObjectRemoved handlerObjectRemoved = OnObjectRemoved;
             if (handlerObjectRemoved != null)
             {
-<<<<<<< HEAD
                 SceneObjectPart part = m_Scene.GetSceneObjectPart(localID);                    
                 handlerObjectRemoved(part.UUID);
             }
 
             CleanAssemblies();
             
-=======
-                SceneObjectPart part = m_Scene.GetSceneObjectPart(localID);
-                handlerObjectRemoved(part.UUID);
-            }
-
->>>>>>> 120d7014
-
             ScriptRemoved handlerScriptRemoved = OnScriptRemoved;
             if (handlerScriptRemoved != null)
                 handlerScriptRemoved(itemID);
