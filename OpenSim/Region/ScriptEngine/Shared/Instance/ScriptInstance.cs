/*
 * Copyright (c) Contributors, http://opensimulator.org/
 * See CONTRIBUTORS.TXT for a full list of copyright holders.
 *
 * Redistribution and use in source and binary forms, with or without
 * modification, are permitted provided that the following conditions are met:
 *     * Redistributions of source code must retain the above copyright
 *       notice, this list of conditions and the following disclaimer.
 *     * Redistributions in binary form must reproduce the above copyright
 *       notice, this list of conditions and the following disclaimer in the
 *       documentation and/or other materials provided with the distribution.
 *     * Neither the name of the OpenSimulator Project nor the
 *       names of its contributors may be used to endorse or promote products
 *       derived from this software without specific prior written permission.
 *
 * THIS SOFTWARE IS PROVIDED BY THE DEVELOPERS ``AS IS'' AND ANY
 * EXPRESS OR IMPLIED WARRANTIES, INCLUDING, BUT NOT LIMITED TO, THE IMPLIED
 * WARRANTIES OF MERCHANTABILITY AND FITNESS FOR A PARTICULAR PURPOSE ARE
 * DISCLAIMED. IN NO EVENT SHALL THE CONTRIBUTORS BE LIABLE FOR ANY
 * DIRECT, INDIRECT, INCIDENTAL, SPECIAL, EXEMPLARY, OR CONSEQUENTIAL DAMAGES
 * (INCLUDING, BUT NOT LIMITED TO, PROCUREMENT OF SUBSTITUTE GOODS OR SERVICES;
 * LOSS OF USE, DATA, OR PROFITS; OR BUSINESS INTERRUPTION) HOWEVER CAUSED AND
 * ON ANY THEORY OF LIABILITY, WHETHER IN CONTRACT, STRICT LIABILITY, OR TORT
 * (INCLUDING NEGLIGENCE OR OTHERWISE) ARISING IN ANY WAY OUT OF THE USE OF THIS
 * SOFTWARE, EVEN IF ADVISED OF THE POSSIBILITY OF SUCH DAMAGE.
 */

using System;
using System.IO;
using System.Diagnostics; //for [DebuggerNonUserCode]
using System.Runtime.Remoting;
using System.Runtime.Remoting.Lifetime;
using System.Threading;
using System.Collections;
using System.Collections.Generic;
using System.Security.Policy;
using System.Reflection;
using System.Globalization;
using System.Xml;
using OpenMetaverse;
using log4net;
using Nini.Config;
using Amib.Threading;
using OpenSim.Framework;
using OpenSim.Region.CoreModules;
using OpenSim.Region.Framework.Scenes;
using OpenSim.Region.Framework.Interfaces;
using OpenSim.Region.ScriptEngine.Shared;
using OpenSim.Region.ScriptEngine.Shared.Api;
using OpenSim.Region.ScriptEngine.Shared.Api.Runtime;
using OpenSim.Region.ScriptEngine.Shared.ScriptBase;
using OpenSim.Region.ScriptEngine.Shared.CodeTools;
using OpenSim.Region.ScriptEngine.Interfaces;

namespace OpenSim.Region.ScriptEngine.Shared.Instance
{
    public class ScriptInstance : MarshalByRefObject, IScriptInstance
    {
<<<<<<< HEAD
        private static readonly ILog m_log = LogManager.GetLogger(MethodBase.GetCurrentMethod().DeclaringType);
=======
//        private static readonly ILog m_log = LogManager.GetLogger(MethodBase.GetCurrentMethod().DeclaringType);
>>>>>>> 3cf7fb4e
        
        private IScriptEngine m_Engine;
        private IScriptWorkItem m_CurrentResult = null;
        private Queue m_EventQueue = new Queue(32);
        private bool m_RunEvents = false;
        private UUID m_ItemID;
        private uint m_LocalID;
        private UUID m_ObjectID;
        private UUID m_AssetID;
        private IScript m_Script;
        private UUID m_AppDomain;
        private DetectParams[] m_DetectParams;
        private bool m_TimerQueued;
        private DateTime m_EventStart;
        private bool m_InEvent;
        private string m_PrimName;
        private string m_ScriptName;
        private string m_Assembly;
        private int m_StartParam;
        private string m_CurrentEvent = String.Empty;
        private bool m_InSelfDelete;
        private int m_MaxScriptQueue;
        private bool m_SaveState = true;
        private bool m_ShuttingDown;
        private int m_ControlEventsInQueue;
        private int m_LastControlLevel;
        private bool m_CollisionInQueue;
        private TaskInventoryItem m_thisScriptTask;
        // The following is for setting a minimum delay between events
        private double m_minEventDelay;
        private long m_eventDelayTicks;
        private long m_nextEventTimeTicks;
        private bool m_startOnInit = true;
        private UUID m_AttachedAvatar;
        private StateSource m_stateSource;
        private bool m_postOnRez;
        private bool m_startedFromSavedState;
        private UUID m_CurrentStateHash;
        private UUID m_RegionID;

        private Dictionary<KeyValuePair<int, int>, KeyValuePair<int, int>>
                m_LineMap;

        public Dictionary<KeyValuePair<int, int>, KeyValuePair<int, int>>
                LineMap
        {
            get { return m_LineMap; }
            set { m_LineMap = value; }
        }

        private Dictionary<string,IScriptApi> m_Apis = new Dictionary<string,IScriptApi>();

        // Script state
        private string m_State="default";

        public Object[] PluginData = new Object[0];

        /// <summary>
        /// Used by llMinEventDelay to suppress events happening any faster than this speed.
        /// This currently restricts all events in one go. Not sure if each event type has
        /// its own check so take the simple route first.
        /// </summary>
        public double MinEventDelay
        {
            get { return m_minEventDelay; }
            set
            {
                if (value > 0.001)
                    m_minEventDelay = value;
                else 
                    m_minEventDelay = 0.0;
                m_eventDelayTicks = (long)(m_minEventDelay * 10000000L);
                m_nextEventTimeTicks = DateTime.Now.Ticks;
            }
        }

        public bool Running
        {
            get { return m_RunEvents; }
            set { m_RunEvents = value; }
        }

        public bool Suspended { get; set; }

        public bool ShuttingDown
        {
            get { return m_ShuttingDown; }
            set { m_ShuttingDown = value; }
        }

        public string State
        {
            get { return m_State; }
            set { m_State = value; }
        }

        public IScriptEngine Engine
        {
            get { return m_Engine; }
        }

        public UUID AppDomain
        {
            get { return m_AppDomain; }
            set { m_AppDomain = value; }
        }

        public string PrimName
        {
            get { return m_PrimName; }
        }

        public string ScriptName
        {
            get { return m_ScriptName; }
        }

        public UUID ItemID
        {
            get { return m_ItemID; }
        }

        public UUID ObjectID
        {
            get { return m_ObjectID; }
        }

        public uint LocalID
        {
            get { return m_LocalID; }
        }

        public UUID AssetID
        {
            get { return m_AssetID; }
        }

        public Queue EventQueue
        {
            get { return m_EventQueue; }
        }

        public void ClearQueue()
        {
            m_TimerQueued = false;
            m_EventQueue.Clear();
        }

        public int StartParam
        {
            get { return m_StartParam; }
            set { m_StartParam = value; }
        }

        public TaskInventoryItem ScriptTask
        {
            get { return m_thisScriptTask; }
        }

        public ScriptInstance(IScriptEngine engine, SceneObjectPart part,
                UUID itemID, UUID assetID, string assembly,
                AppDomain dom, string primName, string scriptName,
                int startParam, bool postOnRez, StateSource stateSource,
                int maxScriptQueue)
        {
            m_Engine = engine;

            m_LocalID = part.LocalId;
            m_ObjectID = part.UUID;
            m_ItemID = itemID;
            m_AssetID = assetID;
            m_PrimName = primName;
            m_ScriptName = scriptName;
            m_Assembly = assembly;
            m_StartParam = startParam;
            m_MaxScriptQueue = maxScriptQueue;
            m_stateSource = stateSource;
            m_postOnRez = postOnRez;
            m_AttachedAvatar = part.ParentGroup.AttachedAvatar;
            m_RegionID = part.ParentGroup.Scene.RegionInfo.RegionID;

            if (part != null)
            {
                part.TaskInventory.LockItemsForRead(true);
                if (part.TaskInventory.ContainsKey(m_ItemID))
                {
                    m_thisScriptTask = part.TaskInventory[m_ItemID];
                }
                part.TaskInventory.LockItemsForRead(false);
            }

            ApiManager am = new ApiManager();

            foreach (string api in am.GetApis())
            {
                m_Apis[api] = am.CreateApi(api);
                m_Apis[api].Initialize(engine, part, m_LocalID, itemID);
        }

        try
        {
            if (dom != System.AppDomain.CurrentDomain)
                m_Script = (IScript)dom.CreateInstanceAndUnwrap(
                        Path.GetFileNameWithoutExtension(assembly),
                        "SecondLife.Script");
            else
                m_Script = (IScript)Assembly.Load(
                        Path.GetFileNameWithoutExtension(assembly)).CreateInstance(
                        "SecondLife.Script");


                //ILease lease = (ILease)RemotingServices.GetLifetimeService(m_Script as ScriptBaseClass);
                //RemotingServices.GetLifetimeService(m_Script as ScriptBaseClass);
//                lease.Register(this);
            }
            catch (Exception e)
            {
                m_log.ErrorFormat("[Script] Error loading assembly {0}\n"+e.ToString(), assembly);
                throw;
            }

            try
            {
                foreach (KeyValuePair<string,IScriptApi> kv in m_Apis)
                {
                    m_Script.InitApi(kv.Key, kv.Value);
                }

//                // m_log.Debug("[Script] Script instance created");

                part.SetScriptEvents(m_ItemID,
                                     (int)m_Script.GetStateEventFlags(State));
            }
            catch (Exception)
            {
                // m_log.Error("[Script] Error loading script instance\n"+e.ToString());
                return;
            }

            m_SaveState = true;

            string savedState = Path.Combine(Path.GetDirectoryName(assembly),
                    m_ItemID.ToString() + ".state");
            if (File.Exists(savedState))
            {
                string xml = String.Empty;

                try
                {
                    FileInfo fi = new FileInfo(savedState);
                    int size = (int)fi.Length;
                    if (size < 512000)
                    {
                        using (FileStream fs = File.Open(savedState,
                                                         FileMode.Open, FileAccess.Read, FileShare.None))
                        {
                            System.Text.UTF8Encoding enc =
                                new System.Text.UTF8Encoding();

                            Byte[] data = new Byte[size];
                            fs.Read(data, 0, size);

                            xml = enc.GetString(data);

                            ScriptSerializer.Deserialize(xml, this);

                            AsyncCommandManager.CreateFromData(m_Engine,
                                m_LocalID, m_ItemID, m_ObjectID,
                                PluginData);

//                            m_log.DebugFormat("[Script] Successfully retrieved state for script {0}.{1}", m_PrimName, m_ScriptName);

                            part.SetScriptEvents(m_ItemID,
                                    (int)m_Script.GetStateEventFlags(State));

                            if (m_RunEvents && (!m_ShuttingDown))
                            {
                                m_RunEvents = false;
                            } 
                            else 
                            {
                                m_RunEvents = false;
                                m_startOnInit = false;
                            }

                            // we get new rez events on sim restart, too
                            // but if there is state, then we fire the change
                            // event

                            // We loaded state, don't force a re-save
                            m_SaveState = false;
                            m_startedFromSavedState = true;

                        }
                    }
                    else
                    {
                        // m_log.Error("[Script] Unable to load script state: Memory limit exceeded");
                    }
                }
                catch (Exception)
                {
                    // m_log.ErrorFormat("[Script] Unable to load script state from xml: {0}\n"+e.ToString(), xml);
                }
            }
//            else
//            {
//                ScenePresence presence = m_Engine.World.GetScenePresence(part.OwnerID);

//                if (presence != null && (!postOnRez))
//                    presence.ControllingClient.SendAgentAlertMessage("Compile successful", false);

//            }
        }

        public void Init()
        {
            if (!m_startOnInit) return;

            if (m_startedFromSavedState) 
            {
                Start();
                if (m_postOnRez) 
                {
                    PostEvent(new EventParams("on_rez",
                        new Object[] {new LSL_Types.LSLInteger(m_StartParam)}, new DetectParams[0]));
                }

                if (m_stateSource == StateSource.AttachedRez)
                {
                    PostEvent(new EventParams("attach",
                        new object[] { new LSL_Types.LSLString(m_AttachedAvatar.ToString()) }, new DetectParams[0]));
                }
                else if (m_stateSource == StateSource.RegionStart)
                {
                    //m_log.Debug("[Script] Posted changed(CHANGED_REGION_RESTART) to script");
                    PostEvent(new EventParams("changed",
                        new Object[] { new LSL_Types.LSLInteger((int)Changed.REGION_RESTART) }, new DetectParams[0]));
                }
                else if (m_stateSource == StateSource.PrimCrossing || m_stateSource == StateSource.Teleporting)
                {
                    // CHANGED_REGION
                    PostEvent(new EventParams("changed",
                        new Object[] { new LSL_Types.LSLInteger((int)Changed.REGION) }, new DetectParams[0]));

                    // CHANGED_TELEPORT
                    if (m_stateSource == StateSource.Teleporting)
                        PostEvent(new EventParams("changed",
                            new Object[] { new LSL_Types.LSLInteger((int)Changed.TELEPORT) }, new DetectParams[0]));
                }
            }
            else 
            {
                Start();
                PostEvent(new EventParams("state_entry",
                                          new Object[0], new DetectParams[0]));
                if (m_postOnRez) 
                {
                    PostEvent(new EventParams("on_rez",
                        new Object[] {new LSL_Types.LSLInteger(m_StartParam)}, new DetectParams[0]));
                }

                if (m_stateSource == StateSource.AttachedRez)
                {
                    PostEvent(new EventParams("attach",
                        new object[] { new LSL_Types.LSLString(m_AttachedAvatar.ToString()) }, new DetectParams[0]));
                }

            }
        }

        private void ReleaseControls()
        {
            SceneObjectPart part = m_Engine.World.GetSceneObjectPart(m_LocalID);
            
            if (part != null)
            {
                int permsMask;
                UUID permsGranter;
                part.TaskInventory.LockItemsForRead(true);
                if (!part.TaskInventory.ContainsKey(m_ItemID))
                {
                    part.TaskInventory.LockItemsForRead(false);
                    return;
                }
                permsGranter = part.TaskInventory[m_ItemID].PermsGranter;
                permsMask = part.TaskInventory[m_ItemID].PermsMask;
                part.TaskInventory.LockItemsForRead(false);

                if ((permsMask & ScriptBaseClass.PERMISSION_TAKE_CONTROLS) != 0)
                {
                    ScenePresence presence = m_Engine.World.GetScenePresence(permsGranter);
                    if (presence != null)
                        presence.UnRegisterControlEventsToScript(m_LocalID, m_ItemID);
                }
            }
        }

        public void DestroyScriptInstance()
        {
            ReleaseControls();
            AsyncCommandManager.RemoveScript(m_Engine, m_LocalID, m_ItemID);
        }

        public void RemoveState()
        {
            string savedState = Path.Combine(Path.GetDirectoryName(m_Assembly),
                    m_ItemID.ToString() + ".state");

            try
            {
                File.Delete(savedState);
            }
            catch(Exception)
            {
            }
        }

        public void VarDump(Dictionary<string, object> vars)
        {
            // m_log.Info("Variable dump for script "+ m_ItemID.ToString());
            // foreach (KeyValuePair<string, object> v in vars)
            // {
                // m_log.Info("Variable: "+v.Key+" = "+v.Value.ToString());
            // }
        }

        public void Start()
        {
            lock (m_EventQueue)
            {
                if (Running)
                    return;

                m_RunEvents = true;

                if (m_EventQueue.Count > 0)
                {
                    if (m_CurrentResult == null)
                        m_CurrentResult = m_Engine.QueueEventHandler(this);
                    // else
                        // m_log.Error("[Script] Tried to start a script that was already queued");
                }
            }
        }

        public bool Stop(int timeout)
        {
            IScriptWorkItem result;

            lock (m_EventQueue)
            {
                if (!Running)
                    return true;

                if (m_CurrentResult == null)
                {
                    m_RunEvents = false;
                    return true;
                }

                if (m_CurrentResult.Cancel())
                {
                    m_CurrentResult = null;
                    m_RunEvents = false;
                    return true;
                }

                result = m_CurrentResult;
                m_RunEvents = false;
            }

            if (result.Wait(new TimeSpan((long)timeout * 100000)))
            {
                return true;
            }

            lock (m_EventQueue)
            {
                result = m_CurrentResult;
            }

            if (result == null)
                return true;

            if (!m_InSelfDelete)
                result.Abort();

            lock (m_EventQueue)
            {
                m_CurrentResult = null;
            }

            return true;
        }

        [DebuggerNonUserCode] //Prevents the debugger from farting in this function
        public void SetState(string state)
        {
            if (state == State)
                return;

            PostEvent(new EventParams("state_exit", new Object[0],
                                       new DetectParams[0]));
            PostEvent(new EventParams("state", new Object[] { state },
                                       new DetectParams[0]));
            PostEvent(new EventParams("state_entry", new Object[0],
                                       new DetectParams[0]));
            
            throw new EventAbortException();
        }

        public void PostEvent(EventParams data)
        {
//            m_log.DebugFormat("[Script] Posted event {2} in state {3} to {0}.{1}",
//                        m_PrimName, m_ScriptName, data.EventName, m_State);

            if (!Running)
                return;

            // If min event delay is set then ignore any events untill the time has expired
            // This currently only allows 1 event of any type in the given time period.
            // This may need extending to allow for a time for each individual event type.
            if (m_eventDelayTicks != 0)
            {
                if (DateTime.Now.Ticks < m_nextEventTimeTicks)
                    return;
                m_nextEventTimeTicks = DateTime.Now.Ticks + m_eventDelayTicks;
            }

            lock (m_EventQueue)
            {
                if (m_EventQueue.Count >= m_MaxScriptQueue)
                    return;

                if (data.EventName == "timer")
                {
                    if (m_TimerQueued)
                        return;
                    m_TimerQueued = true;
                }

                if (data.EventName == "control")
                {
                    int held = ((LSL_Types.LSLInteger)data.Params[1]).value;
                    // int changed = ((LSL_Types.LSLInteger)data.Params[2]).value;

                    // If the last message was a 0 (nothing held)
                    // and this one is also nothing held, drop it
                    //
                    if (m_LastControlLevel == held && held == 0)
                        return;

                    // If there is one or more queued, then queue
                    // only changed ones, else queue unconditionally
                    //
                    if (m_ControlEventsInQueue > 0)
                    {
                        if (m_LastControlLevel == held)
                            return;
                    }

                    m_LastControlLevel = held;
                    m_ControlEventsInQueue++;
                }

                if (data.EventName == "collision")
                {
                    if (m_CollisionInQueue)
                        return;
                    if (data.DetectParams == null)
                        return;

                    m_CollisionInQueue = true;
                }

                m_EventQueue.Enqueue(data);

                if (m_CurrentResult == null)
                {
                    m_CurrentResult = m_Engine.QueueEventHandler(this);
                }
            }
        }

        /// <summary>
        /// Process the next event queued for this script
        /// </summary>
        /// <returns></returns>
        public object EventProcessor()
        {
<<<<<<< HEAD
            EventParams data = null;
=======
//            m_log.DebugFormat("[XEngine]: EventProcessor() invoked for {0}.{1}", PrimName, ScriptName);

            if (Suspended)
                return 0;
>>>>>>> 3cf7fb4e

            lock (m_EventQueue)
            {
                if (Suspended)
                    return 0;

                lock (m_Script)
                {
                    data = (EventParams) m_EventQueue.Dequeue();
                    if (data == null) // Shouldn't happen
                    {
                        if ((m_EventQueue.Count > 0) && m_RunEvents && (!m_ShuttingDown))
                        {
                            m_CurrentResult = m_Engine.QueueEventHandler(this);
                        }
                        else
                        {
                            m_CurrentResult = null;
                        }
                        return 0;
                    }

                    if (data.EventName == "timer")
                        m_TimerQueued = false;
                    if (data.EventName == "control")
                    {
                        if (m_ControlEventsInQueue > 0)
                            m_ControlEventsInQueue--;
                    }
                    if (data.EventName == "collision")
                        m_CollisionInQueue = false;
                }
            }
            lock(m_Script)
            {
                
//                m_log.DebugFormat("[XEngine]: Processing event {0} for {1}", data.EventName, this);

                m_DetectParams = data.DetectParams;

                if (data.EventName == "state") // Hardcoded state change
                {
    //                m_log.DebugFormat("[Script] Script {0}.{1} state set to {2}",
    //                        m_PrimName, m_ScriptName, data.Params[0].ToString());
                    m_State=data.Params[0].ToString();
                    AsyncCommandManager.RemoveScript(m_Engine,
                        m_LocalID, m_ItemID);

                    SceneObjectPart part = m_Engine.World.GetSceneObjectPart(
                        m_LocalID);
                    if (part != null)
                    {
                        part.SetScriptEvents(m_ItemID,
                                             (int)m_Script.GetStateEventFlags(State));
                    }
                }
                else
                {
                    if (m_Engine.World.PipeEventsForScript(m_LocalID) ||
                        data.EventName == "control") // Don't freeze avies!
                    {
                        SceneObjectPart part = m_Engine.World.GetSceneObjectPart(
                            m_LocalID);
        //                m_log.DebugFormat("[Script] Delivered event {2} in state {3} to {0}.{1}",
        //                        m_PrimName, m_ScriptName, data.EventName, m_State);

                        try
                        {
                            m_CurrentEvent = data.EventName;
                            m_EventStart = DateTime.Now;
                            m_InEvent = true;

                            m_Script.ExecuteEvent(State, data.EventName, data.Params);

                            m_InEvent = false;
                            m_CurrentEvent = String.Empty;

                            if (m_SaveState)
                            {
                                // This will be the very first event we deliver
                                // (state_entry) in default state
                                //

                                SaveState(m_Assembly);

                                m_SaveState = false;
                            }
                        }
                        catch (Exception e)
                        {
                            // m_log.DebugFormat("[SCRIPT] Exception: {0}", e.Message);
                            m_InEvent = false;
                            m_CurrentEvent = String.Empty;

                            if ((!(e is TargetInvocationException) || (!(e.InnerException is SelfDeleteException) && !(e.InnerException is ScriptDeleteException))) && !(e is ThreadAbortException))
                            {
                                try
                                {
                                    // DISPLAY ERROR INWORLD
                                    string text = FormatException(e);

                                    if (text.Length > 1000)
                                        text = text.Substring(0, 1000);
                                    m_Engine.World.SimChat(Utils.StringToBytes(text),
                                                           ChatTypeEnum.DebugChannel, 2147483647,
                                                           part.AbsolutePosition,
                                                           part.Name, part.UUID, false);
                                }
                                catch (Exception)
                                {
                                }
                                // catch (Exception e2) // LEGIT: User Scripting
                                // {
                                    // m_log.Error("[SCRIPT]: "+
                                      //           "Error displaying error in-world: " +
                                        //         e2.ToString());
                                 //    m_log.Error("[SCRIPT]: " +
                                   //              "Errormessage: Error compiling script:\r\n" +
                                     //            e.ToString());
                                // }
                            }
                            else if ((e is TargetInvocationException) && (e.InnerException is SelfDeleteException))
                            {
                                m_InSelfDelete = true;
                                if (part != null)
                                    m_Engine.World.DeleteSceneObject(part.ParentGroup, false);
                            }
                            else if ((e is TargetInvocationException) && (e.InnerException is ScriptDeleteException))
                            {
                                m_InSelfDelete = true;
                                if (part != null)
                                    part.Inventory.RemoveInventoryItem(m_ItemID);
                            }
                        }
                    }
                }

                lock (m_EventQueue)
                {
                    if ((m_EventQueue.Count > 0) && m_RunEvents && (!m_ShuttingDown))
                    {
                        m_CurrentResult = m_Engine.QueueEventHandler(this);
                    }
                    else
                    {
                        m_CurrentResult = null;
                    }
                }

                m_DetectParams = null;

                return 0;
            }
        }

        public int EventTime()
        {
            if (!m_InEvent)
                return 0;

            return (DateTime.Now - m_EventStart).Seconds;
        }

        public void ResetScript()
        {
            if (m_Script == null)
                return;

            bool running = Running;

            RemoveState();
            ReleaseControls();

            Stop(0);
            SceneObjectPart part=m_Engine.World.GetSceneObjectPart(m_LocalID);
            part.Inventory.GetInventoryItem(m_ItemID).PermsMask = 0;
            part.Inventory.GetInventoryItem(m_ItemID).PermsGranter = UUID.Zero;
            AsyncCommandManager.RemoveScript(m_Engine, m_LocalID, m_ItemID);
            m_EventQueue.Clear();
            m_Script.ResetVars();
            m_State = "default";

            part.SetScriptEvents(m_ItemID,
                                 (int)m_Script.GetStateEventFlags(State));
            if (running)
                Start();
            m_SaveState = true;
            PostEvent(new EventParams("state_entry",
                    new Object[0], new DetectParams[0]));
        }

        [DebuggerNonUserCode] //Stops the VS debugger from farting in this function
        public void ApiResetScript()
        {
            // bool running = Running;

            RemoveState();
            ReleaseControls();

            m_Script.ResetVars();
            SceneObjectPart part=m_Engine.World.GetSceneObjectPart(m_LocalID);
            part.Inventory.GetInventoryItem(m_ItemID).PermsMask = 0;
            part.Inventory.GetInventoryItem(m_ItemID).PermsGranter = UUID.Zero;
            AsyncCommandManager.RemoveScript(m_Engine, m_LocalID, m_ItemID);

            m_EventQueue.Clear();
            m_Script.ResetVars();
            m_State = "default";

            part.SetScriptEvents(m_ItemID,
                                 (int)m_Script.GetStateEventFlags(State));

            if (m_CurrentEvent != "state_entry")
            {
                m_SaveState = true;
                PostEvent(new EventParams("state_entry",
                        new Object[0], new DetectParams[0]));
                throw new EventAbortException();
            }
        }

        public Dictionary<string, object> GetVars()
        {
            return m_Script.GetVars();
        }

        public void SetVars(Dictionary<string, object> vars)
        {
            m_Script.SetVars(vars);
        }

        public DetectParams GetDetectParams(int idx)
        {
            if (m_DetectParams == null)
                return null;
            if (idx < 0 || idx >= m_DetectParams.Length)
                return null;

            return m_DetectParams[idx];
        }

        public UUID GetDetectID(int idx)
        {
            if (m_DetectParams == null)
                return UUID.Zero;
            if (idx < 0 || idx >= m_DetectParams.Length)
                return UUID.Zero;

            return m_DetectParams[idx].Key;
        }

        public void SaveState(string assembly)
        {


            // If we're currently in an event, just tell it to save upon return
            //
            if (m_InEvent)
            {
                m_SaveState = true;
                return;
            }

            PluginData = AsyncCommandManager.GetSerializationData(m_Engine, m_ItemID);

            string xml = ScriptSerializer.Serialize(this);

            // Compare hash of the state we just just created with the state last written to disk
            // If the state is different, update the disk file.
            UUID hash = UUID.Parse(Utils.MD5String(xml));

            if (hash != m_CurrentStateHash)
            {
                try
                {
                    FileStream fs = File.Create(Path.Combine(Path.GetDirectoryName(assembly), m_ItemID.ToString() + ".state"));
                    System.Text.UTF8Encoding enc = new System.Text.UTF8Encoding();
                    Byte[] buf = enc.GetBytes(xml);
                    fs.Write(buf, 0, buf.Length);
                    fs.Close();
                }
                catch(Exception)
                {
                    // m_log.Error("Unable to save xml\n"+e.ToString());
                }
                //if (!File.Exists(Path.Combine(Path.GetDirectoryName(assembly), m_ItemID.ToString() + ".state")))
                //{
                //    throw new Exception("Completed persistence save, but no file was created");
                //}
                m_CurrentStateHash = hash;
            }
        }

        public IScriptApi GetApi(string name)
        {
            if (m_Apis.ContainsKey(name))
                return m_Apis[name];
            return null;
        }
        
        public override string ToString()
        {
            return String.Format("{0} {1} on {2}", m_ScriptName, m_ItemID, m_PrimName);
        }

        string FormatException(Exception e)
        {
            if (e.InnerException == null) // Not a normal runtime error
                return e.ToString();

            string message = "Runtime error:\n" + e.InnerException.StackTrace;
            string[] lines = message.Split(new char[] {'\n'});

            foreach (string line in lines)
            {
                if (line.Contains("SecondLife.Script"))
                {
                    int idx = line.IndexOf(':');
                    if (idx != -1)
                    {
                        string val = line.Substring(idx+1);
                        int lineNum = 0;
                        if (int.TryParse(val, out lineNum))
                        {
                            KeyValuePair<int, int> pos =
                                    Compiler.FindErrorPosition(
                                    lineNum, 0, LineMap);

                            int scriptLine = pos.Key;
                            int col = pos.Value;
                            if (scriptLine == 0)
                                scriptLine++;
                            if (col == 0)
                                col++;
                            message = string.Format("Runtime error:\n" +
                                    "({0}): {1}", scriptLine - 1,
                                    e.InnerException.Message);

                            System.Console.WriteLine(e.ToString()+"\n");
                            return message;
                        }
                    }
                }
            }

            // m_log.ErrorFormat("Scripting exception:");
            // m_log.ErrorFormat(e.ToString());

            return e.ToString();
        }

        public string GetAssemblyName()
        {
            return m_Assembly;
        }

        public string GetXMLState()
        {
            bool run = Running;
            Stop(100);
            Running = run;

            // We should not be doing this, but since we are about to
            // dispose this, it really doesn't make a difference
            // This is meant to work around a Windows only race
            //
            m_InEvent = false;

            // Force an update of the in-memory plugin data
            //
            PluginData = AsyncCommandManager.GetSerializationData(m_Engine, m_ItemID);

            return ScriptSerializer.Serialize(this);
        }

        public UUID RegionID
        {
            get { return m_RegionID; }
        }

        public void Suspend()
        {
            Suspended = true;
        }

        public void Resume()
        {
            Suspended = false;
        }
    }
}<|MERGE_RESOLUTION|>--- conflicted
+++ resolved
@@ -56,11 +56,7 @@
 {
     public class ScriptInstance : MarshalByRefObject, IScriptInstance
     {
-<<<<<<< HEAD
         private static readonly ILog m_log = LogManager.GetLogger(MethodBase.GetCurrentMethod().DeclaringType);
-=======
-//        private static readonly ILog m_log = LogManager.GetLogger(MethodBase.GetCurrentMethod().DeclaringType);
->>>>>>> 3cf7fb4e
         
         private IScriptEngine m_Engine;
         private IScriptWorkItem m_CurrentResult = null;
@@ -652,20 +648,13 @@
         /// <returns></returns>
         public object EventProcessor()
         {
-<<<<<<< HEAD
             EventParams data = null;
-=======
-//            m_log.DebugFormat("[XEngine]: EventProcessor() invoked for {0}.{1}", PrimName, ScriptName);
 
             if (Suspended)
                 return 0;
->>>>>>> 3cf7fb4e
 
             lock (m_EventQueue)
             {
-                if (Suspended)
-                    return 0;
-
                 lock (m_Script)
                 {
                     data = (EventParams) m_EventQueue.Dequeue();
