--- conflicted
+++ resolved
@@ -353,17 +353,13 @@
                 // Position of a sensor in a child prim attached to an avatar
                 // will be still wrong. 
                 ScenePresence avatar = m_CmdManager.m_ScriptEngine.World.GetScenePresence(SensePoint.ParentGroup.AttachedAvatar);
-<<<<<<< HEAD
-                fromRegionPos = avatar.AbsolutePosition;
-                q = avatar.Rotation;
-=======
 
                 // Don't proceed if the avatar for this attachment has since been removed from the scene.
                 if (avatar == null)
                     return sensedEntities;
 
-                q = avatar.GetWorldRotation() * q;
->>>>>>> d48946f9
+                fromRegionPos = avatar.AbsolutePosition;
+                q = avatar.Rotation;
             }
 
             LSL_Types.Quaternion r = new LSL_Types.Quaternion(q);
@@ -492,19 +488,12 @@
                 // Position of a sensor in a child prim attached to an avatar
                 // will be still wrong. 
                 ScenePresence avatar = m_CmdManager.m_ScriptEngine.World.GetScenePresence(SensePoint.ParentGroup.AttachedAvatar);
-<<<<<<< HEAD
+
+                // Don't proceed if the avatar for this attachment has since been removed from the scene.
                 if (avatar == null)
                     return sensedEntities;
                 fromRegionPos = avatar.AbsolutePosition;
                 q = avatar.Rotation;
-=======
-
-                // Don't proceed if the avatar for this attachment has since been removed from the scene.
-                if (avatar == null)
-                    return sensedEntities;
-
-                q = avatar.GetWorldRotation() * q;
->>>>>>> d48946f9
             }
 
             LSL_Types.Quaternion r = new LSL_Types.Quaternion(q);
