/*
 * Copyright (c) Contributors, http://opensimulator.org/
 * See CONTRIBUTORS.TXT for a full list of copyright holders.
 *
 * Redistribution and use in source and binary forms, with or without
 * modification, are permitted provided that the following conditions are met:
 *     * Redistributions of source code must retain the above copyright
 *       notice, this list of conditions and the following disclaimer.
 *     * Redistributions in binary form must reproduce the above copyright
 *       notice, this list of conditions and the following disclaimer in the
 *       documentation and/or other materials provided with the distribution.
 *     * Neither the name of the OpenSimulator Project nor the
 *       names of its contributors may be used to endorse or promote products
 *       derived from this software without specific prior written permission.
 *
 * THIS SOFTWARE IS PROVIDED BY THE DEVELOPERS ``AS IS'' AND ANY
 * EXPRESS OR IMPLIED WARRANTIES, INCLUDING, BUT NOT LIMITED TO, THE IMPLIED
 * WARRANTIES OF MERCHANTABILITY AND FITNESS FOR A PARTICULAR PURPOSE ARE
 * DISCLAIMED. IN NO EVENT SHALL THE CONTRIBUTORS BE LIABLE FOR ANY
 * DIRECT, INDIRECT, INCIDENTAL, SPECIAL, EXEMPLARY, OR CONSEQUENTIAL DAMAGES
 * (INCLUDING, BUT NOT LIMITED TO, PROCUREMENT OF SUBSTITUTE GOODS OR SERVICES;
 * LOSS OF USE, DATA, OR PROFITS; OR BUSINESS INTERRUPTION) HOWEVER CAUSED AND
 * ON ANY THEORY OF LIABILITY, WHETHER IN CONTRACT, STRICT LIABILITY, OR TORT
 * (INCLUDING NEGLIGENCE OR OTHERWISE) ARISING IN ANY WAY OUT OF THE USE OF THIS
 * SOFTWARE, EVEN IF ADVISED OF THE POSSIBILITY OF SUCH DAMAGE.
 */

using System;
using System.Collections.Generic;
using System.Linq;
using OpenMetaverse;
using OpenSim.Framework;
//using log4net;
using OpenSim.Region.Framework.Interfaces;
using OpenSim.Region.Framework.Scenes;

namespace OpenSim.Region.ScriptEngine.Shared.Api.Plugins
{
    public class SensorRepeat
    {
        //private static readonly ILog m_log = LogManager.GetLogger(MethodBase.GetCurrentMethod().DeclaringType);

        /// <summary>
        /// Used by one-off and repeated sensors
        /// </summary>
        public class SensorInfo
        {
            public uint localID;
            public UUID itemID;
            public double interval;
            public DateTime next;

            public string name;
            public UUID keyID;
            public int type;
            public float range;
            public float arc;
            public SceneObjectPart host;

            public SensorInfo Clone()
            {
                return (SensorInfo)MemberwiseClone();
            }
        }

        public AsyncCommandManager m_CmdManager;

        /// <summary>
        /// Number of sensors active.
        /// </summary>
        public int SensorsCount
        {
            get
            {
                return SenseRepeaters.Count;
            }
        }

        public SensorRepeat(AsyncCommandManager CmdManager)
        {
            m_CmdManager = CmdManager;
            maximumRange = CmdManager.m_ScriptEngine.Config.GetFloat("SensorMaxRange", 96.0f);
            maximumToReturn = CmdManager.m_ScriptEngine.Config.GetInt("SensorMaxResults", 16);
            m_npcModule = m_CmdManager.m_ScriptEngine.World.RequestModuleInterface<INPCModule>();
        }

        private readonly INPCModule m_npcModule;

        private readonly object SenseLock = new();

        private const int AGENT = 1;
        private const int AGENT_BY_USERNAME = 0x10;
        private const int NPC = 0x20;
        private const int ACTIVE = 2;
        private const int PASSIVE = 4;
        private const int SCRIPTED = 8;

        private readonly float maximumRange = 96.0f;
        private readonly int maximumToReturn = 16;

        //
        // Sensed entity
        //
        private class SensedEntity : IComparable
        {
            public SensedEntity(float detectedDistance, UUID detectedID)
            {
                distance = detectedDistance;
                itemID = detectedID;
            }
            public int CompareTo(object obj)
            {
                if (obj is not SensedEntity ent)
                    throw new InvalidOperationException();
                if (ent.distance < distance) return 1;
                if (ent.distance > distance) return -1;
                return 0;
            }
            public UUID itemID;
            public float distance;
        }

        /// <summary>
        /// Sensors to process.
        /// </summary>
        /// <remarks>
        /// Always lock SenseRepeatListLock when updating this list.
        /// </remarks>
        private List<SensorInfo> SenseRepeaters = new();
        private readonly object SenseRepeatListLock = new();

        public void SetSenseRepeatEvent(uint m_localID, UUID m_itemID,
                                        string name, UUID keyID, int type, double range,
                                        double arc, double sec, SceneObjectPart host)
        {
            // Always remove first, in case this is a re-set
            UnSetSenseRepeaterEvents(m_localID, m_itemID);

            if (sec == 0) // Disabling timer
                return;
            float frange = (float)range;
            // Add to timer
            SensorInfo ts = new()
            {
                localID = m_localID,
                itemID = m_itemID,
                interval = sec,
                next = DateTime.UtcNow.AddSeconds(sec),
                name = name,
                keyID = keyID,
                type = type,
                range = frange >= maximumRange ? maximumRange : frange,
                arc = (float)arc,
                host = host
            };
            AddSenseRepeater(ts);
        }

        private void AddSenseRepeater(SensorInfo senseRepeater)
        {
            lock (SenseRepeatListLock)
                SenseRepeaters.Add(senseRepeater);
        }

        public void UnSetSenseRepeaterEvents(uint m_localID, UUID m_itemID)
        {
            // Remove from timer
            lock (SenseRepeatListLock)
            {
                List<SensorInfo> newSenseRepeaters = new(SenseRepeaters.Count);
                foreach (SensorInfo ts in SenseRepeaters)
                {
                    if (ts.localID != m_localID || ts.itemID.NotEqual(m_itemID))
                    {
                        newSenseRepeaters.Add(ts);
                    }
                }

                SenseRepeaters = newSenseRepeaters;
            }
        }

        public void CheckSenseRepeaterEvents()
        {
            // Go through all timers

            List<SensorInfo> curSensors;
            lock(SenseRepeatListLock)
                curSensors = SenseRepeaters;

            DateTime now = DateTime.UtcNow;
            foreach (SensorInfo ts in curSensors)
            {
                if(ts.interval == 0)
                {
                    SensorSweep(ts);
                    lock (SenseRepeatListLock)
                        SenseRepeaters.Remove(ts);
                }
                // Time has passed?
                else if (ts.next < now)
                {
                    SensorSweep(ts);
                    // set next interval
                    ts.next = now.AddSeconds(ts.interval);
                }
            }
        }

        public void SenseOnce(uint m_localID, UUID m_itemID,
                              string name, UUID keyID, int type,
                              double range, double arc, SceneObjectPart host)
        {
            float frange = (float)range;
            // Add to timer
            SensorInfo ts = new()
            {
                localID = m_localID,
                itemID = m_itemID,
                interval = 0,
                name = name,
                keyID = keyID,
                type = type,
                range = frange >= maximumRange ? maximumRange : frange,
                arc = (float)arc,
                host = host
            };
            AddSenseRepeater(ts);
        }

        private void SensorSweep(SensorInfo ts)
        {
            if (ts.host is null)
                return;

            List<SensedEntity> sensedEntities = new();

            // Is the sensor type is AGENT and not SCRIPTED then include agents
            if ((ts.type & (AGENT | AGENT_BY_USERNAME | NPC)) != 0 && (ts.type & SCRIPTED) == 0)
            {
                sensedEntities.AddRange(doAgentSensor(ts));
            }

            // If SCRIPTED or PASSIVE or ACTIVE check objects
            if ((ts.type & SCRIPTED) != 0 || (ts.type & PASSIVE) != 0 || (ts.type & ACTIVE) != 0)
            {
                sensedEntities.AddRange(doObjectSensor(ts));
            }

            lock (SenseLock)
            {
                if (sensedEntities.Count == 0)
                {
                    // send a "no_sensor"
                    // Add it to queue
                    m_CmdManager.m_ScriptEngine.PostScriptEvent(ts.itemID,
                            new EventParams("no_sensor", Array.Empty<object>(),
                            Array.Empty<DetectParams>()));
                }
                else
                {
                    // Sort the list to get everything ordered by distance
                    sensedEntities.Sort();
                    int count = sensedEntities.Count;
                    int idx;
                    List<DetectParams> detected = new();
                    for (idx = 0; idx < count; idx++)
                    {
                        try
                        {
                            DetectParams detect = new()
                            {
                                Key = sensedEntities[idx].itemID
                            };
                            detect.Populate(m_CmdManager.m_ScriptEngine.World);
                            detected.Add(detect);
                        }
                        catch (Exception)
                        {
                            // Ignore errors, the object has been deleted or the avatar has gone and
                            // there was a problem in detect.Populate so nothing added to the list
                        }
                        if (detected.Count == maximumToReturn)
                            break;
                    }

                    if (detected.Count == 0)
                    {
                        // To get here with zero in the list there must have been some sort of problem
                        // like the object being deleted or the avatar leaving to have caused some
                        // difficulty during the Populate above so fire a no_sensor event
                        m_CmdManager.m_ScriptEngine.PostScriptEvent(ts.itemID,
                                new EventParams("no_sensor", Array.Empty<object>(),
                                Array.Empty<DetectParams>()));
                    }
                    else
                    {
                        m_CmdManager.m_ScriptEngine.PostScriptEvent(ts.itemID,
                                new EventParams("sensor",
                                new Object[] {new LSL_Types.LSLInteger(detected.Count) },
                                detected.ToArray()));
                    }
                }
            }
        }

        private List<SensedEntity> doObjectSensor(SensorInfo ts)
        {
            List<EntityBase> Entities;
            List<SensedEntity> sensedEntities = new();

            // If this is an object sense by key try to get it directly
            // rather than getting a list to scan through
            if (ts.keyID.IsNotZero())
            {
                m_CmdManager.m_ScriptEngine.World.Entities.TryGetValue(ts.keyID, out EntityBase e);
                if (e is null)
                    return sensedEntities;
                Entities = new List<EntityBase> { e };
            }
            else
            {
                Entities = new List<EntityBase>(m_CmdManager.m_ScriptEngine.World.GetEntities());
            }

            SceneObjectPart sensorPart = ts.host;
            bool doarc = ts.arc < MathF.PI;

            // pre define some things to avoid repeated definitions in the loop body
            float dis;
            int objtype;
            SceneObjectPart part;

            Vector3 fromRegionPos;
            Vector3 forward_dir;
            float mag_fwd; // to compensate in case rotation is not normalized
            if (sensorPart.ParentGroup.IsAttachment)
            {
                // In attachments, rotate the sensor cone with the
                // avatar rotation. This may include a nonzero elevation if
                // in mouselook.
                // This will not include the rotation and position of the
                // attachment point (e.g. your head when a sensor is in your
                // hair attached to your scull. Your hair  will turn with
                // your head but the sensor will stay with your (global)
                // avatar rotation and position.
                // Position of a sensor in a child prim attached to an avatar
                // will be still wrong.
                ScenePresence avatar = m_CmdManager.m_ScriptEngine.World.GetScenePresence(sensorPart.ParentGroup.AttachedAvatar);
                if (avatar is null)
                    return sensedEntities;

                fromRegionPos = avatar.AbsolutePosition;
<<<<<<< HEAD
                q = avatar.Rotation;
=======
                if (doarc)
                {
                    forward_dir = Vector3.UnitXRotated(avatar.Rotation);
                    mag_fwd = forward_dir.LengthSquared();
                }
                else
                {
                    forward_dir = Vector3.Zero;
                    mag_fwd = 1;
                }
>>>>>>> 35b4cfd6
            }
            else
            {
                fromRegionPos = sensorPart.GetWorldPosition();
<<<<<<< HEAD
                q = sensorPart.GetWorldRotation();  // non-attached prim Sensor *always* uses World rotation!
            }

            Vector3 forward_dir;
            float mag_fwd;
            if (doarc)
            {
                forward_dir = Vector3.UnitXRotated(q);
                mag_fwd = forward_dir.LengthSquared();
            }
            else
            {
                forward_dir = Vector3.Zero;
                mag_fwd = 1;
=======
                if (doarc)
                {
                    forward_dir = Vector3.UnitXRotated(sensorPart.GetWorldRotation());
                    mag_fwd = forward_dir.LengthSquared();
                }
                else
                {
                    forward_dir = Vector3.Zero;
                    mag_fwd = 1;
                }
>>>>>>> 35b4cfd6
            }

            float rangeSQ = ts.range * ts.range;

            bool nameSearch = !string.IsNullOrEmpty(ts.name);

            foreach (EntityBase ent in Entities)
            {
                if (ent.IsDeleted) // taken so long to do this it has gone from the scene
                    continue;

                if (ent is not SceneObjectGroup sog) // dont bother if it is a pesky avatar
                    continue;

                if (sog.IsAttachment) // Attached so ignore
                    continue;

                if (sensorPart.UUID.Equals(ent.UUID))
                    continue;

                if (nameSearch && !ent.Name.Equals(ts.name))
                    continue;

                Vector3 diff = ent.AbsolutePosition - fromRegionPos;
                dis = diff.LengthSquared();
                if(dis > rangeSQ)
                    continue;

                part = sog.RootPart;
                objtype = 0;
                if (part.Inventory.ContainsScripts())
                {
                    objtype |= ACTIVE | SCRIPTED; // Scripted and active. It COULD have one hidden ...
                }
                else
                {
                    if (ent.Velocity.IsZero())
                    {
                        objtype |= PASSIVE; // Passive non-moving
                    }
                    else
                    {
                        objtype |= ACTIVE; // moving so active
                    }
                }

                if ((ts.type & objtype) == 0)
                    continue;

                // Right type too, what about the other params , key and name ?
                if (doarc)
                {
                    try
                    {
                        float dot = Vector3.Dot(forward_dir, diff);
                        float mag_corr = MathF.Sqrt(mag_fwd * dis);
                        float ang_obj = MathF.Acos(dot / mag_corr);
                        if (ang_obj > ts.arc)
                            continue;
                    }
                    catch
                    {
                        continue;
                    }
                }

                // add distance for sorting purposes later
                sensedEntities.Add(new SensedEntity(dis, ent.UUID));
            }
            return sensedEntities;
        }

        private List<SensedEntity> doAgentSensor(SensorInfo ts)
        {
            List<SensedEntity> sensedEntities = new();

            // If nobody about quit fast
            if (m_CmdManager.m_ScriptEngine.World.GetRootAgentCount() == 0)
                return sensedEntities;

            SceneObjectPart SensePoint = ts.host;
            Vector3 fromRegionPos = SensePoint.GetWorldPosition();

            Quaternion q;
            if (SensePoint.ParentGroup.IsAttachment)
            {
                // In attachments, rotate the sensor cone with the
                // avatar rotation. This may include a nonzero elevation if
                // in mouselook.
                // This will not include the rotation and position of the
                // attachment point (e.g. your head when a sensor is in your
                // hair attached to your scull. Your hair  will turn with
                // your head but the sensor will stay with your (global)
                // avatar rotation and position.
                // Position of a sensor in a child prim attached to an avatar
                // will be still wrong.
                ScenePresence avatar = m_CmdManager.m_ScriptEngine.World.GetScenePresence(SensePoint.ParentGroup.AttachedAvatar);

                // Don't proceed if the avatar for this attachment has since been removed from the scene.
                if (avatar is null)
                    return sensedEntities;
                fromRegionPos = avatar.AbsolutePosition;
                q = avatar.Rotation;
            }
            else
                q = SensePoint.GetWorldRotation();

            Vector3 forward_dir = Vector3.UnitXRotated(q);
            float mag_fwd = forward_dir.LengthSquared();

            bool attached = (SensePoint.ParentGroup.AttachmentPoint != 0);
            Vector3 toRegionPos;

            Action<ScenePresence> senseEntity = new(presence =>
            {
                //m_log.DebugFormat(
                //    "[SENSOR REPEAT]: Inspecting scene presence {0}, type {1} on sensor sweep for {2}, type {3}",
                //    presence.Name, presence.PresenceType, ts.name, ts.type);

                if ((ts.type & NPC) == 0 && presence.PresenceType == PresenceType.Npc)
                {
                    INPC npcData = m_npcModule.GetNPC(presence.UUID, presence.Scene);
                    if (npcData is null || !npcData.SenseAsAgent)
                    {
                        //m_log.DebugFormat(
                        //    "[SENSOR REPEAT]: Discarding NPC {0} from agent sense sweep for script item id {1}",
                        //    presence.Name, ts.itemID);
                        return;
                    }
                }

                if ((ts.type & AGENT) == 0)
                {
                    if (presence.PresenceType == PresenceType.User)
                    {
                        return;
                    }
                    else
                    {
                        INPC npcData = m_npcModule.GetNPC(presence.UUID, presence.Scene);
                        if (npcData is not null && npcData.SenseAsAgent)
                        {
                            //m_log.DebugFormat(
                            //    "[SENSOR REPEAT]: Discarding NPC {0} from non-agent sense sweep for script item id {1}",
                            //    presence.Name, ts.itemID);
                            return;
                        }
                    }
                }

                if (presence.IsDeleted || presence.IsChildAgent || presence.IsViewerUIGod)
                    return;

                // if the object the script is in is attached and the avatar is the owner
                // then this one is not wanted
                if (attached && presence.UUID.Equals(SensePoint.OwnerID))
                    return;

                toRegionPos = presence.AbsolutePosition;
                float dis = Vector3.Distance(toRegionPos, fromRegionPos);
                if (presence.IsSatOnObject && presence.ParentPart is not null &&
                    presence.ParentPart.ParentGroup is not null &&
                    presence.ParentPart.ParentGroup.RootPart is not null)
                {
                    Vector3 rpos = presence.ParentPart.ParentGroup.RootPart.AbsolutePosition;
                    float dis2 = Vector3.Distance(rpos, fromRegionPos);
                    if (dis > dis2)
                        dis = dis2;
                }

                // Disabled for now since all osNpc* methods check for appropriate ownership permission.
                // Perhaps could be re-enabled as an NPC setting at some point since being able to make NPCs not
                // sensed might be useful.
                //if (presence.PresenceType == PresenceType.Npc && npcModule != null)
                //{
                //    UUID npcOwner = npcModule.GetOwner(presence.UUID);
                //    if (npcOwner != UUID.Zero && npcOwner != SensePoint.OwnerID)
                //        return;
                //}

                // are they in range
                if (dis <= ts.range)
                {
                    // Are they in the required angle of view
                    if (ts.arc < MathF.PI)
                    {
                        // not omni-directional. Can you see it ?
                        // vec forward_dir = llRot2Fwd(llGetRot())
                        // vec obj_dir = toRegionPos-fromRegionPos
                        // dot=dot(forward_dir,obj_dir)
                        // mag_fwd = mag(forward_dir)
                        // mag_obj = mag(obj_dir)
                        // ang = acos(dot /(mag_fwd*mag_obj))
                        float ang_obj = 0;
                        try
                        {
                            Vector3 obj_dir = toRegionPos - fromRegionPos;
                            float dot = Vector3.Dot(forward_dir, obj_dir);
                            float mag_corr = MathF.Sqrt( mag_fwd * obj_dir.LengthSquared());
                            ang_obj = MathF.Acos(dot / mag_corr);
                        }
                        catch
                        {
                        }
                        if (ang_obj <= ts.arc)
                        {
                            sensedEntities.Add(new SensedEntity(dis, presence.UUID));
                        }
                    }
                    else
                    {
                        sensedEntities.Add(new SensedEntity(dis, presence.UUID));
                    }
                }
            });

            // If this is an avatar sense by key try to get them directly
            // rather than getting a list to scan through
            if (ts.keyID.IsNotZero())
            {
                // Try direct lookup by UUID
                if (!m_CmdManager.m_ScriptEngine.World.TryGetScenePresence(ts.keyID, out ScenePresence sp))
                    return sensedEntities;
                senseEntity(sp);
            }
            else if (!string.IsNullOrEmpty(ts.name))
            {
                // Try lookup by name will return if/when found
                if (((ts.type & AGENT) != 0) && m_CmdManager.m_ScriptEngine.World.TryGetAvatarByName(ts.name, out ScenePresence sp))
                    senseEntity(sp);
                if ((ts.type & AGENT_BY_USERNAME) != 0)
                {
                    m_CmdManager.m_ScriptEngine.World.ForEachRootScenePresence(
                        delegate (ScenePresence ssp)
                        {
                            if (ssp.Lastname == "Resident")
                            {
                                if (ssp.Firstname.ToLower() == ts.name)
                                    senseEntity(ssp);
                                return;
                            }
                            if (ssp.Name.Replace(" ", ".").ToLower() == ts.name)
                                senseEntity(ssp);
                        }
                    );
                }

                return sensedEntities;
            }
            else
            {
                m_CmdManager.m_ScriptEngine.World.ForEachRootScenePresence(senseEntity);
            }
            return sensedEntities;
        }

        public Object[] GetSerializationData(UUID itemID)
        {
            List<Object> data = new();

            foreach (SensorInfo ts in SenseRepeaters)
            {
                if (ts.itemID.Equals(itemID))
                {
                    data.Add(ts.interval);
                    data.Add(ts.name);
                    data.Add(ts.keyID);
                    data.Add(ts.type);
                    data.Add(ts.range);
                    data.Add(ts.arc);
                }
            }

            return data.ToArray();
        }

        public void CreateFromData(uint localID, UUID itemID, UUID objectID, object[] data)
        {
            SceneObjectPart part = m_CmdManager.m_ScriptEngine.World.GetSceneObjectPart(objectID);

            if (part is null)
                return;

            int idx = 0;

            while (idx < data.Length)
            {
                SensorInfo ts = new()
                {
                    localID = localID,
                    itemID = itemID,

                    interval = (double)data[idx],
                    name = (string)data[idx + 1],
                    keyID = (UUID)data[idx + 2],
                    type = (int)data[idx + 3],
                    range = (float)data[idx + 4],
                    arc = (float)data[idx + 5],
                    host = part
                };

                ts.next = DateTime.UtcNow.AddSeconds(ts.interval);

                AddSenseRepeater(ts);

                idx += 6;
            }
        }

        public List<SensorInfo> GetSensorInfo()
        {
            List<SensorInfo> retList = new();

            lock (SenseRepeatListLock)
            {
                foreach (SensorInfo i in SenseRepeaters)
                    retList.Add(i.Clone());
            }

            return retList;
        }
    }
}<|MERGE_RESOLUTION|>--- conflicted
+++ resolved
@@ -351,9 +351,6 @@
                     return sensedEntities;
 
                 fromRegionPos = avatar.AbsolutePosition;
-<<<<<<< HEAD
-                q = avatar.Rotation;
-=======
                 if (doarc)
                 {
                     forward_dir = Vector3.UnitXRotated(avatar.Rotation);
@@ -364,27 +361,10 @@
                     forward_dir = Vector3.Zero;
                     mag_fwd = 1;
                 }
->>>>>>> 35b4cfd6
             }
             else
             {
                 fromRegionPos = sensorPart.GetWorldPosition();
-<<<<<<< HEAD
-                q = sensorPart.GetWorldRotation();  // non-attached prim Sensor *always* uses World rotation!
-            }
-
-            Vector3 forward_dir;
-            float mag_fwd;
-            if (doarc)
-            {
-                forward_dir = Vector3.UnitXRotated(q);
-                mag_fwd = forward_dir.LengthSquared();
-            }
-            else
-            {
-                forward_dir = Vector3.Zero;
-                mag_fwd = 1;
-=======
                 if (doarc)
                 {
                     forward_dir = Vector3.UnitXRotated(sensorPart.GetWorldRotation());
@@ -395,7 +375,6 @@
                     forward_dir = Vector3.Zero;
                     mag_fwd = 1;
                 }
->>>>>>> 35b4cfd6
             }
 
             float rangeSQ = ts.range * ts.range;
