--- conflicted
+++ resolved
@@ -123,22 +123,17 @@
             if (Timers.Count == 0)
                 return;
 
-            Dictionary<string, TimerClass>.ValueCollection tvals;
+            Dictionary<string, TimerInfo>.ValueCollection tvals;
             lock (TimerListLock)
             {
                 // Go through all timers
-<<<<<<< HEAD
                 tvals = Timers.Values;
             }
 
-            foreach (TimerClass ts in tvals)
+            foreach (TimerInfo ts in tvals)
             {
                 // Time has passed?
                 if (ts.next < DateTime.Now.Ticks)
-=======
-                Dictionary<string, TimerInfo>.ValueCollection tvals = Timers.Values;
-                foreach (TimerInfo ts in tvals)
->>>>>>> 170d3769
                 {
                     //m_log.Debug("Time has passed: Now: " + DateTime.Now.Ticks + ", Passed: " + ts.next);
                     // Add it to queue
