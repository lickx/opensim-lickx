--- conflicted
+++ resolved
@@ -10356,21 +10356,8 @@
         {
             m_host.AddScriptLPS(1);
 
-<<<<<<< HEAD
             if (m_item.PermsGranter == UUID.Zero)
                return new LSL_Vector();
-=======
-            m_host.TaskInventory.LockItemsForRead(true);
-
-            UUID agentID = m_host.TaskInventory[invItemID].PermsGranter;
-
-//            if (m_host.TaskInventory[invItemID].PermsGranter == UUID.Zero)
-            if (agentID == UUID.Zero)
-            {
-                m_host.TaskInventory.LockItemsForRead(false);
-                return new LSL_Vector();
-            }
->>>>>>> 81d7844f
 
             if ((m_item.PermsMask & ScriptBaseClass.PERMISSION_TRACK_CAMERA) == 0)
             {
@@ -10393,24 +10380,10 @@
         {
             m_host.AddScriptLPS(1);
 
-<<<<<<< HEAD
             if (m_item.PermsGranter == UUID.Zero)
                return new LSL_Rotation();
 
             if ((m_item.PermsMask & ScriptBaseClass.PERMISSION_TRACK_CAMERA) == 0)
-=======
-            m_host.TaskInventory.LockItemsForRead(true);
-
-            UUID agentID = m_host.TaskInventory[invItemID].PermsGranter;
-
-//            if (m_host.TaskInventory[invItemID].PermsGranter == UUID.Zero)
-            if (agentID == UUID.Zero)
-            {
-                m_host.TaskInventory.LockItemsForRead(false);
-                return new LSL_Rotation();
-            }
-            if ((m_host.TaskInventory[invItemID].PermsMask & ScriptBaseClass.PERMISSION_TRACK_CAMERA) == 0)
->>>>>>> 81d7844f
             {
                 ShoutError("No permissions to track the camera");
                 return new LSL_Rotation();
