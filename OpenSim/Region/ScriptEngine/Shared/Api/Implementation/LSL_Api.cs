/*
 * Copyright (c) Contributors, http://opensimulator.org/
 * See CONTRIBUTORS.TXT for a full list of copyright holders.
 *
 * Redistribution and use in source and binary forms, with or without
 * modification, are permitted provided that the following conditions are met:
 *     * Redistributions of source code must retain the above copyright
 *       notice, this list of conditions and the following disclaimer.
 *     * Redistributions in binary form must reproduce the above copyright
 *       notice, this list of conditions and the following disclaimer in the
 *       documentation and/or other materials provided with the distribution.
 *     * Neither the name of the OpenSimulator Project nor the
 *       names of its contributors may be used to endorse or promote products
 *       derived from this software without specific prior written permission.
 *
 * THIS SOFTWARE IS PROVIDED BY THE DEVELOPERS ``AS IS'' AND ANY
 * EXPRESS OR IMPLIED WARRANTIES, INCLUDING, BUT NOT LIMITED TO, THE IMPLIED
 * WARRANTIES OF MERCHANTABILITY AND FITNESS FOR A PARTICULAR PURPOSE ARE
 * DISCLAIMED. IN NO EVENT SHALL THE CONTRIBUTORS BE LIABLE FOR ANY
 * DIRECT, INDIRECT, INCIDENTAL, SPECIAL, EXEMPLARY, OR CONSEQUENTIAL DAMAGES
 * (INCLUDING, BUT NOT LIMITED TO, PROCUREMENT OF SUBSTITUTE GOODS OR SERVICES;
 * LOSS OF USE, DATA, OR PROFITS; OR BUSINESS INTERRUPTION) HOWEVER CAUSED AND
 * ON ANY THEORY OF LIABILITY, WHETHER IN CONTRACT, STRICT LIABILITY, OR TORT
 * (INCLUDING NEGLIGENCE OR OTHERWISE) ARISING IN ANY WAY OUT OF THE USE OF THIS
 * SOFTWARE, EVEN IF ADVISED OF THE POSSIBILITY OF SUCH DAMAGE.
 */

using System;
using System.Collections;
using System.Collections.Generic;
using System.Diagnostics; //for [DebuggerNonUserCode]
using System.Runtime.Remoting.Lifetime;
using System.Text;
using System.Threading;
using System.Text.RegularExpressions;
using System.Timers;
using Nini.Config;
using log4net;
using OpenMetaverse;
using OpenMetaverse.Packets;
using OpenSim;
using OpenSim.Framework;

using OpenSim.Region.CoreModules;
using OpenSim.Region.CoreModules.World.Land;
using OpenSim.Region.CoreModules.World.Terrain;
using OpenSim.Region.Framework.Interfaces;
using OpenSim.Region.Framework.Scenes;
using OpenSim.Region.Framework.Scenes.Serialization;
using OpenSim.Region.Framework.Scenes.Animation;
using OpenSim.Region.Physics.Manager;
using OpenSim.Region.ScriptEngine.Shared;
using OpenSim.Region.ScriptEngine.Shared.Api.Plugins;
using OpenSim.Region.ScriptEngine.Shared.ScriptBase;
using OpenSim.Region.ScriptEngine.Interfaces;
using OpenSim.Region.ScriptEngine.Shared.Api.Interfaces;
using OpenSim.Services.Interfaces;
using GridRegion = OpenSim.Services.Interfaces.GridRegion;
using PresenceInfo = OpenSim.Services.Interfaces.PresenceInfo;
using PrimType = OpenSim.Region.Framework.Scenes.PrimType;
using AssetLandmark = OpenSim.Framework.AssetLandmark;

using LSL_Float = OpenSim.Region.ScriptEngine.Shared.LSL_Types.LSLFloat;
using LSL_Integer = OpenSim.Region.ScriptEngine.Shared.LSL_Types.LSLInteger;
using LSL_Key = OpenSim.Region.ScriptEngine.Shared.LSL_Types.LSLString;
using LSL_List = OpenSim.Region.ScriptEngine.Shared.LSL_Types.list;
using LSL_Rotation = OpenSim.Region.ScriptEngine.Shared.LSL_Types.Quaternion;
using LSL_String = OpenSim.Region.ScriptEngine.Shared.LSL_Types.LSLString;
using LSL_Vector = OpenSim.Region.ScriptEngine.Shared.LSL_Types.Vector3;
using System.Reflection;
using Timer = System.Timers.Timer;

namespace OpenSim.Region.ScriptEngine.Shared.Api
{
    // MUST be a ref type
    public class UserInfoCacheEntry
    {
        public int time;
        public UserAccount account;
        public PresenceInfo pinfo;
    }

    /// <summary>
    /// Contains all LSL ll-functions. This class will be in Default AppDomain.
    /// </summary>
    public class LSL_Api : MarshalByRefObject, ILSL_Api, IScriptApi
    {
        private static readonly ILog m_log = LogManager.GetLogger(MethodBase.GetCurrentMethod().DeclaringType);
        protected IScriptEngine m_ScriptEngine;
        protected SceneObjectPart m_host;
        protected uint m_localID;
        protected UUID m_itemID;
        protected bool throwErrorOnNotImplemented = true;
        protected AsyncCommandManager AsyncCommands = null;
        protected float m_ScriptDelayFactor = 1.0f;
        protected float m_ScriptDistanceFactor = 1.0f;
        protected float m_MinTimerInterval = 0.5f;

        protected DateTime m_timer = DateTime.Now;
        protected bool m_waitingForScriptAnswer = false;
        protected bool m_automaticLinkPermission = false;
        protected IMessageTransferModule m_TransferModule = null;
        protected int m_notecardLineReadCharsMax = 255;
        protected int m_scriptConsoleChannel = 0;
        protected bool m_scriptConsoleChannelEnabled = false;
        protected bool m_debuggerSafe = false;
        protected IUrlModule m_UrlModule = null;
        protected Dictionary<UUID, UserInfoCacheEntry> m_userInfoCache =
                new Dictionary<UUID, UserInfoCacheEntry>();

        protected Timer m_ShoutSayTimer;
        protected int m_SayShoutCount = 0;

        public void Initialize(IScriptEngine ScriptEngine, SceneObjectPart host, uint localID, UUID itemID)
        {
            m_ShoutSayTimer = new Timer(1000);
            m_ShoutSayTimer.Elapsed += SayShoutTimerElapsed;
            m_ShoutSayTimer.AutoReset = true;
            m_ShoutSayTimer.Start();

            m_ScriptEngine = ScriptEngine;
            m_host = host;
            m_localID = localID;
            m_itemID = itemID;
            m_debuggerSafe = m_ScriptEngine.Config.GetBoolean("DebuggerSafe", false);

            m_ScriptDelayFactor =
                m_ScriptEngine.Config.GetFloat("ScriptDelayFactor", 1.0f);
            m_ScriptDistanceFactor =
                m_ScriptEngine.Config.GetFloat("ScriptDistanceLimitFactor", 1.0f);
            m_MinTimerInterval =
                m_ScriptEngine.Config.GetFloat("MinTimerInterval", 0.5f);
            m_automaticLinkPermission =
                m_ScriptEngine.Config.GetBoolean("AutomaticLinkPermission", false);
            m_notecardLineReadCharsMax =
                m_ScriptEngine.Config.GetInt("NotecardLineReadCharsMax", 255);
            if (m_notecardLineReadCharsMax > 65535)
                m_notecardLineReadCharsMax = 65535;

            m_TransferModule =
                    m_ScriptEngine.World.RequestModuleInterface<IMessageTransferModule>();
            m_UrlModule = m_ScriptEngine.World.RequestModuleInterface<IUrlModule>();

            AsyncCommands = new AsyncCommandManager(ScriptEngine);
        }

        public override Object InitializeLifetimeService()
        {
            ILease lease = (ILease)base.InitializeLifetimeService();

            if (lease.CurrentState == LeaseState.Initial)
            {
                lease.InitialLeaseTime = TimeSpan.FromMinutes(0);
//                lease.RenewOnCallTime = TimeSpan.FromSeconds(10.0);
//                lease.SponsorshipTimeout = TimeSpan.FromMinutes(1.0);
            }
            return lease;
        }

        protected virtual void ScriptSleep(int delay)
        {
            delay = (int)((float)delay * m_ScriptDelayFactor);
            if (delay == 0)
                return;
            System.Threading.Thread.Sleep(delay);
        }

        public Scene World
        {
            get { return m_ScriptEngine.World; }
        }

        [DebuggerNonUserCode]
        public void state(string newState)
        {
            m_ScriptEngine.SetState(m_itemID, newState);
        }

        /// <summary>
        /// Reset the named script. The script must be present
        /// in the same prim.
        /// </summary>
        [DebuggerNonUserCode]
        public void llResetScript()
        {
            m_host.AddScriptLPS(1);
            m_ScriptEngine.ApiResetScript(m_itemID);
        }

        public void llResetOtherScript(string name)
        {
            UUID item;

            m_host.AddScriptLPS(1);

            if ((item = ScriptByName(name)) != UUID.Zero)
                m_ScriptEngine.ResetScript(item);
            else
                ShoutError("llResetOtherScript: script "+name+" not found");
        }

        public LSL_Integer llGetScriptState(string name)
        {
            UUID item;

            m_host.AddScriptLPS(1);

            if ((item = ScriptByName(name)) != UUID.Zero)
            {
                return m_ScriptEngine.GetScriptState(item) ?1:0;
            }

            ShoutError("llGetScriptState: script "+name+" not found");

            // If we didn't find it, then it's safe to
            // assume it is not running.

            return 0;
        }

        public void llSetScriptState(string name, int run)
        {
            UUID item;

            m_host.AddScriptLPS(1);

            // These functions are supposed to be robust,
            // so get the state one step at a time.

            if ((item = ScriptByName(name)) != UUID.Zero)
            {
                m_ScriptEngine.SetScriptState(item, run == 0 ? false : true);
            }
            else
            {
                ShoutError("llSetScriptState: script "+name+" not found");
            }
        }

        public List<ScenePresence> GetLinkAvatars(int linkType)
        {
            List<ScenePresence> ret = new List<ScenePresence>();
            if (m_host == null || m_host.ParentGroup == null || m_host.ParentGroup.IsDeleted)
                return ret;
            
            List<ScenePresence> avs = m_host.ParentGroup.GetLinkedAvatars();

            switch (linkType)
            {
                case ScriptBaseClass.LINK_SET:
                    return avs;

                case ScriptBaseClass.LINK_ROOT:
                    return ret;

                case ScriptBaseClass.LINK_ALL_OTHERS:
                    return avs;

                case ScriptBaseClass.LINK_ALL_CHILDREN:
                    return avs;

                case ScriptBaseClass.LINK_THIS:
                    return ret;

                default:
                    if (linkType < 0)
                        return ret;

                    int partCount = m_host.ParentGroup.GetPartCount();

                    if (linkType <= partCount)
                    {
                        return ret;
                    }
                    else
                    {
                        linkType = linkType - partCount;
                        if (linkType > avs.Count)
                        {
                            return ret;
                        }
                        else
                        {
                            ret.Add(avs[linkType-1]);
                            return ret;
                        }
                    }
            }
        }

        public List<SceneObjectPart> GetLinkParts(int linkType)
        {
            List<SceneObjectPart> ret = new List<SceneObjectPart>();
            if (m_host == null || m_host.ParentGroup == null || m_host.ParentGroup.IsDeleted)
                return ret;
            ret.Add(m_host);

            switch (linkType)
            {
            case ScriptBaseClass.LINK_SET:
                return new List<SceneObjectPart>(m_host.ParentGroup.Parts);

            case ScriptBaseClass.LINK_ROOT:
                ret = new List<SceneObjectPart>();
                ret.Add(m_host.ParentGroup.RootPart);
                return ret;

            case ScriptBaseClass.LINK_ALL_OTHERS:
                ret = new List<SceneObjectPart>(m_host.ParentGroup.Parts);

                if (ret.Contains(m_host))
                    ret.Remove(m_host);

                return ret;

            case ScriptBaseClass.LINK_ALL_CHILDREN:
                ret = new List<SceneObjectPart>(m_host.ParentGroup.Parts);

                if (ret.Contains(m_host.ParentGroup.RootPart))
                    ret.Remove(m_host.ParentGroup.RootPart);
                return ret;

            case ScriptBaseClass.LINK_THIS:
                return ret;

            default:
                if (linkType < 0)
                    return new List<SceneObjectPart>();

                SceneObjectPart target = m_host.ParentGroup.GetLinkNumPart(linkType);
                if (target == null)
                    return new List<SceneObjectPart>();
                ret = new List<SceneObjectPart>();
                ret.Add(target);
                return ret;
            }
        }

        protected UUID InventorySelf()
        {
            UUID invItemID = new UUID();
            bool unlock = false;
            if (!m_host.TaskInventory.IsReadLockedByMe())
            {
                m_host.TaskInventory.LockItemsForRead(true);
                unlock = true;
            }
            foreach (KeyValuePair<UUID, TaskInventoryItem> inv in m_host.TaskInventory)
            {
                if (inv.Value.Type == 10 && inv.Value.ItemID == m_itemID)
                {
                    invItemID = inv.Key;
                    break;
                }
            }
            if (unlock)
            {
                m_host.TaskInventory.LockItemsForRead(false);
            }
            return invItemID;
        }

        protected UUID InventoryKey(string name, int type)
        {
            m_host.AddScriptLPS(1);
            m_host.TaskInventory.LockItemsForRead(true);
            
            foreach (KeyValuePair<UUID, TaskInventoryItem> inv in m_host.TaskInventory)
            {
                if (inv.Value.Name == name)
                {
                    m_host.TaskInventory.LockItemsForRead(false);
                    
                    if (inv.Value.Type != type)
                    {
                        return UUID.Zero;
                    }

                    return inv.Value.AssetID;
                }
            }

            m_host.TaskInventory.LockItemsForRead(false);
            return UUID.Zero;
        }

        protected UUID InventoryKey(string name)
        {
            m_host.AddScriptLPS(1);

            
            m_host.TaskInventory.LockItemsForRead(true);

            foreach (KeyValuePair<UUID, TaskInventoryItem> inv in m_host.TaskInventory)
            {
                if (inv.Value.Name == name)
                {
                    m_host.TaskInventory.LockItemsForRead(false);
                    return inv.Value.AssetID;
                }
            }

            m_host.TaskInventory.LockItemsForRead(false);


            return UUID.Zero;
        }


        /// <summary>
        /// accepts a valid UUID, -or- a name of an inventory item.
        /// Returns a valid UUID or UUID.Zero if key invalid and item not found
        /// in prim inventory.
        /// </summary>
        /// <param name="k"></param>
        /// <returns></returns>
        protected UUID KeyOrName(string k)
        {
            UUID key = UUID.Zero;

            // if we can parse the string as a key, use it.
            if (UUID.TryParse(k, out key))
            {
                return key;
            }
            // else try to locate the name in inventory of object. found returns key,
            // not found returns UUID.Zero which will translate to the default particle texture
            else
            {
                return InventoryKey(k);
            }
        }

        // convert a LSL_Rotation to a Quaternion
        public static Quaternion Rot2Quaternion(LSL_Rotation r)
        {
            Quaternion q = new Quaternion((float)r.x, (float)r.y, (float)r.z, (float)r.s);
            q.Normalize();
            return q;
        }

        //These are the implementations of the various ll-functions used by the LSL scripts.
        public LSL_Float llSin(double f)
        {
            m_host.AddScriptLPS(1);
            return (double)Math.Sin(f);
        }

        public LSL_Float llCos(double f)
        {
            m_host.AddScriptLPS(1);
            return (double)Math.Cos(f);
        }

        public LSL_Float llTan(double f)
        {
            m_host.AddScriptLPS(1);
            return (double)Math.Tan(f);
        }

        public LSL_Float llAtan2(double x, double y)
        {
            m_host.AddScriptLPS(1);
            return (double)Math.Atan2(x, y);
        }

        public LSL_Float llSqrt(double f)
        {
            m_host.AddScriptLPS(1);
            return (double)Math.Sqrt(f);
        }

        public LSL_Float llPow(double fbase, double fexponent)
        {
            m_host.AddScriptLPS(1);
            return (double)Math.Pow(fbase, fexponent);
        }

        public LSL_Integer llAbs(int i)
        {
            // changed to replicate LSL behaviour whereby minimum int value is returned untouched.
            m_host.AddScriptLPS(1);
            if (i == Int32.MinValue)
                return i;
            else
                return (int)Math.Abs(i);
        }

        public LSL_Float llFabs(double f)
        {
            m_host.AddScriptLPS(1);
            return (double)Math.Abs(f);
        }

        public LSL_Float llFrand(double mag)
        {
            m_host.AddScriptLPS(1);
            lock (Util.RandomClass)
            {
                return Util.RandomClass.NextDouble() * mag;
            }
        }

        public LSL_Integer llFloor(double f)
        {
            m_host.AddScriptLPS(1);
            return (int)Math.Floor(f);
        }

        public LSL_Integer llCeil(double f)
        {
            m_host.AddScriptLPS(1);
            return (int)Math.Ceiling(f);
        }

        // Xantor 01/May/2008 fixed midpointrounding (2.5 becomes 3.0 instead of 2.0, default = ToEven)
        public LSL_Integer llRound(double f)
        {
            m_host.AddScriptLPS(1);
            return (int)Math.Round(f, MidpointRounding.AwayFromZero);
        }

        //This next group are vector operations involving squaring and square root. ckrinke
        public LSL_Float llVecMag(LSL_Vector v)
        {
            m_host.AddScriptLPS(1);
            return LSL_Vector.Mag(v);
        }

        public LSL_Vector llVecNorm(LSL_Vector v)
        {
            m_host.AddScriptLPS(1);
            return LSL_Vector.Norm(v);
        }

        public LSL_Float llVecDist(LSL_Vector a, LSL_Vector b)
        {
            m_host.AddScriptLPS(1);
            double dx = a.x - b.x;
            double dy = a.y - b.y;
            double dz = a.z - b.z;
            return Math.Sqrt(dx * dx + dy * dy + dz * dz);
        }

        //Now we start getting into quaternions which means sin/cos, matrices and vectors. ckrinke

        // Utility function for llRot2Euler

        // normalize an angle between -PI and PI (-180 to +180 degrees)
        protected double NormalizeAngle(double angle)
        {
            if (angle > -Math.PI && angle < Math.PI)
                return angle;

            int numPis = (int)(Math.PI / angle);
            double remainder = angle - Math.PI * numPis;
            if (numPis % 2 == 1)
                return Math.PI - angle;
            return remainder;
        }

        public LSL_Vector llRot2Euler(LSL_Rotation q1)
        {
            m_host.AddScriptLPS(1);
            LSL_Vector eul = new LSL_Vector();

            double sqw = q1.s*q1.s;
            double sqx = q1.x*q1.x;
            double sqy = q1.z*q1.z;
            double sqz = q1.y*q1.y;
            double unit = sqx + sqy + sqz + sqw; // if normalised is one, otherwise is correction factor
            double test = q1.x*q1.z + q1.y*q1.s;
            if (test > 0.4999*unit) { // singularity at north pole
                eul.z = 2 * Math.Atan2(q1.x,q1.s);
                eul.y = Math.PI/2;
                eul.x = 0;
                return eul;
            }
            if (test < -0.4999*unit) { // singularity at south pole
                eul.z = -2 * Math.Atan2(q1.x,q1.s);
                eul.y = -Math.PI/2;
                eul.x = 0;
                return eul;
            }
            eul.z = Math.Atan2(2*q1.z*q1.s-2*q1.x*q1.y , sqx - sqy - sqz + sqw);
            eul.y = Math.Asin(2*test/unit);
            eul.x = Math.Atan2(2*q1.x*q1.s-2*q1.z*q1.y , -sqx + sqy - sqz + sqw);
            return eul;
        }

        /* From wiki:
        The Euler angle vector (in radians) is converted to a rotation by doing the rotations around the 3 axes
        in Z, Y, X order. So llEuler2Rot(<1.0, 2.0, 3.0> * DEG_TO_RAD) generates a rotation by taking the zero rotation,
        a vector pointing along the X axis, first rotating it 3 degrees around the global Z axis, then rotating the resulting
        vector 2 degrees around the global Y axis, and finally rotating that 1 degree around the global X axis.
        */

        /* How we arrived at this llEuler2Rot
         *
         * Experiment in SL to determine conventions:
         *   llEuler2Rot(<PI,0,0>)=<1,0,0,0>
         *   llEuler2Rot(<0,PI,0>)=<0,1,0,0>
         *   llEuler2Rot(<0,0,PI>)=<0,0,1,0>
         *
         * Important facts about Quaternions
         *  - multiplication is non-commutative (a*b != b*a)
         *  - http://en.wikipedia.org/wiki/Quaternion#Basis_multiplication
         *
         * Above SL experiment gives (c1,c2,c3,s1,s2,s3 as defined in our llEuler2Rot):
         *   Qx = c1+i*s1
         *   Qy = c2+j*s2;
         *   Qz = c3+k*s3;
         *
         * Rotations applied in order (from above) Z, Y, X
         * Q = (Qz * Qy) * Qx
         * ((c1+i*s1)*(c2+j*s2))*(c3+k*s3)
         * (c1*c2+i*s1*c2+j*c1*s2+ij*s1*s2)*(c3+k*s3)
         * (c1*c2+i*s1*c2+j*c1*s2+k*s1*s2)*(c3+k*s3)
         * c1*c2*c3+i*s1*c2*c3+j*c1*s2*c3+k*s1*s2*c3+k*c1*c2*s3+ik*s1*c2*s3+jk*c1*s2*s3+kk*s1*s2*s3
         * c1*c2*c3+i*s1*c2*c3+j*c1*s2*c3+k*s1*s2*c3+k*c1*c2*s3 -j*s1*c2*s3 +i*c1*s2*s3   -s1*s2*s3
         * regroup: x=i*(s1*c2*c3+c1*s2*s3)
         *          y=j*(c1*s2*c3-s1*c2*s3)
         *          z=k*(s1*s2*c3+c1*c2*s3)
         *          s=   c1*c2*c3-s1*s2*s3
         *
         * This implementation agrees with the functions found here:
         * http://lslwiki.net/lslwiki/wakka.php?wakka=LibraryRotationFunctions
         * And with the results in SL.
         *
         * It's also possible to calculate llEuler2Rot by direct multiplication of
         * the Qz, Qy, and Qx vectors (as above - and done in the "accurate" function
         * from the wiki).
         * Apparently in some cases this is better from a numerical precision perspective?
         */

        public LSL_Rotation llEuler2Rot(LSL_Vector v)
        {
            m_host.AddScriptLPS(1);

            double x,y,z,s;

            double c1 = Math.Cos(v.x * 0.5);
            double c2 = Math.Cos(v.y * 0.5);
            double c3 = Math.Cos(v.z * 0.5);
            double s1 = Math.Sin(v.x * 0.5);
            double s2 = Math.Sin(v.y * 0.5);
            double s3 = Math.Sin(v.z * 0.5);

            x = s1 * c2 * c3 + c1 * s2 * s3;
            y = c1 * s2 * c3 - s1 * c2 * s3;
            z = s1 * s2 * c3 + c1 * c2 * s3;
            s = c1 * c2 * c3 - s1 * s2 * s3;

            return new LSL_Rotation(x, y, z, s);
        }

        public LSL_Rotation llAxes2Rot(LSL_Vector fwd, LSL_Vector left, LSL_Vector up)
        {
            m_host.AddScriptLPS(1);
            double s;
            double tr = fwd.x + left.y + up.z + 1.0;

            if (tr >= 1.0)
            {
                s = 0.5 / Math.Sqrt(tr);
                return new LSL_Rotation(
                        (left.z - up.y) * s,
                        (up.x - fwd.z) * s,
                        (fwd.y - left.x) * s,
                        0.25 / s);
            }
            else
            {
                double max = (left.y > up.z) ? left.y : up.z;

                if (max < fwd.x)
                {
                    s = Math.Sqrt(fwd.x - (left.y + up.z) + 1.0);
                    double x = s * 0.5;
                    s = 0.5 / s;
                    return new LSL_Rotation(
                            x,
                            (fwd.y + left.x) * s,
                            (up.x + fwd.z) * s,
                            (left.z - up.y) * s);
                }
                else if (max == left.y)
                {
                    s = Math.Sqrt(left.y - (up.z + fwd.x) + 1.0);
                    double y = s * 0.5;
                    s = 0.5 / s;
                    return new LSL_Rotation(
                            (fwd.y + left.x) * s,
                            y,
                            (left.z + up.y) * s,
                            (up.x - fwd.z) * s);
                }
                else
                {
                    s = Math.Sqrt(up.z - (fwd.x + left.y) + 1.0);
                    double z = s * 0.5;
                    s = 0.5 / s;
                    return new LSL_Rotation(
                            (up.x + fwd.z) * s,
                            (left.z + up.y) * s,
                            z,
                            (fwd.y - left.x) * s);
                }
            }
        }

        public LSL_Vector llRot2Fwd(LSL_Rotation r)
        {
            m_host.AddScriptLPS(1);

            double x, y, z, m;

            m = r.x * r.x + r.y * r.y + r.z * r.z + r.s * r.s;
            // m is always greater than zero
            // if m is not equal to 1 then Rotation needs to be normalized
            if (Math.Abs(1.0 - m) > 0.000001) // allow a little slop here for calculation precision
            {
                m = 1.0 / Math.Sqrt(m);
                r.x *= m;
                r.y *= m;
                r.z *= m;
                r.s *= m;
            }

            // Fast Algebric Calculations instead of Vectors & Quaternions Product
            x = r.x * r.x - r.y * r.y - r.z * r.z + r.s * r.s;
            y = 2 * (r.x * r.y + r.z * r.s);
            z = 2 * (r.x * r.z - r.y * r.s);
            return (new LSL_Vector(x, y, z));
        }

        public LSL_Vector llRot2Left(LSL_Rotation r)
        {
            m_host.AddScriptLPS(1);

            double x, y, z, m;

            m = r.x * r.x + r.y * r.y + r.z * r.z + r.s * r.s;
            // m is always greater than zero
            // if m is not equal to 1 then Rotation needs to be normalized
            if (Math.Abs(1.0 - m) > 0.000001) // allow a little slop here for calculation precision
            {
                m = 1.0 / Math.Sqrt(m);
                r.x *= m;
                r.y *= m;
                r.z *= m;
                r.s *= m;
            }

            // Fast Algebric Calculations instead of Vectors & Quaternions Product
            x = 2 * (r.x * r.y - r.z * r.s);
            y = -r.x * r.x + r.y * r.y - r.z * r.z + r.s * r.s;
            z = 2 * (r.x * r.s + r.y * r.z);
            return (new LSL_Vector(x, y, z));
        }

        public LSL_Vector llRot2Up(LSL_Rotation r)
        {
            m_host.AddScriptLPS(1);
            double x, y, z, m;

            m = r.x * r.x + r.y * r.y + r.z * r.z + r.s * r.s;
            // m is always greater than zero
            // if m is not equal to 1 then Rotation needs to be normalized
            if (Math.Abs(1.0 - m) > 0.000001) // allow a little slop here for calculation precision
            {
                m = 1.0 / Math.Sqrt(m);
                r.x *= m;
                r.y *= m;
                r.z *= m;
                r.s *= m;
            }

            // Fast Algebric Calculations instead of Vectors & Quaternions Product
            x = 2 * (r.x * r.z + r.y * r.s);
            y = 2 * (-r.x * r.s + r.y * r.z);
            z = -r.x * r.x - r.y * r.y + r.z * r.z + r.s * r.s;
            return (new LSL_Vector(x, y, z));
        }

        public LSL_Rotation llRotBetween(LSL_Vector a, LSL_Vector b)
        {
            //A and B should both be normalized
            m_host.AddScriptLPS(1);
            /*  This method is more accurate than the SL one, and thus causes problems
                for scripts that deal with the SL inaccuracy around 180-degrees -.- .._.
                
            double dotProduct = LSL_Vector.Dot(a, b);
            LSL_Vector crossProduct = LSL_Vector.Cross(a, b);
            double magProduct = LSL_Vector.Mag(a) * LSL_Vector.Mag(b);
            double angle = Math.Acos(dotProduct / magProduct);
            LSL_Vector axis = LSL_Vector.Norm(crossProduct);
            double s = Math.Sin(angle / 2);

            double x = axis.x * s;
            double y = axis.y * s;
            double z = axis.z * s;
            double w = Math.Cos(angle / 2);

            if (Double.IsNaN(x) || Double.IsNaN(y) || Double.IsNaN(z) || Double.IsNaN(w))
                return new LSL_Rotation(0.0f, 0.0f, 0.0f, 1.0f);

            return new LSL_Rotation((float)x, (float)y, (float)z, (float)w);
            */
            
            // This method mimics the 180 errors found in SL
            // See www.euclideanspace.com... angleBetween
            LSL_Vector vec_a = a;
            LSL_Vector vec_b = b;
            
            // Eliminate zero length
            LSL_Float vec_a_mag = LSL_Vector.Mag(vec_a);
            LSL_Float vec_b_mag = LSL_Vector.Mag(vec_b);
            if (vec_a_mag < 0.00001 ||
                vec_b_mag < 0.00001)
            {
                return new LSL_Rotation(0.0f, 0.0f, 0.0f, 1.0f);
            }
            
            // Normalize
            vec_a = llVecNorm(vec_a);
            vec_b = llVecNorm(vec_b);

            // Calculate axis and rotation angle
            LSL_Vector axis = vec_a % vec_b;
            LSL_Float cos_theta  = vec_a * vec_b;
    
            // Check if parallel
            if (cos_theta > 0.99999)
            {
                return new LSL_Rotation(0.0f, 0.0f, 0.0f, 1.0f);
            }
            
            // Check if anti-parallel
            else if (cos_theta < -0.99999)
            {
                LSL_Vector orthog_axis = new LSL_Vector(1.0, 0.0, 0.0) - (vec_a.x / (vec_a * vec_a) * vec_a);
                if (LSL_Vector.Mag(orthog_axis)  < 0.000001)  orthog_axis = new LSL_Vector(0.0, 0.0, 1.0);
                return new LSL_Rotation((float)orthog_axis.x, (float)orthog_axis.y, (float)orthog_axis.z, 0.0);
            }
            else // other rotation
            {
                LSL_Float theta = (LSL_Float)Math.Acos(cos_theta) * 0.5f;
                axis = llVecNorm(axis);
                double x, y, z, s, t;
                s = Math.Cos(theta);
                t = Math.Sin(theta);
                x = axis.x * t;
                y = axis.y * t;
                z = axis.z * t;
                return new LSL_Rotation(x,y,z,s);
            }
        }
                
        public void llWhisper(int channelID, string text)
        {
            m_host.AddScriptLPS(1);

            if (text.Length > 1023)
                text = text.Substring(0, 1023);

            World.SimChat(Utils.StringToBytes(text),
                          ChatTypeEnum.Whisper, channelID, m_host.ParentGroup.RootPart.AbsolutePosition, m_host.Name, m_host.UUID, false);

            IWorldComm wComm = m_ScriptEngine.World.RequestModuleInterface<IWorldComm>();
            if (wComm != null)
                wComm.DeliverMessage(ChatTypeEnum.Whisper, channelID, m_host.Name, m_host.UUID, text);
        }

        public void llSay(int channelID, string text)
        {
            m_host.AddScriptLPS(1);

            if (channelID == 0)
                m_SayShoutCount++;

            if (m_SayShoutCount >= 11)
                ScriptSleep(2000);

            if (m_scriptConsoleChannelEnabled && (channelID == m_scriptConsoleChannel))
            {
                Console.WriteLine(text);
            }
            else
            {
                if (text.Length > 1023)
                    text = text.Substring(0, 1023);

                World.SimChat(Utils.StringToBytes(text),
                              ChatTypeEnum.Say, channelID, m_host.ParentGroup.RootPart.AbsolutePosition, m_host.Name, m_host.UUID, false);

                IWorldComm wComm = m_ScriptEngine.World.RequestModuleInterface<IWorldComm>();
                if (wComm != null)
                    wComm.DeliverMessage(ChatTypeEnum.Say, channelID, m_host.Name, m_host.UUID, text);
            }
        }

        public void llShout(int channelID, string text)
        {
            m_host.AddScriptLPS(1);

            if (channelID == 0)
                m_SayShoutCount++;

            if (m_SayShoutCount >= 11)
                ScriptSleep(2000);

            if (text.Length > 1023)
                text = text.Substring(0, 1023);

            World.SimChat(Utils.StringToBytes(text),
                          ChatTypeEnum.Shout, channelID, m_host.ParentGroup.RootPart.AbsolutePosition, m_host.Name, m_host.UUID, true);

            IWorldComm wComm = m_ScriptEngine.World.RequestModuleInterface<IWorldComm>();
            if (wComm != null)
                wComm.DeliverMessage(ChatTypeEnum.Shout, channelID, m_host.Name, m_host.UUID, text);
        }

        public void llRegionSay(int channelID, string text)
        {
            if (channelID == 0)
            {
                LSLError("Cannot use llRegionSay() on channel 0");
                return;
            }

            if (text.Length > 1023)
                text = text.Substring(0, 1023);

            m_host.AddScriptLPS(1);

            IWorldComm wComm = m_ScriptEngine.World.RequestModuleInterface<IWorldComm>();
            if (wComm != null)
                wComm.DeliverMessage(ChatTypeEnum.Region, channelID, m_host.Name, m_host.UUID, text);
        }

        public void  llRegionSayTo(string target, int channel, string msg)
        {
            string error = String.Empty;

            if (msg.Length > 1023)
                msg = msg.Substring(0, 1023);

            m_host.AddScriptLPS(1);

            UUID TargetID;
            UUID.TryParse(target, out TargetID);

            IWorldComm wComm = m_ScriptEngine.World.RequestModuleInterface<IWorldComm>();
            if (wComm != null)
                if (!wComm.DeliverMessageTo(TargetID, channel, m_host.AbsolutePosition, m_host.Name, m_host.UUID, msg, out error))
                    LSLError(error);
        }

        public LSL_Integer llListen(int channelID, string name, string ID, string msg)
        {
            m_host.AddScriptLPS(1);
            UUID keyID;
            UUID.TryParse(ID, out keyID);
            IWorldComm wComm = m_ScriptEngine.World.RequestModuleInterface<IWorldComm>();
            if (wComm != null)
                return wComm.Listen(m_localID, m_itemID, m_host.UUID, channelID, name, keyID, msg);
            else
                return -1;
        }

        public void llListenControl(int number, int active)
        {
            m_host.AddScriptLPS(1);
            IWorldComm wComm = m_ScriptEngine.World.RequestModuleInterface<IWorldComm>();
            if (wComm != null)
                wComm.ListenControl(m_itemID, number, active);
        }

        public void llListenRemove(int number)
        {
            m_host.AddScriptLPS(1);
            IWorldComm wComm = m_ScriptEngine.World.RequestModuleInterface<IWorldComm>();
            if (wComm != null)
                wComm.ListenRemove(m_itemID, number);
        }

        public void llSensor(string name, string id, int type, double range, double arc)
        {
            m_host.AddScriptLPS(1);
            UUID keyID = UUID.Zero;
            UUID.TryParse(id, out keyID);

            AsyncCommands.SensorRepeatPlugin.SenseOnce(m_localID, m_itemID, name, keyID, type, range, arc, m_host);
       }

        public void llSensorRepeat(string name, string id, int type, double range, double arc, double rate)
        {
            m_host.AddScriptLPS(1);
            UUID keyID = UUID.Zero;
            UUID.TryParse(id, out keyID);

            AsyncCommands.SensorRepeatPlugin.SetSenseRepeatEvent(m_localID, m_itemID, name, keyID, type, range, arc, rate, m_host);
        }

        public void llSensorRemove()
        {
            m_host.AddScriptLPS(1);
            AsyncCommands.SensorRepeatPlugin.UnSetSenseRepeaterEvents(m_localID, m_itemID);
        }

        public string resolveName(UUID objecUUID)
        {
            // try avatar username surname
            UserAccount account = World.UserAccountService.GetUserAccount(World.RegionInfo.ScopeID, objecUUID);
            if (account != null)
            {
                string avatarname = account.Name;
                return avatarname;
            }
            // try an scene object
            SceneObjectPart SOP = World.GetSceneObjectPart(objecUUID);
            if (SOP != null)
            {
                string objectname = SOP.Name;
                return objectname;
            }

            EntityBase SensedObject;
            World.Entities.TryGetValue(objecUUID, out SensedObject);

            if (SensedObject == null)
            {
                IGroupsModule groups = World.RequestModuleInterface<IGroupsModule>();
                if (groups != null)
                {
                    GroupRecord gr = groups.GetGroupRecord(objecUUID);
                    if (gr != null)
                        return gr.GroupName;
                }
                return String.Empty;
            }

            return SensedObject.Name;
        }

        public LSL_String llDetectedName(int number)
        {
            m_host.AddScriptLPS(1);
            DetectParams detectedParams = m_ScriptEngine.GetDetectParams(m_itemID, number);
            if (detectedParams == null)
                return String.Empty;
            return detectedParams.Name;
        }

        public LSL_String llDetectedKey(int number)
        {
            m_host.AddScriptLPS(1);
            DetectParams detectedParams = m_ScriptEngine.GetDetectParams(m_itemID, number);
            if (detectedParams == null)
                return String.Empty;
            return detectedParams.Key.ToString();
        }

        public LSL_String llDetectedOwner(int number)
        {
            m_host.AddScriptLPS(1);
            DetectParams detectedParams = m_ScriptEngine.GetDetectParams(m_itemID, number);
            if (detectedParams == null)
                return String.Empty;
            return detectedParams.Owner.ToString();
        }

        public LSL_Integer llDetectedType(int number)
        {
            m_host.AddScriptLPS(1);
            DetectParams detectedParams = m_ScriptEngine.GetDetectParams(m_itemID, number);
            if (detectedParams == null)
                return 0;
            return new LSL_Integer(detectedParams.Type);
        }

        public LSL_Vector llDetectedPos(int number)
        {
            m_host.AddScriptLPS(1);
            DetectParams detectedParams = m_ScriptEngine.GetDetectParams(m_itemID, number);
            if (detectedParams == null)
                return new LSL_Vector();
            return detectedParams.Position;
        }

        public LSL_Vector llDetectedVel(int number)
        {
            m_host.AddScriptLPS(1);
            DetectParams detectedParams = m_ScriptEngine.GetDetectParams(m_itemID, number);
            if (detectedParams == null)
                return new LSL_Vector();
            return detectedParams.Velocity;
        }

        public LSL_Vector llDetectedGrab(int number)
        {
            m_host.AddScriptLPS(1);
            DetectParams parms = m_ScriptEngine.GetDetectParams(m_itemID, number);
            if (parms == null)
                return new LSL_Vector(0, 0, 0);

            return parms.OffsetPos;
        }

        public LSL_Rotation llDetectedRot(int number)
        {
            m_host.AddScriptLPS(1);
            DetectParams detectedParams = m_ScriptEngine.GetDetectParams(m_itemID, number);
            if (detectedParams == null)
                return new LSL_Rotation();
            return detectedParams.Rotation;
        }

        public LSL_Integer llDetectedGroup(int number)
        {
            m_host.AddScriptLPS(1);
            DetectParams detectedParams = m_ScriptEngine.GetDetectParams(m_itemID, number);
            if (detectedParams == null)
                return new LSL_Integer(0);
            if (m_host.GroupID == detectedParams.Group)
                return new LSL_Integer(1);
            return new LSL_Integer(0);
        }

        public LSL_Integer llDetectedLinkNumber(int number)
        {
            m_host.AddScriptLPS(1);
            DetectParams parms = m_ScriptEngine.GetDetectParams(m_itemID, number);
            if (parms == null)
                return new LSL_Integer(0);

            return new LSL_Integer(parms.LinkNum);
        }

        /// <summary>
        /// See http://wiki.secondlife.com/wiki/LlDetectedTouchBinormal for details
        /// </summary>
        public LSL_Vector llDetectedTouchBinormal(int index)
        {
            m_host.AddScriptLPS(1);
            DetectParams detectedParams = m_ScriptEngine.GetDetectParams(m_itemID, index);
            if (detectedParams == null)
                return new LSL_Vector();
            return detectedParams.TouchBinormal;
        }

        /// <summary>
        /// See http://wiki.secondlife.com/wiki/LlDetectedTouchFace for details
        /// </summary>
        public LSL_Integer llDetectedTouchFace(int index)
        {
            m_host.AddScriptLPS(1);
            DetectParams detectedParams = m_ScriptEngine.GetDetectParams(m_itemID, index);
            if (detectedParams == null)
                return new LSL_Integer(-1);
            return new LSL_Integer(detectedParams.TouchFace);
        }

        /// <summary>
        /// See http://wiki.secondlife.com/wiki/LlDetectedTouchNormal for details
        /// </summary>
        public LSL_Vector llDetectedTouchNormal(int index)
        {
            m_host.AddScriptLPS(1);
            DetectParams detectedParams = m_ScriptEngine.GetDetectParams(m_itemID, index);
            if (detectedParams == null)
                return new LSL_Vector();
            return detectedParams.TouchNormal;
        }

        /// <summary>
        /// See http://wiki.secondlife.com/wiki/LlDetectedTouchPos for details
        /// </summary>
        public LSL_Vector llDetectedTouchPos(int index)
        {
            m_host.AddScriptLPS(1);
            DetectParams detectedParams = m_ScriptEngine.GetDetectParams(m_itemID, index);
            if (detectedParams == null)
                return new LSL_Vector();
            return detectedParams.TouchPos;
        }

        /// <summary>
        /// See http://wiki.secondlife.com/wiki/LlDetectedTouchST for details
        /// </summary>
        public LSL_Vector llDetectedTouchST(int index)
        {
            m_host.AddScriptLPS(1);
            DetectParams detectedParams = m_ScriptEngine.GetDetectParams(m_itemID, index);
            if (detectedParams == null)
                return new LSL_Vector(-1.0, -1.0, 0.0);
            return detectedParams.TouchST;
        }

        /// <summary>
        /// See http://wiki.secondlife.com/wiki/LlDetectedTouchUV for details
        /// </summary>
        public LSL_Vector llDetectedTouchUV(int index)
        {
            m_host.AddScriptLPS(1);
            DetectParams detectedParams = m_ScriptEngine.GetDetectParams(m_itemID, index);
            if (detectedParams == null)
                return new LSL_Vector(-1.0, -1.0, 0.0);
            return detectedParams.TouchUV;
        }

        [DebuggerNonUserCode]
        public virtual void llDie()
        {
            m_host.AddScriptLPS(1);
            if (!m_host.ParentGroup.IsAttachment) throw new SelfDeleteException();
        }

        public LSL_Float llGround(LSL_Vector offset)
        {
            m_host.AddScriptLPS(1);
            Vector3 pos = m_host.GetWorldPosition() + new Vector3((float)offset.x,
                                                                  (float)offset.y,
                                                                  (float)offset.z);

            //Get the slope normal.  This gives us the equation of the plane tangent to the slope.
            LSL_Vector vsn = llGroundNormal(offset);

            // Clamp to valid position
            if (pos.X < 0)
                pos.X = 0;
            else if (pos.X >= World.Heightmap.Width)
                pos.X = World.Heightmap.Width - 1;
            if (pos.Y < 0)
                pos.Y = 0;
            else if (pos.Y >= World.Heightmap.Height)
                pos.Y = World.Heightmap.Height - 1;

            //Get the height for the integer coordinates from the Heightmap
            float baseheight = (float)World.Heightmap[(int)pos.X, (int)pos.Y];

            //Calculate the difference between the actual coordinates and the integer coordinates
            float xdiff = pos.X - (float)((int)pos.X);
            float ydiff = pos.Y - (float)((int)pos.Y);

            //Use the equation of the tangent plane to adjust the height to account for slope

            return (((vsn.x * xdiff) + (vsn.y * ydiff)) / (-1 * vsn.z)) + baseheight;
        }

        public LSL_Float llCloud(LSL_Vector offset)
        {
            m_host.AddScriptLPS(1);
            float cloudCover = 0f;
            ICloudModule module = World.RequestModuleInterface<ICloudModule>();
            if (module != null)
            {
                Vector3 pos = m_host.GetWorldPosition();
                int x = (int)(pos.X + offset.x);
                int y = (int)(pos.Y + offset.y);

                cloudCover = module.CloudCover(x, y, 0);

            }
            return cloudCover;
        }

        public LSL_Vector llWind(LSL_Vector offset)
        {
            m_host.AddScriptLPS(1);
            LSL_Vector wind = new LSL_Vector(0, 0, 0);
            IWindModule module = World.RequestModuleInterface<IWindModule>();
            if (module != null)
            {
                Vector3 pos = m_host.GetWorldPosition();
                int x = (int)(pos.X + offset.x);
                int y = (int)(pos.Y + offset.y);

                Vector3 windSpeed = module.WindSpeed(x, y, 0);

                wind.x = windSpeed.X;
                wind.y = windSpeed.Y;
            }
            return wind;
        }

        public void llSetStatus(int status, int value)
        {
            if (m_host == null || m_host.ParentGroup == null || m_host.ParentGroup.IsDeleted)
                return;
            m_host.AddScriptLPS(1);

            int statusrotationaxis = 0;

            if ((status & ScriptBaseClass.STATUS_PHYSICS) == ScriptBaseClass.STATUS_PHYSICS)
            {
                if (value != 0)
                {
                    SceneObjectGroup group = m_host.ParentGroup;
                    bool allow = true;

                    foreach (SceneObjectPart part in group.Parts)
                    {
                        if (part.Scale.X > World.m_maxPhys || part.Scale.Y > World.m_maxPhys || part.Scale.Z > World.m_maxPhys)
                        {
                            allow = false;
                            break;
                        }
                    }

                    if (!allow)
                        return;

                    m_host.ScriptSetPhysicsStatus(true);
                }
                else
                {
                    m_host.ScriptSetPhysicsStatus(false);
                }
            }

            if ((status & ScriptBaseClass.STATUS_PHANTOM) == ScriptBaseClass.STATUS_PHANTOM)
            {
                m_host.ParentGroup.ScriptSetPhantomStatus(value != 0);
            }

            if ((status & ScriptBaseClass.STATUS_CAST_SHADOWS) == ScriptBaseClass.STATUS_CAST_SHADOWS)
            {
                m_host.AddFlag(PrimFlags.CastShadows);
            }

            if ((status & ScriptBaseClass.STATUS_ROTATE_X) == ScriptBaseClass.STATUS_ROTATE_X)
            {
                statusrotationaxis |= ScriptBaseClass.STATUS_ROTATE_X;
            }

            if ((status & ScriptBaseClass.STATUS_ROTATE_Y) == ScriptBaseClass.STATUS_ROTATE_Y)
            {
                statusrotationaxis |= ScriptBaseClass.STATUS_ROTATE_Y;
            }

            if ((status & ScriptBaseClass.STATUS_ROTATE_Z) == ScriptBaseClass.STATUS_ROTATE_Z)
            {
                statusrotationaxis |= ScriptBaseClass.STATUS_ROTATE_Z;
            }

            if ((status & ScriptBaseClass.STATUS_BLOCK_GRAB) == ScriptBaseClass.STATUS_BLOCK_GRAB)
            {
                if (value != 0)
                    m_host.SetBlockGrab(true);
                else
                    m_host.SetBlockGrab(false);
            }

            if ((status & ScriptBaseClass.STATUS_DIE_AT_EDGE) == ScriptBaseClass.STATUS_DIE_AT_EDGE)
            {
                if (value != 0)
                    m_host.SetDieAtEdge(true);
                else
                    m_host.SetDieAtEdge(false);
            }

            if ((status & ScriptBaseClass.STATUS_RETURN_AT_EDGE) == ScriptBaseClass.STATUS_RETURN_AT_EDGE)
            {
                if (value != 0)
                    m_host.SetReturnAtEdge(true);
                else
                    m_host.SetReturnAtEdge(false);
            }

            if ((status & ScriptBaseClass.STATUS_SANDBOX) == ScriptBaseClass.STATUS_SANDBOX)
            {
                if (value != 0)
                    m_host.SetStatusSandbox(true);
                else
                    m_host.SetStatusSandbox(false);
            }

            if (statusrotationaxis != 0)
            {
                m_host.SetAxisRotation(statusrotationaxis, value);
            }
        }

        public LSL_Integer llGetStatus(int status)
        {
            m_host.AddScriptLPS(1);
            // m_log.Debug(m_host.ToString() + " status is " + m_host.GetEffectiveObjectFlags().ToString());
            switch (status)
            {
                case ScriptBaseClass.STATUS_PHYSICS:
                    if ((m_host.GetEffectiveObjectFlags() & (uint)PrimFlags.Physics) == (uint)PrimFlags.Physics)
                    {
                        return 1;
                    }
                    return 0;

                case ScriptBaseClass.STATUS_PHANTOM:
                    if ((m_host.GetEffectiveObjectFlags() & (uint)PrimFlags.Phantom) == (uint)PrimFlags.Phantom)
                    {
                        return 1;
                    }
                    return 0;

                case ScriptBaseClass.STATUS_CAST_SHADOWS:
                    if ((m_host.GetEffectiveObjectFlags() & (uint)PrimFlags.CastShadows) == (uint)PrimFlags.CastShadows)
                    {
                        return 1;
                    }
                    return 0;

                case ScriptBaseClass.STATUS_BLOCK_GRAB:
                    if (m_host.GetBlockGrab())
                        return 1;
                    else
                        return 0;

                case ScriptBaseClass.STATUS_DIE_AT_EDGE:
                    if (m_host.GetDieAtEdge())
                        return 1;
                    else
                        return 0;

                case ScriptBaseClass.STATUS_RETURN_AT_EDGE:
                    if (m_host.GetReturnAtEdge())
                        return 1;
                    else
                        return 0;

                case ScriptBaseClass.STATUS_ROTATE_X:
                    if (m_host.GetAxisRotation(2) == 2)
                        return 1;
                    else
                        return 0;

                case ScriptBaseClass.STATUS_ROTATE_Y:
                    if (m_host.GetAxisRotation(4) == 4)
                        return 1;
                    else
                        return 0;

                case ScriptBaseClass.STATUS_ROTATE_Z:
                    if (m_host.GetAxisRotation(8) == 8)
                        return 1;
                    else
                        return 0;

                case ScriptBaseClass.STATUS_SANDBOX:
                    if (m_host.GetStatusSandbox())
                        return 1;
                    else
                        return 0;
            }
            return 0;
        }

        public void llSetScale(LSL_Vector scale)
        {
            m_host.AddScriptLPS(1);
            SetScale(m_host, scale);
        }

        protected void SetScale(SceneObjectPart part, LSL_Vector scale)
        {
            // TODO: this needs to trigger a persistance save as well
            if (part == null || part.ParentGroup.IsDeleted)
                return;

            if (scale.x < 0.01)
                scale.x = 0.01;
            if (scale.y < 0.01)
                scale.y = 0.01;
            if (scale.z < 0.01)
                scale.z = 0.01;

            PhysicsActor pa = part.ParentGroup.RootPart.PhysActor;

            if (pa != null && pa.IsPhysical)
            {
                if (scale.x > World.m_maxPhys)
                    scale.x = World.m_maxPhys;
                if (scale.y > World.m_maxPhys)
                    scale.y = World.m_maxPhys;
                if (scale.z > World.m_maxPhys)
                    scale.z = World.m_maxPhys;
            }

            if (scale.x > World.m_maxNonphys)
                scale.x = World.m_maxNonphys;
            if (scale.y > World.m_maxNonphys)
                scale.y = World.m_maxNonphys;
            if (scale.z > World.m_maxNonphys)
                scale.z = World.m_maxNonphys;

            Vector3 tmp = part.Scale;
            tmp.X = (float)scale.x;
            tmp.Y = (float)scale.y;
            tmp.Z = (float)scale.z;
            part.Scale = tmp;
            part.SendFullUpdateToAllClients();
        }

        public LSL_Vector llGetScale()
        {
            m_host.AddScriptLPS(1);
            return new LSL_Vector(m_host.Scale.X, m_host.Scale.Y, m_host.Scale.Z);
        }

        public void llSetClickAction(int action)
        {
            m_host.AddScriptLPS(1);
            m_host.ClickAction = (byte)action;
            m_host.ParentGroup.HasGroupChanged = true;
            m_host.ScheduleFullUpdate();
            return;
        }

        public void llSetColor(LSL_Vector color, int face)
        {
            m_host.AddScriptLPS(1);

            SetColor(m_host, color, face);
        }

        protected void SetColor(SceneObjectPart part, LSL_Vector color, int face)
        {
            if (part == null || part.ParentGroup == null || part.ParentGroup.IsDeleted)
                return;

            Primitive.TextureEntry tex = part.Shape.Textures;
            Color4 texcolor;
            if (face >= 0 && face < GetNumberOfSides(part))
            {
                texcolor = tex.CreateFace((uint)face).RGBA;
                texcolor.R = Util.Clip((float)color.x, 0.0f, 1.0f);
                texcolor.G = Util.Clip((float)color.y, 0.0f, 1.0f);
                texcolor.B = Util.Clip((float)color.z, 0.0f, 1.0f);
                tex.FaceTextures[face].RGBA = texcolor;
                part.UpdateTextureEntry(tex.GetBytes());
                return;
            }
            else if (face == ScriptBaseClass.ALL_SIDES)
            {
                for (uint i = 0; i < GetNumberOfSides(part); i++)
                {
                    if (tex.FaceTextures[i] != null)
                    {
                        texcolor = tex.FaceTextures[i].RGBA;
                        texcolor.R = Util.Clip((float)color.x, 0.0f, 1.0f);
                        texcolor.G = Util.Clip((float)color.y, 0.0f, 1.0f);
                        texcolor.B = Util.Clip((float)color.z, 0.0f, 1.0f);
                        tex.FaceTextures[i].RGBA = texcolor;
                    }
                    texcolor = tex.DefaultTexture.RGBA;
                    texcolor.R = Util.Clip((float)color.x, 0.0f, 1.0f);
                    texcolor.G = Util.Clip((float)color.y, 0.0f, 1.0f);
                    texcolor.B = Util.Clip((float)color.z, 0.0f, 1.0f);
                    tex.DefaultTexture.RGBA = texcolor;
                }
                part.UpdateTextureEntry(tex.GetBytes());
                return;
            }

            if (face == ScriptBaseClass.ALL_SIDES)
                face = SceneObjectPart.ALL_SIDES;

            m_host.SetFaceColor(new Vector3((float)color.x, (float)color.y, (float)color.z), face);
        }

        public void SetTexGen(SceneObjectPart part, int face,int style)
        {
            if (part == null || part.ParentGroup == null || part.ParentGroup.IsDeleted)
                return;

            Primitive.TextureEntry tex = part.Shape.Textures;
            MappingType textype;
            textype = MappingType.Default;
            if (style == (int)ScriptBaseClass.PRIM_TEXGEN_PLANAR)
                textype = MappingType.Planar;

            if (face >= 0 && face < GetNumberOfSides(part))
            {
                tex.CreateFace((uint) face);
                tex.FaceTextures[face].TexMapType = textype;
                part.UpdateTextureEntry(tex.GetBytes());
                return;
            }
            else if (face == ScriptBaseClass.ALL_SIDES)
            {
                for (uint i = 0; i < GetNumberOfSides(part); i++)
                {
                    if (tex.FaceTextures[i] != null)
                    {
                        tex.FaceTextures[i].TexMapType = textype;
                    }
                    tex.DefaultTexture.TexMapType = textype;
                }
                part.UpdateTextureEntry(tex.GetBytes());
                return;
            }
        }

        public void SetGlow(SceneObjectPart part, int face, float glow)
        {
            if (part == null || part.ParentGroup == null || part.ParentGroup.IsDeleted)
                return;

            Primitive.TextureEntry tex = part.Shape.Textures;
            if (face >= 0 && face < GetNumberOfSides(part))
            {
                tex.CreateFace((uint) face);
                tex.FaceTextures[face].Glow = glow;
                part.UpdateTextureEntry(tex.GetBytes());
                return;
            }
            else if (face == ScriptBaseClass.ALL_SIDES)
            {
                for (uint i = 0; i < GetNumberOfSides(part); i++)
                {
                    if (tex.FaceTextures[i] != null)
                    {
                        tex.FaceTextures[i].Glow = glow;
                    }
                    tex.DefaultTexture.Glow = glow;
                }
                part.UpdateTextureEntry(tex.GetBytes());
                return;
            }
        }

        public void SetShiny(SceneObjectPart part, int face, int shiny, Bumpiness bump)
        {
            if (part == null || part.ParentGroup == null || part.ParentGroup.IsDeleted)
                return;

            Shininess sval = new Shininess();

            switch (shiny)
            {
            case 0:
                sval = Shininess.None;
                break;
            case 1:
                sval = Shininess.Low;
                break;
            case 2:
                sval = Shininess.Medium;
                break;
            case 3:
                sval = Shininess.High;
                break;
            default:
                sval = Shininess.None;
                break;
            }

            Primitive.TextureEntry tex = part.Shape.Textures;
            if (face >= 0 && face < GetNumberOfSides(part))
            {
                tex.CreateFace((uint) face);
                tex.FaceTextures[face].Shiny = sval;
                tex.FaceTextures[face].Bump = bump;
                part.UpdateTextureEntry(tex.GetBytes());
                return;
            }
            else if (face == ScriptBaseClass.ALL_SIDES)
            {
                for (uint i = 0; i < GetNumberOfSides(part); i++)
                {
                    if (tex.FaceTextures[i] != null)
                    {
                        tex.FaceTextures[i].Shiny = sval;
                        tex.FaceTextures[i].Bump = bump;;
                    }
                    tex.DefaultTexture.Shiny = sval;
                    tex.DefaultTexture.Bump = bump;
                }
                part.UpdateTextureEntry(tex.GetBytes());
                return;
            }
        }

        public void SetFullBright(SceneObjectPart part, int face, bool bright)
        {
            if (part == null || part.ParentGroup == null || part.ParentGroup.IsDeleted)
                return;

             Primitive.TextureEntry tex = part.Shape.Textures;
             if (face >= 0 && face < GetNumberOfSides(part))
             {
                 tex.CreateFace((uint) face);
                 tex.FaceTextures[face].Fullbright = bright;
                 part.UpdateTextureEntry(tex.GetBytes());
                 return;
             }
             else if (face == ScriptBaseClass.ALL_SIDES)
             {
                 for (uint i = 0; i < GetNumberOfSides(part); i++)
                 {
                     if (tex.FaceTextures[i] != null)
                     {
                         tex.FaceTextures[i].Fullbright = bright;
                     }
                 }
                 tex.DefaultTexture.Fullbright = bright;
                 part.UpdateTextureEntry(tex.GetBytes());
                 return;
             }
         }

        public LSL_Float llGetAlpha(int face)
        {
            m_host.AddScriptLPS(1);

            return GetAlpha(m_host, face);
        }

        protected LSL_Float GetAlpha(SceneObjectPart part, int face)
        {
            Primitive.TextureEntry tex = part.Shape.Textures;
            if (face == ScriptBaseClass.ALL_SIDES)
            {
                int i;
                double sum = 0.0;
                for (i = 0 ; i < GetNumberOfSides(part); i++)
                    sum += (double)tex.GetFace((uint)i).RGBA.A;
                return sum;
            }
            if (face >= 0 && face < GetNumberOfSides(part))
            {
                return (double)tex.GetFace((uint)face).RGBA.A;
            }
            return 0.0;
        }

        public void llSetAlpha(double alpha, int face)
        {
            m_host.AddScriptLPS(1);

            SetAlpha(m_host, alpha, face);
        }

        public void llSetLinkAlpha(int linknumber, double alpha, int face)
        {
            m_host.AddScriptLPS(1);

            List<SceneObjectPart> parts = GetLinkParts(linknumber);
            if (parts.Count > 0)
            {
                try
                {
                    parts[0].ParentGroup.areUpdatesSuspended = true;
                    foreach (SceneObjectPart part in parts)
                        SetAlpha(part, alpha, face);
                }
                finally
                {
                    parts[0].ParentGroup.areUpdatesSuspended = false;
                }
            }
        }

        protected void SetAlpha(SceneObjectPart part, double alpha, int face)
        {
            if (part == null || part.ParentGroup == null || part.ParentGroup.IsDeleted)
                return;

            Primitive.TextureEntry tex = part.Shape.Textures;
            Color4 texcolor;
            if (face >= 0 && face < GetNumberOfSides(part))
            {
                texcolor = tex.CreateFace((uint)face).RGBA;
                texcolor.A = Util.Clip((float)alpha, 0.0f, 1.0f);
                tex.FaceTextures[face].RGBA = texcolor;
                part.UpdateTextureEntry(tex.GetBytes());
                return;
            }
            else if (face == ScriptBaseClass.ALL_SIDES)
            {
                for (int i = 0; i < GetNumberOfSides(part); i++)
                {
                    if (tex.FaceTextures[i] != null)
                    {
                        texcolor = tex.FaceTextures[i].RGBA;
                        texcolor.A = Util.Clip((float)alpha, 0.0f, 1.0f);
                        tex.FaceTextures[i].RGBA = texcolor;
                    }
                }

                // In some cases, the default texture can be null, eg when every face
                // has a unique texture
                if (tex.DefaultTexture != null)
                {
                    texcolor = tex.DefaultTexture.RGBA;
                    texcolor.A = Util.Clip((float)alpha, 0.0f, 1.0f);
                    tex.DefaultTexture.RGBA = texcolor;
                }
                
                part.UpdateTextureEntry(tex.GetBytes());
                return;
            }
        }

        /// <summary>
        /// Set flexi parameters of a part.
        ///
        /// FIXME: Much of this code should probably be within the part itself.
        /// </summary>
        /// <param name="part"></param>
        /// <param name="flexi"></param>
        /// <param name="softness"></param>
        /// <param name="gravity"></param>
        /// <param name="friction"></param>
        /// <param name="wind"></param>
        /// <param name="tension"></param>
        /// <param name="Force"></param>
        protected void SetFlexi(SceneObjectPart part, bool flexi, int softness, float gravity, float friction,
            float wind, float tension, LSL_Vector Force)
        {
            if (part == null || part.ParentGroup == null || part.ParentGroup.IsDeleted)
                return;

            if (flexi)
            {
                part.Shape.FlexiEntry = true;   // this setting flexi true isn't working, but the below parameters do
                                                                // work once the prim is already flexi
                part.Shape.FlexiSoftness = softness;
                part.Shape.FlexiGravity = gravity;
                part.Shape.FlexiDrag = friction;
                part.Shape.FlexiWind = wind;
                part.Shape.FlexiTension = tension;
                part.Shape.FlexiForceX = (float)Force.x;
                part.Shape.FlexiForceY = (float)Force.y;
                part.Shape.FlexiForceZ = (float)Force.z;
                part.Shape.PathCurve = 0x80;
                part.ParentGroup.HasGroupChanged = true;
                part.ScheduleFullUpdate();
            }
        }

        /// <summary>
        /// Set a light point on a part
        /// </summary>
        /// FIXME: Much of this code should probably be in SceneObjectGroup
        ///
        /// <param name="part"></param>
        /// <param name="light"></param>
        /// <param name="color"></param>
        /// <param name="intensity"></param>
        /// <param name="radius"></param>
        /// <param name="falloff"></param>
        protected void SetPointLight(SceneObjectPart part, bool light, LSL_Vector color, float intensity, float radius, float falloff)
        {
            if (part == null || part.ParentGroup == null || part.ParentGroup.IsDeleted)
                return;

            if (light)
            {
                part.Shape.LightEntry = true;
                part.Shape.LightColorR = Util.Clip((float)color.x, 0.0f, 1.0f);
                part.Shape.LightColorG = Util.Clip((float)color.y, 0.0f, 1.0f);
                part.Shape.LightColorB = Util.Clip((float)color.z, 0.0f, 1.0f);
                part.Shape.LightIntensity = intensity;
                part.Shape.LightRadius = radius;
                part.Shape.LightFalloff = falloff;
            }
            else
            {
                part.Shape.LightEntry = false;
            }

            part.ParentGroup.HasGroupChanged = true;
            part.ScheduleFullUpdate();
        }

        public LSL_Vector llGetColor(int face)
        {
            m_host.AddScriptLPS(1);
            return GetColor(m_host, face);
        }

        protected LSL_Vector GetColor(SceneObjectPart part, int face)
        {
            Primitive.TextureEntry tex = part.Shape.Textures;
            Color4 texcolor;
            LSL_Vector rgb = new LSL_Vector();
            if (face == ScriptBaseClass.ALL_SIDES)
            {
                int i;

                for (i = 0 ; i < GetNumberOfSides(part); i++)
                {
                    texcolor = tex.GetFace((uint)i).RGBA;
                    rgb.x += texcolor.R;
                    rgb.y += texcolor.G;
                    rgb.z += texcolor.B;
                }

                rgb.x /= (float)GetNumberOfSides(part);
                rgb.y /= (float)GetNumberOfSides(part);
                rgb.z /= (float)GetNumberOfSides(part);

                return rgb;
            }
            if (face >= 0 && face < GetNumberOfSides(part))
            {
                texcolor = tex.GetFace((uint)face).RGBA;
                rgb.x = texcolor.R;
                rgb.y = texcolor.G;
                rgb.z = texcolor.B;
                return rgb;
            }
            else
            {
                return new LSL_Vector();
            }
        }

        public void llSetTexture(string texture, int face)
        {
            m_host.AddScriptLPS(1);
            SetTexture(m_host, texture, face);
            ScriptSleep(200);
        }

        public void llSetLinkTexture(int linknumber, string texture, int face)
        {
            m_host.AddScriptLPS(1);

            List<SceneObjectPart> parts = GetLinkParts(linknumber);
            if (parts.Count > 0)
            {
                try
                {
                    parts[0].ParentGroup.areUpdatesSuspended = true;
                    foreach (SceneObjectPart part in parts)
                        SetTexture(part, texture, face);
                }
                finally
                {
                    parts[0].ParentGroup.areUpdatesSuspended = false;
                }
            }
            ScriptSleep(200);
        }

        protected void SetTexture(SceneObjectPart part, string texture, int face)
        {
            if (part == null || part.ParentGroup == null || part.ParentGroup.IsDeleted)
                return;

            UUID textureID = new UUID();

		    textureID = InventoryKey(texture, (int)AssetType.Texture);
		    if (textureID == UUID.Zero)
		    {
			    if (!UUID.TryParse(texture, out textureID))
			        return;
		    }

            Primitive.TextureEntry tex = part.Shape.Textures;

            if (face >= 0 && face < GetNumberOfSides(part))
            {
                Primitive.TextureEntryFace texface = tex.CreateFace((uint)face);
                texface.TextureID = textureID;
                tex.FaceTextures[face] = texface;
                part.UpdateTextureEntry(tex.GetBytes());
                return;
            }
            else if (face == ScriptBaseClass.ALL_SIDES)
            {
                for (uint i = 0; i < GetNumberOfSides(part); i++)
                {
                    if (tex.FaceTextures[i] != null)
                    {
                        tex.FaceTextures[i].TextureID = textureID;
                    }
                }
                tex.DefaultTexture.TextureID = textureID;
                part.UpdateTextureEntry(tex.GetBytes());
                return;
            }
        }

        public void llScaleTexture(double u, double v, int face)
        {
            m_host.AddScriptLPS(1);

            ScaleTexture(m_host, u, v, face);
            ScriptSleep(200);
        }

        protected void ScaleTexture(SceneObjectPart part, double u, double v, int face)
        {
            if (part == null || part.ParentGroup == null || part.ParentGroup.IsDeleted)
                return;

            Primitive.TextureEntry tex = part.Shape.Textures;
            if (face >= 0 && face < GetNumberOfSides(part))
            {
                Primitive.TextureEntryFace texface = tex.CreateFace((uint)face);
                texface.RepeatU = (float)u;
                texface.RepeatV = (float)v;
                tex.FaceTextures[face] = texface;
                part.UpdateTextureEntry(tex.GetBytes());
                return;
            }
            if (face == ScriptBaseClass.ALL_SIDES)
            {
                for (int i = 0; i < GetNumberOfSides(part); i++)
                {
                    if (tex.FaceTextures[i] != null)
                    {
                        tex.FaceTextures[i].RepeatU = (float)u;
                        tex.FaceTextures[i].RepeatV = (float)v;
                    }
                }
                tex.DefaultTexture.RepeatU = (float)u;
                tex.DefaultTexture.RepeatV = (float)v;
                part.UpdateTextureEntry(tex.GetBytes());
                return;
            }
        }

        public void llOffsetTexture(double u, double v, int face)
        {
            m_host.AddScriptLPS(1);
            OffsetTexture(m_host, u, v, face);
            ScriptSleep(200);
        }

        protected void OffsetTexture(SceneObjectPart part, double u, double v, int face)
        {
            if (part == null || part.ParentGroup == null || part.ParentGroup.IsDeleted)
                return;

            Primitive.TextureEntry tex = part.Shape.Textures;
            if (face >= 0 && face < GetNumberOfSides(part))
            {
                Primitive.TextureEntryFace texface = tex.CreateFace((uint)face);
                texface.OffsetU = (float)u;
                texface.OffsetV = (float)v;
                tex.FaceTextures[face] = texface;
                part.UpdateTextureEntry(tex.GetBytes());
                return;
            }
            if (face == ScriptBaseClass.ALL_SIDES)
            {
                for (int i = 0; i < GetNumberOfSides(part); i++)
                {
                    if (tex.FaceTextures[i] != null)
                    {
                        tex.FaceTextures[i].OffsetU = (float)u;
                        tex.FaceTextures[i].OffsetV = (float)v;
                    }
                }
                tex.DefaultTexture.OffsetU = (float)u;
                tex.DefaultTexture.OffsetV = (float)v;
                part.UpdateTextureEntry(tex.GetBytes());
                return;
            }
        }

        public void llRotateTexture(double rotation, int face)
        {
            m_host.AddScriptLPS(1);
            RotateTexture(m_host, rotation, face);
            ScriptSleep(200);
        }

        protected void RotateTexture(SceneObjectPart part, double rotation, int face)
        {
            if (part == null || part.ParentGroup == null || part.ParentGroup.IsDeleted)
                return;

            Primitive.TextureEntry tex = part.Shape.Textures;
            if (face >= 0 && face < GetNumberOfSides(part))
            {
                Primitive.TextureEntryFace texface = tex.CreateFace((uint)face);
                texface.Rotation = (float)rotation;
                tex.FaceTextures[face] = texface;
                part.UpdateTextureEntry(tex.GetBytes());
                return;
            }
            if (face == ScriptBaseClass.ALL_SIDES)
            {
                for (int i = 0; i < GetNumberOfSides(part); i++)
                {
                    if (tex.FaceTextures[i] != null)
                    {
                        tex.FaceTextures[i].Rotation = (float)rotation;
                    }
                }
                tex.DefaultTexture.Rotation = (float)rotation;
                part.UpdateTextureEntry(tex.GetBytes());
                return;
            }
        }

        public LSL_String llGetTexture(int face)
        {
            m_host.AddScriptLPS(1);
            return GetTexture(m_host, face);
        }

        protected LSL_String GetTexture(SceneObjectPart part, int face)
        {
            Primitive.TextureEntry tex = part.Shape.Textures;
            if (face == ScriptBaseClass.ALL_SIDES)
            {
                face = 0;
            }

            if (face >= 0 && face < GetNumberOfSides(part))
            {
                Primitive.TextureEntryFace texface;
                texface = tex.GetFace((uint)face);
                string texture = texface.TextureID.ToString();

                lock (part.TaskInventory)
                {
                    foreach (KeyValuePair<UUID, TaskInventoryItem> inv in part.TaskInventory)
                    {
                        if (inv.Value.AssetID == texface.TextureID)
                        {
                            texture = inv.Value.Name.ToString();
                            break;
                        }
                    }
                }

                return texture;
            }
            else
            {
                return UUID.Zero.ToString();
            }
        }

        public void llSetPos(LSL_Vector pos)
        {
            m_host.AddScriptLPS(1);

            SetPos(m_host, pos);

            ScriptSleep(200);
        }

        // Capped movemment if distance > 10m (http://wiki.secondlife.com/wiki/LlSetPos)
        // note linked setpos is capped "differently"
        private LSL_Vector SetPosAdjust(LSL_Vector start, LSL_Vector end)
        {
            if (llVecDist(start, end) > 10.0f * m_ScriptDistanceFactor)
                return start + m_ScriptDistanceFactor * 10.0f * llVecNorm(end - start);
            else
                return end;
        }

        protected LSL_Vector GetSetPosTarget(SceneObjectPart part, LSL_Vector targetPos, LSL_Vector fromPos)
        {
            if (part == null || part.ParentGroup == null || part.ParentGroup.IsDeleted)
                return fromPos;

            // Capped movemment if distance > 10m (http://wiki.secondlife.com/wiki/LlSetPos)


            float ground = World.GetGroundHeight((float)targetPos.x, (float)targetPos.y);
            bool disable_underground_movement = m_ScriptEngine.Config.GetBoolean("DisableUndergroundMovement", true);

            if (part.ParentGroup.RootPart == part)
            {
                if ((targetPos.z < ground) && disable_underground_movement && m_host.ParentGroup.AttachmentPoint == 0)
                    targetPos.z = ground;
            }
            LSL_Vector real_vec = SetPosAdjust(fromPos, targetPos);

            return real_vec;
        }

        public LSL_Integer llSetRegionPos(LSL_Vector pos)
        {
            return new LSL_Integer(SetRegionPos(m_host, pos));
        }

        protected int SetRegionPos(SceneObjectPart part, LSL_Vector targetPos)
        {
            if (part == null || part.ParentGroup == null || part.ParentGroup.IsDeleted)
                return 0;

            SceneObjectGroup grp = part.ParentGroup;

            if (grp.IsAttachment)
                return 0;

            if (grp.RootPart.PhysActor != null && grp.RootPart.PhysActor.IsPhysical)
                return 0;

            if (targetPos.x < -10.0f || targetPos.x >= (float)Constants.RegionSize || targetPos.y < -10.0f || targetPos.y >= (float)Constants.RegionSize || targetPos.z < 0 || targetPos.z >= 4096.0f)
                return 0;

            float constrainedX = (float)targetPos.x;
            float constrainedY = (float)targetPos.y;

            if (constrainedX < 0.0f)
                constrainedX = 0.0f;
            if (constrainedY < 0.0f)
                constrainedY = 0.0f;
            if (constrainedX >= (float)Constants.RegionSize)
                constrainedX = (float)Constants.RegionSize - 0.1f;
            if (constrainedY >= (float)Constants.RegionSize)
                constrainedY = (float)Constants.RegionSize -0.1f;

            float ground = World.GetGroundHeight(constrainedX, constrainedY);

            if (targetPos.z < ground)
                targetPos.z = ground;

            Vector3 dest = new Vector3((float)targetPos.x, (float)targetPos.y, (float)targetPos.z);

            if (!World.Permissions.CanObjectEntry(grp.UUID, false, dest))
                return 0;

            grp.UpdateGroupPosition(dest);

            return 1;
        }

        protected void SetPos(SceneObjectPart part, LSL_Vector targetPos)
        {
            if (part == null || part.ParentGroup == null || part.ParentGroup.IsDeleted)
                return;

            LSL_Vector currentPos = GetPartLocalPos(part);
            LSL_Vector toPos = GetSetPosTarget(part, targetPos, currentPos);


            if (part.ParentGroup.RootPart == part)
            {
                SceneObjectGroup parent = part.ParentGroup;
                Vector3 dest = new Vector3((float)toPos.x, (float)toPos.y, (float)toPos.z);
                if (!World.Permissions.CanObjectEntry(parent.UUID, false, dest))
                    return;
                Util.FireAndForget(delegate(object x) {
                    parent.UpdateGroupPosition(dest);
                });
            }
            else
            {
                part.OffsetPosition = new Vector3((float)toPos.x, (float)toPos.y, (float)toPos.z);
                SceneObjectGroup parent = part.ParentGroup;
                parent.HasGroupChanged = true;
                parent.ScheduleGroupForTerseUpdate();
            }
        }

        public LSL_Vector llGetPos()
        {
            m_host.AddScriptLPS(1);
            Vector3 pos = m_host.GetWorldPosition();
            return new LSL_Vector(pos.X, pos.Y, pos.Z);
        }

        public LSL_Vector llGetLocalPos()
        {
            m_host.AddScriptLPS(1);
            return GetPartLocalPos(m_host);
        }

        protected LSL_Vector GetPartLocalPos(SceneObjectPart part)
        {
            m_host.AddScriptLPS(1);

            Vector3 pos;

            if (!part.IsRoot)
            {
                pos = part.OffsetPosition;
            }
            else
            {
                if (part.ParentGroup.IsAttachment)
                    pos = part.AttachedPos;
                else
                    pos = part.AbsolutePosition;
            }

            return new LSL_Vector(pos.X, pos.Y, pos.Z);
        }

        public void llSetRot(LSL_Rotation rot)
        {
            m_host.AddScriptLPS(1);

            // try to let this work as in SL...
            if (m_host.LinkNum < 2)
            {
                // Special case: If we are root, rotate complete SOG to new
                // rotation.
                // We are root if the link number is 0 (single prim) or 1
                // (root prim). ParentID may be nonzero in attachments and
                // using it would cause attachments and HUDs to rotate
                // to the wrong positions.
                SetRot(m_host, Rot2Quaternion(rot));
            }
            else
            {
                // we are a child. The rotation values will be set to the one of root modified by rot, as in SL. Don't ask.
                SceneObjectPart rootPart = m_host.ParentGroup.RootPart;
                if (rootPart != null) // better safe than sorry
                {
                    SetRot(m_host, rootPart.RotationOffset * Rot2Quaternion(rot));
                }
            }

            ScriptSleep(200);
        }

        public void llSetLocalRot(LSL_Rotation rot)
        {
            m_host.AddScriptLPS(1);
            SetRot(m_host, Rot2Quaternion(rot));
            ScriptSleep(200);
        }

        protected void SetRot(SceneObjectPart part, Quaternion rot)
        {
            if (part == null || part.ParentGroup == null || part.ParentGroup.IsDeleted)
                return;

            part.UpdateRotation(rot);
            // Update rotation does not move the object in the physics scene if it's a linkset.

//KF:  Do NOT use this next line if using ODE physics engine. This need a switch based on .ini Phys Engine type
//          part.ParentGroup.AbsolutePosition = part.ParentGroup.AbsolutePosition;

            // So, after thinking about this for a bit, the issue with the part.ParentGroup.AbsolutePosition = part.ParentGroup.AbsolutePosition line
            // is it isn't compatible with vehicles because it causes the vehicle body to have to be broken down and rebuilt
            // It's perfectly okay when the object is not an active physical body though.
            // So, part.ParentGroup.ResetChildPrimPhysicsPositions(); does the thing that Kitto is warning against
            // but only if the object is not physial and active.   This is important for rotating doors.
            // without the absoluteposition = absoluteposition happening, the doors do not move in the physics
            // scene
            PhysicsActor pa = part.PhysActor;

            if (pa != null && !pa.IsPhysical)
            {
                part.ParentGroup.ResetChildPrimPhysicsPositions();
            }
        }

        /// <summary>
        /// See http://lslwiki.net/lslwiki/wakka.php?wakka=ChildRotation
        /// </summary>
        public LSL_Rotation llGetRot()
        {
            // unlinked or root prim then use llRootRotation
            // see llRootRotaion for references.
            if (m_host.LinkNum == 0 || m_host.LinkNum == 1)
            {
                return llGetRootRotation();
            }
            
            m_host.AddScriptLPS(1);
            Quaternion q = m_host.GetWorldRotation();
            return new LSL_Rotation(q.X, q.Y, q.Z, q.W);
        }

        private LSL_Rotation GetPartRot(SceneObjectPart part)
        {
            Quaternion q;
            if (part.LinkNum == 0 || part.LinkNum == 1) // unlinked or root prim
            {
                if (part.ParentGroup.AttachmentPoint != 0)
                {
                    ScenePresence avatar = World.GetScenePresence(part.ParentGroup.AttachedAvatar);
                    if (avatar != null)
                    {
                        if ((avatar.AgentControlFlags & (uint)AgentManager.ControlFlags.AGENT_CONTROL_MOUSELOOK) != 0)
                            q = avatar.CameraRotation; // Mouselook
                        else
                            q = avatar.Rotation; // Currently infrequently updated so may be inaccurate
                    }
                    else
                        q = part.ParentGroup.GroupRotation; // Likely never get here but just in case
                }
                else
                    q = part.ParentGroup.GroupRotation; // just the group rotation
                return new LSL_Rotation(q.X, q.Y, q.Z, q.W);
            }
            q = part.GetWorldRotation();
            return new LSL_Rotation(q.X, q.Y, q.Z, q.W);
        }

        public LSL_Rotation llGetLocalRot()
        {
            m_host.AddScriptLPS(1);
            return new LSL_Rotation(m_host.RotationOffset.X, m_host.RotationOffset.Y, m_host.RotationOffset.Z, m_host.RotationOffset.W);
        }

        public void llSetForce(LSL_Vector force, int local)
        {
            m_host.AddScriptLPS(1);

            if (!m_host.ParentGroup.IsDeleted)
            {
                if (local != 0)
                    force *= llGetRot();

                m_host.ParentGroup.RootPart.SetForce(new Vector3((float)force.x, (float)force.y, (float)force.z));
            }
        }

        public LSL_Vector llGetForce()
        {
            LSL_Vector force = new LSL_Vector(0.0, 0.0, 0.0);

            m_host.AddScriptLPS(1);

            if (!m_host.ParentGroup.IsDeleted)
            {
                Vector3 tmpForce = m_host.ParentGroup.RootPart.GetForce();
                force.x = tmpForce.X;
                force.y = tmpForce.Y;
                force.z = tmpForce.Z;
            }

            return force;
        }

        public LSL_Integer llTarget(LSL_Vector position, double range)
        {
            m_host.AddScriptLPS(1);
            return m_host.ParentGroup.registerTargetWaypoint(
                new Vector3((float)position.x, (float)position.y, (float)position.z), (float)range);
        }

        public void llTargetRemove(int number)
        {
            m_host.AddScriptLPS(1);
            m_host.ParentGroup.unregisterTargetWaypoint(number);
        }

        public LSL_Integer llRotTarget(LSL_Rotation rot, double error)
        {
            m_host.AddScriptLPS(1);
            return m_host.ParentGroup.registerRotTargetWaypoint(
                new Quaternion((float)rot.x, (float)rot.y, (float)rot.z, (float)rot.s), (float)error);
        }

        public void llRotTargetRemove(int number)
        {
            m_host.AddScriptLPS(1);
            m_host.ParentGroup.unregisterRotTargetWaypoint(number);
        }

        public void llMoveToTarget(LSL_Vector target, double tau)
        {
            m_host.AddScriptLPS(1);
            m_host.MoveToTarget(new Vector3((float)target.x, (float)target.y, (float)target.z), (float)tau);
        }

        public void llStopMoveToTarget()
        {
            m_host.AddScriptLPS(1);
            m_host.StopMoveToTarget();
        }

        public void llApplyImpulse(LSL_Vector force, int local)
        {
            m_host.AddScriptLPS(1);
            //No energy force yet
            Vector3 v = new Vector3((float)force.x, (float)force.y, (float)force.z);
            if (v.Length() > 20000.0f)
            {
                v.Normalize();
                v = v * 20000.0f;
            }
            m_host.ApplyImpulse(v, local != 0);
        }

        public void llApplyRotationalImpulse(LSL_Vector force, int local)
        {
            m_host.AddScriptLPS(1);
            m_host.ParentGroup.RootPart.ApplyAngularImpulse(new Vector3((float)force.x, (float)force.y, (float)force.z), local != 0);
        }

        public void llSetTorque(LSL_Vector torque, int local)
        {
            m_host.AddScriptLPS(1);
            m_host.ParentGroup.RootPart.SetAngularImpulse(new Vector3((float)torque.x, (float)torque.y, (float)torque.z), local != 0);
        }

        public LSL_Vector llGetTorque()
        {
            m_host.AddScriptLPS(1);
            Vector3 torque = m_host.ParentGroup.GetTorque();
            return new LSL_Vector(torque.X,torque.Y,torque.Z);
        }

        public void llSetForceAndTorque(LSL_Vector force, LSL_Vector torque, int local)
        {
            m_host.AddScriptLPS(1);
            llSetForce(force, local);
            llSetTorque(torque, local);
        }

        public LSL_Vector llGetVel()
        {
            m_host.AddScriptLPS(1);

            Vector3 vel;

            if (m_host.ParentGroup.IsAttachment)
            {
                ScenePresence avatar = m_host.ParentGroup.Scene.GetScenePresence(m_host.ParentGroup.AttachedAvatar);
                vel = avatar.Velocity;
            }
            else
            {
                vel = m_host.Velocity;
            }

            return new LSL_Vector(vel.X, vel.Y, vel.Z);
        }

        public LSL_Vector llGetAccel()
        {
            m_host.AddScriptLPS(1);
            return new LSL_Vector(m_host.Acceleration.X, m_host.Acceleration.Y, m_host.Acceleration.Z);
        }

        public LSL_Vector llGetOmega()
        {
            m_host.AddScriptLPS(1);
            return new LSL_Vector(m_host.AngularVelocity.X, m_host.AngularVelocity.Y, m_host.AngularVelocity.Z);
        }

        public LSL_Float llGetTimeOfDay()
        {
            m_host.AddScriptLPS(1);
            return (double)((DateTime.Now.TimeOfDay.TotalMilliseconds / 1000) % (3600 * 4));
        }

        public LSL_Float llGetWallclock()
        {
            m_host.AddScriptLPS(1);
            return DateTime.Now.TimeOfDay.TotalSeconds;
        }

        public LSL_Float llGetTime()
        {
            m_host.AddScriptLPS(1);
            TimeSpan ScriptTime = DateTime.Now - m_timer;
            return (double)(ScriptTime.TotalMilliseconds / 1000);
        }

        public void llResetTime()
        {
            m_host.AddScriptLPS(1);
            m_timer = DateTime.Now;
        }

        public LSL_Float llGetAndResetTime()
        {
            m_host.AddScriptLPS(1);
            TimeSpan ScriptTime = DateTime.Now - m_timer;
            m_timer = DateTime.Now;
            return (double)(ScriptTime.TotalMilliseconds / 1000);
        }

        public void llSound(string sound, double volume, int queue, int loop)
        {
            m_host.AddScriptLPS(1);
            // This function has been deprecated
            // see http://www.lslwiki.net/lslwiki/wakka.php?wakka=llSound
            Deprecated("llSound");
        }

        // Xantor 20080528 PlaySound updated so it accepts an objectinventory name -or- a key to a sound
        // 20080530 Updated to remove code duplication
        public void llPlaySound(string sound, double volume)
        {
            m_host.AddScriptLPS(1);

            // send the sound, once, to all clients in range
            m_host.SendSound(KeyOrName(sound).ToString(), volume, false, 0, 0, false, false);
        }

        // Xantor 20080528 we should do this differently.
        // 1) apply the sound to the object
        // 2) schedule full update
        // just sending the sound out once doesn't work so well when other avatars come in view later on
        // or when the prim gets moved, changed, sat on, whatever
        // see large number of mantises (mantes?)
        // 20080530 Updated to remove code duplication
        // 20080530 Stop sound if there is one, otherwise volume only changes don't work
        public void llLoopSound(string sound, double volume)
        {
            m_host.AddScriptLPS(1);

            if (m_host.Sound != UUID.Zero)
                llStopSound();

            m_host.Sound = KeyOrName(sound);
            m_host.SoundGain = volume;
            m_host.SoundFlags = 1;      // looping
            m_host.SoundRadius = 20;    // Magic number, 20 seems reasonable. Make configurable?

            m_host.ScheduleFullUpdate();
            m_host.SendFullUpdateToAllClients();
        }

        public void llLoopSoundMaster(string sound, double volume)
        {
            m_host.AddScriptLPS(1);
            m_host.ParentGroup.LoopSoundMasterPrim = m_host;
            lock (m_host.ParentGroup.LoopSoundSlavePrims)
            {
                foreach (SceneObjectPart prim in m_host.ParentGroup.LoopSoundSlavePrims)
                {
                    if (prim.Sound != UUID.Zero)
                        llStopSound();

                    prim.Sound = KeyOrName(sound);
                    prim.SoundGain = volume;
                    prim.SoundFlags = 1;      // looping
                    prim.SoundRadius = 20;    // Magic number, 20 seems reasonable. Make configurable?

                    prim.ScheduleFullUpdate();
                    prim.SendFullUpdateToAllClients();
                }
            }
            if (m_host.Sound != UUID.Zero)
                llStopSound();

            m_host.Sound = KeyOrName(sound);
            m_host.SoundGain = volume;
            m_host.SoundFlags = 1;      // looping
            m_host.SoundRadius = 20;    // Magic number, 20 seems reasonable. Make configurable?

            m_host.ScheduleFullUpdate();
            m_host.SendFullUpdateToAllClients();
        }

        public void llLoopSoundSlave(string sound, double volume)
        {
            m_host.AddScriptLPS(1);
            lock (m_host.ParentGroup.LoopSoundSlavePrims)
            {
                m_host.ParentGroup.LoopSoundSlavePrims.Add(m_host);
            }
        }

        public void llPlaySoundSlave(string sound, double volume)
        {
            m_host.AddScriptLPS(1);

            // send the sound, once, to all clients in range
            m_host.SendSound(KeyOrName(sound).ToString(), volume, false, 0, 0, true, false);
        }

        public void llTriggerSound(string sound, double volume)
        {
            m_host.AddScriptLPS(1);
            // send the sound, once, to all clients in range
            m_host.SendSound(KeyOrName(sound).ToString(), volume, true, 0, 0, false, false);
        }

        // Xantor 20080528: Clear prim data of sound instead
        public void llStopSound()
        {
            m_host.AddScriptLPS(1);
            if (m_host.ParentGroup.LoopSoundSlavePrims.Contains(m_host))
            {
                if (m_host.ParentGroup.LoopSoundMasterPrim == m_host)
                {
                    foreach (SceneObjectPart part in m_host.ParentGroup.LoopSoundSlavePrims)
                    {
                        part.Sound = UUID.Zero;
                        part.SoundGain = 0;
                        part.SoundFlags = 0;
                        part.SoundRadius = 0;
                        part.ScheduleFullUpdate();
                        part.SendFullUpdateToAllClients();
                    }
                    m_host.ParentGroup.LoopSoundMasterPrim = null;
                    m_host.ParentGroup.LoopSoundSlavePrims.Clear();
                }
                else
                {
                    m_host.Sound = UUID.Zero;
                    m_host.SoundGain = 0;
                    m_host.SoundFlags = 0;
                    m_host.SoundRadius = 0;
                    m_host.ScheduleFullUpdate();
                    m_host.SendFullUpdateToAllClients();
                }
            }
            else
            {
                m_host.Sound = UUID.Zero;
                m_host.SoundGain = 0;
                m_host.SoundFlags = 0;
                m_host.SoundRadius = 0;
                m_host.ScheduleFullUpdate();
                m_host.SendFullUpdateToAllClients();
            }
        }

        public void llPreloadSound(string sound)
        {
            m_host.AddScriptLPS(1);
            m_host.PreloadSound(sound);
            ScriptSleep(1000);
        }

        /// <summary>
        /// Return a portion of the designated string bounded by
        /// inclusive indices (start and end). As usual, the negative
        /// indices, and the tolerance for out-of-bound values, makes
        /// this more complicated than it might otherwise seem.
        /// </summary>
        public LSL_String llGetSubString(string src, int start, int end)
        {
            m_host.AddScriptLPS(1);

            // Normalize indices (if negative).
            // After normlaization they may still be
            // negative, but that is now relative to
            // the start, rather than the end, of the
            // sequence.

            if (start < 0)
            {
                start = src.Length+start;
            }
            if (end < 0)
            {
                end = src.Length+end;
            }

            // Conventional substring
            if (start <= end)
            {
                // Implies both bounds are out-of-range.
                if (end < 0 || start >= src.Length)
                {
                    return String.Empty;
                }
                // If end is positive, then it directly
                // corresponds to the lengt of the substring
                // needed (plus one of course). BUT, it
                // must be within bounds.
                if (end >= src.Length)
                {
                    end = src.Length-1;
                }

                if (start < 0)
                {
                    return src.Substring(0,end+1);
                }
                // Both indices are positive
                return src.Substring(start, (end+1) - start);
            }

            // Inverted substring (end < start)
            else
            {
                // Implies both indices are below the
                // lower bound. In the inverted case, that
                // means the entire string will be returned
                // unchanged.
                if (start < 0)
                {
                    return src;
                }
                // If both indices are greater than the upper
                // bound the result may seem initially counter
                // intuitive.
                if (end >= src.Length)
                {
                    return src;
                }

                if (end < 0)
                {
                    if (start < src.Length)
                    {
                        return src.Substring(start);
                    }
                    else
                    {
                        return String.Empty;
                    }
                }
                else
                {
                    if (start < src.Length)
                    {
                        return src.Substring(0,end+1) + src.Substring(start);
                    }
                    else
                    {
                        return src.Substring(0,end+1);
                    }
                }
            }
         }

        /// <summary>
        /// Delete substring removes the specified substring bounded
        /// by the inclusive indices start and end. Indices may be
        /// negative (indicating end-relative) and may be inverted,
        /// i.e. end < start.
        /// </summary>
        public LSL_String llDeleteSubString(string src, int start, int end)
        {
            m_host.AddScriptLPS(1);

            // Normalize indices (if negative).
            // After normlaization they may still be
            // negative, but that is now relative to
            // the start, rather than the end, of the
            // sequence.
            if (start < 0)
            {
                start = src.Length+start;
            }
            if (end < 0)
            {
                end = src.Length+end;
            }
            // Conventionally delimited substring
            if (start <= end)
            {
                // If both bounds are outside of the existing
                // string, then return unchanges.
                if (end < 0 || start >= src.Length)
                {
                    return src;
                }
                // At least one bound is in-range, so we
                // need to clip the out-of-bound argument.
                if (start < 0)
                {
                    start = 0;
                }

                if (end >= src.Length)
                {
                    end = src.Length-1;
                }

                return src.Remove(start,end-start+1);
            }
            // Inverted substring
            else
            {
                // In this case, out of bounds means that
                // the existing string is part of the cut.
                if (start < 0 || end >= src.Length)
                {
                    return String.Empty;
                }

                if (end > 0)
                {
                    if (start < src.Length)
                    {
                        return src.Remove(start).Remove(0,end+1);
                    }
                    else
                    {
                        return src.Remove(0,end+1);
                    }
                }
                else
                {
                    if (start < src.Length)
                    {
                        return src.Remove(start);
                    }
                    else
                    {
                        return src;
                    }
                }
            }
        }

        /// <summary>
        /// Insert string inserts the specified string identified by src
        /// at the index indicated by index. Index may be negative, in
        /// which case it is end-relative. The index may exceed either
        /// string bound, with the result being a concatenation.
        /// </summary>
        public LSL_String llInsertString(string dest, int index, string src)
        {
            m_host.AddScriptLPS(1);

            // Normalize indices (if negative).
            // After normlaization they may still be
            // negative, but that is now relative to
            // the start, rather than the end, of the
            // sequence.
            if (index < 0)
            {
                index = dest.Length+index;

                // Negative now means it is less than the lower
                // bound of the string.

                if (index < 0)
                {
                    return src+dest;
                }

            }

            if (index >= dest.Length)
            {
                return dest+src;
            }

            // The index is in bounds.
            // In this case the index refers to the index that will
            // be assigned to the first character of the inserted string.
            // So unlike the other string operations, we do not add one
            // to get the correct string length.
            return dest.Substring(0,index)+src+dest.Substring(index);

        }

        public LSL_String llToUpper(string src)
        {
            m_host.AddScriptLPS(1);
            return src.ToUpper();
        }

        public LSL_String llToLower(string src)
        {
            m_host.AddScriptLPS(1);
            return src.ToLower();
        }

        public LSL_Integer llGiveMoney(string destination, int amount)
        {
            UUID invItemID=InventorySelf();
            if (invItemID == UUID.Zero)
                return 0;

            m_host.AddScriptLPS(1);

            m_host.TaskInventory.LockItemsForRead(true);
            TaskInventoryItem item = m_host.TaskInventory[invItemID];
            m_host.TaskInventory.LockItemsForRead(false);

            if (item.PermsGranter == UUID.Zero)
                return 0;

            if ((item.PermsMask & ScriptBaseClass.PERMISSION_DEBIT) == 0)
            {
                LSLError("No permissions to give money");
                return 0;
            }

            UUID toID = new UUID();

            if (!UUID.TryParse(destination, out toID))
            {
                LSLError("Bad key in llGiveMoney");
                return 0;
            }

            IMoneyModule money = World.RequestModuleInterface<IMoneyModule>();

            if (money == null)
            {
                NotImplemented("llGiveMoney");
                return 0;
            }

            bool result = money.ObjectGiveMoney(
                m_host.ParentGroup.RootPart.UUID, m_host.ParentGroup.RootPart.OwnerID, toID, amount);

            if (result)
                return 1;

            return 0;
        }

        public void llMakeExplosion(int particles, double scale, double vel, double lifetime, double arc, string texture, LSL_Vector offset)
        {
            m_host.AddScriptLPS(1);
            Deprecated("llMakeExplosion");
            ScriptSleep(100);
        }

        public void llMakeFountain(int particles, double scale, double vel, double lifetime, double arc, int bounce, string texture, LSL_Vector offset, double bounce_offset)
        {
            m_host.AddScriptLPS(1);
            Deprecated("llMakeFountain");
            ScriptSleep(100);
        }

        public void llMakeSmoke(int particles, double scale, double vel, double lifetime, double arc, string texture, LSL_Vector offset)
        {
            m_host.AddScriptLPS(1);
            Deprecated("llMakeSmoke");
            ScriptSleep(100);
        }

        public void llMakeFire(int particles, double scale, double vel, double lifetime, double arc, string texture, LSL_Vector offset)
        {
            m_host.AddScriptLPS(1);
            Deprecated("llMakeFire");
            ScriptSleep(100);
        }

        public void llRezAtRoot(string inventory, LSL_Vector pos, LSL_Vector vel, LSL_Rotation rot, int param)
        {
            m_host.AddScriptLPS(1);

            Util.FireAndForget(delegate (object x)
            {
                if (Double.IsNaN(rot.x) || Double.IsNaN(rot.y) || Double.IsNaN(rot.z) || Double.IsNaN(rot.s))
                    return;
                float dist = (float)llVecDist(llGetPos(), pos);

                if (dist > m_ScriptDistanceFactor * 10.0f)
                    return;

                //Clone is thread-safe
                TaskInventoryDictionary partInventory = (TaskInventoryDictionary)m_host.TaskInventory.Clone();

                foreach (KeyValuePair<UUID, TaskInventoryItem> inv in partInventory)
                {
                    if (inv.Value.Name == inventory)
                    {
                        // make sure we're an object.
                        if (inv.Value.InvType != (int)InventoryType.Object)
                        {
                            llSay(0, "Unable to create requested object. Object is missing from database.");
                            return;
                        }

                        Vector3 llpos = new Vector3((float)pos.x, (float)pos.y, (float)pos.z);
                        Vector3 llvel = new Vector3((float)vel.x, (float)vel.y, (float)vel.z);

                        // need the magnitude later
                        // float velmag = (float)Util.GetMagnitude(llvel);

                        SceneObjectGroup new_group = World.RezObject(m_host, inv.Value, llpos, Rot2Quaternion(rot), llvel, param);

                        // If either of these are null, then there was an unknown error.
                        if (new_group == null)
                            continue;

                        // objects rezzed with this method are die_at_edge by default.
                        new_group.RootPart.SetDieAtEdge(true);

                        new_group.ResumeScripts();

                        m_ScriptEngine.PostObjectEvent(m_host.LocalId, new EventParams(
                                "object_rez", new Object[] {
                                new LSL_String(
                                new_group.RootPart.UUID.ToString()) },
                                new DetectParams[0]));

                        float groupmass = new_group.GetMass();

                        PhysicsActor pa = new_group.RootPart.PhysActor;

                        if (pa != null && pa.IsPhysical && llvel != Vector3.Zero)
                        {
                            //Recoil.
                            llApplyImpulse(new LSL_Vector(llvel.X * groupmass, llvel.Y * groupmass, llvel.Z * groupmass), 0);
                        }
                        // Variable script delay? (see (http://wiki.secondlife.com/wiki/LSL_Delay)
                        return;
                    }
                }

                llSay(0, "Could not find object " + inventory);
            });

            //ScriptSleep((int)((groupmass * velmag) / 10));
            ScriptSleep(100);
        }

        public void llRezObject(string inventory, LSL_Vector pos, LSL_Vector vel, LSL_Rotation rot, int param)
        {
            llRezAtRoot(inventory, pos, vel, rot, param);
        }

        public void llLookAt(LSL_Vector target, double strength, double damping)
        {
            m_host.AddScriptLPS(1);

            // Get the normalized vector to the target
            LSL_Vector d1 = llVecNorm(target - llGetPos());

            // Get the bearing (yaw)
            LSL_Vector a1 = new LSL_Vector(0,0,0);
            a1.z = llAtan2(d1.y, d1.x);

            // Get the elevation (pitch)
            LSL_Vector a2 = new LSL_Vector(0,0,0);
            a2.y= -llAtan2(d1.z, llSqrt((d1.x * d1.x) + (d1.y * d1.y)));

            LSL_Rotation r1 = llEuler2Rot(a1);
            LSL_Rotation r2 = llEuler2Rot(a2);
            LSL_Rotation r3 = new LSL_Rotation(0.000000, 0.707107, 0.000000, 0.707107);

            if (m_host.PhysActor == null || !m_host.PhysActor.IsPhysical)
            {
                // Do nothing if either value is 0 (this has been checked in SL)
                if (strength <= 0.0 || damping <= 0.0)
                    return;

                llSetRot(r3 * r2 * r1);
            }
            else
            {
                if (strength == 0)
                {
                    llSetRot(r3 * r2 * r1);
                    return;
                }

                m_host.StartLookAt(Rot2Quaternion(r3 * r2 * r1), (float)strength, (float)damping);
            }
        }

        public void llStopLookAt()
        {
            m_host.AddScriptLPS(1);
//            NotImplemented("llStopLookAt");
            m_host.StopLookAt();
        }

        public void llSetTimerEvent(double sec)
        {
            if (sec != 0.0 && sec < m_MinTimerInterval)
                sec = m_MinTimerInterval;
            m_host.AddScriptLPS(1);
            // Setting timer repeat
            AsyncCommands.TimerPlugin.SetTimerEvent(m_localID, m_itemID, sec);
        }

        public virtual void llSleep(double sec)
        {
            m_host.AddScriptLPS(1);
            Thread.Sleep((int)(sec * 1000));
        }

        public LSL_Float llGetMass()
        {
            m_host.AddScriptLPS(1);

            if (m_host.ParentGroup.IsAttachment)
            {
                ScenePresence attachedAvatar = World.GetScenePresence(m_host.ParentGroup.AttachedAvatar);

                if (attachedAvatar != null)
                {
                    return attachedAvatar.GetMass();
                }
                else
                {
                    return 0;
                }
            }
            else
            {
                // new SL always returns object mass
//                if (m_host.IsRoot)
//                {
                    return m_host.ParentGroup.GetMass();
//                }
//                else
//                {
//                    return m_host.GetMass();
//                }
            }
        }

 
        public LSL_Float llGetMassMKS()
        {
            return 100f * llGetMass();
        }

        public void llCollisionFilter(string name, string id, int accept)
        {
            m_host.AddScriptLPS(1);
            m_host.CollisionFilter.Clear();
            if (id != null)
            {
                m_host.CollisionFilter.Add(accept,id);
            }
            else
            {
                m_host.CollisionFilter.Add(accept,name);
            }
        }

        public void llTakeControls(int controls, int accept, int pass_on)
        {
            TaskInventoryItem item;

            m_host.TaskInventory.LockItemsForRead(true);
            if (!m_host.TaskInventory.ContainsKey(InventorySelf()))
            {
                m_host.TaskInventory.LockItemsForRead(false);
                return;
            }
            else
            {
                item = m_host.TaskInventory[InventorySelf()];
            }
            m_host.TaskInventory.LockItemsForRead(false);

            if (item.PermsGranter != UUID.Zero)
            {
                ScenePresence presence = World.GetScenePresence(item.PermsGranter);

                if (presence != null)
                {
                    if ((item.PermsMask & ScriptBaseClass.PERMISSION_TAKE_CONTROLS) != 0)
                    {
                        presence.RegisterControlEventsToScript(controls, accept, pass_on, m_localID, m_itemID);
                    }
                }
            }

            m_host.AddScriptLPS(1);
        }

        public void llReleaseControls()
        {
            TaskInventoryItem item;

            m_host.TaskInventory.LockItemsForRead(true);
            lock (m_host.TaskInventory)
            {
                
                if (!m_host.TaskInventory.ContainsKey(InventorySelf()))
                {
                    m_host.TaskInventory.LockItemsForRead(false);
                    return;
                }
                else
                {
                    item = m_host.TaskInventory[InventorySelf()];
                }
            }
            m_host.TaskInventory.LockItemsForRead(false);

            m_host.AddScriptLPS(1);

            if (item.PermsGranter != UUID.Zero)
            {
                ScenePresence presence = World.GetScenePresence(item.PermsGranter);

                if (presence != null)
                {
                    if ((item.PermsMask & ScriptBaseClass.PERMISSION_TAKE_CONTROLS) != 0)
                    {
                        // Unregister controls from Presence
                        presence.UnRegisterControlEventsToScript(m_localID, m_itemID);
                        // Remove Take Control permission.
                        item.PermsMask &= ~ScriptBaseClass.PERMISSION_TAKE_CONTROLS;
                    }
                }
            }
        }

        public void llReleaseURL(string url)
        {
            m_host.AddScriptLPS(1);
            if (m_UrlModule != null)
                m_UrlModule.ReleaseURL(url);
        }

        public void llAttachToAvatar(int attachment)
        {
            m_host.AddScriptLPS(1);

            TaskInventoryItem item;

            m_host.TaskInventory.LockItemsForRead(true);

            if (!m_host.TaskInventory.ContainsKey(InventorySelf()))
            {
                m_host.TaskInventory.LockItemsForRead(false);
                return;
            }
            else
            {
                item = m_host.TaskInventory[InventorySelf()];
            }

            m_host.TaskInventory.LockItemsForRead(false);

            if (item.PermsGranter != m_host.OwnerID)
                return;

            if ((item.PermsMask & ScriptBaseClass.PERMISSION_ATTACH) != 0)
            {
                SceneObjectGroup grp = m_host.ParentGroup;

                ScenePresence presence = World.GetScenePresence(m_host.OwnerID);

                IAttachmentsModule attachmentsModule = m_ScriptEngine.World.AttachmentsModule;
                if (attachmentsModule != null)
                    attachmentsModule.AttachObject(presence, grp, (uint)attachment, false);
            }
        }

        public void llDetachFromAvatar()
        {
            m_host.AddScriptLPS(1);

            if (m_host.ParentGroup.AttachmentPoint == 0)
                return;

            TaskInventoryItem item;

            m_host.TaskInventory.LockItemsForRead(true);

            if (!m_host.TaskInventory.ContainsKey(InventorySelf()))
            {
                m_host.TaskInventory.LockItemsForRead(false);
                return;
            }
            else
            {
                item = m_host.TaskInventory[InventorySelf()];
            }
            m_host.TaskInventory.LockItemsForRead(false);


            if (item.PermsGranter != m_host.OwnerID)
                return;

            if ((item.PermsMask & ScriptBaseClass.PERMISSION_ATTACH) != 0)
            {
                IAttachmentsModule attachmentsModule = m_ScriptEngine.World.AttachmentsModule;
                if (attachmentsModule != null)
                    Util.FireAndForget(DetachWrapper, m_host);
            }
        }

        private void DetachWrapper(object o)
        {
            SceneObjectPart host = (SceneObjectPart)o;

            SceneObjectGroup grp = host.ParentGroup;
            UUID itemID = grp.FromItemID;
            ScenePresence presence = World.GetScenePresence(host.OwnerID);

            IAttachmentsModule attachmentsModule = m_ScriptEngine.World.AttachmentsModule;
            if (attachmentsModule != null)
                attachmentsModule.DetachSingleAttachmentToInv(presence, itemID);
        }

        public void llTakeCamera(string avatar)
        {
            m_host.AddScriptLPS(1);
            Deprecated("llTakeCamera");
        }

        public void llReleaseCamera(string avatar)
        {
            m_host.AddScriptLPS(1);
            Deprecated("llReleaseCamera");
        }

        public LSL_String llGetOwner()
        {
            m_host.AddScriptLPS(1);

            return m_host.OwnerID.ToString();
        }

        public void llInstantMessage(string user, string message)
        {
            UUID result;
            if (!UUID.TryParse(user, out result))
            {
                ShoutError("An invalid key  was passed to llInstantMessage");
                ScriptSleep(2000);
                return;
            }
            

            m_host.AddScriptLPS(1);

            // We may be able to use ClientView.SendInstantMessage here, but we need a client instance.
            // InstantMessageModule.OnInstantMessage searches through a list of scenes for a client matching the toAgent,
            // but I don't think we have a list of scenes available from here.
            // (We also don't want to duplicate the code in OnInstantMessage if we can avoid it.)

            // user is a UUID

            // TODO: figure out values for client, fromSession, and imSessionID
            // client.SendInstantMessage(m_host.UUID, fromSession, message, user, imSessionID, m_host.Name, AgentManager.InstantMessageDialog.MessageFromAgent, (uint)Util.UnixTimeSinceEpoch());
            UUID friendTransactionID = UUID.Random();

            //m_pendingFriendRequests.Add(friendTransactionID, fromAgentID);
            
            GridInstantMessage msg = new GridInstantMessage();
            msg.fromAgentID = new Guid(m_host.UUID.ToString()); // fromAgentID.Guid;
            msg.toAgentID = new Guid(user); // toAgentID.Guid;
            msg.imSessionID = new Guid(friendTransactionID.ToString()); // This is the item we're mucking with here
//            m_log.Debug("[Scripting IM]: From:" + msg.fromAgentID.ToString() + " To: " + msg.toAgentID.ToString() + " Session:" + msg.imSessionID.ToString() + " Message:" + message);
//            m_log.Debug("[Scripting IM]: Filling Session: " + msg.imSessionID.ToString());
//            DateTime dt = DateTime.UtcNow;
//
//            // Ticks from UtcNow, but make it look like local. Evil, huh?
//            dt = DateTime.SpecifyKind(dt, DateTimeKind.Local);
//
//            try
//            {
//                // Convert that to the PST timezone
//                TimeZoneInfo timeZoneInfo = TimeZoneInfo.FindSystemTimeZoneById("America/Los_Angeles");
//                dt = TimeZoneInfo.ConvertTime(dt, timeZoneInfo);
//            }
//            catch
//            {
//                // No logging here, as it could be VERY spammy
//            }
//
//            // And make it look local again to fool the unix time util
//            dt = DateTime.SpecifyKind(dt, DateTimeKind.Utc);

            msg.timestamp = (uint)Util.UnixTimeSinceEpoch();

            //if (client != null)
            //{
                msg.fromAgentName = m_host.Name;//client.FirstName + " " + client.LastName;// fromAgentName;
            //}
            //else
            //{
            //    msg.fromAgentName = "(hippos)";// Added for posterity.  This means that we can't figure out who sent it
            //}
            // Cap the message length at 1024.
            if (message != null && message.Length > 1024)
                msg.message = message.Substring(0, 1024);
            else
                msg.message = message;
            msg.dialog = (byte)19; // MessageFromObject
            msg.fromGroup = false;// fromGroup;
            msg.offline = (byte)0; //offline;
            msg.ParentEstateID = World.RegionInfo.EstateSettings.EstateID;
            msg.Position = new Vector3(m_host.AbsolutePosition);
            msg.RegionID = World.RegionInfo.RegionID.Guid;
            msg.binaryBucket 
                = Util.StringToBytes256(
                    "{0}/{1}/{2}/{3}", 
                    World.RegionInfo.RegionName, 
                    (int)Math.Floor(m_host.AbsolutePosition.X), 
                    (int)Math.Floor(m_host.AbsolutePosition.Y), 
                    (int)Math.Floor(m_host.AbsolutePosition.Z));

            if (m_TransferModule != null)
            {
                m_TransferModule.SendInstantMessage(msg, delegate(bool success) {});
            }
            
            ScriptSleep(2000);
      }

        public void llEmail(string address, string subject, string message)
        {
            m_host.AddScriptLPS(1);
            IEmailModule emailModule = m_ScriptEngine.World.RequestModuleInterface<IEmailModule>();
            if (emailModule == null)
            {
                ShoutError("llEmail: email module not configured");
                return;
            }

            emailModule.SendEmail(m_host.UUID, address, subject, message);
            ScriptSleep(15000);
        }

        public void llGetNextEmail(string address, string subject)
        {
            m_host.AddScriptLPS(1);
            IEmailModule emailModule = m_ScriptEngine.World.RequestModuleInterface<IEmailModule>();
            if (emailModule == null)
            {
                ShoutError("llGetNextEmail: email module not configured");
                return;
            }
            Email email;

            email = emailModule.GetNextEmail(m_host.UUID, address, subject);

            if (email == null)
                return;

            m_ScriptEngine.PostObjectEvent(m_host.LocalId,
                    new EventParams("email",
                    new Object[] {
                        new LSL_String(email.time),
                        new LSL_String(email.sender),
                        new LSL_String(email.subject),
                        new LSL_String(email.message),
                        new LSL_Integer(email.numLeft)},
                    new DetectParams[0]));

        }

        public LSL_String llGetKey()
        {
            m_host.AddScriptLPS(1);
            return m_host.UUID.ToString();
        }

        public void llSetBuoyancy(double buoyancy)
        {
            m_host.AddScriptLPS(1);

            if (!m_host.ParentGroup.IsDeleted)
            {
                m_host.ParentGroup.RootPart.SetBuoyancy((float)buoyancy);
            }
        }

        /// <summary>
        /// Attempt to clamp the object on the Z axis at the given height over tau seconds.
        /// </summary>
        /// <param name="height">Height to hover.  Height of zero disables hover.</param>
        /// <param name="water">False if height is calculated just from ground, otherwise uses ground or water depending on whichever is higher</param>
        /// <param name="tau">Number of seconds over which to reach target</param>
        public void llSetHoverHeight(double height, int water, double tau)
        {
            m_host.AddScriptLPS(1);

            if (m_host.PhysActor != null)
            {
                PIDHoverType hoverType = PIDHoverType.Ground;
                if (water != 0)
                {
                    hoverType = PIDHoverType.GroundAndWater;
                }

                m_host.SetHoverHeight((float)height, hoverType, (float)tau);
            }
        }

        public void llStopHover()
        {
            m_host.AddScriptLPS(1);
            if (m_host.PhysActor != null)
            {
                m_host.SetHoverHeight(0f, PIDHoverType.Ground, 0f);
            }
        }

        public void llMinEventDelay(double delay)
        {
            m_host.AddScriptLPS(1);
            try
            {
                m_ScriptEngine.SetMinEventDelay(m_itemID, delay);
            }
            catch (NotImplementedException)
            {
                // Currently not implemented in DotNetEngine only XEngine
                NotImplemented("llMinEventDelay in DotNetEngine");
            }
        }

        /// <summary>
        /// llSoundPreload is deprecated. In SL this appears to do absolutely nothing
        /// and is documented to have no delay.
        /// </summary>
        public void llSoundPreload(string sound)
        {
            m_host.AddScriptLPS(1);
        }

        public void llRotLookAt(LSL_Rotation target, double strength, double damping)
        {
            m_host.AddScriptLPS(1);
            
            // Per discussion with Melanie, for non-physical objects llLookAt appears to simply
            // set the rotation of the object, copy that behavior
            PhysicsActor pa = m_host.PhysActor;

            if (strength == 0 || pa == null || !pa.IsPhysical)
            {
                llSetLocalRot(target);
            }
            else
            {
                m_host.RotLookAt(Rot2Quaternion(target), (float)strength, (float)damping);
            }
        }

        public LSL_Integer llStringLength(string str)
        {
            m_host.AddScriptLPS(1);
            if (str.Length > 0)
            {
                return str.Length;
            }
            else
            {
                return 0;
            }
        }

        public void llStartAnimation(string anim)
        {
            m_host.AddScriptLPS(1);

            UUID invItemID = InventorySelf();
            if (invItemID == UUID.Zero)
                return;

            TaskInventoryItem item;

            m_host.TaskInventory.LockItemsForRead(true);
            if (!m_host.TaskInventory.ContainsKey(InventorySelf()))
            {
                m_host.TaskInventory.LockItemsForRead(false);
                return;
            }
            else
            {
                item = m_host.TaskInventory[InventorySelf()];
            }
            m_host.TaskInventory.LockItemsForRead(false);
            if (item.PermsGranter == UUID.Zero)
                return;

            if ((item.PermsMask & ScriptBaseClass.PERMISSION_TRIGGER_ANIMATION) != 0)
            {
                ScenePresence presence = World.GetScenePresence(item.PermsGranter);

                if (presence != null)
                {
                    // Do NOT try to parse UUID, animations cannot be triggered by ID
                    UUID animID = InventoryKey(anim, (int)AssetType.Animation);
                    if (animID == UUID.Zero)
                        presence.Animator.AddAnimation(anim, m_host.UUID);
                    else
                        presence.Animator.AddAnimation(animID, m_host.UUID);
                }
            }
        }

        public void llStopAnimation(string anim)
        {
            m_host.AddScriptLPS(1);

            UUID invItemID=InventorySelf();
            if (invItemID == UUID.Zero)
                return;

            TaskInventoryItem item;

            m_host.TaskInventory.LockItemsForRead(true);
            if (!m_host.TaskInventory.ContainsKey(InventorySelf()))
            {
                m_host.TaskInventory.LockItemsForRead(false);
                return;
            }
            else
            {
                item = m_host.TaskInventory[InventorySelf()];
            }
            m_host.TaskInventory.LockItemsForRead(false);
            

            if (item.PermsGranter == UUID.Zero)
                return;

            if ((item.PermsMask & ScriptBaseClass.PERMISSION_TRIGGER_ANIMATION) != 0)
            {
                UUID animID = new UUID();

                if (!UUID.TryParse(anim, out animID))
                {
                    animID=InventoryKey(anim);
                }

                ScenePresence presence = World.GetScenePresence(item.PermsGranter);

                if (presence != null)
                {
                    if (animID == UUID.Zero)
                        presence.Animator.RemoveAnimation(anim);
                    else
                        presence.Animator.RemoveAnimation(animID);
                }
            }
        }

        public void llPointAt(LSL_Vector pos)
        {
            m_host.AddScriptLPS(1);
        }

        public void llStopPointAt()
        {
            m_host.AddScriptLPS(1);
        }

        public void llTargetOmega(LSL_Vector axis, double spinrate, double gain)
        {
            m_host.AddScriptLPS(1);
            TargetOmega(m_host, axis, spinrate, gain);
        }

        protected void TargetOmega(SceneObjectPart part, LSL_Vector axis, double spinrate, double gain)
        {
            part.UpdateAngularVelocity(new Vector3((float)(axis.x * spinrate), (float)(axis.y * spinrate), (float)(axis.z * spinrate)));
         }

        public LSL_Integer llGetStartParameter()
        {
            m_host.AddScriptLPS(1);
            return m_ScriptEngine.GetStartParameter(m_itemID);
        }

        public void llRequestPermissions(string agent, int perm)
        {
            UUID agentID = new UUID();

            if (!UUID.TryParse(agent, out agentID))
                return;

            UUID invItemID = InventorySelf();

            if (invItemID == UUID.Zero)
                return; // Not in a prim? How??

            TaskInventoryItem item;


            m_host.TaskInventory.LockItemsForRead(true);
            if (!m_host.TaskInventory.ContainsKey(invItemID))
            {
                m_host.TaskInventory.LockItemsForRead(false);
                return;
            }
            else
            {
                item = m_host.TaskInventory[invItemID];
            }
            m_host.TaskInventory.LockItemsForRead(false);

            if (agentID == UUID.Zero || perm == 0) // Releasing permissions
            {
                llReleaseControls();

                item.PermsGranter = UUID.Zero;
                item.PermsMask = 0;

                m_ScriptEngine.PostScriptEvent(m_itemID, new EventParams(
                        "run_time_permissions", new Object[] {
                        new LSL_Integer(0) },
                        new DetectParams[0]));

                return;
            }

            if (item.PermsGranter != agentID || (perm & ScriptBaseClass.PERMISSION_TAKE_CONTROLS) == 0)
                llReleaseControls();

            m_host.AddScriptLPS(1);

            if (m_host.ParentGroup.IsAttachment && (UUID)agent == m_host.ParentGroup.AttachedAvatar)
            {
                // When attached, certain permissions are implicit if requested from owner
                int implicitPerms = ScriptBaseClass.PERMISSION_TAKE_CONTROLS |
                        ScriptBaseClass.PERMISSION_TRIGGER_ANIMATION |
                        ScriptBaseClass.PERMISSION_CONTROL_CAMERA |
                        ScriptBaseClass.PERMISSION_TRACK_CAMERA |
                        ScriptBaseClass.PERMISSION_ATTACH;

                if ((perm & (~implicitPerms)) == 0) // Requested only implicit perms
                {
                    m_host.TaskInventory.LockItemsForWrite(true);
                    m_host.TaskInventory[invItemID].PermsGranter = agentID;
                    m_host.TaskInventory[invItemID].PermsMask = perm;
                    m_host.TaskInventory.LockItemsForWrite(false);

                    m_ScriptEngine.PostScriptEvent(m_itemID, new EventParams(
                            "run_time_permissions", new Object[] {
                            new LSL_Integer(perm) },
                            new DetectParams[0]));

                    return;
                }
            }
            else
            {
                bool sitting = false;
                if (m_host.SitTargetAvatar == agentID)
                {
                    sitting = true;
                }
                else
                {
                    foreach (SceneObjectPart p in m_host.ParentGroup.Parts)
                    {
                        if (p.SitTargetAvatar == agentID)
                            sitting = true;
                    }
                }

                if (sitting)
                {
                    // When agent is sitting, certain permissions are implicit if requested from sitting agent
                    int implicitPerms = ScriptBaseClass.PERMISSION_TRIGGER_ANIMATION |
                        ScriptBaseClass.PERMISSION_CONTROL_CAMERA |
                        ScriptBaseClass.PERMISSION_TRACK_CAMERA |
                        ScriptBaseClass.PERMISSION_TAKE_CONTROLS;

                    if ((perm & (~implicitPerms)) == 0) // Requested only implicit perms
                    {
                        m_host.TaskInventory.LockItemsForWrite(true);
                        m_host.TaskInventory[invItemID].PermsGranter = agentID;
                        m_host.TaskInventory[invItemID].PermsMask = perm;
                        m_host.TaskInventory.LockItemsForWrite(false);

                        m_ScriptEngine.PostScriptEvent(m_itemID, new EventParams(
                                "run_time_permissions", new Object[] {
                                new LSL_Integer(perm) },
                                new DetectParams[0]));

                        return;
                    }
                }
            }

            ScenePresence presence = World.GetScenePresence(agentID);

            if (presence != null)
            {
                string ownerName = resolveName(m_host.ParentGroup.RootPart.OwnerID);
                if (ownerName == String.Empty)
                    ownerName = "(hippos)";

                if (!m_waitingForScriptAnswer)
                {
                    m_host.TaskInventory.LockItemsForWrite(true);
                    m_host.TaskInventory[invItemID].PermsGranter = agentID;
                    m_host.TaskInventory[invItemID].PermsMask = 0;
                    m_host.TaskInventory.LockItemsForWrite(false);

                    presence.ControllingClient.OnScriptAnswer += handleScriptAnswer;
                    m_waitingForScriptAnswer=true;
                }

                presence.ControllingClient.SendScriptQuestion(
                    m_host.UUID, m_host.ParentGroup.RootPart.Name, ownerName, invItemID, perm);

                return;
            }

            // Requested agent is not in range, refuse perms
            m_ScriptEngine.PostScriptEvent(m_itemID, new EventParams(
                    "run_time_permissions", new Object[] {
                    new LSL_Integer(0) },
                    new DetectParams[0]));
        }

        void handleScriptAnswer(IClientAPI client, UUID taskID, UUID itemID, int answer)
        {
            if (taskID != m_host.UUID)
                return;

            UUID invItemID = InventorySelf();

            if (invItemID == UUID.Zero)
                return;

            client.OnScriptAnswer-=handleScriptAnswer;
            m_waitingForScriptAnswer=false;

            if ((answer & ScriptBaseClass.PERMISSION_TAKE_CONTROLS) == 0)
                llReleaseControls();

            
            m_host.TaskInventory.LockItemsForWrite(true);
            m_host.TaskInventory[invItemID].PermsMask = answer;
            m_host.TaskInventory.LockItemsForWrite(false);
            

            m_ScriptEngine.PostScriptEvent(m_itemID, new EventParams(
                    "run_time_permissions", new Object[] {
                    new LSL_Integer(answer) },
                    new DetectParams[0]));
        }

        public LSL_String llGetPermissionsKey()
        {
            m_host.AddScriptLPS(1);

            m_host.TaskInventory.LockItemsForRead(true);
            
            foreach (TaskInventoryItem item in m_host.TaskInventory.Values)
            {
                if (item.Type == 10 && item.ItemID == m_itemID)
                {
                    m_host.TaskInventory.LockItemsForRead(false);
                    return item.PermsGranter.ToString();
                }
            }
            m_host.TaskInventory.LockItemsForRead(false);

            return UUID.Zero.ToString();
        }

        public LSL_Integer llGetPermissions()
        {
            m_host.AddScriptLPS(1);

            m_host.TaskInventory.LockItemsForRead(true);

            foreach (TaskInventoryItem item in m_host.TaskInventory.Values)
            {
                if (item.Type == 10 && item.ItemID == m_itemID)
                {
                    int perms = item.PermsMask;
                    if (m_automaticLinkPermission)
                        perms |= ScriptBaseClass.PERMISSION_CHANGE_LINKS;
                    m_host.TaskInventory.LockItemsForRead(false);
                    return perms;
                }
            }
            m_host.TaskInventory.LockItemsForRead(false);

            return 0;
        }

        public LSL_Integer llGetLinkNumber()
        {
            m_host.AddScriptLPS(1);

            if (m_host.ParentGroup.PrimCount > 1)
            {
                return m_host.LinkNum;
            }
            else
            {
                return 0;
            }
        }

        public void llSetLinkColor(int linknumber, LSL_Vector color, int face)
        {
            List<SceneObjectPart> parts = GetLinkParts(linknumber);
            if (parts.Count > 0)
            {
                try
                {
                    parts[0].ParentGroup.areUpdatesSuspended = true;
                    foreach (SceneObjectPart part in parts)
                        part.SetFaceColor(new Vector3((float)color.x, (float)color.y, (float)color.z), face);
                }
                finally
                {
                    parts[0].ParentGroup.areUpdatesSuspended = false;
                }
            }
        }

        public void llCreateLink(string target, int parent)
        {
            m_host.AddScriptLPS(1);
            UUID invItemID = InventorySelf();
            UUID targetID;

            if (!UUID.TryParse(target, out targetID))
                return;

            TaskInventoryItem item;
            m_host.TaskInventory.LockItemsForRead(true);
            item = m_host.TaskInventory[invItemID];
            m_host.TaskInventory.LockItemsForRead(false);
             
            if ((item.PermsMask & ScriptBaseClass.PERMISSION_CHANGE_LINKS) == 0
                && !m_automaticLinkPermission)
            {
                ShoutError("Script trying to link but PERMISSION_CHANGE_LINKS permission not set!");
                return;
            }

            IClientAPI client = null;
            ScenePresence sp = World.GetScenePresence(item.PermsGranter);
            if (sp != null)
                client = sp.ControllingClient;

            SceneObjectPart targetPart = World.GetSceneObjectPart((UUID)targetID);

            if (targetPart.ParentGroup.AttachmentPoint != 0)
                return; // Fail silently if attached

            if (targetPart.ParentGroup.RootPart.OwnerID != m_host.ParentGroup.RootPart.OwnerID)
                return;

            SceneObjectGroup parentPrim = null, childPrim = null;

            if (targetPart != null)
            {
                if (parent != 0)
                {
                    parentPrim = m_host.ParentGroup;
                    childPrim = targetPart.ParentGroup;
                }
                else
                {
                    parentPrim = targetPart.ParentGroup;
                    childPrim = m_host.ParentGroup;
                }

                // Required for linking
                childPrim.RootPart.ClearUpdateSchedule();
                parentPrim.LinkToGroup(childPrim, true);
            }

            parentPrim.TriggerScriptChangedEvent(Changed.LINK);
            parentPrim.RootPart.CreateSelected = true;
            parentPrim.HasGroupChanged = true;
            parentPrim.ScheduleGroupForFullUpdate();

            if (client != null)
                parentPrim.SendPropertiesToClient(client);

            ScriptSleep(1000);
        }

        public void llBreakLink(int linknum)
        {
            m_host.AddScriptLPS(1);
            UUID invItemID = InventorySelf();

            m_host.TaskInventory.LockItemsForRead(true);
                if ((m_host.TaskInventory[invItemID].PermsMask & ScriptBaseClass.PERMISSION_CHANGE_LINKS) == 0
                    && !m_automaticLinkPermission)
                {
                    ShoutError("Script trying to link but PERMISSION_CHANGE_LINKS permission not set!");
                    m_host.TaskInventory.LockItemsForRead(false);
                    return;
                }
            m_host.TaskInventory.LockItemsForRead(false);
            
            if (linknum < ScriptBaseClass.LINK_THIS)
                return;

            SceneObjectGroup parentPrim = m_host.ParentGroup;

            if (parentPrim.AttachmentPoint != 0)
                return; // Fail silently if attached
            SceneObjectPart childPrim = null;

            switch (linknum)
            {
                case ScriptBaseClass.LINK_ROOT:
                    break;
                case ScriptBaseClass.LINK_SET:
                case ScriptBaseClass.LINK_ALL_OTHERS:
                case ScriptBaseClass.LINK_ALL_CHILDREN:
                case ScriptBaseClass.LINK_THIS:
                    foreach (SceneObjectPart part in parentPrim.Parts)
                    {
                        if (part.UUID != m_host.UUID)
                        {
                            childPrim = part;
                            break;
                        }
                    }
                    break;
                default:
                    childPrim = parentPrim.GetLinkNumPart(linknum);
                    if (childPrim.UUID == m_host.UUID)
                        childPrim = null;
                    break;
            }

            if (linknum == ScriptBaseClass.LINK_ROOT)
            {
                // Restructuring Multiple Prims.
                List<SceneObjectPart> parts = new List<SceneObjectPart>(parentPrim.Parts);
                parts.Remove(parentPrim.RootPart);
                if (parts.Count > 0)
                {
                    try
                    {
                        parts[0].ParentGroup.areUpdatesSuspended = true;
                        foreach (SceneObjectPart part in parts)
                        {
                            parentPrim.DelinkFromGroup(part.LocalId, true);
                        }
                    }
                    finally
                    {
                        parts[0].ParentGroup.areUpdatesSuspended = false;
                    }
                }

                parentPrim.HasGroupChanged = true;
                parentPrim.ScheduleGroupForFullUpdate();
                parentPrim.TriggerScriptChangedEvent(Changed.LINK);

                if (parts.Count > 0)
                {
                    SceneObjectPart newRoot = parts[0];
                    parts.Remove(newRoot);

                    try
                    {
                        parts[0].ParentGroup.areUpdatesSuspended = true;
                        foreach (SceneObjectPart part in parts)
                        {
                            part.ClearUpdateSchedule();
                            newRoot.ParentGroup.LinkToGroup(part.ParentGroup);
                        }
                    }
                    finally
                    {
                        parts[0].ParentGroup.areUpdatesSuspended = false;
                    }                    
                    
                    
                    newRoot.ParentGroup.HasGroupChanged = true;
                    newRoot.ParentGroup.ScheduleGroupForFullUpdate();
                }
            }
            else
            {
                if (childPrim == null)
                    return;

                parentPrim.DelinkFromGroup(childPrim.LocalId, true);
                parentPrim.HasGroupChanged = true;
                parentPrim.ScheduleGroupForFullUpdate();
                parentPrim.TriggerScriptChangedEvent(Changed.LINK);
            }
        }

        public void llBreakAllLinks()
        {
            m_host.AddScriptLPS(1);

            UUID invItemID = InventorySelf();

            TaskInventoryItem item;
            m_host.TaskInventory.LockItemsForRead(true);
            item = m_host.TaskInventory[invItemID];
            m_host.TaskInventory.LockItemsForRead(false);
             
            if ((item.PermsMask & ScriptBaseClass.PERMISSION_CHANGE_LINKS) == 0
                && !m_automaticLinkPermission)
            {
                ShoutError("Script trying to link but PERMISSION_CHANGE_LINKS permission not set!");
                return;
            }

            SceneObjectGroup parentPrim = m_host.ParentGroup;
            if (parentPrim.AttachmentPoint != 0)
                return; // Fail silently if attached

            List<SceneObjectPart> parts = new List<SceneObjectPart>(parentPrim.Parts);
            parts.Remove(parentPrim.RootPart);

            foreach (SceneObjectPart part in parts)
            {
                parentPrim.DelinkFromGroup(part.LocalId, true);
                parentPrim.TriggerScriptChangedEvent(Changed.LINK);
            }
            parentPrim.HasGroupChanged = true;
            parentPrim.ScheduleGroupForFullUpdate();
        }

        public LSL_String llGetLinkKey(int linknum)
        {
            m_host.AddScriptLPS(1);
            SceneObjectPart part = m_host.ParentGroup.GetLinkNumPart(linknum);
            if (part != null)
            {
                return part.UUID.ToString();
            }
            else
            {
                if (linknum > m_host.ParentGroup.PrimCount || (linknum == 1 && m_host.ParentGroup.PrimCount == 1))
                {
                    linknum -= (m_host.ParentGroup.PrimCount) + 1;

                    if (linknum < 0)
                        return UUID.Zero.ToString();

                    List<ScenePresence> avatars = GetLinkAvatars(ScriptBaseClass.LINK_SET);
                    if (avatars.Count > linknum)
                    {
                        return avatars[linknum].UUID.ToString();
                    }
                }
                return UUID.Zero.ToString();
            }
        }

        /// <summary>
        /// The rules governing the returned name are not simple. The only
        /// time a blank name is returned is if the target prim has a blank
        /// name. If no prim with the given link number can be found then
        /// usually NULL_KEY is returned but there are exceptions.
        ///
        /// In a single unlinked prim, A call with 0 returns the name, all
        /// other values for link number return NULL_KEY
        ///
        /// In link sets it is more complicated.
        ///
        /// If the script is in the root prim:-
        ///     A zero link number returns NULL_KEY.
        ///     Positive link numbers return the name of the prim, or NULL_KEY
        ///     if a prim does not exist at that position.
        ///     Negative link numbers return the name of the first child prim.
        ///
        /// If the script is in a child prim:-
        ///     Link numbers 0 or 1 return the name of the root prim.
        ///     Positive link numbers return the name of the prim or NULL_KEY
        ///     if a prim does not exist at that position.
        ///     Negative numbers return the name of the root prim.
        ///
        /// References
        /// http://lslwiki.net/lslwiki/wakka.php?wakka=llGetLinkName
        /// Mentions NULL_KEY being returned
        /// http://wiki.secondlife.com/wiki/LlGetLinkName
        /// Mentions using the LINK_* constants, some of which are negative
        /// </summary>
        public LSL_String llGetLinkName(int linknum)
        {
            m_host.AddScriptLPS(1);
            // parse for sitting avatare-names
            List<String> nametable = new List<String>();
            World.ForEachRootScenePresence(delegate(ScenePresence presence)
            {
                SceneObjectPart sitPart = presence.ParentPart;
                if (sitPart != null && m_host.ParentGroup.ContainsPart(sitPart.LocalId))
                    nametable.Add(presence.ControllingClient.Name);
            });

            int totalprims = m_host.ParentGroup.PrimCount + nametable.Count;
            if (totalprims > m_host.ParentGroup.PrimCount)
            {
                // sitting Avatar-Name with negativ linknum / SinglePrim
                if (linknum < 0 && m_host.ParentGroup.PrimCount == 1 && nametable.Count == 1)
                    return nametable[0];
                // Prim-Name / SinglePrim Sitting Avatar
                if (linknum == 1 && m_host.ParentGroup.PrimCount == 1 && nametable.Count == 1)
                    return m_host.Name;
                // LinkNumber > of Real PrimSet = AvatarName
                if (linknum > m_host.ParentGroup.PrimCount && linknum <= totalprims)
                    return nametable[totalprims - linknum];
            }

            // simplest case, this prims link number
            if (m_host.LinkNum == linknum)
                return m_host.Name;

            // Single prim
            if (m_host.LinkNum == 0)
            {
                if (linknum == 0 || linknum == ScriptBaseClass.LINK_ROOT)
                    return m_host.Name;
                else
                    return UUID.Zero.ToString();
            }

            // Link set
            SceneObjectPart part = null;
            if (m_host.LinkNum == 1) // this is the Root prim
            {
                if (linknum < 0)
                    part = m_host.ParentGroup.GetLinkNumPart(2);
                else
                    part = m_host.ParentGroup.GetLinkNumPart(linknum);
            }
            else // this is a child prim
            {
                if (linknum < 2)
                    part = m_host.ParentGroup.GetLinkNumPart(1);
                else
                    part = m_host.ParentGroup.GetLinkNumPart(linknum);
            }
            if (part != null)
                return part.Name;
            else
                return UUID.Zero.ToString();
        }

        public LSL_Integer llGetInventoryNumber(int type)
        {
            m_host.AddScriptLPS(1);
            int count = 0;

            m_host.TaskInventory.LockItemsForRead(true);
            foreach (KeyValuePair<UUID, TaskInventoryItem> inv in m_host.TaskInventory)
            {
                if (inv.Value.Type == type || type == -1)
                {
                    count = count + 1;
                }
            }
            
            m_host.TaskInventory.LockItemsForRead(false);
            return count;
        }

        public LSL_String llGetInventoryName(int type, int number)
        {
            m_host.AddScriptLPS(1);
            ArrayList keys = new ArrayList();

            m_host.TaskInventory.LockItemsForRead(true);
            foreach (KeyValuePair<UUID, TaskInventoryItem> inv in m_host.TaskInventory)
            {
                if (inv.Value.Type == type || type == -1)
                {
                    keys.Add(inv.Value.Name);
                }
            }
            m_host.TaskInventory.LockItemsForRead(false);

            if (keys.Count == 0)
            {
                return String.Empty;
            }
            keys.Sort();
            if (keys.Count > number)
            {
                return (string)keys[number];
            }
            return String.Empty;
        }

        public LSL_Float llGetEnergy()
        {
            m_host.AddScriptLPS(1);
            // TODO: figure out real energy value
            return 1.0f;
        }

        public void llGiveInventory(string destination, string inventory)
        {
            m_host.AddScriptLPS(1);
            bool found = false;
            UUID destId = UUID.Zero;
            UUID objId = UUID.Zero;
            int assetType = 0;
            string objName = String.Empty;

            if (!UUID.TryParse(destination, out destId))
            {
                llSay(0, "Could not parse key " + destination);
                return;
            }

            // move the first object found with this inventory name
            m_host.TaskInventory.LockItemsForRead(true);
            foreach (KeyValuePair<UUID, TaskInventoryItem> inv in m_host.TaskInventory)
            {
                if (inv.Value.Name == inventory)
                {
                    found = true;
                    objId = inv.Key;
                    assetType = inv.Value.Type;
                    objName = inv.Value.Name;
                    break;
                }
            }
            m_host.TaskInventory.LockItemsForRead(false);

            if (!found)
            {
                llSay(0, String.Format("Could not find object '{0}'", inventory));
                return;
//                throw new Exception(String.Format("The inventory object '{0}' could not be found", inventory));
            }

            // check if destination is an object
            if (World.GetSceneObjectPart(destId) != null)
            {
                // destination is an object
                World.MoveTaskInventoryItem(destId, m_host, objId);
            }
            else
            {
                ScenePresence presence = World.GetScenePresence(destId);

                if (presence == null)
                {
                    UserAccount account =
                            World.UserAccountService.GetUserAccount(
                            World.RegionInfo.ScopeID,
                            destId);

                    if (account == null)
                    {
                        llSay(0, "Can't find destination "+destId.ToString());
                        return;
                    }
                }

                // destination is an avatar
                InventoryItemBase agentItem = World.MoveTaskInventoryItem(destId, UUID.Zero, m_host, objId);

                if (agentItem == null)
                    return;

                byte[] bucket = new byte[1];
                bucket[0] = (byte)assetType;
                //byte[] objBytes = agentItem.ID.GetBytes();
                //Array.Copy(objBytes, 0, bucket, 1, 16);

                GridInstantMessage msg = new GridInstantMessage(World,
                        m_host.OwnerID, m_host.Name, destId,
                        (byte)InstantMessageDialog.TaskInventoryOffered,
                        false, objName+". "+m_host.Name+" is located at "+
                        World.RegionInfo.RegionName+" "+
                        m_host.AbsolutePosition.ToString(),
                        agentItem.ID, true, m_host.AbsolutePosition,
                        bucket);

                ScenePresence sp;

                if (World.TryGetScenePresence(destId, out sp))
                {
                    sp.ControllingClient.SendInstantMessage(msg);
                }
                else
                {
                    if (m_TransferModule != null)
                        m_TransferModule.SendInstantMessage(msg, delegate(bool success) {});
                }
                
                //This delay should only occur when giving inventory to avatars.
                ScriptSleep(3000);
            }
        }

        [DebuggerNonUserCode]
        public void llRemoveInventory(string name)
        {
            m_host.AddScriptLPS(1);

            List<TaskInventoryItem> inv;
            try
            {
                m_host.TaskInventory.LockItemsForRead(true);
                inv = new List<TaskInventoryItem>(m_host.TaskInventory.Values);
            }
            finally
            {
                m_host.TaskInventory.LockItemsForRead(false);
            }
            foreach (TaskInventoryItem item in inv)
            {
                if (item.Name == name)
                {
                    if (item.ItemID == m_itemID)
                        throw new ScriptDeleteException();
                    else
                        m_host.Inventory.RemoveInventoryItem(item.ItemID);
                    return;
                }
            }
        }

        public void llSetText(string text, LSL_Vector color, double alpha)
        {
            m_host.AddScriptLPS(1);
            Vector3 av3 = new Vector3(Util.Clip((float)color.x, 0.0f, 1.0f),
                                      Util.Clip((float)color.y, 0.0f, 1.0f),
                                      Util.Clip((float)color.z, 0.0f, 1.0f));
            m_host.SetText(text.Length > 254 ? text.Remove(254) : text, av3, Util.Clip((float)alpha, 0.0f, 1.0f));
            //m_host.ParentGroup.HasGroupChanged = true;
            //m_host.ParentGroup.ScheduleGroupForFullUpdate();
        }

        public LSL_Float llWater(LSL_Vector offset)
        {
            m_host.AddScriptLPS(1);
            return World.RegionInfo.RegionSettings.WaterHeight;
        }

        public void llPassTouches(int pass)
        {
            m_host.AddScriptLPS(1);
            if (pass != 0)
                m_host.PassTouches = true;
            else
                m_host.PassTouches = false;
        }

        public LSL_String llRequestAgentData(string id, int data)
        {
            m_host.AddScriptLPS(1);

            UUID uuid;
            if (UUID.TryParse(id, out uuid))
            {
                PresenceInfo pinfo = null;
                UserAccount account;

                UserInfoCacheEntry ce;
                if (!m_userInfoCache.TryGetValue(uuid, out ce))
                {
                    account = World.UserAccountService.GetUserAccount(World.RegionInfo.ScopeID, uuid);
                    if (account == null)
                    {
                        m_userInfoCache[uuid] = null; // Cache negative
                        return UUID.Zero.ToString();
                    }


                    PresenceInfo[] pinfos = World.PresenceService.GetAgents(new string[] { uuid.ToString() });
                    if (pinfos != null && pinfos.Length > 0)
                    {
                        foreach (PresenceInfo p in pinfos)
                        {
                            if (p.RegionID != UUID.Zero)
                            {
                                pinfo = p;
                            }
                        }
                    }

                    ce = new UserInfoCacheEntry();
                    ce.time = Util.EnvironmentTickCount();
                    ce.account = account;
                    ce.pinfo = pinfo;
                    m_userInfoCache[uuid] = ce;
                }
                else
                {
                    if (ce == null)
                        return UUID.Zero.ToString();

                    account = ce.account;
                    pinfo = ce.pinfo;
                }

                if (Util.EnvironmentTickCount() < ce.time || (Util.EnvironmentTickCount() - ce.time) >= 20000)
                {
                    PresenceInfo[] pinfos = World.PresenceService.GetAgents(new string[] { uuid.ToString() });
                    if (pinfos != null && pinfos.Length > 0)
                    {
                        foreach (PresenceInfo p in pinfos)
                        {
                            if (p.RegionID != UUID.Zero)
                            {
                                pinfo = p;
                            }
                        }
                    }
                    else
                        pinfo = null;

                    ce.time = Util.EnvironmentTickCount();
                    ce.pinfo = pinfo;
                }

                string reply = String.Empty;

                switch (data)
                {
                    case 1: // DATA_ONLINE (0|1)
                        if (pinfo != null && pinfo.RegionID != UUID.Zero)
                            reply = "1";
                        else
                            reply = "0";
                        break;
                    case 2: // DATA_NAME (First Last)
                        reply = account.FirstName + " " + account.LastName;
                        break;
                    case 3: // DATA_BORN (YYYY-MM-DD)
                        DateTime born = new DateTime(1970, 1, 1, 0, 0, 0, 0);
                        born = born.AddSeconds(account.Created);
                        reply = born.ToString("yyyy-MM-dd");
                        break;
                    case 4: // DATA_RATING (0,0,0,0,0,0)
                        reply = "0,0,0,0,0,0";
                        break;
                    case 8: // DATA_PAYINFO (0|1|2|3)
                        reply = "0";
                        break;
                    default:
                        return UUID.Zero.ToString(); // Raise no event
                }

                UUID rq = UUID.Random();

                UUID tid = AsyncCommands.
                    DataserverPlugin.RegisterRequest(m_localID,
                                                 m_itemID, rq.ToString());

                AsyncCommands.
                DataserverPlugin.DataserverReply(rq.ToString(), reply);

                ScriptSleep(100);
                return tid.ToString();
            }
            else
            {
                ShoutError("Invalid UUID passed to llRequestAgentData.");
            }
            return "";
        }

        public LSL_String llRequestInventoryData(string name)
        {
            m_host.AddScriptLPS(1);

            //Clone is thread safe
            TaskInventoryDictionary itemDictionary = (TaskInventoryDictionary)m_host.TaskInventory.Clone();

            foreach (TaskInventoryItem item in itemDictionary.Values)
            {
                if (item.Type == 3 && item.Name == name)
                {
                    UUID tid = AsyncCommands.
                        DataserverPlugin.RegisterRequest(m_localID,
                                                     m_itemID, item.AssetID.ToString());

                    Vector3 region = new Vector3(
                        World.RegionInfo.RegionLocX * Constants.RegionSize,
                        World.RegionInfo.RegionLocY * Constants.RegionSize,
                        0);

                    World.AssetService.Get(item.AssetID.ToString(), this,
                        delegate(string i, object sender, AssetBase a)
                        {
                            AssetLandmark lm = new AssetLandmark(a);

                            float rx = (uint)(lm.RegionHandle >> 32);
                            float ry = (uint)lm.RegionHandle;
                            region = lm.Position + new Vector3(rx, ry, 0) - region;

                            string reply = region.ToString();
                            AsyncCommands.
                                DataserverPlugin.DataserverReply(i.ToString(),
                                                             reply);
                        });

                    ScriptSleep(1000);
                    return tid.ToString();
                }
            }
            ScriptSleep(1000);
            return String.Empty;
        }

        public void llSetDamage(double damage)
        {
            m_host.AddScriptLPS(1);
            m_host.ParentGroup.Damage = (float)damage;
        }

        public void llTeleportAgentHome(string agent)
        {
            m_host.AddScriptLPS(1);
            UUID agentId = new UUID();
            if (UUID.TryParse(agent, out agentId))
            {
                ScenePresence presence = World.GetScenePresence(agentId);
                if (presence != null && presence.PresenceType != PresenceType.Npc)
                {
                    // agent must not be a god
                    if (presence.UserLevel >= 200) return;

                    // agent must be over the owners land
                    if (m_host.OwnerID == World.LandChannel.GetLandObject(
                            presence.AbsolutePosition.X, presence.AbsolutePosition.Y).LandData.OwnerID)
                    {
                        if (!World.TeleportClientHome(agentId, presence.ControllingClient))
                        {
                            // They can't be teleported home for some reason
                            GridRegion regionInfo = World.GridService.GetRegionByUUID(UUID.Zero, new UUID("2b02daac-e298-42fa-9a75-f488d37896e6"));
                            if (regionInfo != null)
                            {
                                World.RequestTeleportLocation(
                                    presence.ControllingClient, regionInfo.RegionHandle, new Vector3(128, 128, 23), Vector3.Zero,
                                    (uint)(Constants.TeleportFlags.SetLastToTarget | Constants.TeleportFlags.ViaHome));
                            }
                        }
                    }
                }
            }
            ScriptSleep(5000);
        }

        public void llTeleportAgent(string agent, string simname, LSL_Vector pos, LSL_Vector lookAt)
        {
            m_host.AddScriptLPS(1);
            UUID agentId = new UUID();
            if (UUID.TryParse(agent, out agentId))
            {
                ScenePresence presence = World.GetScenePresence(agentId);
                if (presence != null && presence.PresenceType != PresenceType.Npc)
                {
                    // agent must not be a god
                    if (presence.GodLevel >= 200) return;

                    if (simname == String.Empty)
                        simname = World.RegionInfo.RegionName;

                    // agent must be over the owners land
                    if (m_host.OwnerID == World.LandChannel.GetLandObject(
                            presence.AbsolutePosition.X, presence.AbsolutePosition.Y).LandData.OwnerID)
                    {
                        World.RequestTeleportLocation(presence.ControllingClient, simname, new Vector3((float)pos.x, (float)pos.y, (float)pos.z), new Vector3((float)lookAt.x, (float)lookAt.y, (float)lookAt.z), (uint)TeleportFlags.ViaLocation);
                    }
                    else // or must be wearing the prim
                    {
                        if (m_host.ParentGroup.AttachmentPoint != 0 && m_host.OwnerID == presence.UUID)
                        {
                            World.RequestTeleportLocation(presence.ControllingClient, simname, new Vector3((float)pos.x, (float)pos.y, (float)pos.z), new Vector3((float)lookAt.x, (float)lookAt.y, (float)lookAt.z), (uint)TeleportFlags.ViaLocation);
                        }
                    }
                }
            }
        }

        public void llTextBox(string agent, string message, int chatChannel)
        {
            IDialogModule dm = World.RequestModuleInterface<IDialogModule>();

            if (dm == null)
                return;

            m_host.AddScriptLPS(1);
            UUID av = new UUID();
            if (!UUID.TryParse(agent,out av))
            {
                //LSLError("First parameter to llDialog needs to be a key");
                return;
            }

            if (message == string.Empty)
            {
                ShoutError("Trying to use llTextBox with empty message.");
            }
            else if (message.Length > 512)
            {
                ShoutError("Trying to use llTextBox with message over 512 characters.");
            }
            else
            {
                dm.SendTextBoxToUser(av, message, chatChannel, m_host.Name, m_host.UUID, m_host.OwnerID);
                ScriptSleep(1000);
            }
        }

        public void llModifyLand(int action, int brush)
        {
            m_host.AddScriptLPS(1);
            ITerrainModule tm = m_ScriptEngine.World.RequestModuleInterface<ITerrainModule>();
            if (tm != null)
            {
                tm.ModifyTerrain(m_host.OwnerID, m_host.AbsolutePosition, (byte) brush, (byte) action, m_host.OwnerID);
            }
        }

        public void llCollisionSound(string impact_sound, double impact_volume)
        {
            m_host.AddScriptLPS(1);
            
            // TODO: Parameter check logic required.
            UUID soundId = UUID.Zero;
            if (!UUID.TryParse(impact_sound, out soundId))
            {
                m_host.TaskInventory.LockItemsForRead(true);
                foreach (TaskInventoryItem item in m_host.TaskInventory.Values)
                {
                    if (item.Type == (int)AssetType.Sound && item.Name == impact_sound)
                    {
                        soundId = item.AssetID;
                        break;
                    }
                }
                m_host.TaskInventory.LockItemsForRead(false);
            }
            m_host.CollisionSound = soundId;
            m_host.CollisionSoundVolume = (float)impact_volume;
        }

        public LSL_String llGetAnimation(string id)
        {
            // This should only return a value if the avatar is in the same region
            m_host.AddScriptLPS(1);
            UUID avatar = (UUID)id;
            ScenePresence presence = World.GetScenePresence(avatar);
            if (presence == null)
                return "";

            if (m_host.RegionHandle == presence.RegionHandle)
            {
                Dictionary<UUID, string> animationstateNames = DefaultAvatarAnimations.AnimStateNames;

                if (presence != null)
                {
                    AnimationSet currentAnims = presence.Animator.Animations;
                    string currentAnimationState = String.Empty;
                    if (animationstateNames.TryGetValue(currentAnims.DefaultAnimation.AnimID, out currentAnimationState))
                        return currentAnimationState;
                }
            }

            return String.Empty;
        }

        public void llMessageLinked(int linknumber, int num, string msg, string id)
        {
            m_host.AddScriptLPS(1);

            List<SceneObjectPart> parts = GetLinkParts(linknumber);

            UUID partItemID;
            foreach (SceneObjectPart part in parts)
            {
                //Clone is thread safe
                TaskInventoryDictionary itemsDictionary = (TaskInventoryDictionary)part.TaskInventory.Clone();

                foreach (TaskInventoryItem item in itemsDictionary.Values)
                {
                    if (item.Type == ScriptBaseClass.INVENTORY_SCRIPT)
                    {
                        partItemID = item.ItemID;
                        int linkNumber = m_host.LinkNum;
                        if (m_host.ParentGroup.PrimCount == 1)
                            linkNumber = 0;

                        object[] resobj = new object[]
                                  {
                                      new LSL_Integer(linkNumber), new LSL_Integer(num), new LSL_String(msg), new LSL_String(id)
                                  };

                        m_ScriptEngine.PostScriptEvent(partItemID,
                                new EventParams("link_message",
                                resobj, new DetectParams[0]));
                    }
                }
            }
        }

        public void llPushObject(string target, LSL_Vector impulse, LSL_Vector ang_impulse, int local)
        {
            m_host.AddScriptLPS(1);
            bool pushrestricted = World.RegionInfo.RegionSettings.RestrictPushing;
            bool pushAllowed = false;

            bool pusheeIsAvatar = false;
            UUID targetID = UUID.Zero;

            if (!UUID.TryParse(target,out targetID))
                return;

            ScenePresence pusheeav = null;
            Vector3 PusheePos = Vector3.Zero;
            SceneObjectPart pusheeob = null;

            ScenePresence avatar = World.GetScenePresence(targetID);
            if (avatar != null)
            {
                pusheeIsAvatar = true;

                // Pushee doesn't have a physics actor
                if (avatar.PhysicsActor == null)
                    return;

                // Pushee is in GodMode this pushing object isn't owned by them
                if (avatar.GodLevel > 0 && m_host.OwnerID != targetID)
                    return;

                pusheeav = avatar;

                // Find pushee position
                // Pushee Linked?
                SceneObjectPart sitPart = pusheeav.ParentPart;
                if (sitPart != null)
                    PusheePos = sitPart.AbsolutePosition;
                else
                    PusheePos = pusheeav.AbsolutePosition;
            }

            if (!pusheeIsAvatar)
            {
                // not an avatar so push is not affected by parcel flags
                pusheeob = World.GetSceneObjectPart((UUID)target);

                // We can't find object
                if (pusheeob == null)
                    return;

                // Object not pushable.  Not an attachment and has no physics component
                if (!pusheeob.ParentGroup.IsAttachment && pusheeob.PhysActor == null)
                    return;

                PusheePos = pusheeob.AbsolutePosition;
                pushAllowed = true;
            }
            else
            {
                if (pushrestricted)
                {
                    ILandObject targetlandObj = World.LandChannel.GetLandObject(PusheePos.X, PusheePos.Y);

                    // We didn't find the parcel but region is push restricted so assume it is NOT ok
                    if (targetlandObj == null)
                        return;

                    // Need provisions for Group Owned here
                    if (m_host.OwnerID == targetlandObj.LandData.OwnerID ||
                        targetlandObj.LandData.IsGroupOwned || m_host.OwnerID == targetID)
                    {
                        pushAllowed = true;
                    }
                }
                else
                {
                    ILandObject targetlandObj = World.LandChannel.GetLandObject(PusheePos.X, PusheePos.Y);
                    if (targetlandObj == null)
                    {
                        // We didn't find the parcel but region isn't push restricted so assume it's ok
                        pushAllowed = true;
                    }
                    else
                    {
                        // Parcel push restriction
                        if ((targetlandObj.LandData.Flags & (uint)ParcelFlags.RestrictPushObject) == (uint)ParcelFlags.RestrictPushObject)
                        {
                            // Need provisions for Group Owned here
                            if (m_host.OwnerID == targetlandObj.LandData.OwnerID ||
                                targetlandObj.LandData.IsGroupOwned ||
                                m_host.OwnerID == targetID)
                            {
                                pushAllowed = true;
                            }

                            //ParcelFlags.RestrictPushObject
                            //pushAllowed = true;
                        }
                        else
                        {
                            // Parcel isn't push restricted
                            pushAllowed = true;
                        }
                    }
                }
            }
            if (pushAllowed)
            {
                float distance = (PusheePos - m_host.AbsolutePosition).Length();
                float distance_term = distance * distance * distance; // Script Energy
                // use total object mass and not part
                float pusher_mass = m_host.ParentGroup.GetMass();

                float PUSH_ATTENUATION_DISTANCE = 17f;
                float PUSH_ATTENUATION_SCALE = 5f;
                float distance_attenuation = 1f;
                if (distance > PUSH_ATTENUATION_DISTANCE)
                {
                    float normalized_units = 1f + (distance - PUSH_ATTENUATION_DISTANCE) / PUSH_ATTENUATION_SCALE;
                    distance_attenuation = 1f / normalized_units;
                }

                Vector3 applied_linear_impulse = new Vector3((float)impulse.x, (float)impulse.y, (float)impulse.z);
                {
                    float impulse_length = applied_linear_impulse.Length();

                    float desired_energy = impulse_length * pusher_mass;
                    if (desired_energy > 0f)
                        desired_energy += distance_term;

                    float scaling_factor = 1f;
                    scaling_factor *= distance_attenuation;
                    applied_linear_impulse *= scaling_factor;

                }
                if (pusheeIsAvatar)
                {
                    if (pusheeav != null)
                    {
                        if (pusheeav.PhysicsActor != null)
                        {
                            if (local != 0)
                            {
                                applied_linear_impulse *= m_host.GetWorldRotation();
                            }
                            pusheeav.PhysicsActor.AddForce(applied_linear_impulse, true);
                        }
                    }
                }
                else
                {
                    if (pusheeob != null)
                    {
                        if (pusheeob.PhysActor != null)
                        {
                            pusheeob.ApplyImpulse(applied_linear_impulse, local != 0);
                        }
                    }
                }
            }
        }

        public void llPassCollisions(int pass)
        {
            m_host.AddScriptLPS(1);
            if (pass == 0)
            {
                m_host.ParentGroup.PassCollision = false;
            }
            else
            {
                m_host.ParentGroup.PassCollision = true;
            }
        }

        public LSL_String llGetScriptName()
        {
            string result = String.Empty;

            m_host.AddScriptLPS(1);

            m_host.TaskInventory.LockItemsForRead(true);
            foreach (TaskInventoryItem item in m_host.TaskInventory.Values)
            {
                if (item.Type == 10 && item.ItemID == m_itemID)
                {
                    result =  item.Name!=null?item.Name:String.Empty;
                    break;
                }
            }
            m_host.TaskInventory.LockItemsForRead(false);

            return result;
        }

        public LSL_Integer llGetLinkNumberOfSides(int link)
        {
            m_host.AddScriptLPS(1);

            SceneObjectPart linkedPart;

            if (link == ScriptBaseClass.LINK_ROOT)
                linkedPart = m_host.ParentGroup.RootPart;
            else if (link == ScriptBaseClass.LINK_THIS)
                linkedPart = m_host;
            else
                linkedPart = m_host.ParentGroup.GetLinkNumPart(link);

            return GetNumberOfSides(linkedPart);
        }

        public LSL_Integer llGetNumberOfSides()
        {
            m_host.AddScriptLPS(1);

            return GetNumberOfSides(m_host);
        }

        protected int GetNumberOfSides(SceneObjectPart part)
        {
            int sides = part.GetNumberOfSides();

            if (part.GetPrimType() == PrimType.SPHERE && part.Shape.ProfileHollow > 0)
            {
                // Make up for a bug where LSL shows 4 sides rather than 2
                sides += 2;
            }

            return sides;
        }


        /* The new / changed functions were tested with the following LSL script:

        default
        {
            state_entry()
            {
                rotation rot = llEuler2Rot(<0,70,0> * DEG_TO_RAD);

                llOwnerSay("to get here, we rotate over: "+ (string) llRot2Axis(rot));
                llOwnerSay("and we rotate for: "+ (llRot2Angle(rot) * RAD_TO_DEG));

                // convert back and forth between quaternion <-> vector and angle

                rotation newrot = llAxisAngle2Rot(llRot2Axis(rot),llRot2Angle(rot));

                llOwnerSay("Old rotation was: "+(string) rot);
                llOwnerSay("re-converted rotation is: "+(string) newrot);

                llSetRot(rot);  // to check the parameters in the prim
            }
        }
        */

        // Xantor 29/apr/2008
        // Returns rotation described by rotating angle radians about axis.
        // q = cos(a/2) + i (x * sin(a/2)) + j (y * sin(a/2)) + k (z * sin(a/2))
        public LSL_Rotation llAxisAngle2Rot(LSL_Vector axis, double angle)
        {
            m_host.AddScriptLPS(1);

            double x, y, z, s, t;

            s = Math.Cos(angle * 0.5);
            t = Math.Sin(angle * 0.5); // temp value to avoid 2 more sin() calcs
            x = axis.x * t;
            y = axis.y * t;
            z = axis.z * t;

            return new LSL_Rotation(x,y,z,s);
        }


        // Xantor 29/apr/2008
        // converts a Quaternion to X,Y,Z axis rotations
        public LSL_Vector llRot2Axis(LSL_Rotation rot)
        {
            m_host.AddScriptLPS(1);
            double x,y,z;

            if (rot.s > 1) // normalization needed
            {
                double length = Math.Sqrt(rot.x * rot.x + rot.y * rot.y +
                        rot.z * rot.z + rot.s * rot.s);

                rot.x /= length;
                rot.y /= length;
                rot.z /= length;
                rot.s /= length;

            }

            // double angle = 2 * Math.Acos(rot.s);
            double s = Math.Sqrt(1 - rot.s * rot.s);
            if (s < 0.001)
            {
                x = 1;
                y = z = 0;
            }
            else
            {
                x = rot.x / s; // normalise axis
                y = rot.y / s;
                z = rot.z / s;
            }

            return new LSL_Vector(x,y,z);
        }


        // Returns the angle of a quaternion (see llRot2Axis for the axis)
        public LSL_Float llRot2Angle(LSL_Rotation rot)
        {
            m_host.AddScriptLPS(1);

            if (rot.s > 1) // normalization needed
            {
                double length = Math.Sqrt(rot.x * rot.x + rot.y * rot.y +
                        rot.z * rot.z + rot.s * rot.s);

                rot.x /= length;
                rot.y /= length;
                rot.z /= length;
                rot.s /= length;
            }

            double angle = 2 * Math.Acos(rot.s);

            return angle;
        }

        public LSL_Float llAcos(double val)
        {
            m_host.AddScriptLPS(1);
            return (double)Math.Acos(val);
        }

        public LSL_Float llAsin(double val)
        {
            m_host.AddScriptLPS(1);
            return (double)Math.Asin(val);
        }

        // jcochran 5/jan/2012
        public LSL_Float llAngleBetween(LSL_Rotation a, LSL_Rotation b)
        {
            m_host.AddScriptLPS(1);

            double aa = (a.x * a.x + a.y * a.y + a.z * a.z + a.s * a.s);
            double bb = (b.x * b.x + b.y * b.y + b.z * b.z + b.s * b.s);
            double aa_bb = aa * bb;
            if (aa_bb == 0) return 0.0;
            double ab = (a.x * b.x + a.y * b.y + a.z * b.z + a.s * b.s);
            double quotient = (ab * ab) / aa_bb;
            if (quotient >= 1.0) return 0.0;
            return Math.Acos(2 * quotient - 1);
        }

        public LSL_String llGetInventoryKey(string name)
        {
            m_host.AddScriptLPS(1);

            m_host.TaskInventory.LockItemsForRead(true);
            foreach (KeyValuePair<UUID, TaskInventoryItem> inv in m_host.TaskInventory)
            {
                if (inv.Value.Name == name)
                {
                    if ((inv.Value.CurrentPermissions & (uint)(PermissionMask.Copy | PermissionMask.Transfer | PermissionMask.Modify)) == (uint)(PermissionMask.Copy | PermissionMask.Transfer | PermissionMask.Modify))
                    {
                        m_host.TaskInventory.LockItemsForRead(false);
                        return inv.Value.AssetID.ToString();
                    }
                    else
                    {
                        m_host.TaskInventory.LockItemsForRead(false);
                        return UUID.Zero.ToString();
                    }
                }
            }
            m_host.TaskInventory.LockItemsForRead(false);

            return UUID.Zero.ToString();
        }

        public void llAllowInventoryDrop(int add)
        {
            m_host.AddScriptLPS(1);

            if (add != 0)
                m_host.ParentGroup.RootPart.AllowedDrop = true;
            else
                m_host.ParentGroup.RootPart.AllowedDrop = false;

            // Update the object flags
            m_host.ParentGroup.RootPart.aggregateScriptEvents();
        }

        public LSL_Vector llGetSunDirection()
        {
            m_host.AddScriptLPS(1);

            LSL_Vector SunDoubleVector3;
            Vector3 SunFloatVector3;

            // sunPosition estate setting is set in OpenSim.Region.CoreModules.SunModule
            // have to convert from Vector3 (float) to LSL_Vector (double)
            SunFloatVector3 = World.RegionInfo.RegionSettings.SunVector;
            SunDoubleVector3.x = (double)SunFloatVector3.X;
            SunDoubleVector3.y = (double)SunFloatVector3.Y;
            SunDoubleVector3.z = (double)SunFloatVector3.Z;

            return SunDoubleVector3;
        }

        public LSL_Vector llGetTextureOffset(int face)
        {
            m_host.AddScriptLPS(1);
            return GetTextureOffset(m_host, face);
        }

        protected LSL_Vector GetTextureOffset(SceneObjectPart part, int face)
        {
            Primitive.TextureEntry tex = part.Shape.Textures;
            LSL_Vector offset = new LSL_Vector();
            if (face == ScriptBaseClass.ALL_SIDES)
            {
                face = 0;
            }
            if (face >= 0 && face < GetNumberOfSides(part))
            {
                offset.x = tex.GetFace((uint)face).OffsetU;
                offset.y = tex.GetFace((uint)face).OffsetV;
                offset.z = 0.0;
                return offset;
            }
            else
            {
                return offset;
            }
        }

        public LSL_Vector llGetTextureScale(int side)
        {
            m_host.AddScriptLPS(1);
            Primitive.TextureEntry tex = m_host.Shape.Textures;
            LSL_Vector scale;
            if (side == -1)
            {
                side = 0;
            }
            scale.x = tex.GetFace((uint)side).RepeatU;
            scale.y = tex.GetFace((uint)side).RepeatV;
            scale.z = 0.0;
            return scale;
        }

        public LSL_Float llGetTextureRot(int face)
        {
            m_host.AddScriptLPS(1);
            return GetTextureRot(m_host, face);
        }

        protected LSL_Float GetTextureRot(SceneObjectPart part, int face)
        {
            Primitive.TextureEntry tex = part.Shape.Textures;
            if (face == -1)
            {
                face = 0;
            }
            if (face >= 0 && face < GetNumberOfSides(part))
            {
                return tex.GetFace((uint)face).Rotation;
            }
            else
            {
                return 0.0;
            }
        }

        public LSL_Integer llSubStringIndex(string source, string pattern)
        {
            m_host.AddScriptLPS(1);
            return source.IndexOf(pattern);
        }

        public LSL_String llGetOwnerKey(string id)
        {
            m_host.AddScriptLPS(1);
            UUID key = new UUID();
            if (UUID.TryParse(id, out key))
            {
                try
                {
                    SceneObjectPart obj = World.GetSceneObjectPart(key);
                    if (obj == null)
                        return id; // the key is for an agent so just return the key
                    else
                        return obj.OwnerID.ToString();
                }
                catch (KeyNotFoundException)
                {
                    return id; // The Object/Agent not in the region so just return the key
                }
            }
            else
            {
                return UUID.Zero.ToString();
            }
        }

        public LSL_Vector llGetCenterOfMass()
        {
            m_host.AddScriptLPS(1);
            Vector3 center = m_host.GetGeometricCenter();
            return new LSL_Vector(center.X,center.Y,center.Z);
        }

        public LSL_List llListSort(LSL_List src, int stride, int ascending)
        {
            m_host.AddScriptLPS(1);

            if (stride <= 0)
            {
                stride = 1;
            }
            return src.Sort(stride, ascending);
        }

        public LSL_Integer llGetListLength(LSL_List src)
        {
            m_host.AddScriptLPS(1);

            return src.Length;
        }

        public LSL_Integer llList2Integer(LSL_List src, int index)
        {
            m_host.AddScriptLPS(1);
            if (index < 0)
            {
                index = src.Length + index;
            }
            if (index >= src.Length || index < 0)
            {
                return 0;
            }
            try
            {
                if (src.Data[index] is LSL_Integer)
                    return (LSL_Integer) src.Data[index];
                else if (src.Data[index] is LSL_Float)
                    return Convert.ToInt32(((LSL_Float) src.Data[index]).value);
                return new LSL_Integer(src.Data[index].ToString());
            }
            catch (FormatException)
            {
                return 0;
            }
        }

        public LSL_Float llList2Float(LSL_List src, int index)
        {
            m_host.AddScriptLPS(1);
            if (index < 0)
            {
                index = src.Length + index;
            }
            if (index >= src.Length || index < 0)
            {
                return 0.0;
            }
            try
            {
                if (src.Data[index] is LSL_Integer)
                    return Convert.ToDouble(((LSL_Integer) src.Data[index]).value);
                else if (src.Data[index] is LSL_Float)
                    return Convert.ToDouble(((LSL_Float) src.Data[index]).value);
                else if (src.Data[index] is LSL_String)
                {
                    string str = ((LSL_String) src.Data[index]).m_string;
                    Match m = Regex.Match(str, "^\\s*(-?\\+?[,0-9]+\\.?[0-9]*)");
                    if (m != Match.Empty)
                    {
                        str = m.Value;
                        double d = 0.0;
                        if (!Double.TryParse(str, out d))
                            return 0.0;

                        return d;
                    }
                    return 0.0;
                }
                return Convert.ToDouble(src.Data[index]);
            }
            catch (FormatException)
            {
                return 0.0;
            }
        }

        public LSL_String llList2String(LSL_List src, int index)
        {
            m_host.AddScriptLPS(1);
            if (index < 0)
            {
                index = src.Length + index;
            }
            if (index >= src.Length || index < 0)
            {
                return String.Empty;
            }
            return src.Data[index].ToString();
        }

        public LSL_String llList2Key(LSL_List src, int index)
        {
            m_host.AddScriptLPS(1);
            if (index < 0)
            {
                index = src.Length + index;
            }
            if (index >= src.Length || index < 0)
            {
                return "";
            }
            return src.Data[index].ToString();
        }

        public LSL_Vector llList2Vector(LSL_List src, int index)
        {
            m_host.AddScriptLPS(1);
            if (index < 0)
            {
                index = src.Length + index;
            }
            if (index >= src.Length || index < 0)
            {
                return new LSL_Vector(0, 0, 0);
            }
            if (src.Data[index].GetType() == typeof(LSL_Vector))
            {
                return (LSL_Vector)src.Data[index];
            }
            else
            {
                return new LSL_Vector(src.Data[index].ToString());
            }
        }

        public LSL_Rotation llList2Rot(LSL_List src, int index)
        {
            m_host.AddScriptLPS(1);
            if (index < 0)
            {
                index = src.Length + index;
            }
            if (index >= src.Length || index < 0)
            {
                return new LSL_Rotation(0, 0, 0, 1);
            }
            if (src.Data[index].GetType() == typeof(LSL_Rotation))
            {
                return (LSL_Rotation)src.Data[index];
            }
            else
            {
                return new LSL_Rotation(src.Data[index].ToString());
            }
        }

        public LSL_List llList2List(LSL_List src, int start, int end)
        {
            m_host.AddScriptLPS(1);
            return src.GetSublist(start, end);
        }

        public LSL_List llDeleteSubList(LSL_List src, int start, int end)
        {
            return src.DeleteSublist(start, end);
        }

        public LSL_Integer llGetListEntryType(LSL_List src, int index)
        {
            m_host.AddScriptLPS(1);
            if (index < 0)
            {
                index = src.Length + index;
            }
            if (index >= src.Length)
            {
                return 0;
            }

            if (src.Data[index] is LSL_Integer || src.Data[index] is Int32)
                return 1;
            if (src.Data[index] is LSL_Float || src.Data[index] is Single || src.Data[index] is Double)
                return 2;
            if (src.Data[index] is LSL_String || src.Data[index] is String)
            {
                UUID tuuid;
                if (UUID.TryParse(src.Data[index].ToString(), out tuuid))
                {
                    return 4;
                }
                else
                {
                    return 3;
                }
            }
            if (src.Data[index] is LSL_Vector)
                return 5;
            if (src.Data[index] is LSL_Rotation)
                return 6;
            if (src.Data[index] is LSL_List)
                return 7;
            return 0;

        }

        /// <summary>
        /// Process the supplied list and return the
        /// content of the list formatted as a comma
        /// separated list. There is a space after
        /// each comma.
        /// </summary>

        public LSL_String llList2CSV(LSL_List src)
        {

            string ret = String.Empty;
            int    x   = 0;

            m_host.AddScriptLPS(1);

            if (src.Data.Length > 0)
            {
                ret = src.Data[x++].ToString();
                for (; x < src.Data.Length; x++)
                {
                    ret += ", "+src.Data[x].ToString();
                }
            }

            return ret;
        }

        /// <summary>
        /// The supplied string is scanned for commas
        /// and converted into a list. Commas are only
        /// effective if they are encountered outside
        /// of '<' '>' delimiters. Any whitespace
        /// before or after an element is trimmed.
        /// </summary>

        public LSL_List llCSV2List(string src)
        {

            LSL_List result = new LSL_List();
            int parens = 0;
            int start  = 0;
            int length = 0;

            m_host.AddScriptLPS(1);

            for (int i = 0; i < src.Length; i++)
            {
                switch (src[i])
                {
                    case '<':
                        parens++;
                        length++;
                        break;
                    case '>':
                        if (parens > 0)
                            parens--;
                        length++;
                        break;
                    case ',':
                        if (parens == 0)
                        {
                            result.Add(new LSL_String(src.Substring(start,length).Trim()));
                            start += length+1;
                            length = 0;
                        }
                        else
                        {
                            length++;
                        }
                        break;
                    default:
                        length++;
                        break;
                }
            }

            result.Add(new LSL_String(src.Substring(start,length).Trim()));

            return result;
        }

        ///  <summary>
        ///  Randomizes the list, be arbitrarily reordering
        ///  sublists of stride elements. As the stride approaches
        ///  the size of the list, the options become very
        ///  limited.
        ///  </summary>
        ///  <remarks>
        ///  This could take a while for very large list
        ///  sizes.
        ///  </remarks>

        public LSL_List llListRandomize(LSL_List src, int stride)
        {
            LSL_List result;
            Random rand           = new Random();

            int   chunkk;
            int[] chunks;

            m_host.AddScriptLPS(1);

            if (stride <= 0)
            {
                stride = 1;
            }

            // Stride MUST be a factor of the list length
            // If not, then return the src list. This also
            // traps those cases where stride > length.

            if (src.Length != stride && src.Length%stride == 0)
            {
                chunkk = src.Length/stride;

                chunks = new int[chunkk];

                for (int i = 0; i < chunkk; i++)
                    chunks[i] = i;

                // Knuth shuffle the chunkk index
                for (int i = chunkk - 1; i >= 1; i--)
                {
                    // Elect an unrandomized chunk to swap
                    int index = rand.Next(i + 1);
                    int tmp;

                    // and swap position with first unrandomized chunk
                    tmp = chunks[i];
                    chunks[i] = chunks[index];
                    chunks[index] = tmp;
                }

                // Construct the randomized list

                result = new LSL_List();

                for (int i = 0; i < chunkk; i++)
                {
                    for (int j = 0; j < stride; j++)
                    {
                        result.Add(src.Data[chunks[i]*stride+j]);
                    }
                }
            }
            else
            {
                object[] array = new object[src.Length];
                Array.Copy(src.Data, 0, array, 0, src.Length);
                result = new LSL_List(array);
            }

            return result;
        }

        /// <summary>
        /// Elements in the source list starting with 0 and then
        /// every i+stride. If the stride is negative then the scan
        /// is backwards producing an inverted result.
        /// Only those elements that are also in the specified
        /// range are included in the result.
        /// </summary>

        public LSL_List llList2ListStrided(LSL_List src, int start, int end, int stride)
        {

            LSL_List result = new LSL_List();
            int[] si = new int[2];
            int[] ei = new int[2];
            bool twopass = false;

            m_host.AddScriptLPS(1);

            //  First step is always to deal with negative indices

            if (start < 0)
                start = src.Length+start;
            if (end   < 0)
                end   = src.Length+end;

            //  Out of bounds indices are OK, just trim them
            //  accordingly

            if (start > src.Length)
                start = src.Length;

            if (end > src.Length)
                end = src.Length;

            if (stride == 0)
                stride = 1;

            //  There may be one or two ranges to be considered

            if (start != end)
            {

                if (start <= end)
                {
                   si[0] = start;
                   ei[0] = end;
                }
                else
                {
                   si[1] = start;
                   ei[1] = src.Length;
                   si[0] = 0;
                   ei[0] = end;
                   twopass = true;
                }

                //  The scan always starts from the beginning of the
                //  source list, but members are only selected if they
                //  fall within the specified sub-range. The specified
                //  range values are inclusive.
                //  A negative stride reverses the direction of the
                //  scan producing an inverted list as a result.

                if (stride > 0)
                {
                    for (int i = 0; i < src.Length; i += stride)
                    {
                        if (i<=ei[0] && i>=si[0])
                            result.Add(src.Data[i]);
                        if (twopass && i>=si[1] && i<=ei[1])
                            result.Add(src.Data[i]);
                    }
                }
                else if (stride < 0)
                {
                    for (int i = src.Length - 1; i >= 0; i += stride)
                    {
                        if (i <= ei[0] && i >= si[0])
                            result.Add(src.Data[i]);
                        if (twopass && i >= si[1] && i <= ei[1])
                            result.Add(src.Data[i]);
                    }
                }
            }
            else
            {
                if (start%stride == 0)
                {
                    result.Add(src.Data[start]);
                }
            }

            return result;
        }

        public LSL_Integer llGetRegionAgentCount()
        {
            m_host.AddScriptLPS(1);

            int count = 0;
            World.ForEachRootScenePresence(delegate(ScenePresence sp) {
                count++;
            });

            return new LSL_Integer(count);
        }

        public LSL_Vector llGetRegionCorner()
        {
            m_host.AddScriptLPS(1);
            return new LSL_Vector(World.RegionInfo.RegionLocX * Constants.RegionSize, World.RegionInfo.RegionLocY * Constants.RegionSize, 0);
        }

        /// <summary>
        /// Insert the list identified by <src> into the
        /// list designated by <dest> such that the first
        /// new element has the index specified by <index>
        /// </summary>

        public LSL_List llListInsertList(LSL_List dest, LSL_List src, int index)
        {

            LSL_List pref = null;
            LSL_List suff = null;

            m_host.AddScriptLPS(1);

            if (index < 0)
            {
                index = index+dest.Length;
                if (index < 0)
                {
                    index = 0;
                }
            }

            if (index != 0)
            {
                pref = dest.GetSublist(0,index-1);
                if (index < dest.Length)
                {
                    suff = dest.GetSublist(index,-1);
                    return pref + src + suff;
                }
                else
                {
                    return pref + src;
                }
            }
            else
            {
                if (index < dest.Length)
                {
                    suff = dest.GetSublist(index,-1);
                    return src + suff;
                }
                else
                {
                    return src;
                }
            }

        }

        /// <summary>
        /// Returns the index of the first occurrence of test
        /// in src.
        /// </summary>

        public LSL_Integer llListFindList(LSL_List src, LSL_List test)
        {

            int index  = -1;
            int length = src.Length - test.Length + 1;

            m_host.AddScriptLPS(1);

            // If either list is empty, do not match

            if (src.Length != 0 && test.Length != 0)
            {
                for (int i = 0; i < length; i++)
                {
                    if (src.Data[i].Equals(test.Data[0]))
                    {
                        int j;
                        for (j = 1; j < test.Length; j++)
                            if (!src.Data[i+j].Equals(test.Data[j]))
                                break;
                        if (j == test.Length)
                        {
                            index = i;
                            break;
                        }
                    }
                }
            }

            return index;

        }

        public LSL_String llGetObjectName()
        {
            m_host.AddScriptLPS(1);
            return m_host.Name!=null?m_host.Name:String.Empty;
        }

        public void llSetObjectName(string name)
        {
            m_host.AddScriptLPS(1);
            m_host.Name = name!=null?name:String.Empty;
        }

        public LSL_String llGetDate()
        {
            m_host.AddScriptLPS(1);
            DateTime date = DateTime.Now.ToUniversalTime();
            string result = date.ToString("yyyy-MM-dd");
            return result;
        }

        public LSL_Integer llEdgeOfWorld(LSL_Vector pos, LSL_Vector dir)
        {
            m_host.AddScriptLPS(1);

            // edge will be used to pass the Region Coordinates offset
            // we want to check for a neighboring sim
            LSL_Vector edge = new LSL_Vector(0, 0, 0);

            if (dir.x == 0)
            {
                if (dir.y == 0)
                {
                    // Direction vector is 0,0 so return
                    // false since we're staying in the sim
                    return 0;
                }
                else
                {
                    // Y is the only valid direction
                    edge.y = dir.y / Math.Abs(dir.y);
                }
            }
            else
            {
                LSL_Float mag;
                if (dir.x > 0)
                {
                    mag = (Constants.RegionSize - pos.x) / dir.x;
                }
                else
                {
                    mag = (pos.x/dir.x);
                }

                mag = Math.Abs(mag);

                edge.y = pos.y + (dir.y * mag);

                if (edge.y > Constants.RegionSize || edge.y < 0)
                {
                    // Y goes out of bounds first
                    edge.y = dir.y / Math.Abs(dir.y);
                }
                else
                {
                    // X goes out of bounds first or its a corner exit
                    edge.y = 0;
                    edge.x = dir.x / Math.Abs(dir.x);
                }
            }

            List<GridRegion> neighbors = World.GridService.GetNeighbours(World.RegionInfo.ScopeID, World.RegionInfo.RegionID);

            uint neighborX = World.RegionInfo.RegionLocX + (uint)dir.x;
            uint neighborY = World.RegionInfo.RegionLocY + (uint)dir.y;

            foreach (GridRegion sri in neighbors)
            {
                if (sri.RegionCoordX == neighborX && sri.RegionCoordY == neighborY)
                    return 0;
            }

            return 1;
        }

        /// <summary>
        /// Not fully implemented yet. Still to do:-
        /// AGENT_BUSY
        /// Remove as they are done
        /// </summary>
        public LSL_Integer llGetAgentInfo(string id)
        {
            m_host.AddScriptLPS(1);

            UUID key = new UUID();
            if (!UUID.TryParse(id, out key))
            {
                return 0;
            }

            int flags = 0;

            ScenePresence agent = World.GetScenePresence(key);
            if (agent == null)
            {
                return 0;
            }

            if (agent.IsChildAgent)
                return 0; // Fail if they are not in the same region

            // note: in OpenSim, sitting seems to cancel AGENT_ALWAYS_RUN, unlike SL
            if (agent.SetAlwaysRun)
            {
                flags |= ScriptBaseClass.AGENT_ALWAYS_RUN;
            }

            if (agent.HasAttachments())
            {
                flags |= ScriptBaseClass.AGENT_ATTACHMENTS;
                if (agent.HasScriptedAttachments())
                    flags |= ScriptBaseClass.AGENT_SCRIPTED;
            }

            if ((agent.AgentControlFlags & (uint)AgentManager.ControlFlags.AGENT_CONTROL_FLY) != 0)
            {
                flags |= ScriptBaseClass.AGENT_FLYING;
                flags |= ScriptBaseClass.AGENT_IN_AIR; // flying always implies in-air, even if colliding with e.g. a wall
            }

            if ((agent.AgentControlFlags & (uint)AgentManager.ControlFlags.AGENT_CONTROL_AWAY) != 0)
            {
                flags |= ScriptBaseClass.AGENT_AWAY;
            }

            // seems to get unset, even if in mouselook, when avatar is sitting on a prim???
            if ((agent.AgentControlFlags & (uint)AgentManager.ControlFlags.AGENT_CONTROL_MOUSELOOK) != 0)
            {
                flags |= ScriptBaseClass.AGENT_MOUSELOOK;
            }

            if ((agent.State & (byte)AgentState.Typing) != (byte)0)
            {
                flags |= ScriptBaseClass.AGENT_TYPING;
            }

            string agentMovementAnimation = agent.Animator.CurrentMovementAnimation;

            if (agentMovementAnimation == "CROUCH")
            {
                flags |= ScriptBaseClass.AGENT_CROUCHING;
            }

            if (agentMovementAnimation == "WALK" || agentMovementAnimation == "CROUCHWALK")
            {
                flags |= ScriptBaseClass.AGENT_WALKING;
            }

            // not colliding implies in air. Note: flying also implies in-air, even if colliding (see above)

            // note: AGENT_IN_AIR and AGENT_WALKING seem to be mutually exclusive states in SL.

            // note: this may need some tweaking when walking downhill. you "fall down" for a brief instant
            // and don't collide when walking downhill, which instantly registers as in-air, briefly. should
            // there be some minimum non-collision threshold time before claiming the avatar is in-air?
            if ((flags & ScriptBaseClass.AGENT_WALKING) == 0 && !agent.IsColliding )
            {
                    flags |= ScriptBaseClass.AGENT_IN_AIR;
            }

             if (agent.ParentPart != null)
             {
                 flags |= ScriptBaseClass.AGENT_ON_OBJECT;
                 flags |= ScriptBaseClass.AGENT_SITTING;
             }

             if (agent.Animator.Animations.DefaultAnimation.AnimID
                == DefaultAvatarAnimations.AnimsUUID["SIT_GROUND_CONSTRAINED"])
             {
                 flags |= ScriptBaseClass.AGENT_SITTING;
             }

             if (agent.Appearance.VisualParams[(int)AvatarAppearance.VPElement.SHAPE_MALE] > 0)
             {
                 flags |= ScriptBaseClass.AGENT_MALE;
             }

            return flags;
        }

        public LSL_String llGetAgentLanguage(string id)
        {
            // This should only return a value if the avatar is in the same region
            //ckrinke 1-30-09 : This needs to parse the XMLRPC language field supplied
            //by the client at login. Currently returning only en-us until our I18N
            //effort gains momentum
            m_host.AddScriptLPS(1);
            return "en-us";
        }

        public void llAdjustSoundVolume(double volume)
        {
            m_host.AddScriptLPS(1);
            m_host.AdjustSoundGain(volume);
            ScriptSleep(100);
        }

        public void llSetSoundRadius(double radius)
        {
            m_host.AddScriptLPS(1);
            m_host.SoundRadius = radius;
        }

        public LSL_String llKey2Name(string id)
        {
            m_host.AddScriptLPS(1);
            UUID key = new UUID();
            if (UUID.TryParse(id,out key))
            {
                ScenePresence presence = World.GetScenePresence(key);

                if (presence != null)
                {
                    return presence.ControllingClient.Name;
                    //return presence.Name;
                }

                if (World.GetSceneObjectPart(key) != null)
                {
                    return World.GetSceneObjectPart(key).Name;
                }
            }
            return String.Empty;
        }



        public void llSetTextureAnim(int mode, int face, int sizex, int sizey, double start, double length, double rate)
        {
            m_host.AddScriptLPS(1);

            SetTextureAnim(m_host, mode, face, sizex, sizey, start, length, rate);
        }

        public void llSetLinkTextureAnim(int linknumber, int mode, int face, int sizex, int sizey, double start, double length, double rate)
        {
            m_host.AddScriptLPS(1);

            List<SceneObjectPart> parts = GetLinkParts(linknumber);
            if (parts.Count > 0)
            {
                try
                {
                    parts[0].ParentGroup.areUpdatesSuspended = true;
                    foreach (var part in parts)
                    {
                        SetTextureAnim(part, mode, face, sizex, sizey, start, length, rate);
                    }
                }
                finally
                {
                    parts[0].ParentGroup.areUpdatesSuspended = false;
                }
            }
        }

        private void SetTextureAnim(SceneObjectPart part, int mode, int face, int sizex, int sizey, double start, double length, double rate)
        {

            Primitive.TextureAnimation pTexAnim = new Primitive.TextureAnimation();
            pTexAnim.Flags = (Primitive.TextureAnimMode)mode;

            //ALL_SIDES
            if (face == ScriptBaseClass.ALL_SIDES)
                face = 255;

            pTexAnim.Face = (uint)face;
            pTexAnim.Length = (float)length;
            pTexAnim.Rate = (float)rate;
            pTexAnim.SizeX = (uint)sizex;
            pTexAnim.SizeY = (uint)sizey;
            pTexAnim.Start = (float)start;

            part.AddTextureAnimation(pTexAnim);
            part.SendFullUpdateToAllClients();
            part.ParentGroup.HasGroupChanged = true;
        }

        public void llTriggerSoundLimited(string sound, double volume, LSL_Vector top_north_east,
                                          LSL_Vector bottom_south_west)
        {
            m_host.AddScriptLPS(1);
            float radius1 = (float)llVecDist(llGetPos(), top_north_east);
            float radius2 = (float)llVecDist(llGetPos(), bottom_south_west);
            float radius = Math.Abs(radius1 - radius2);
            m_host.SendSound(KeyOrName(sound).ToString(), volume, true, 0, radius, false, false);
        }

        public void llEjectFromLand(string pest)
        {
            m_host.AddScriptLPS(1);
            UUID agentID = new UUID();
            if (UUID.TryParse(pest, out agentID))
            {
                ScenePresence presence = World.GetScenePresence(agentID);
                if (presence != null)
                {
                    // agent must be over the owners land
                    ILandObject land = World.LandChannel.GetLandObject(presence.AbsolutePosition.X, presence.AbsolutePosition.Y);
                    if (land == null)
                        return;

                    if (m_host.OwnerID == land.LandData.OwnerID)
                    {
                        Vector3 pos = World.GetNearestAllowedPosition(presence, land);
                        presence.TeleportWithMomentum(pos);
                        presence.ControllingClient.SendAlertMessage("You have been ejected from this land");
                    }
                }
            }
            ScriptSleep(5000);
        }

        public LSL_List llParseString2List(string str, LSL_List separators, LSL_List in_spacers)
        {
            return ParseString2List(str, separators, in_spacers, false);
        }

        public LSL_Integer llOverMyLand(string id)
        {
            m_host.AddScriptLPS(1);
            UUID key = new UUID();
            if (UUID.TryParse(id, out key))
            {
                ScenePresence presence = World.GetScenePresence(key);
                if (presence != null) // object is an avatar
                {
                    if (m_host.OwnerID
                        == World.LandChannel.GetLandObject(
                            presence.AbsolutePosition.X, presence.AbsolutePosition.Y).LandData.OwnerID)
                        return 1;
                }
                else // object is not an avatar
                {
                    SceneObjectPart obj = World.GetSceneObjectPart(key);
                    if (obj != null)
                        if (m_host.OwnerID
                            == World.LandChannel.GetLandObject(
                                obj.AbsolutePosition.X, obj.AbsolutePosition.Y).LandData.OwnerID)
                            return 1;
                }
            }

            return 0;
        }

        public LSL_String llGetLandOwnerAt(LSL_Vector pos)
        {
            m_host.AddScriptLPS(1);
            ILandObject land = World.LandChannel.GetLandObject((float)pos.x, (float)pos.y);
            if (land == null)
                return UUID.Zero.ToString();
            return land.LandData.OwnerID.ToString();
        }

        /// <summary>
        /// According to http://lslwiki.net/lslwiki/wakka.php?wakka=llGetAgentSize
        /// only the height of avatars vary and that says:
        /// Width (x) and depth (y) are constant. (0.45m and 0.6m respectively).
        /// </summary>
        public LSL_Vector llGetAgentSize(string id)
        {
            m_host.AddScriptLPS(1);
            ScenePresence avatar = World.GetScenePresence((UUID)id);
            LSL_Vector agentSize;
            if (avatar == null || avatar.IsChildAgent) // Fail if not in the same region
            {
                agentSize = ScriptBaseClass.ZERO_VECTOR;
            }
            else
            {
                agentSize = new LSL_Vector(0.45, 0.6, avatar.Appearance.AvatarHeight);
            }
            return agentSize;
        }

        public LSL_Integer llSameGroup(string agent)
        {
            m_host.AddScriptLPS(1);
            UUID agentId = new UUID();
            if (!UUID.TryParse(agent, out agentId))
                return new LSL_Integer(0);
            if (agentId == m_host.GroupID)
                return new LSL_Integer(1);
            ScenePresence presence = World.GetScenePresence(agentId);
            if (presence == null || presence.IsChildAgent) // Return false for child agents
                return new LSL_Integer(0);
            IClientAPI client = presence.ControllingClient;
            if (m_host.GroupID == client.ActiveGroupId)
                return new LSL_Integer(1);
            else
                return new LSL_Integer(0);
        }

        public void llUnSit(string id)
        {
            m_host.AddScriptLPS(1);

            UUID key = new UUID();
            if (UUID.TryParse(id, out key))
            {
                ScenePresence av = World.GetScenePresence(key);

                if (av != null)
                {
                    if (llAvatarOnSitTarget() == id)
                    {
                        // if the avatar is sitting on this object, then
                        // we can unsit them.  We don't want random scripts unsitting random people
                        // Lets avoid the popcorn avatar scenario.
                        av.StandUp();
                    }
                    else
                    {
                        // If the object owner also owns the parcel
                        // or
                        // if the land is group owned and the object is group owned by the same group
                        // or
                        // if the object is owned by a person with estate access.

                        ILandObject parcel = World.LandChannel.GetLandObject(av.AbsolutePosition.X, av.AbsolutePosition.Y);
                        if (parcel != null)
                        {
                            if (m_host.OwnerID == parcel.LandData.OwnerID ||
                                (m_host.OwnerID == m_host.GroupID && m_host.GroupID == parcel.LandData.GroupID
                                && parcel.LandData.IsGroupOwned) || World.Permissions.IsGod(m_host.OwnerID))
                            {
                                av.StandUp();
                            }
                        }
                    }
                }

            }

        }

        public LSL_Vector llGroundSlope(LSL_Vector offset)
        {
            m_host.AddScriptLPS(1);
            //Get the slope normal.  This gives us the equation of the plane tangent to the slope.
            LSL_Vector vsn = llGroundNormal(offset);

            //Plug the x,y coordinates of the slope normal into the equation of the plane to get
            //the height of that point on the plane.  The resulting vector gives the slope.
            Vector3 vsl = new Vector3();
            vsl.X = (float)vsn.x;
            vsl.Y = (float)vsn.y;
            vsl.Z = (float)(((vsn.x * vsn.x) + (vsn.y * vsn.y)) / (-1 * vsn.z));
            vsl.Normalize();
            //Normalization might be overkill here

            return new LSL_Vector(vsl.X, vsl.Y, vsl.Z);
        }

        public LSL_Vector llGroundNormal(LSL_Vector offset)
        {
            m_host.AddScriptLPS(1);
            Vector3 pos = m_host.GetWorldPosition() + new Vector3((float)offset.x,
                                                                (float)offset.y,
                                                                (float)offset.z);
            // Clamp to valid position
            if (pos.X < 0)
                pos.X = 0;
            else if (pos.X >= World.Heightmap.Width)
                pos.X = World.Heightmap.Width - 1;
            if (pos.Y < 0)
                pos.Y = 0;
            else if (pos.Y >= World.Heightmap.Height)
                pos.Y = World.Heightmap.Height - 1;

            //Find two points in addition to the position to define a plane
            Vector3 p0 = new Vector3(pos.X, pos.Y,
                                     (float)World.Heightmap[(int)pos.X, (int)pos.Y]);
            Vector3 p1 = new Vector3();
            Vector3 p2 = new Vector3();
            if ((pos.X + 1.0f) >= World.Heightmap.Width)
                p1 = new Vector3(pos.X + 1.0f, pos.Y,
                            (float)World.Heightmap[(int)pos.X, (int)pos.Y]);
            else
                p1 = new Vector3(pos.X + 1.0f, pos.Y,
                            (float)World.Heightmap[(int)(pos.X + 1.0f), (int)pos.Y]);
            if ((pos.Y + 1.0f) >= World.Heightmap.Height)
                p2 = new Vector3(pos.X, pos.Y + 1.0f,
                            (float)World.Heightmap[(int)pos.X, (int)pos.Y]);
            else
                p2 = new Vector3(pos.X, pos.Y + 1.0f,
                            (float)World.Heightmap[(int)pos.X, (int)(pos.Y + 1.0f)]);

            //Find normalized vectors from p0 to p1 and p0 to p2
            Vector3 v0 = new Vector3(p1.X - p0.X, p1.Y - p0.Y, p1.Z - p0.Z);
            Vector3 v1 = new Vector3(p2.X - p0.X, p2.Y - p0.Y, p2.Z - p0.Z);
            v0.Normalize();
            v1.Normalize();

            //Find the cross product of the vectors (the slope normal).
            Vector3 vsn = new Vector3();
            vsn.X = (v0.Y * v1.Z) - (v0.Z * v1.Y);
            vsn.Y = (v0.Z * v1.X) - (v0.X * v1.Z);
            vsn.Z = (v0.X * v1.Y) - (v0.Y * v1.X);
            vsn.Normalize();
            //I believe the crossproduct of two normalized vectors is a normalized vector so
            //this normalization may be overkill

            return new LSL_Vector(vsn.X, vsn.Y, vsn.Z);
        }

        public LSL_Vector llGroundContour(LSL_Vector offset)
        {
            m_host.AddScriptLPS(1);
            LSL_Vector x = llGroundSlope(offset);
            return new LSL_Vector(-x.y, x.x, 0.0);
        }

        public LSL_Integer llGetAttached()
        {
            m_host.AddScriptLPS(1);
            return m_host.ParentGroup.AttachmentPoint;
        }

        public virtual LSL_Integer llGetFreeMemory()
        {
            m_host.AddScriptLPS(1);
            // Make scripts designed for LSO happy
            return 16384;
        }

        public LSL_Integer llGetFreeURLs()
        {
            m_host.AddScriptLPS(1);
            if (m_UrlModule != null)
                return new LSL_Integer(m_UrlModule.GetFreeUrls());
            return new LSL_Integer(0);
        }


        public LSL_String llGetRegionName()
        {
            m_host.AddScriptLPS(1);
            return World.RegionInfo.RegionName;
        }

        public LSL_Float llGetRegionTimeDilation()
        {
            m_host.AddScriptLPS(1);
            return (double)World.TimeDilation;
        }

        /// <summary>
        /// Returns the value reported in the client Statistics window
        /// </summary>
        public LSL_Float llGetRegionFPS()
        {
            m_host.AddScriptLPS(1);
            return World.StatsReporter.LastReportedSimFPS;
        }


        /* particle system rules should be coming into this routine as doubles, that is
        rule[0] should be an integer from this list and rule[1] should be the arg
        for the same integer. wiki.secondlife.com has most of this mapping, but some
        came from http://www.caligari-designs.com/p4u2

        We iterate through the list for 'Count' elements, incrementing by two for each
        iteration and set the members of Primitive.ParticleSystem, one at a time.
        */

        public enum PrimitiveRule : int
        {
            PSYS_PART_FLAGS = 0,
            PSYS_PART_START_COLOR = 1,
            PSYS_PART_START_ALPHA = 2,
            PSYS_PART_END_COLOR = 3,
            PSYS_PART_END_ALPHA = 4,
            PSYS_PART_START_SCALE = 5,
            PSYS_PART_END_SCALE = 6,
            PSYS_PART_MAX_AGE = 7,
            PSYS_SRC_ACCEL = 8,
            PSYS_SRC_PATTERN = 9,
            PSYS_SRC_INNERANGLE = 10,
            PSYS_SRC_OUTERANGLE = 11,
            PSYS_SRC_TEXTURE = 12,
            PSYS_SRC_BURST_RATE = 13,
            PSYS_SRC_BURST_PART_COUNT = 15,
            PSYS_SRC_BURST_RADIUS = 16,
            PSYS_SRC_BURST_SPEED_MIN = 17,
            PSYS_SRC_BURST_SPEED_MAX = 18,
            PSYS_SRC_MAX_AGE = 19,
            PSYS_SRC_TARGET_KEY = 20,
            PSYS_SRC_OMEGA = 21,
            PSYS_SRC_ANGLE_BEGIN = 22,
            PSYS_SRC_ANGLE_END = 23
        }

        internal Primitive.ParticleSystem.ParticleDataFlags ConvertUINTtoFlags(uint flags)
        {
            Primitive.ParticleSystem.ParticleDataFlags returnval = Primitive.ParticleSystem.ParticleDataFlags.None;

            return returnval;
        }

        protected Primitive.ParticleSystem getNewParticleSystemWithSLDefaultValues()
        {
            Primitive.ParticleSystem ps = new Primitive.ParticleSystem();

            // TODO find out about the other defaults and add them here
            ps.PartStartColor = new Color4(1.0f, 1.0f, 1.0f, 1.0f);
            ps.PartEndColor = new Color4(1.0f, 1.0f, 1.0f, 1.0f);
            ps.PartStartScaleX = 1.0f;
            ps.PartStartScaleY = 1.0f;
            ps.PartEndScaleX = 1.0f;
            ps.PartEndScaleY = 1.0f;
            ps.BurstSpeedMin = 1.0f;
            ps.BurstSpeedMax = 1.0f;
            ps.BurstRate = 0.1f;
            ps.PartMaxAge = 10.0f;
            return ps;
        }

        public void llLinkParticleSystem(int linknumber, LSL_List rules)
        {
            m_host.AddScriptLPS(1);

            List<SceneObjectPart> parts = GetLinkParts(linknumber);

            foreach (var part in parts)
            {
                SetParticleSystem(part, rules);
            }
        }

        public void llParticleSystem(LSL_List rules)
        {
            m_host.AddScriptLPS(1);
            SetParticleSystem(m_host, rules);
        }

        private void SetParticleSystem(SceneObjectPart part, LSL_List rules)
        {


            if (rules.Length == 0)
            {
                part.RemoveParticleSystem();
                part.ParentGroup.HasGroupChanged = true;
            }
            else
            {
                Primitive.ParticleSystem prules = getNewParticleSystemWithSLDefaultValues();
                LSL_Vector tempv = new LSL_Vector();

                float tempf = 0;

                for (int i = 0; i < rules.Length; i += 2)
                {
                    switch (rules.GetLSLIntegerItem(i))
                    {
                        case (int)ScriptBaseClass.PSYS_PART_FLAGS:
                            prules.PartDataFlags = (Primitive.ParticleSystem.ParticleDataFlags)(uint)rules.GetLSLIntegerItem(i + 1);
                            break;

                        case (int)ScriptBaseClass.PSYS_PART_START_COLOR:
                            tempv = rules.GetVector3Item(i + 1);
                            prules.PartStartColor.R = (float)tempv.x;
                            prules.PartStartColor.G = (float)tempv.y;
                            prules.PartStartColor.B = (float)tempv.z;
                            break;

                        case (int)ScriptBaseClass.PSYS_PART_START_ALPHA:
                            tempf = (float)rules.GetLSLFloatItem(i + 1);
                            prules.PartStartColor.A = tempf;
                            break;

                        case (int)ScriptBaseClass.PSYS_PART_END_COLOR:
                            tempv = rules.GetVector3Item(i + 1);
                            prules.PartEndColor.R = (float)tempv.x;
                            prules.PartEndColor.G = (float)tempv.y;
                            prules.PartEndColor.B = (float)tempv.z;
                            break;

                        case (int)ScriptBaseClass.PSYS_PART_END_ALPHA:
                            tempf = (float)rules.GetLSLFloatItem(i + 1);
                            prules.PartEndColor.A = tempf;
                            break;

                        case (int)ScriptBaseClass.PSYS_PART_START_SCALE:
                            tempv = rules.GetVector3Item(i + 1);
                            prules.PartStartScaleX = (float)tempv.x;
                            prules.PartStartScaleY = (float)tempv.y;
                            break;

                        case (int)ScriptBaseClass.PSYS_PART_END_SCALE:
                            tempv = rules.GetVector3Item(i + 1);
                            prules.PartEndScaleX = (float)tempv.x;
                            prules.PartEndScaleY = (float)tempv.y;
                            break;

                        case (int)ScriptBaseClass.PSYS_PART_MAX_AGE:
                            tempf = (float)rules.GetLSLFloatItem(i + 1);
                            prules.PartMaxAge = tempf;
                            break;

                        case (int)ScriptBaseClass.PSYS_SRC_ACCEL:
                            tempv = rules.GetVector3Item(i + 1);
                            prules.PartAcceleration.X = (float)tempv.x;
                            prules.PartAcceleration.Y = (float)tempv.y;
                            prules.PartAcceleration.Z = (float)tempv.z;
                            break;

                        case (int)ScriptBaseClass.PSYS_SRC_PATTERN:
                            int tmpi = (int)rules.GetLSLIntegerItem(i + 1);
                            prules.Pattern = (Primitive.ParticleSystem.SourcePattern)tmpi;
                            break;

                        // PSYS_SRC_INNERANGLE and PSYS_SRC_ANGLE_BEGIN use the same variables. The
                        // PSYS_SRC_OUTERANGLE and PSYS_SRC_ANGLE_END also use the same variable. The
                        // client tells the difference between the two by looking at the 0x02 bit in
                        // the PartFlags variable.
                        case (int)ScriptBaseClass.PSYS_SRC_INNERANGLE:
                            tempf = (float)rules.GetLSLFloatItem(i + 1);
                            prules.InnerAngle = (float)tempf;
                            prules.PartFlags &= 0xFFFFFFFD; // Make sure new angle format is off.
                            break;

                        case (int)ScriptBaseClass.PSYS_SRC_OUTERANGLE:
                            tempf = (float)rules.GetLSLFloatItem(i + 1);
                            prules.OuterAngle = (float)tempf;
                            prules.PartFlags &= 0xFFFFFFFD; // Make sure new angle format is off.
                            break;

                        case (int)ScriptBaseClass.PSYS_SRC_TEXTURE:
                            prules.Texture = KeyOrName(rules.GetLSLStringItem(i + 1));
                            break;

                        case (int)ScriptBaseClass.PSYS_SRC_BURST_RATE:
                            tempf = (float)rules.GetLSLFloatItem(i + 1);
                            prules.BurstRate = (float)tempf;
                            break;

                        case (int)ScriptBaseClass.PSYS_SRC_BURST_PART_COUNT:
                            prules.BurstPartCount = (byte)(int)rules.GetLSLIntegerItem(i + 1);
                            break;

                        case (int)ScriptBaseClass.PSYS_SRC_BURST_RADIUS:
                            tempf = (float)rules.GetLSLFloatItem(i + 1);
                            prules.BurstRadius = (float)tempf;
                            break;

                        case (int)ScriptBaseClass.PSYS_SRC_BURST_SPEED_MIN:
                            tempf = (float)rules.GetLSLFloatItem(i + 1);
                            prules.BurstSpeedMin = (float)tempf;
                            break;

                        case (int)ScriptBaseClass.PSYS_SRC_BURST_SPEED_MAX:
                            tempf = (float)rules.GetLSLFloatItem(i + 1);
                            prules.BurstSpeedMax = (float)tempf;
                            break;

                        case (int)ScriptBaseClass.PSYS_SRC_MAX_AGE:
                            tempf = (float)rules.GetLSLFloatItem(i + 1);
                            prules.MaxAge = (float)tempf;
                            break;

                        case (int)ScriptBaseClass.PSYS_SRC_TARGET_KEY:
                            UUID key = UUID.Zero;
                            if (UUID.TryParse(rules.Data[i + 1].ToString(), out key))
                            {
                                prules.Target = key;
                            }
                            else
                            {
                                prules.Target = part.UUID;
                            }
                            break;

                        case (int)ScriptBaseClass.PSYS_SRC_OMEGA:
                            // AL: This is an assumption, since it is the only thing that would match.
                            tempv = rules.GetVector3Item(i + 1);
                            prules.AngularVelocity.X = (float)tempv.x;
                            prules.AngularVelocity.Y = (float)tempv.y;
                            prules.AngularVelocity.Z = (float)tempv.z;
                            break;

                        case (int)ScriptBaseClass.PSYS_SRC_ANGLE_BEGIN:
                            tempf = (float)rules.GetLSLFloatItem(i + 1);
                            prules.InnerAngle = (float)tempf;
                            prules.PartFlags |= 0x02; // Set new angle format.
                            break;

                        case (int)ScriptBaseClass.PSYS_SRC_ANGLE_END:
                            tempf = (float)rules.GetLSLFloatItem(i + 1);
                            prules.OuterAngle = (float)tempf;
                            prules.PartFlags |= 0x02; // Set new angle format.
                            break;
                    }

                }
                prules.CRC = 1;

                part.AddNewParticleSystem(prules);
                part.ParentGroup.HasGroupChanged = true;
            }
            part.SendFullUpdateToAllClients();
        }

        public void llGroundRepel(double height, int water, double tau)
        {
            m_host.AddScriptLPS(1);
            if (m_host.PhysActor != null)
            {
                float ground = (float)llGround(new LSL_Types.Vector3(0, 0, 0));
                float waterLevel = (float)llWater(new LSL_Types.Vector3(0, 0, 0));
                PIDHoverType hoverType = PIDHoverType.Ground;
                if (water != 0)
                {
                    hoverType = PIDHoverType.GroundAndWater;
                    if (ground < waterLevel)
                        height += waterLevel;
                    else
                        height += ground;
                }
                else
                {
                    height += ground;
                }

                m_host.SetHoverHeight((float)height, hoverType, (float)tau);
            }
        }

        protected UUID GetTaskInventoryItem(string name)
        {
            m_host.TaskInventory.LockItemsForRead(true);
            foreach (KeyValuePair<UUID, TaskInventoryItem> inv in m_host.TaskInventory)
            {
                if (inv.Value.Name == name)
                {
                    m_host.TaskInventory.LockItemsForRead(false);
                    return inv.Key;
                }
            }
            m_host.TaskInventory.LockItemsForRead(false);

            return UUID.Zero;
        }

        public void llGiveInventoryList(string destination, string category, LSL_List inventory)
        {
            m_host.AddScriptLPS(1);

            UUID destID;
            if (!UUID.TryParse(destination, out destID))
                return;

            List<UUID> itemList = new List<UUID>();

            foreach (Object item in inventory.Data)
            {
                UUID itemID;
                if (UUID.TryParse(item.ToString(), out itemID))
                {
                    itemList.Add(itemID);
                }
                else
                {
                    itemID = GetTaskInventoryItem(item.ToString());
                    if (itemID != UUID.Zero)
                        itemList.Add(itemID);
                }
            }

            if (itemList.Count == 0)
                return;

            UUID folderID = m_ScriptEngine.World.MoveTaskInventoryItems(destID, category, m_host, itemList);

            if (folderID == UUID.Zero)
                return;

            byte[] bucket = new byte[1];
            bucket[0] = (byte)AssetType.Folder;
            //byte[] objBytes = folderID.GetBytes();
            //Array.Copy(objBytes, 0, bucket, 1, 16);

            GridInstantMessage msg = new GridInstantMessage(World,
                    m_host.OwnerID, m_host.Name, destID,
                    (byte)InstantMessageDialog.TaskInventoryOffered,
                    false, category+". "+m_host.Name+" is located at "+
                    World.RegionInfo.RegionName+" "+
                    m_host.AbsolutePosition.ToString(),
                    folderID, true, m_host.AbsolutePosition,
                    bucket);

            if (m_TransferModule != null)
                m_TransferModule.SendInstantMessage(msg, delegate(bool success) {});
        }

        public void llSetVehicleType(int type)
        {
            m_host.AddScriptLPS(1);

            if (!m_host.ParentGroup.IsDeleted)
            {
                m_host.ParentGroup.RootPart.SetVehicleType(type);
            }
        }

        //CFK 9/28: Most, but not all of the underlying plumbing between here and the physics modules is in
        //CFK 9/28: so these are not complete yet.
        public void llSetVehicleFloatParam(int param, LSL_Float value)
        {
            m_host.AddScriptLPS(1);

            if (!m_host.ParentGroup.IsDeleted)
            {
                m_host.ParentGroup.RootPart.SetVehicleFloatParam(param, (float)value);
            }
        }

        //CFK 9/28: Most, but not all of the underlying plumbing between here and the physics modules is in
        //CFK 9/28: so these are not complete yet.
        public void llSetVehicleVectorParam(int param, LSL_Vector vec)
        {
            m_host.AddScriptLPS(1);

            if (!m_host.ParentGroup.IsDeleted)
            {
                m_host.ParentGroup.RootPart.SetVehicleVectorParam(param,
                    new Vector3((float)vec.x, (float)vec.y, (float)vec.z));
            }
        }

        //CFK 9/28: Most, but not all of the underlying plumbing between here and the physics modules is in
        //CFK 9/28: so these are not complete yet.
        public void llSetVehicleRotationParam(int param, LSL_Rotation rot)
        {
            m_host.AddScriptLPS(1);

            if (!m_host.ParentGroup.IsDeleted)
            {
                m_host.ParentGroup.RootPart.SetVehicleRotationParam(param, Rot2Quaternion(rot));
            }
        }

        public void llSetVehicleFlags(int flags)
        {
            m_host.AddScriptLPS(1);

            if (!m_host.ParentGroup.IsDeleted)
            {
                m_host.ParentGroup.RootPart.SetVehicleFlags(flags, false);
            }
        }

        public void llRemoveVehicleFlags(int flags)
        {
            m_host.AddScriptLPS(1);

            if (!m_host.ParentGroup.IsDeleted)
            {
                m_host.ParentGroup.RootPart.SetVehicleFlags(flags, true);
            }
        }

        protected void SitTarget(SceneObjectPart part, LSL_Vector offset, LSL_Rotation rot)
        {
            // LSL quaternions can normalize to 0, normal Quaternions can't.
            if (rot.s == 0 && rot.x == 0 && rot.y == 0 && rot.z == 0)
                rot.z = 1; // ZERO_ROTATION = 0,0,0,1

            part.SitTargetPosition = new Vector3((float)offset.x, (float)offset.y, (float)offset.z);
            part.SitTargetOrientation = Rot2Quaternion(rot);
            part.ParentGroup.HasGroupChanged = true;
        }

        public void llSitTarget(LSL_Vector offset, LSL_Rotation rot)
        {
            m_host.AddScriptLPS(1);
            SitTarget(m_host, offset, rot);
        }

        public void llLinkSitTarget(LSL_Integer link, LSL_Vector offset, LSL_Rotation rot)
        {
            m_host.AddScriptLPS(1);
            if (link == ScriptBaseClass.LINK_ROOT)
                SitTarget(m_host.ParentGroup.RootPart, offset, rot);
            else if (link == ScriptBaseClass.LINK_THIS)
                SitTarget(m_host, offset, rot);
            else
            {
                SceneObjectPart part = m_host.ParentGroup.GetLinkNumPart(link);
                if (null != part)
                {
                    SitTarget(part, offset, rot);
                }
            }
        }

        public LSL_String llAvatarOnSitTarget()
        {
            m_host.AddScriptLPS(1);
            return m_host.SitTargetAvatar.ToString();
        }

        // http://wiki.secondlife.com/wiki/LlAvatarOnLinkSitTarget
        public LSL_String llAvatarOnLinkSitTarget(int linknum)
        {
            m_host.AddScriptLPS(1);
            if(linknum == ScriptBaseClass.LINK_SET || 
                linknum == ScriptBaseClass.LINK_ALL_CHILDREN ||
                linknum == ScriptBaseClass.LINK_ALL_OTHERS) return UUID.Zero.ToString();
           
            List<SceneObjectPart> parts = GetLinkParts(linknum);
            if (parts.Count == 0) return UUID.Zero.ToString(); 
            return parts[0].SitTargetAvatar.ToString();
        }


        public void llAddToLandPassList(string avatar, double hours)
        {
            m_host.AddScriptLPS(1);
            UUID key;
            ILandObject land = World.LandChannel.GetLandObject(m_host.AbsolutePosition.X, m_host.AbsolutePosition.Y);
            if (World.Permissions.CanEditParcelProperties(m_host.OwnerID, land, GroupPowers.LandManageBanned))
            {
                int expires = 0;
                if (hours != 0)
                    expires = Util.UnixTimeSinceEpoch() + (int)(3600.0 * hours);

                if (UUID.TryParse(avatar, out key))
                {
                    int idx = land.LandData.ParcelAccessList.FindIndex(
                            delegate(LandAccessEntry e)
                            {
                                if (e.AgentID == key && e.Flags == AccessList.Access)
                                    return true;
                                return false;
                            });

                    if (idx != -1 && (land.LandData.ParcelAccessList[idx].Expires == 0 || (expires != 0 && expires < land.LandData.ParcelAccessList[idx].Expires)))
                        return;

                    if (idx != -1)
                        land.LandData.ParcelAccessList.RemoveAt(idx);

                    LandAccessEntry entry = new LandAccessEntry();

                    entry.AgentID = key;
                    entry.Flags = AccessList.Access;
                    entry.Expires = expires;

                    land.LandData.ParcelAccessList.Add(entry);

                    World.EventManager.TriggerLandObjectUpdated((uint)land.LandData.LocalID, land);
                }
            }
            ScriptSleep(100);
        }

        public void llSetTouchText(string text)
        {
            m_host.AddScriptLPS(1);
            m_host.TouchName = text;
        }

        public void llSetSitText(string text)
        {
            m_host.AddScriptLPS(1);
            m_host.SitName = text;
        }

        public void llSetCameraEyeOffset(LSL_Vector offset)
        {
            m_host.AddScriptLPS(1);
            m_host.SetCameraEyeOffset(new Vector3((float)offset.x, (float)offset.y, (float)offset.z));
        }

        public void llSetCameraAtOffset(LSL_Vector offset)
        {
            m_host.AddScriptLPS(1);
            m_host.SetCameraAtOffset(new Vector3((float)offset.x, (float)offset.y, (float)offset.z));
        }

        public LSL_String llDumpList2String(LSL_List src, string seperator)
        {
            m_host.AddScriptLPS(1);
            if (src.Length == 0)
            {
                return String.Empty;
            }
            string ret = String.Empty;
            foreach (object o in src.Data)
            {
                ret = ret + o.ToString() + seperator;
            }
            ret = ret.Substring(0, ret.Length - seperator.Length);
            return ret;
        }

        public LSL_Integer llScriptDanger(LSL_Vector pos)
        {
            m_host.AddScriptLPS(1);
            bool result = World.ScriptDanger(m_host.LocalId, new Vector3((float)pos.x, (float)pos.y, (float)pos.z));
            if (result)
            {
                return 1;
            }
            else
            {
                return 0;
            }

        }

        public void llDialog(string avatar, string message, LSL_List buttons, int chat_channel)
        {
            IDialogModule dm = World.RequestModuleInterface<IDialogModule>();

            if (dm == null)
                return;

            m_host.AddScriptLPS(1);
            UUID av = new UUID();
            if (!UUID.TryParse(avatar,out av))
            {
                //LSLError("First parameter to llDialog needs to be a key");
                return;
            }
            if (buttons.Length < 1)
            {
                buttons.Add("OK");
            }
            if (buttons.Length > 12)
            {
                LSLError("No more than 12 buttons can be shown");
                return;
            }
            string[] buts = new string[buttons.Length];
            for (int i = 0; i < buttons.Length; i++)
            {
                if (buttons.Data[i].ToString() == String.Empty)
                {
                    LSLError("button label cannot be blank");
                    return;
                }
                if (buttons.Data[i].ToString().Length > 24)
                {
                    llWhisper(ScriptBaseClass.DEBUG_CHANNEL, "button label cannot be longer than 24 characters");
                    return;
                }
                buts[i] = buttons.Data[i].ToString();
            }

            dm.SendDialogToUser(
                av, m_host.Name, m_host.UUID, m_host.OwnerID,
                message, new UUID("00000000-0000-2222-3333-100000001000"), chat_channel, buts);

            ScriptSleep(1000);
        }

        public void llVolumeDetect(int detect)
        {
            m_host.AddScriptLPS(1);

            if (!m_host.ParentGroup.IsDeleted)
                m_host.ParentGroup.ScriptSetVolumeDetect(detect != 0);
        }

        /// <summary>
        /// This is a depecated function so this just replicates the result of
        /// invoking it in SL
        /// </summary>
        public void llRemoteLoadScript(string target, string name, int running, int start_param)
        {
            m_host.AddScriptLPS(1);
            // Report an error as it does in SL
            ShoutError("Deprecated. Please use llRemoteLoadScriptPin instead.");
            ScriptSleep(3000);
        }

        public void llSetRemoteScriptAccessPin(int pin)
        {
            m_host.AddScriptLPS(1);
            m_host.ScriptAccessPin = pin;
        }

        public void llRemoteLoadScriptPin(string target, string name, int pin, int running, int start_param)
        {
            m_host.AddScriptLPS(1);
            bool found = false;
            UUID destId = UUID.Zero;
            UUID srcId = UUID.Zero;

            if (!UUID.TryParse(target, out destId))
            {
                llSay(0, "Could not parse key " + target);
                return;
            }

            // target must be a different prim than the one containing the script
            if (m_host.UUID == destId)
            {
                return;
            }

            // copy the first script found with this inventory name
            TaskInventoryItem scriptItem = null;
            m_host.TaskInventory.LockItemsForRead(true);
            foreach (KeyValuePair<UUID, TaskInventoryItem> inv in m_host.TaskInventory)
            {
                if (inv.Value.Name == name)
                {
                    // make sure the object is a script
                    if (10 == inv.Value.Type)
                    {
                        found = true;
                        srcId = inv.Key;
                        scriptItem = inv.Value;
                        break;
                    }
                }
            }
            m_host.TaskInventory.LockItemsForRead(false);

            if (!found)
            {
                llSay(0, "Could not find script " + name);
                return;
            }

            SceneObjectPart dest = World.GetSceneObjectPart(destId);
            if (dest != null)
            {
                if ((scriptItem.BasePermissions & (uint)PermissionMask.Transfer) != 0 || dest.ParentGroup.RootPart.OwnerID == m_host.ParentGroup.RootPart.OwnerID)
                {
                    // the rest of the permission checks are done in RezScript, so check the pin there as well
                    World.RezScriptFromPrim(srcId, m_host, destId, pin, running, start_param);

                    if ((scriptItem.BasePermissions & (uint)PermissionMask.Copy) == 0)
                        m_host.Inventory.RemoveInventoryItem(srcId);
                }
            }
            // this will cause the delay even if the script pin or permissions were wrong - seems ok
            ScriptSleep(3000);
        }

        public void llOpenRemoteDataChannel()
        {
            m_host.AddScriptLPS(1);
            IXMLRPC xmlrpcMod = m_ScriptEngine.World.RequestModuleInterface<IXMLRPC>();
            if (xmlrpcMod.IsEnabled())
            {
                UUID channelID = xmlrpcMod.OpenXMLRPCChannel(m_localID, m_itemID, UUID.Zero);
                IXmlRpcRouter xmlRpcRouter = m_ScriptEngine.World.RequestModuleInterface<IXmlRpcRouter>();
                if (xmlRpcRouter != null)
                {
                    string ExternalHostName = m_ScriptEngine.World.RegionInfo.ExternalHostName;

                    xmlRpcRouter.RegisterNewReceiver(m_ScriptEngine.ScriptModule, channelID, m_host.UUID,
                                                     m_itemID, String.Format("http://{0}:{1}/", ExternalHostName,
                                                                             xmlrpcMod.Port.ToString()));
                }
                object[] resobj = new object[]
                    {
                        new LSL_Integer(1),
                        new LSL_String(channelID.ToString()),
                        new LSL_String(UUID.Zero.ToString()),
                        new LSL_String(String.Empty),
                        new LSL_Integer(0),
                        new LSL_String(String.Empty)
                    };
                m_ScriptEngine.PostScriptEvent(m_itemID, new EventParams("remote_data", resobj,
                                                                         new DetectParams[0]));
            }
            ScriptSleep(1000);
        }

        public LSL_String llSendRemoteData(string channel, string dest, int idata, string sdata)
        {
            m_host.AddScriptLPS(1);
            IXMLRPC xmlrpcMod = m_ScriptEngine.World.RequestModuleInterface<IXMLRPC>();
            ScriptSleep(3000);
            return (xmlrpcMod.SendRemoteData(m_localID, m_itemID, channel, dest, idata, sdata)).ToString();
        }

        public void llRemoteDataReply(string channel, string message_id, string sdata, int idata)
        {
            m_host.AddScriptLPS(1);
            IXMLRPC xmlrpcMod = m_ScriptEngine.World.RequestModuleInterface<IXMLRPC>();
            xmlrpcMod.RemoteDataReply(channel, message_id, sdata, idata);
            ScriptSleep(3000);
        }

        public void llCloseRemoteDataChannel(string channel)
        {
            m_host.AddScriptLPS(1);
            IXMLRPC xmlrpcMod = m_ScriptEngine.World.RequestModuleInterface<IXMLRPC>();
            xmlrpcMod.CloseXMLRPCChannel((UUID)channel);
            ScriptSleep(1000);
        }

        public LSL_String llMD5String(string src, int nonce)
        {
            m_host.AddScriptLPS(1);
            return Util.Md5Hash(String.Format("{0}:{1}", src, nonce.ToString()), Encoding.UTF8);
        }

        public LSL_String llSHA1String(string src)
        {
            m_host.AddScriptLPS(1);
            return Util.SHA1Hash(src, Encoding.UTF8).ToLower();
        }

        protected ObjectShapePacket.ObjectDataBlock SetPrimitiveBlockShapeParams(SceneObjectPart part, int holeshape, LSL_Vector cut, float hollow, LSL_Vector twist, byte profileshape, byte pathcurve)
        {
            float tempFloat;                                    // Use in float expressions below to avoid byte cast precision issues.
            ObjectShapePacket.ObjectDataBlock shapeBlock = new ObjectShapePacket.ObjectDataBlock();
            if (part == null || part.ParentGroup == null || part.ParentGroup.IsDeleted)
                return shapeBlock;

            if (holeshape != (int)ScriptBaseClass.PRIM_HOLE_DEFAULT &&
                holeshape != (int)ScriptBaseClass.PRIM_HOLE_CIRCLE &&
                holeshape != (int)ScriptBaseClass.PRIM_HOLE_SQUARE &&
                holeshape != (int)ScriptBaseClass.PRIM_HOLE_TRIANGLE)
            {
                holeshape = (int)ScriptBaseClass.PRIM_HOLE_DEFAULT;
            }
            shapeBlock.PathCurve = pathcurve;
            shapeBlock.ProfileCurve = (byte)holeshape;          // Set the hole shape.
            shapeBlock.ProfileCurve += profileshape;            // Add in the profile shape.
            if (cut.x < 0f)
            {
                cut.x = 0f;
            }
            if (cut.x > 1f)
            {
                cut.x = 1f;
            }
            if (cut.y < 0f)
            {
                cut.y = 0f;
            }
            if (cut.y > 1f)
            {
                cut.y = 1f;
            }
            if (cut.y - cut.x < 0.05f)
            {
                cut.x = cut.y - 0.05f;
                if (cut.x < 0.0f)
                {
                    cut.x = 0.0f;
                    cut.y = 0.05f;
                }
            }
            shapeBlock.ProfileBegin = (ushort)(50000 * cut.x);
            shapeBlock.ProfileEnd = (ushort)(50000 * (1 - cut.y));
            if (hollow < 0f)
            {
                hollow = 0f;
            }
            // If the prim is a Cylinder, Prism, Sphere, Torus or Ring (or not a
            // Box or Tube) and the hole shape is a square, hollow is limited to
            // a max of 70%. The viewer performs its own check on this value but
            // we need to do it here also so llGetPrimitiveParams can have access
            // to the correct value.
            if (profileshape != (byte)ProfileCurve.Square &&
                holeshape == (int)ScriptBaseClass.PRIM_HOLE_SQUARE)
            {
                if (hollow > 0.70f)
                {
                    hollow = 0.70f;
                }
            }
            // Otherwise, hollow is limited to 95%. 
            else
            {
                if (hollow > 0.95f)
                {
                    hollow = 0.95f;
                }
            }
            shapeBlock.ProfileHollow = (ushort)(50000 * hollow);
            if (twist.x < -1.0f)
            {
                twist.x = -1.0f;
            }
            if (twist.x > 1.0f)
            {
                twist.x = 1.0f;
            }
            if (twist.y < -1.0f)
            {
                twist.y = -1.0f;
            }
            if (twist.y > 1.0f)
            {
                twist.y = 1.0f;
            }
            // A fairly large precision error occurs for some calculations,
            // if a float or double is directly cast to a byte or sbyte
            // variable, in both .Net and Mono. In .Net, coding
            // "(sbyte)(float)(some expression)" corrects the precision
            // errors. But this does not work for Mono. This longer coding
            // form of creating a tempoary float variable from the
            // expression first, then casting that variable to a byte or
            // sbyte, works for both .Net and Mono. These types of
            // assignments occur in SetPrimtiveBlockShapeParams and
            // SetPrimitiveShapeParams in support of llSetPrimitiveParams.
            tempFloat = (float)(100.0d * twist.x);
            shapeBlock.PathTwistBegin = (sbyte)tempFloat;
            tempFloat = (float)(100.0d * twist.y);
            shapeBlock.PathTwist = (sbyte)tempFloat;

            shapeBlock.ObjectLocalID = part.LocalId;

            part.Shape.SculptEntry = false;
            return shapeBlock;
        }

        // Prim type box, cylinder and prism.
        protected void SetPrimitiveShapeParams(SceneObjectPart part, int holeshape, LSL_Vector cut, float hollow, LSL_Vector twist, LSL_Vector taper_b, LSL_Vector topshear, byte profileshape, byte pathcurve)
        {
            if (part == null || part.ParentGroup == null || part.ParentGroup.IsDeleted)
                return;

            float tempFloat;                                    // Use in float expressions below to avoid byte cast precision issues.
            ObjectShapePacket.ObjectDataBlock shapeBlock;

            shapeBlock = SetPrimitiveBlockShapeParams(part, holeshape, cut, hollow, twist, profileshape, pathcurve);

            if (taper_b.x < 0f)
            {
                taper_b.x = 0f;
            }
            if (taper_b.x > 2f)
            {
                taper_b.x = 2f;
            }
            if (taper_b.y < 0f)
            {
                taper_b.y = 0f;
            }
            if (taper_b.y > 2f)
            {
                taper_b.y = 2f;
            }
            tempFloat = (float)(100.0d * (2.0d - taper_b.x));
            shapeBlock.PathScaleX = (byte)tempFloat;
            tempFloat = (float)(100.0d * (2.0d - taper_b.y));
            shapeBlock.PathScaleY = (byte)tempFloat;
            if (topshear.x < -0.5f)
            {
                topshear.x = -0.5f;
            }
            if (topshear.x > 0.5f)
            {
                topshear.x = 0.5f;
            }
            if (topshear.y < -0.5f)
            {
                topshear.y = -0.5f;
            }
            if (topshear.y > 0.5f)
            {
                topshear.y = 0.5f;
            }
            tempFloat = (float)(100.0d * topshear.x);
            shapeBlock.PathShearX = (byte)tempFloat;
            tempFloat = (float)(100.0d * topshear.y);
            shapeBlock.PathShearY = (byte)tempFloat;

            part.Shape.SculptEntry = false;
            part.UpdateShape(shapeBlock);
        }

        // Prim type sphere.
        protected void SetPrimitiveShapeParams(SceneObjectPart part, int holeshape, LSL_Vector cut, float hollow, LSL_Vector twist, LSL_Vector dimple, byte profileshape, byte pathcurve)
        {
            if (part == null || part.ParentGroup == null || part.ParentGroup.IsDeleted)
                return;

            ObjectShapePacket.ObjectDataBlock shapeBlock;

            shapeBlock = SetPrimitiveBlockShapeParams(part, holeshape, cut, hollow, twist, profileshape, pathcurve);

            // profile/path swapped for a sphere
            shapeBlock.PathBegin = shapeBlock.ProfileBegin;
            shapeBlock.PathEnd = shapeBlock.ProfileEnd;

            shapeBlock.PathScaleX = 100;
            shapeBlock.PathScaleY = 100;

            if (dimple.x < 0f)
            {
                dimple.x = 0f;
            }
            if (dimple.x > 1f)
            {
                dimple.x = 1f;
            }
            if (dimple.y < 0f)
            {
                dimple.y = 0f;
            }
            if (dimple.y > 1f)
            {
                dimple.y = 1f;
            }
            if (dimple.y - cut.x < 0.05f)
            {
                dimple.x = cut.y - 0.05f;
            }
            shapeBlock.ProfileBegin = (ushort)(50000 * dimple.x);
            shapeBlock.ProfileEnd   = (ushort)(50000 * (1 - dimple.y));

            part.Shape.SculptEntry = false;
            part.UpdateShape(shapeBlock);
        }

        // Prim type torus, tube and ring.
        protected void SetPrimitiveShapeParams(SceneObjectPart part, int holeshape, LSL_Vector cut, float hollow, LSL_Vector twist, LSL_Vector holesize, LSL_Vector topshear, LSL_Vector profilecut, LSL_Vector taper_a, float revolutions, float radiusoffset, float skew, byte profileshape, byte pathcurve)
        {
            if (part == null || part.ParentGroup == null || part.ParentGroup.IsDeleted)
                return;

            float tempFloat;                                    // Use in float expressions below to avoid byte cast precision issues.
            ObjectShapePacket.ObjectDataBlock shapeBlock;

            shapeBlock = SetPrimitiveBlockShapeParams(part, holeshape, cut, hollow, twist, profileshape, pathcurve);

            // profile/path swapped for a torrus, tube, ring
            shapeBlock.PathBegin = shapeBlock.ProfileBegin;
            shapeBlock.PathEnd = shapeBlock.ProfileEnd;

            if (holesize.x < 0.05f)
            {
                holesize.x = 0.05f;
            }
            if (holesize.x > 1f)
            {
                holesize.x = 1f;
            }
            if (holesize.y < 0.05f)
            {
                holesize.y = 0.05f;
            }
            if (holesize.y > 0.5f)
            {
                holesize.y = 0.5f;
            }
            tempFloat = (float)(100.0d * (2.0d - holesize.x));
            shapeBlock.PathScaleX = (byte)tempFloat;
            tempFloat = (float)(100.0d * (2.0d - holesize.y));
            shapeBlock.PathScaleY = (byte)tempFloat;
            if (topshear.x < -0.5f)
            {
                topshear.x = -0.5f;
            }
            if (topshear.x > 0.5f)
            {
                topshear.x = 0.5f;
            }
            if (topshear.y < -0.5f)
            {
                topshear.y = -0.5f;
            }
            if (topshear.y > 0.5f)
            {
                topshear.y = 0.5f;
            }
            tempFloat = (float)(100.0d * topshear.x);
            shapeBlock.PathShearX = (byte)tempFloat;
            tempFloat = (float)(100.0d * topshear.y);
            shapeBlock.PathShearY = (byte)tempFloat;
            if (profilecut.x < 0f)
            {
                profilecut.x = 0f;
            }
            if (profilecut.x > 1f)
            {
                profilecut.x = 1f;
            }
            if (profilecut.y < 0f)
            {
                profilecut.y = 0f;
            }
            if (profilecut.y > 1f)
            {
                profilecut.y = 1f;
            }
            if (profilecut.y - profilecut.x < 0.05f)
            {
                profilecut.x = profilecut.y - 0.05f;
                if (profilecut.x < 0.0f)
                {
                    profilecut.x = 0.0f;
                    profilecut.y = 0.05f;
                }
            }
            shapeBlock.ProfileBegin = (ushort)(50000 * profilecut.x);
            shapeBlock.ProfileEnd = (ushort)(50000 * (1 - profilecut.y));
            if (taper_a.x < -1f)
            {
                taper_a.x = -1f;
            }
            if (taper_a.x > 1f)
            {
                taper_a.x = 1f;
            }
            if (taper_a.y < -1f)
            {
                taper_a.y = -1f;
            }
            if (taper_a.y > 1f)
            {
                taper_a.y = 1f;
            }
            tempFloat = (float)(100.0d * taper_a.x);
            shapeBlock.PathTaperX = (sbyte)tempFloat;
            tempFloat = (float)(100.0d * taper_a.y);
            shapeBlock.PathTaperY = (sbyte)tempFloat;
            if (revolutions < 1f)
            {
                revolutions = 1f;
            }
            if (revolutions > 4f)
            {
                revolutions = 4f;
            }
            tempFloat = 66.66667f * (revolutions - 1.0f);
            shapeBlock.PathRevolutions = (byte)tempFloat;
            // limits on radiusoffset depend on revolutions and hole size (how?) seems like the maximum range is 0 to 1
            if (radiusoffset < 0f)
            {
                radiusoffset = 0f;
            }
            if (radiusoffset > 1f)
            {
                radiusoffset = 1f;
            }
            tempFloat = 100.0f * radiusoffset;
            shapeBlock.PathRadiusOffset = (sbyte)tempFloat;
            if (skew < -0.95f)
            {
                skew = -0.95f;
            }
            if (skew > 0.95f)
            {
                skew = 0.95f;
            }
            tempFloat = 100.0f * skew;
            shapeBlock.PathSkew = (sbyte)tempFloat;

            part.Shape.SculptEntry = false;
            part.UpdateShape(shapeBlock);
        }

        // Prim type sculpt.
        protected void SetPrimitiveShapeParams(SceneObjectPart part, string map, int type, byte pathcurve)
        {
            if (part == null || part.ParentGroup == null || part.ParentGroup.IsDeleted)
                return;

            ObjectShapePacket.ObjectDataBlock shapeBlock = new ObjectShapePacket.ObjectDataBlock();
            UUID sculptId;

            if (!UUID.TryParse(map, out sculptId))
            {
                sculptId = InventoryKey(map, (int)AssetType.Texture);
            }

            if (sculptId == UUID.Zero)
                return;

            shapeBlock.PathCurve = pathcurve;
            shapeBlock.ObjectLocalID = part.LocalId;
            shapeBlock.PathScaleX = 100;
            shapeBlock.PathScaleY = 150;

            int flag = type & (ScriptBaseClass.PRIM_SCULPT_FLAG_INVERT | ScriptBaseClass.PRIM_SCULPT_FLAG_MIRROR);

            if (type != (ScriptBaseClass.PRIM_SCULPT_TYPE_CYLINDER | flag) &&
                type != (ScriptBaseClass.PRIM_SCULPT_TYPE_PLANE | flag) &&
                type != (ScriptBaseClass.PRIM_SCULPT_TYPE_SPHERE | flag) &&
                type != (ScriptBaseClass.PRIM_SCULPT_TYPE_TORUS | flag))
            {
                // default
                type = type | (int)ScriptBaseClass.PRIM_SCULPT_TYPE_SPHERE;
            }

            part.Shape.SetSculptProperties((byte)type, sculptId);
            part.Shape.SculptEntry = true;
            part.UpdateShape(shapeBlock);
        }

        public void llSetPrimitiveParams(LSL_List rules)
        {
            m_host.AddScriptLPS(1);
            SetPrimParams(m_host, rules);

            ScriptSleep(200);
        }

        public void llSetLinkPrimitiveParamsFast(int linknumber, LSL_List rules)
        {
            m_host.AddScriptLPS(1);

            setLinkPrimParams(linknumber, rules);
        }

        private void setLinkPrimParams(int linknumber, LSL_List rules)
        {
            List<SceneObjectPart> parts = GetLinkParts(linknumber);
            List<ScenePresence> avatars = GetLinkAvatars(linknumber);
            if (parts.Count>0)
            {
                try
                {
                    parts[0].ParentGroup.areUpdatesSuspended = true;
                    foreach (SceneObjectPart part in parts)
                        SetPrimParams(part, rules);
                }
                finally
                {
                    parts[0].ParentGroup.areUpdatesSuspended = false;
                }
            }
            if (avatars.Count > 0)
            {
                foreach (ScenePresence avatar in avatars)
                    SetPrimParams(avatar, rules);
            }
        }

        private void SetPhysicsMaterial(SceneObjectPart part, int material_bits,
                float material_density, float material_friction,
                float material_restitution, float material_gravity_modifier)
        {
            ExtraPhysicsData physdata = new ExtraPhysicsData();
            physdata.PhysShapeType = (PhysShapeType)part.PhysicsShapeType;
            physdata.Density = part.Density;
            physdata.Friction = part.Friction;
            physdata.Bounce = part.Bounciness;
            physdata.GravitationModifier = part.GravityModifier;

            if ((material_bits & (int)ScriptBaseClass.DENSITY) != 0)
                physdata.Density = material_density;
            if ((material_bits & (int)ScriptBaseClass.FRICTION) != 0)
                physdata.Friction = material_friction;
            if ((material_bits & (int)ScriptBaseClass.RESTITUTION) != 0)
                physdata.Bounce = material_restitution;
            if ((material_bits & (int)ScriptBaseClass.GRAVITY_MULTIPLIER) != 0)
                physdata.GravitationModifier = material_gravity_modifier;

            part.UpdateExtraPhysics(physdata);
        }

        public void llSetPhysicsMaterial(int material_bits,
                float material_gravity_modifier, float material_restitution,
                float material_friction, float material_density)
        {
            SetPhysicsMaterial(m_host, material_bits, material_density, material_friction, material_restitution, material_gravity_modifier);
        }

        public void llSetLinkPrimitiveParams(int linknumber, LSL_List rules)
        {
            llSetLinkPrimitiveParamsFast(linknumber, rules);
            ScriptSleep(200);
        }

        protected void SetPrimParams(ScenePresence av, LSL_List rules)
        {
            //This is a special version of SetPrimParams to deal with avatars which are sat on the linkset.
            //We only support PRIM_POSITION and PRIM_ROTATION

            int idx = 0;

            while (idx < rules.Length)
            {
                int code = rules.GetLSLIntegerItem(idx++);

                int remain = rules.Length - idx;

                switch (code)
                {
                    case (int)ScriptBaseClass.PRIM_POSITION:
                        {
                            if (remain < 1)
                                return;
                            LSL_Vector v;
                            v = rules.GetVector3Item(idx++);

                            SceneObjectPart part = World.GetSceneObjectPart(av.ParentID);
                            if (part == null)
                                break;

                            LSL_Rotation localRot = ScriptBaseClass.ZERO_ROTATION;
                            LSL_Vector localPos = ScriptBaseClass.ZERO_VECTOR;
                            if (llGetLinkNumber() > 1)
                            {
                                localRot = llGetLocalRot();
                                localPos = llGetLocalPos();
                            }

                            v -= localPos;
                            v /= localRot;

                            LSL_Vector sitOffset = (llRot2Up(new LSL_Rotation(av.Rotation.X, av.Rotation.Y, av.Rotation.Z, av.Rotation.W)) * av.Appearance.AvatarHeight * 0.02638f);
                            
                            v = v + 2 * sitOffset;

                            av.OffsetPosition = new Vector3((float)v.x, (float)v.y, (float)v.z);
                            av.SendAvatarDataToAllAgents();

                        }
                        break;

                    case (int)ScriptBaseClass.PRIM_ROTATION:
                        {
                            if (remain < 1)
                                return;

                            LSL_Rotation localRot = ScriptBaseClass.ZERO_ROTATION;
                            LSL_Vector localPos = ScriptBaseClass.ZERO_VECTOR;
                            if (llGetLinkNumber() > 1)
                            {
                                localRot = llGetLocalRot();
                                localPos = llGetLocalPos();
                            }

                            LSL_Rotation r;
                            r = rules.GetQuaternionItem(idx++);
                            r = r * llGetRootRotation() / localRot;
                            av.Rotation = new Quaternion((float)r.x, (float)r.y, (float)r.z, (float)r.s);
                            av.SendAvatarDataToAllAgents();
                        }
                        break;
                }
            }
        }

        protected void SetPrimParams(SceneObjectPart part, LSL_List rules)
        {
            if (part == null || part.ParentGroup == null || part.ParentGroup.IsDeleted)
                return;

            int idx = 0;

            bool positionChanged = false;
            LSL_Vector currentPosition = GetPartLocalPos(part);

            try
            {
                while (idx < rules.Length)
                {
                    int code = rules.GetLSLIntegerItem(idx++);

                    int remain = rules.Length - idx;

                    int face;
                    LSL_Vector v;

                    switch (code)
                    {
                        case (int)ScriptBaseClass.PRIM_POSITION:
                        case (int)ScriptBaseClass.PRIM_POS_LOCAL:
                            if (remain < 1)
                                return;

                            v=rules.GetVector3Item(idx++);
                            positionChanged = true;
                            currentPosition = GetSetPosTarget(part, v, currentPosition);

                            break;
                        case (int)ScriptBaseClass.PRIM_SIZE:
                            if (remain < 1)
                                return;

                            v=rules.GetVector3Item(idx++);
                            SetScale(part, v);

                            break;
                        case (int)ScriptBaseClass.PRIM_ROTATION:
                            if (remain < 1)
                                return;

                            LSL_Rotation q = rules.GetQuaternionItem(idx++);
                            // try to let this work as in SL...
                            if (part.ParentID == 0)
                            {
                                // special case: If we are root, rotate complete SOG to new rotation
                                SetRot(part, Rot2Quaternion(q));
                            }
                            else
                            {
                                // we are a child. The rotation values will be set to the one of root modified by rot, as in SL. Don't ask.
                                SceneObjectPart rootPart = part.ParentGroup.RootPart;
                                SetRot(part, rootPart.RotationOffset * Rot2Quaternion(q));
                            }

                            break;

                        case (int)ScriptBaseClass.PRIM_TYPE:
                            if (remain < 3)
                                return;

                            code = (int)rules.GetLSLIntegerItem(idx++);

                            remain = rules.Length - idx;
                            float hollow;
                            LSL_Vector twist;
                            LSL_Vector taper_b;
                            LSL_Vector topshear;
                            float revolutions;
                            float radiusoffset;
                            float skew;
                            LSL_Vector holesize;
                            LSL_Vector profilecut;

                            switch (code)
                            {
                                case (int)ScriptBaseClass.PRIM_TYPE_BOX:
                                    if (remain < 6)
                                        return;

                                    face = (int)rules.GetLSLIntegerItem(idx++);
                                    v = rules.GetVector3Item(idx++); // cut
                                    hollow = (float)rules.GetLSLFloatItem(idx++);
                                    twist = rules.GetVector3Item(idx++);
                                    taper_b = rules.GetVector3Item(idx++);
                                    topshear = rules.GetVector3Item(idx++);

                                    SetPrimitiveShapeParams(part, face, v, hollow, twist, taper_b, topshear,
                                        (byte)ProfileShape.Square, (byte)Extrusion.Straight);
                                    break;

                                case (int)ScriptBaseClass.PRIM_TYPE_CYLINDER:
                                    if (remain < 6)
                                        return;

                                    face = (int)rules.GetLSLIntegerItem(idx++); // holeshape
                                    v = rules.GetVector3Item(idx++); // cut
                                    hollow = (float)rules.GetLSLFloatItem(idx++);
                                    twist = rules.GetVector3Item(idx++);
                                    taper_b = rules.GetVector3Item(idx++);
                                    topshear = rules.GetVector3Item(idx++);
                                    SetPrimitiveShapeParams(part, face, v, hollow, twist, taper_b, topshear,
                                        (byte)ProfileShape.Circle, (byte)Extrusion.Straight);
                                    break;

                                case (int)ScriptBaseClass.PRIM_TYPE_PRISM:
                                    if (remain < 6)
                                        return;

                                    face = (int)rules.GetLSLIntegerItem(idx++); // holeshape
                                    v = rules.GetVector3Item(idx++); //cut
                                    hollow = (float)rules.GetLSLFloatItem(idx++);
                                    twist = rules.GetVector3Item(idx++);
                                    taper_b = rules.GetVector3Item(idx++);
                                    topshear = rules.GetVector3Item(idx++);
                                    SetPrimitiveShapeParams(part, face, v, hollow, twist, taper_b, topshear,
                                        (byte)ProfileShape.EquilateralTriangle, (byte)Extrusion.Straight);
                                    break;

                                case (int)ScriptBaseClass.PRIM_TYPE_SPHERE:
                                    if (remain < 5)
                                        return;

                                    face = (int)rules.GetLSLIntegerItem(idx++); // holeshape
                                    v = rules.GetVector3Item(idx++); // cut
                                    hollow = (float)rules.GetLSLFloatItem(idx++);
                                    twist = rules.GetVector3Item(idx++);
                                    taper_b = rules.GetVector3Item(idx++); // dimple
                                    SetPrimitiveShapeParams(part, face, v, hollow, twist, taper_b,
                                        (byte)ProfileShape.HalfCircle, (byte)Extrusion.Curve1);
                                    break;

                                case (int)ScriptBaseClass.PRIM_TYPE_TORUS:
                                    if (remain < 11)
                                        return;

                                    face = (int)rules.GetLSLIntegerItem(idx++); // holeshape
                                    v = rules.GetVector3Item(idx++); //cut
                                    hollow = (float)rules.GetLSLFloatItem(idx++);
                                    twist = rules.GetVector3Item(idx++);
                                    holesize = rules.GetVector3Item(idx++);
                                    topshear = rules.GetVector3Item(idx++);
                                    profilecut = rules.GetVector3Item(idx++);
                                    taper_b = rules.GetVector3Item(idx++); // taper_a
                                    revolutions = (float)rules.GetLSLFloatItem(idx++);
                                    radiusoffset = (float)rules.GetLSLFloatItem(idx++);
                                    skew = (float)rules.GetLSLFloatItem(idx++);
                                    SetPrimitiveShapeParams(part, face, v, hollow, twist, holesize, topshear, profilecut, taper_b,
                                        revolutions, radiusoffset, skew, (byte)ProfileShape.Circle, (byte)Extrusion.Curve1);
                                    break;

                                case (int)ScriptBaseClass.PRIM_TYPE_TUBE:
                                    if (remain < 11)
                                        return;

                                    face = (int)rules.GetLSLIntegerItem(idx++); // holeshape
                                    v = rules.GetVector3Item(idx++); //cut
                                    hollow = (float)rules.GetLSLFloatItem(idx++);
                                    twist = rules.GetVector3Item(idx++);
                                    holesize = rules.GetVector3Item(idx++);
                                    topshear = rules.GetVector3Item(idx++);
                                    profilecut = rules.GetVector3Item(idx++);
                                    taper_b = rules.GetVector3Item(idx++); // taper_a
                                    revolutions = (float)rules.GetLSLFloatItem(idx++);
                                    radiusoffset = (float)rules.GetLSLFloatItem(idx++);
                                    skew = (float)rules.GetLSLFloatItem(idx++);
                                    SetPrimitiveShapeParams(part, face, v, hollow, twist, holesize, topshear, profilecut, taper_b,
                                        revolutions, radiusoffset, skew, (byte)ProfileShape.Square, (byte)Extrusion.Curve1);
                                    break;

                                case (int)ScriptBaseClass.PRIM_TYPE_RING:
                                    if (remain < 11)
                                        return;

                                    face = (int)rules.GetLSLIntegerItem(idx++); // holeshape
                                    v = rules.GetVector3Item(idx++); //cut
                                    hollow = (float)rules.GetLSLFloatItem(idx++);
                                    twist = rules.GetVector3Item(idx++);
                                    holesize = rules.GetVector3Item(idx++);
                                    topshear = rules.GetVector3Item(idx++);
                                    profilecut = rules.GetVector3Item(idx++);
                                    taper_b = rules.GetVector3Item(idx++); // taper_a
                                    revolutions = (float)rules.GetLSLFloatItem(idx++);
                                    radiusoffset = (float)rules.GetLSLFloatItem(idx++);
                                    skew = (float)rules.GetLSLFloatItem(idx++);
                                    SetPrimitiveShapeParams(part, face, v, hollow, twist, holesize, topshear, profilecut, taper_b,
                                        revolutions, radiusoffset, skew, (byte)ProfileShape.EquilateralTriangle, (byte)Extrusion.Curve1);
                                    break;

                                case (int)ScriptBaseClass.PRIM_TYPE_SCULPT:
                                    if (remain < 2)
                                        return;

                                    string map = rules.Data[idx++].ToString();
                                    face = (int)rules.GetLSLIntegerItem(idx++); // type
                                    SetPrimitiveShapeParams(part, map, face, (byte)Extrusion.Curve1);
                                    break;
                            }

                            break;

                        case (int)ScriptBaseClass.PRIM_TEXTURE:
                            if (remain < 5)
                                return;

                            face=(int)rules.GetLSLIntegerItem(idx++);
                            string tex=rules.Data[idx++].ToString();
                            LSL_Vector repeats=rules.GetVector3Item(idx++);
                            LSL_Vector offsets=rules.GetVector3Item(idx++);
                            double rotation=(double)rules.GetLSLFloatItem(idx++);

                            SetTexture(part, tex, face);
                            ScaleTexture(part, repeats.x, repeats.y, face);
                            OffsetTexture(part, offsets.x, offsets.y, face);
                            RotateTexture(part, rotation, face);

                            break;

                        case (int)ScriptBaseClass.PRIM_COLOR:
                            if (remain < 3)
                                return;

                            face=(int)rules.GetLSLIntegerItem(idx++);
                            LSL_Vector color=rules.GetVector3Item(idx++);
                            double alpha=(double)rules.GetLSLFloatItem(idx++);

                            part.SetFaceColor(new Vector3((float)color.x, (float)color.y, (float)color.z), face);
                            SetAlpha(part, alpha, face);

                            break;

                        case (int)ScriptBaseClass.PRIM_FLEXIBLE:
                            if (remain < 7)
                                return;

                            bool flexi = rules.GetLSLIntegerItem(idx++);
                            int softness = rules.GetLSLIntegerItem(idx++);
                            float gravity = (float)rules.GetLSLFloatItem(idx++);
                            float friction = (float)rules.GetLSLFloatItem(idx++);
                            float wind = (float)rules.GetLSLFloatItem(idx++);
                            float tension = (float)rules.GetLSLFloatItem(idx++);
                            LSL_Vector force = rules.GetVector3Item(idx++);

                            SetFlexi(part, flexi, softness, gravity, friction, wind, tension, force);

                            break;

                        case (int)ScriptBaseClass.PRIM_POINT_LIGHT:
                            if (remain < 5)
                                return;
                            bool light = rules.GetLSLIntegerItem(idx++);
                            LSL_Vector lightcolor = rules.GetVector3Item(idx++);
                            float intensity = (float)rules.GetLSLFloatItem(idx++);
                            float radius = (float)rules.GetLSLFloatItem(idx++);
                            float falloff = (float)rules.GetLSLFloatItem(idx++);

                            SetPointLight(part, light, lightcolor, intensity, radius, falloff);

                            break;

                        case (int)ScriptBaseClass.PRIM_GLOW:
                            if (remain < 2)
                                return;
                            face = rules.GetLSLIntegerItem(idx++);
                            float glow = (float)rules.GetLSLFloatItem(idx++);

                            SetGlow(part, face, glow);

                            break;

                        case (int)ScriptBaseClass.PRIM_BUMP_SHINY:
                            if (remain < 3)
                                return;
                            face = (int)rules.GetLSLIntegerItem(idx++);
                            int shiny = (int)rules.GetLSLIntegerItem(idx++);
                            Bumpiness bump = (Bumpiness)Convert.ToByte((int)rules.GetLSLIntegerItem(idx++));

                            SetShiny(part, face, shiny, bump);

                            break;

                         case (int)ScriptBaseClass.PRIM_FULLBRIGHT:
                             if (remain < 2)
                                 return;
                             face = rules.GetLSLIntegerItem(idx++);
                             bool st = rules.GetLSLIntegerItem(idx++);
                             SetFullBright(part, face , st);
                             break;

                         case (int)ScriptBaseClass.PRIM_MATERIAL:
                             if (remain < 1)
                                 return;
                             int mat = rules.GetLSLIntegerItem(idx++);
                             if (mat < 0 || mat > 7)
                                 return;

                             part.Material = Convert.ToByte(mat);
                             break;

                         case (int)ScriptBaseClass.PRIM_PHANTOM:
                             if (remain < 1)
                                 return;

                             string ph = rules.Data[idx++].ToString();
                             m_host.ParentGroup.ScriptSetPhantomStatus(ph.Equals("1"));

                             break;

                         case (int)ScriptBaseClass.PRIM_PHYSICS:
                            if (remain < 1)
                                 return;
                             string phy = rules.Data[idx++].ToString();
                             bool physics;

                             if (phy.Equals("1"))
                                 physics = true;
                             else
                                 physics = false;

                             part.ScriptSetPhysicsStatus(physics);
                             break;

                        case (int)ScriptBaseClass.PRIM_PHYSICS_SHAPE_TYPE:
                            if (remain < 1)
                                return;

                            int shape_type = rules.GetLSLIntegerItem(idx++);

                            ExtraPhysicsData physdata = new ExtraPhysicsData();
                            physdata.Density = part.Density;
                            physdata.Bounce = part.Bounciness;
                            physdata.GravitationModifier = part.GravityModifier;
                            physdata.PhysShapeType = (PhysShapeType)shape_type;

                            part.UpdateExtraPhysics(physdata);

                            break;

                        case (int)ScriptBaseClass.PRIM_PHYSICS_MATERIAL:
                            if (remain < 5)
                                return;

                            int material_bits = rules.GetLSLIntegerItem(idx++);
                            float material_density = (float)rules.GetLSLFloatItem(idx++);
                            float material_friction = (float)rules.GetLSLFloatItem(idx++);
                            float material_restitution = (float)rules.GetLSLFloatItem(idx++);
                            float material_gravity_modifier = (float)rules.GetLSLFloatItem(idx++);

                            SetPhysicsMaterial(part, material_bits, material_density, material_friction, material_restitution, material_gravity_modifier);

                            break;

                        case (int)ScriptBaseClass.PRIM_TEMP_ON_REZ:
                            if (remain < 1)
                                return;
                            string temp = rules.Data[idx++].ToString();

                            m_host.ParentGroup.ScriptSetTemporaryStatus(temp.Equals("1"));

                            break;

                        case (int)ScriptBaseClass.PRIM_TEXGEN:
                            if (remain < 2)
                                return;
                                //face,type
                            face = rules.GetLSLIntegerItem(idx++);
                            int style = rules.GetLSLIntegerItem(idx++);
                            SetTexGen(part, face, style);
                            break;
                        case (int)ScriptBaseClass.PRIM_TEXT:
                            if (remain < 3)
                                return;
                            string primText = rules.GetLSLStringItem(idx++);
                            LSL_Vector primTextColor = rules.GetVector3Item(idx++);
                            LSL_Float primTextAlpha = rules.GetLSLFloatItem(idx++);
                            Vector3 av3 = new Vector3(Util.Clip((float)primTextColor.x, 0.0f, 1.0f),
                                          Util.Clip((float)primTextColor.y, 0.0f, 1.0f),
                                          Util.Clip((float)primTextColor.z, 0.0f, 1.0f));
                            part.SetText(primText, av3, Util.Clip((float)primTextAlpha, 0.0f, 1.0f));

                            break;
                        case (int)ScriptBaseClass.PRIM_NAME:
                            if (remain < 1)
                                return;
                            string primName = rules.GetLSLStringItem(idx++);
                            part.Name = primName;
                            break;
                        case (int)ScriptBaseClass.PRIM_DESC:
                            if (remain < 1)
                                return;
                            string primDesc = rules.GetLSLStringItem(idx++);
                            part.Description = primDesc;
                            break;
                        case (int)ScriptBaseClass.PRIM_ROT_LOCAL:
                            if (remain < 1)
                                return;
                            LSL_Rotation lr = rules.GetQuaternionItem(idx++);
                            SetRot(part, Rot2Quaternion(lr));
                            break;
                        case (int)ScriptBaseClass.PRIM_OMEGA:
                            if (remain < 3)
                                return;
                            LSL_Vector axis = rules.GetVector3Item(idx++);
                            LSL_Float spinrate = rules.GetLSLFloatItem(idx++);
                            LSL_Float gain = rules.GetLSLFloatItem(idx++);
                            TargetOmega(part, axis, (double)spinrate, (double)gain);
                            break;
                        case (int)ScriptBaseClass.PRIM_LINK_TARGET:
                            if (remain < 3) // setting to 3 on the basis that parsing any usage of PRIM_LINK_TARGET that has nothing following it is pointless.
                                return;
                            LSL_Integer new_linknumber = rules.GetLSLIntegerItem(idx++);
                            LSL_List new_rules = rules.GetSublist(idx, -1);
                            setLinkPrimParams((int)new_linknumber, new_rules);

                            return;
                    }
                }
            }
            finally
            {
                if (positionChanged)
                {
                    if (part.ParentGroup.RootPart == part)
                    {
                        SceneObjectGroup parent = part.ParentGroup;
                        Util.FireAndForget(delegate(object x) {
                            parent.UpdateGroupPosition(new Vector3((float)currentPosition.x, (float)currentPosition.y, (float)currentPosition.z));
                        });
                    }
                    else
                    {
                        part.OffsetPosition = new Vector3((float)currentPosition.x, (float)currentPosition.y, (float)currentPosition.z);
                        SceneObjectGroup parent = part.ParentGroup;
                        parent.HasGroupChanged = true;
                        parent.ScheduleGroupForTerseUpdate();
                    }
                }
            }

            if (positionChanged)
            {
                if (part.ParentGroup.RootPart == part)
                {
                    SceneObjectGroup parent = part.ParentGroup;
                    Util.FireAndForget(delegate(object x) {
                        parent.UpdateGroupPosition(new Vector3((float)currentPosition.x, (float)currentPosition.y, (float)currentPosition.z));
                    });
                }
                else
                {
                    part.OffsetPosition = new Vector3((float)currentPosition.x, (float)currentPosition.y, (float)currentPosition.z);
                    SceneObjectGroup parent = part.ParentGroup;
                    parent.HasGroupChanged = true;
                    parent.ScheduleGroupForTerseUpdate();
                }    
            }
        }

        public LSL_String llStringToBase64(string str)
        {
            m_host.AddScriptLPS(1);
            try
            {
                byte[] encData_byte = new byte[str.Length];
                encData_byte = Util.UTF8.GetBytes(str);
                string encodedData = Convert.ToBase64String(encData_byte);
                return encodedData;
            }
            catch (Exception e)
            {
                throw new Exception("Error in base64Encode" + e.Message);
            }
        }

        public LSL_String llBase64ToString(string str)
        {
            m_host.AddScriptLPS(1);
            try
            {
                return Util.Base64ToString(str);
            }
            catch (Exception e)
            {
                throw new Exception("Error in base64Decode" + e.Message);
            }
        }

        public LSL_String llXorBase64Strings(string str1, string str2)
        {
            m_host.AddScriptLPS(1);
            Deprecated("llXorBase64Strings");
            ScriptSleep(300);
            return String.Empty;
        }

        public void llRemoteDataSetRegion()
        {
            m_host.AddScriptLPS(1);
            Deprecated("llRemoteDataSetRegion");
        }

        public LSL_Float llLog10(double val)
        {
            m_host.AddScriptLPS(1);
            return (double)Math.Log10(val);
        }

        public LSL_Float llLog(double val)
        {
            m_host.AddScriptLPS(1);
            return (double)Math.Log(val);
        }

        public LSL_List llGetAnimationList(string id)
        {
            m_host.AddScriptLPS(1);

            LSL_List l = new LSL_List();
            ScenePresence av = World.GetScenePresence((UUID)id);
            if (av == null || av.IsChildAgent) // only if in the region
                return l;
            UUID[] anims;
            anims = av.Animator.GetAnimationArray();
            foreach (UUID foo in anims)
                l.Add(new LSL_Key(foo.ToString()));
            return l;
        }

        public void llSetParcelMusicURL(string url)
        {
            m_host.AddScriptLPS(1);

            ILandObject land = World.LandChannel.GetLandObject(m_host.AbsolutePosition.X, m_host.AbsolutePosition.Y);

            if (land.LandData.OwnerID != m_host.OwnerID)
                return;

            land.SetMusicUrl(url);

            ScriptSleep(2000);
        }

        public LSL_String llGetParcelMusicURL()
        {
            m_host.AddScriptLPS(1);

            ILandObject land = World.LandChannel.GetLandObject(m_host.AbsolutePosition.X, m_host.AbsolutePosition.Y);

            if (land.LandData.OwnerID != m_host.OwnerID)
                return String.Empty;

            return land.GetMusicUrl();
        }

        public LSL_Vector llGetRootPosition()
        {
            m_host.AddScriptLPS(1);
            return new LSL_Vector(m_host.ParentGroup.AbsolutePosition.X, m_host.ParentGroup.AbsolutePosition.Y,
                                  m_host.ParentGroup.AbsolutePosition.Z);
        }

        /// <summary>
        /// http://lslwiki.net/lslwiki/wakka.php?wakka=llGetRot
        /// http://lslwiki.net/lslwiki/wakka.php?wakka=ChildRotation
        /// Also tested in sl in regards to the behaviour in attachments/mouselook
        /// In the root prim:-
        ///     Returns the object rotation if not attached
        ///     Returns the avatars rotation if attached
        ///     Returns the camera rotation if attached and the avatar is in mouselook
        /// </summary>
        public LSL_Rotation llGetRootRotation()
        {
            m_host.AddScriptLPS(1);
            Quaternion q;
            if (m_host.ParentGroup.AttachmentPoint != 0)
            {
                ScenePresence avatar = World.GetScenePresence(m_host.ParentGroup.AttachedAvatar);
                if (avatar != null)
                    if ((avatar.AgentControlFlags & (uint)AgentManager.ControlFlags.AGENT_CONTROL_MOUSELOOK) != 0)
                        q = avatar.CameraRotation; // Mouselook
                    else
                        q = avatar.Rotation; // Currently infrequently updated so may be inaccurate
                else
                    q = m_host.ParentGroup.GroupRotation; // Likely never get here but just in case
            }
            else
                q = m_host.ParentGroup.GroupRotation; // just the group rotation
            return new LSL_Rotation(q.X, q.Y, q.Z, q.W);
        }

        public LSL_String llGetObjectDesc()
        {
            return m_host.Description!=null?m_host.Description:String.Empty;
        }

        public void llSetObjectDesc(string desc)
        {
            m_host.AddScriptLPS(1);
            m_host.Description = desc!=null?desc:String.Empty;
        }

        public LSL_String llGetCreator()
        {
            m_host.AddScriptLPS(1);
            return m_host.CreatorID.ToString();
        }

        public LSL_String llGetTimestamp()
        {
            m_host.AddScriptLPS(1);
            return DateTime.Now.ToUniversalTime().ToString("yyyy-MM-ddTHH:mm:ss.fffffffZ");
        }

        public LSL_Integer llGetNumberOfPrims()
        {
            m_host.AddScriptLPS(1);
            int avatarCount = m_host.ParentGroup.GetLinkedAvatars().Count;
            
            return m_host.ParentGroup.PrimCount + avatarCount;
        }

        /// <summary>
        /// A partial implementation.
        /// http://lslwiki.net/lslwiki/wakka.php?wakka=llGetBoundingBox
        /// So far only valid for standing/flying/ground sitting avatars and single prim objects.
        /// If the object has multiple prims and/or a sitting avatar then the bounding
        /// box is for the root prim only.
        /// </summary>
        public LSL_List llGetBoundingBox(string obj)
        {
            m_host.AddScriptLPS(1);
            UUID objID = UUID.Zero;
            LSL_List result = new LSL_List();

            // If the ID is not valid, return null result
            if (!UUID.TryParse(obj, out objID))
            {
                result.Add(new LSL_Vector());
                result.Add(new LSL_Vector());
                return result;
            }

            // Check if this is an attached prim. If so, replace
            // the UUID with the avatar UUID and report it's bounding box
            SceneObjectPart part = World.GetSceneObjectPart(objID);
            if (part != null && part.ParentGroup.IsAttachment)
                objID = part.ParentGroup.AttachedAvatar;

            // Find out if this is an avatar ID. If so, return it's box
            ScenePresence presence = World.GetScenePresence(objID);
            if (presence != null)
            {
                // As per LSL Wiki, there is no difference between sitting
                // and standing avatar since server 1.36
                LSL_Vector lower;
                LSL_Vector upper;
                if (presence.Animator.Animations.DefaultAnimation.AnimID 
                    == DefaultAvatarAnimations.AnimsUUID["SIT_GROUND_CONSTRAINED"])
                {
                    // This is for ground sitting avatars
                    float height = presence.Appearance.AvatarHeight / 2.66666667f;
                    lower = new LSL_Vector(-0.3375f, -0.45f, height * -1.0f);
                    upper = new LSL_Vector(0.3375f, 0.45f, 0.0f);
                }
                else
                {
                    // This is for standing/flying avatars
                    float height = presence.Appearance.AvatarHeight / 2.0f;
                    lower = new LSL_Vector(-0.225f, -0.3f, height * -1.0f);
                    upper = new LSL_Vector(0.225f, 0.3f, height + 0.05f);
                }

                // Adjust to the documented error offsets (see LSL Wiki)
                lower += new LSL_Vector(0.05f, 0.05f, 0.05f);
                upper -= new LSL_Vector(0.05f, 0.05f, 0.05f);

                if (lower.x > upper.x)
                    lower.x = upper.x;
                if (lower.y > upper.y)
                    lower.y = upper.y;
                if (lower.z > upper.z)
                    lower.z = upper.z;

                result.Add(lower);
                result.Add(upper);
                return result;
            }

            part = World.GetSceneObjectPart(objID);
            // Currently only works for single prims without a sitting avatar
            if (part != null)
            {
                float minX;
                float maxX;
                float minY;
                float maxY;
                float minZ;
                float maxZ;

                // This BBox is in sim coordinates, with the offset being
                // a contained point.
                Vector3[] offsets = Scene.GetCombinedBoundingBox(new List<SceneObjectGroup> { part.ParentGroup },
                        out minX, out maxX, out minY, out maxY, out minZ, out maxZ);

                minX -= offsets[0].X;
                maxX -= offsets[0].X;
                minY -= offsets[0].Y;
                maxY -= offsets[0].Y;
                minZ -= offsets[0].Z;
                maxZ -= offsets[0].Z;

                LSL_Vector lower;
                LSL_Vector upper;

                // Adjust to the documented error offsets (see LSL Wiki)
                lower = new LSL_Vector(minX + 0.05f, minY + 0.05f, minZ + 0.05f);
                upper = new LSL_Vector(maxX - 0.05f, maxY - 0.05f, maxZ - 0.05f);

                if (lower.x > upper.x)
                    lower.x = upper.x;
                if (lower.y > upper.y)
                    lower.y = upper.y;
                if (lower.z > upper.z)
                    lower.z = upper.z;

                result.Add(lower);
                result.Add(upper);
                return result;
            }

            // Not found so return empty values
            result.Add(new LSL_Vector());
            result.Add(new LSL_Vector());
            return result;
        }

        public LSL_Vector llGetGeometricCenter()
        {
            return new LSL_Vector(m_host.GetGeometricCenter().X, m_host.GetGeometricCenter().Y, m_host.GetGeometricCenter().Z);
        }

        public LSL_List llGetPrimitiveParams(LSL_List rules)
        {
            m_host.AddScriptLPS(1);
            return GetLinkPrimitiveParams(m_host, rules);
        }

        public LSL_List llGetLinkPrimitiveParams(int linknumber, LSL_List rules)
        {
            m_host.AddScriptLPS(1);

            List<SceneObjectPart> parts = GetLinkParts(linknumber);

            LSL_List res = new LSL_List();

            foreach (var part in parts)
            {
                LSL_List partRes = GetLinkPrimitiveParams(part, rules);
                res += partRes;
            }

            return res;
        }

        public LSL_List GetLinkPrimitiveParams(SceneObjectPart part, LSL_List rules)
        {
            LSL_List res = new LSL_List();
            int idx=0;
            while (idx < rules.Length)
            {
                int code=(int)rules.GetLSLIntegerItem(idx++);
                int remain=rules.Length-idx;

                switch (code)
                {
                    case (int)ScriptBaseClass.PRIM_MATERIAL:
                        res.Add(new LSL_Integer(part.Material));
                        break;

                    case (int)ScriptBaseClass.PRIM_PHYSICS:
                        if ((part.GetEffectiveObjectFlags() & (uint)PrimFlags.Physics) != 0)
                            res.Add(new LSL_Integer(1));
                        else
                            res.Add(new LSL_Integer(0));
                        break;

                    case (int)ScriptBaseClass.PRIM_TEMP_ON_REZ:
                        if ((part.GetEffectiveObjectFlags() & (uint)PrimFlags.TemporaryOnRez) != 0)
                            res.Add(new LSL_Integer(1));
                        else
                            res.Add(new LSL_Integer(0));
                        break;

                    case (int)ScriptBaseClass.PRIM_PHANTOM:
                        if ((part.GetEffectiveObjectFlags() & (uint)PrimFlags.Phantom) != 0)
                            res.Add(new LSL_Integer(1));
                        else
                            res.Add(new LSL_Integer(0));
                        break;

                    case (int)ScriptBaseClass.PRIM_POSITION:
                        LSL_Vector v = new LSL_Vector(part.AbsolutePosition.X,
                                                      part.AbsolutePosition.Y,
                                                      part.AbsolutePosition.Z);
                        res.Add(v);
                        break;

                    case (int)ScriptBaseClass.PRIM_SIZE:
                        res.Add(new LSL_Vector(part.Scale.X,
                                                      part.Scale.Y,
                                                      part.Scale.Z));
                        break;

                    case (int)ScriptBaseClass.PRIM_ROTATION:
                        res.Add(GetPartRot(part));
                        break;

                    case (int)ScriptBaseClass.PRIM_TYPE:
                        // implementing box
                        PrimitiveBaseShape Shape = part.Shape;
                        int primType = (int)part.GetPrimType();
                        res.Add(new LSL_Integer(primType));
                        double topshearx = (double)(sbyte)Shape.PathShearX / 100.0; // Fix negative values for PathShearX
                        double topsheary = (double)(sbyte)Shape.PathShearY / 100.0; // and PathShearY.
                        switch (primType)
                        {
                            case ScriptBaseClass.PRIM_TYPE_BOX:
                            case ScriptBaseClass.PRIM_TYPE_CYLINDER:
                            case ScriptBaseClass.PRIM_TYPE_PRISM:
                                res.Add(new LSL_Integer(Shape.ProfileCurve) & 0xf0);    // Isolate hole shape nibble.
                                res.Add(new LSL_Vector(Shape.ProfileBegin / 50000.0, 1 - Shape.ProfileEnd / 50000.0, 0));
                                res.Add(new LSL_Float(Shape.ProfileHollow / 50000.0));
                                res.Add(new LSL_Vector(Shape.PathTwistBegin / 100.0, Shape.PathTwist / 100.0, 0));
                                res.Add(new LSL_Vector(1 - (Shape.PathScaleX / 100.0 - 1), 1 - (Shape.PathScaleY / 100.0 - 1), 0));
                                res.Add(new LSL_Vector(topshearx, topsheary, 0));
                                break;

                            case ScriptBaseClass.PRIM_TYPE_SPHERE:
                                res.Add(new LSL_Integer(Shape.ProfileCurve) & 0xf0);    // Isolate hole shape nibble.
                                res.Add(new LSL_Vector(Shape.PathBegin / 50000.0, 1 - Shape.PathEnd / 50000.0, 0));
                                res.Add(new LSL_Float(Shape.ProfileHollow / 50000.0));
                                res.Add(new LSL_Vector(Shape.PathTwistBegin / 100.0, Shape.PathTwist / 100.0, 0));
                                res.Add(new LSL_Vector(Shape.ProfileBegin / 50000.0, 1 - Shape.ProfileEnd / 50000.0, 0));
                                break;

                            case ScriptBaseClass.PRIM_TYPE_SCULPT:
                                res.Add(Shape.SculptTexture.ToString());
                                res.Add(new LSL_Integer(Shape.SculptType));
                                break;

                            case ScriptBaseClass.PRIM_TYPE_RING:
                            case ScriptBaseClass.PRIM_TYPE_TUBE:
                            case ScriptBaseClass.PRIM_TYPE_TORUS:
                                // holeshape
                                res.Add(new LSL_Integer(Shape.ProfileCurve) & 0xf0);    // Isolate hole shape nibble.

                                // cut
                                res.Add(new LSL_Vector(Shape.PathBegin / 50000.0, 1 - Shape.PathEnd / 50000.0, 0));

                                // hollow
                                res.Add(new LSL_Float(Shape.ProfileHollow / 50000.0));

                                // twist
                                res.Add(new LSL_Vector(Shape.PathTwistBegin / 100.0, Shape.PathTwist / 100.0, 0));

                                // vector holesize
                                res.Add(new LSL_Vector(1 - (Shape.PathScaleX / 100.0 - 1), 1 - (Shape.PathScaleY / 100.0 - 1), 0));

                                // vector topshear
                                res.Add(new LSL_Vector(topshearx, topsheary, 0));

                                // vector profilecut
                                res.Add(new LSL_Vector(Shape.ProfileBegin / 50000.0, 1 - Shape.ProfileEnd / 50000.0, 0));

                                // vector tapera
                                res.Add(new LSL_Vector(Shape.PathTaperX / 100.0, Shape.PathTaperY / 100.0, 0));

                                // float revolutions
                                res.Add(new LSL_Float(Math.Round(Shape.PathRevolutions * 0.015d, 2, MidpointRounding.AwayFromZero)) + 1.0d); 
                                // Slightly inaccurate, because an unsigned byte is being used to represent
                                // the entire range of floating-point values from 1.0 through 4.0 (which is how 
                                // SL does it).
                                //
                                // Using these formulas to store and retrieve PathRevolutions, it is not 
                                // possible to use all values between 1.00 and 4.00. For instance, you can't 
                                // represent 1.10. You can represent 1.09 and 1.11, but not 1.10. So, if you
                                // use llSetPrimitiveParams to set revolutions to 1.10 and then retreive them
                                // with llGetPrimitiveParams, you'll retrieve 1.09. You can also see a similar 
                                // behavior in the viewer as you cannot set 1.10. The viewer jumps to 1.11.
                                // In SL, llSetPrimitveParams and llGetPrimitiveParams can set and get a value
                                // such as 1.10. So, SL must store and retreive the actual user input rather
                                // than only storing the encoded value.

                                // float radiusoffset
                                res.Add(new LSL_Float(Shape.PathRadiusOffset / 100.0));

                                // float skew
                                res.Add(new LSL_Float(Shape.PathSkew / 100.0));
                                break;
                        }
                        break;

                    case (int)ScriptBaseClass.PRIM_TEXTURE:
                        if (remain < 1)
                            return res;

                        int face = (int)rules.GetLSLIntegerItem(idx++);
                        Primitive.TextureEntry tex = part.Shape.Textures;
                        if (face == ScriptBaseClass.ALL_SIDES)
                        {
                            for (face = 0 ; face < GetNumberOfSides(part); face++)
                            {
                                Primitive.TextureEntryFace texface = tex.GetFace((uint)face);

                                res.Add(new LSL_String(texface.TextureID.ToString()));
                                res.Add(new LSL_Vector(texface.RepeatU,
                                                       texface.RepeatV,
                                                       0));
                                res.Add(new LSL_Vector(texface.OffsetU,
                                                       texface.OffsetV,
                                                       0));
                                res.Add(new LSL_Float(texface.Rotation));
                            }
                        }
                        else
                        {
                            if (face >= 0 && face < GetNumberOfSides(part))
                            {
                                Primitive.TextureEntryFace texface = tex.GetFace((uint)face);

                                res.Add(new LSL_String(texface.TextureID.ToString()));
                                res.Add(new LSL_Vector(texface.RepeatU,
                                                       texface.RepeatV,
                                                       0));
                                res.Add(new LSL_Vector(texface.OffsetU,
                                                       texface.OffsetV,
                                                       0));
                                res.Add(new LSL_Float(texface.Rotation));
                            }
                        }
                        break;

                    case (int)ScriptBaseClass.PRIM_COLOR:
                        if (remain < 1)
                            return res;

                        face=(int)rules.GetLSLIntegerItem(idx++);

                        tex = part.Shape.Textures;
                        Color4 texcolor;
                        if (face == ScriptBaseClass.ALL_SIDES)
                        {
                            for (face = 0 ; face < GetNumberOfSides(part); face++)
                            {
                                texcolor = tex.GetFace((uint)face).RGBA;
                                res.Add(new LSL_Vector(texcolor.R,
                                                       texcolor.G,
                                                       texcolor.B));
                                res.Add(new LSL_Float(texcolor.A));
                            }
                        }
                        else
                        {
                            texcolor = tex.GetFace((uint)face).RGBA;
                            res.Add(new LSL_Vector(texcolor.R,
                                                   texcolor.G,
                                                   texcolor.B));
                            res.Add(new LSL_Float(texcolor.A));
                        }
                        break;

                    case (int)ScriptBaseClass.PRIM_BUMP_SHINY:
                        if (remain < 1)
                            return res;
                        face = (int)rules.GetLSLIntegerItem(idx++);

                        tex = part.Shape.Textures;
                        int shiny;
                        if (face == ScriptBaseClass.ALL_SIDES)
                        {
                            for (face = 0; face < GetNumberOfSides(part); face++)
                            {
                                Shininess shinyness = tex.GetFace((uint)face).Shiny;
                                if (shinyness == Shininess.High)
                                {
                                    shiny = ScriptBaseClass.PRIM_SHINY_HIGH;
                                }
                                else if (shinyness == Shininess.Medium)
                                {
                                    shiny = ScriptBaseClass.PRIM_SHINY_MEDIUM;
                                }
                                else if (shinyness == Shininess.Low)
                                {
                                    shiny = ScriptBaseClass.PRIM_SHINY_LOW;
                                }
                                else
                                {
                                    shiny = ScriptBaseClass.PRIM_SHINY_NONE;
                                }
                                res.Add(new LSL_Integer(shiny));
                                res.Add(new LSL_Integer((int)tex.GetFace((uint)face).Bump));
                            }
                        }
                        else
                        {
                            Shininess shinyness = tex.GetFace((uint)face).Shiny;
                            if (shinyness == Shininess.High)
                            {
                                shiny = ScriptBaseClass.PRIM_SHINY_HIGH; 
                            }
                            else if (shinyness == Shininess.Medium)
                            {
                                shiny = ScriptBaseClass.PRIM_SHINY_MEDIUM;
                            }
                            else if (shinyness == Shininess.Low)
                            {
                                shiny = ScriptBaseClass.PRIM_SHINY_LOW;
                            }
                            else
                            {
                                shiny = ScriptBaseClass.PRIM_SHINY_NONE;
                            }
                            res.Add(new LSL_Integer(shiny));
                            res.Add(new LSL_Integer((int)tex.GetFace((uint)face).Bump));
                        }
                        break;

                    case (int)ScriptBaseClass.PRIM_FULLBRIGHT:
                        if (remain < 1)
                            return res;
                        face = (int)rules.GetLSLIntegerItem(idx++);

                        tex = part.Shape.Textures;
                        int fullbright;
                        if (face == ScriptBaseClass.ALL_SIDES)
                        {
                            for (face = 0; face < GetNumberOfSides(part); face++)
                            {
                                if (tex.GetFace((uint)face).Fullbright == true)
                                {
                                    fullbright = ScriptBaseClass.TRUE;
                                }
                                else
                                {
                                    fullbright = ScriptBaseClass.FALSE;
                                }
                                res.Add(new LSL_Integer(fullbright));
                            }
                        }
                        else
                        {
                            if (tex.GetFace((uint)face).Fullbright == true)
                            {
                                fullbright = ScriptBaseClass.TRUE;
                            }
                            else
                            {
                                fullbright = ScriptBaseClass.FALSE;
                            }
                            res.Add(new LSL_Integer(fullbright));
                        }
                        break;

                    case (int)ScriptBaseClass.PRIM_FLEXIBLE:
                        PrimitiveBaseShape shape = part.Shape;

                        if (shape.FlexiEntry)
                            res.Add(new LSL_Integer(1));              // active
                        else
                            res.Add(new LSL_Integer(0));
                        res.Add(new LSL_Integer(shape.FlexiSoftness));// softness
                        res.Add(new LSL_Float(shape.FlexiGravity));   // gravity
                        res.Add(new LSL_Float(shape.FlexiDrag));      // friction
                        res.Add(new LSL_Float(shape.FlexiWind));      // wind
                        res.Add(new LSL_Float(shape.FlexiTension));   // tension
                        res.Add(new LSL_Vector(shape.FlexiForceX,       // force
                                               shape.FlexiForceY,
                                               shape.FlexiForceZ));
                        break;

                    case (int)ScriptBaseClass.PRIM_TEXGEN:
                        // (PRIM_TEXGEN_DEFAULT, PRIM_TEXGEN_PLANAR)
                        if (remain < 1)
                            return res;
                        face = (int)rules.GetLSLIntegerItem(idx++);

                        tex = part.Shape.Textures;
                        if (face == ScriptBaseClass.ALL_SIDES)
                        {
                            for (face = 0; face < GetNumberOfSides(part); face++)
                            {
                                if (tex.GetFace((uint)face).TexMapType == MappingType.Planar)
                                {
                                    res.Add(new LSL_Integer(ScriptBaseClass.PRIM_TEXGEN_PLANAR));
                                }
                                else
                                {
                                    res.Add(new LSL_Integer(ScriptBaseClass.PRIM_TEXGEN_DEFAULT));
                                }
                            }
                        }
                        else
                        {
                            if (tex.GetFace((uint)face).TexMapType == MappingType.Planar)
                            {
                                res.Add(new LSL_Integer(ScriptBaseClass.PRIM_TEXGEN_PLANAR));
                            }
                            else
                            {
                                res.Add(new LSL_Integer(ScriptBaseClass.PRIM_TEXGEN_DEFAULT));
                            }
                        }
                        break;

                    case (int)ScriptBaseClass.PRIM_POINT_LIGHT:
                        shape = part.Shape;

                        if (shape.LightEntry)
                            res.Add(new LSL_Integer(1));              // active
                        else
                            res.Add(new LSL_Integer(0));
                        res.Add(new LSL_Vector(shape.LightColorR,       // color
                                               shape.LightColorG,
                                               shape.LightColorB));
                        res.Add(new LSL_Float(shape.LightIntensity)); // intensity
                        res.Add(new LSL_Float(shape.LightRadius));    // radius
                        res.Add(new LSL_Float(shape.LightFalloff));   // falloff
                        break;

                    case (int)ScriptBaseClass.PRIM_GLOW:
                        if (remain < 1)
                            return res;
                        face = (int)rules.GetLSLIntegerItem(idx++);

                        tex = part.Shape.Textures;
                        float primglow;
                        if (face == ScriptBaseClass.ALL_SIDES)
                        {
                            for (face = 0; face < GetNumberOfSides(part); face++)
                            {
                                primglow = tex.GetFace((uint)face).Glow;
                                res.Add(new LSL_Float(primglow));
                            }
                        }
                        else
                        {
                            primglow = tex.GetFace((uint)face).Glow;
                            res.Add(new LSL_Float(primglow));
                        }
                        break;
                    case (int)ScriptBaseClass.PRIM_TEXT:
                        Color4 textColor = part.GetTextColor();
                        res.Add(new LSL_String(part.Text));
                        res.Add(new LSL_Vector(textColor.R,
                                               textColor.G,
                                               textColor.B));
                        res.Add(new LSL_Float(textColor.A));
                        break;
                    case (int)ScriptBaseClass.PRIM_NAME:
                        res.Add(new LSL_String(part.Name));
                        break;
                    case (int)ScriptBaseClass.PRIM_DESC:
                        res.Add(new LSL_String(part.Description));
                        break;
                    case (int)ScriptBaseClass.PRIM_ROT_LOCAL:
                        res.Add(new LSL_Rotation(part.RotationOffset.X, part.RotationOffset.Y, part.RotationOffset.Z, part.RotationOffset.W));
                        break;
                    case (int)ScriptBaseClass.PRIM_POS_LOCAL:
                        res.Add(new LSL_Vector(GetPartLocalPos(part)));
                        break;
                }
            }
            return res;
        }

        public LSL_List llGetPrimMediaParams(int face, LSL_List rules)
        {
            m_host.AddScriptLPS(1);
            ScriptSleep(1000);
            return GetPrimMediaParams(m_host, face, rules);
        }

        public LSL_List llGetLinkMedia(LSL_Integer link, LSL_Integer face, LSL_List rules)
        {
            m_host.AddScriptLPS(1);
            ScriptSleep(1000);
            if (link == ScriptBaseClass.LINK_ROOT)
                return GetPrimMediaParams(m_host.ParentGroup.RootPart, face, rules);
            else if (link == ScriptBaseClass.LINK_THIS)
                return GetPrimMediaParams(m_host, face, rules);
            else
            {
                SceneObjectPart part = m_host.ParentGroup.GetLinkNumPart(link);
                if (null != part)
                    return GetPrimMediaParams(part, face, rules);
            }

            return new LSL_List();
        }

        private LSL_List GetPrimMediaParams(SceneObjectPart part, int face, LSL_List rules)
        {
            // LSL Spec http://wiki.secondlife.com/wiki/LlGetPrimMediaParams says to fail silently if face is invalid
            // TODO: Need to correctly handle case where a face has no media (which gives back an empty list).
            // Assuming silently fail means give back an empty list.  Ideally, need to check this.
            if (face < 0 || face > part.GetNumberOfSides() - 1)
                return new LSL_List();

            IMoapModule module = m_ScriptEngine.World.RequestModuleInterface<IMoapModule>();
            if (null == module)
                return new LSL_List();

            MediaEntry me = module.GetMediaEntry(part, face);

            // As per http://wiki.secondlife.com/wiki/LlGetPrimMediaParams
            if (null == me)
                return new LSL_List();

            LSL_List res = new LSL_List();

            for (int i = 0; i < rules.Length; i++)
            {
                int code = (int)rules.GetLSLIntegerItem(i);

                switch (code)
                {
                    case ScriptBaseClass.PRIM_MEDIA_ALT_IMAGE_ENABLE:
                        // Not implemented
                        res.Add(new LSL_Integer(0));
                        break;

                    case ScriptBaseClass.PRIM_MEDIA_CONTROLS:
                        if (me.Controls == MediaControls.Standard)
                            res.Add(new LSL_Integer(ScriptBaseClass.PRIM_MEDIA_CONTROLS_STANDARD));
                        else
                            res.Add(new LSL_Integer(ScriptBaseClass.PRIM_MEDIA_CONTROLS_MINI));
                        break;

                    case ScriptBaseClass.PRIM_MEDIA_CURRENT_URL:
                        res.Add(new LSL_String(me.CurrentURL));
                        break;

                    case ScriptBaseClass.PRIM_MEDIA_HOME_URL:
                        res.Add(new LSL_String(me.HomeURL));
                        break;

                    case ScriptBaseClass.PRIM_MEDIA_AUTO_LOOP:
                        res.Add(me.AutoLoop ? ScriptBaseClass.TRUE : ScriptBaseClass.FALSE);
                        break;

                    case ScriptBaseClass.PRIM_MEDIA_AUTO_PLAY:
                        res.Add(me.AutoPlay ? ScriptBaseClass.TRUE : ScriptBaseClass.FALSE);
                        break;

                    case ScriptBaseClass.PRIM_MEDIA_AUTO_SCALE:
                        res.Add(me.AutoScale ? ScriptBaseClass.TRUE : ScriptBaseClass.FALSE);
                        break;

                    case ScriptBaseClass.PRIM_MEDIA_AUTO_ZOOM:
                        res.Add(me.AutoZoom ? ScriptBaseClass.TRUE : ScriptBaseClass.FALSE);
                        break;

                    case ScriptBaseClass.PRIM_MEDIA_FIRST_CLICK_INTERACT:
                        res.Add(me.InteractOnFirstClick ? ScriptBaseClass.TRUE : ScriptBaseClass.FALSE);
                        break;

                    case ScriptBaseClass.PRIM_MEDIA_WIDTH_PIXELS:
                        res.Add(new LSL_Integer(me.Width));
                        break;

                    case ScriptBaseClass.PRIM_MEDIA_HEIGHT_PIXELS:
                        res.Add(new LSL_Integer(me.Height));
                        break;

                    case ScriptBaseClass.PRIM_MEDIA_WHITELIST_ENABLE:
                        res.Add(me.EnableWhiteList ? ScriptBaseClass.TRUE : ScriptBaseClass.FALSE);
                        break;

                    case ScriptBaseClass.PRIM_MEDIA_WHITELIST:
                        string[] urls = (string[])me.WhiteList.Clone();

                        for (int j = 0; j < urls.Length; j++)
                            urls[j] = Uri.EscapeDataString(urls[j]);

                        res.Add(new LSL_String(string.Join(", ", urls)));
                        break;

                    case ScriptBaseClass.PRIM_MEDIA_PERMS_INTERACT:
                        res.Add(new LSL_Integer((int)me.InteractPermissions));
                        break;

                    case ScriptBaseClass.PRIM_MEDIA_PERMS_CONTROL:
                        res.Add(new LSL_Integer((int)me.ControlPermissions));
                        break;

                    default: return ScriptBaseClass.LSL_STATUS_MALFORMED_PARAMS;
                }
            }

            return res;
        }

        public LSL_Integer llSetPrimMediaParams(LSL_Integer face, LSL_List rules)
        {
            m_host.AddScriptLPS(1);
            ScriptSleep(1000);
            return SetPrimMediaParams(m_host, face, rules);
        }

        public LSL_Integer llSetLinkMedia(LSL_Integer link, LSL_Integer face, LSL_List rules)
        {
            m_host.AddScriptLPS(1);
            ScriptSleep(1000);
            if (link == ScriptBaseClass.LINK_ROOT)
                return SetPrimMediaParams(m_host.ParentGroup.RootPart, face, rules);
            else if (link == ScriptBaseClass.LINK_THIS)
                return SetPrimMediaParams(m_host, face, rules);
            else
            {
                SceneObjectPart part = m_host.ParentGroup.GetLinkNumPart(link);
                if (null != part)
                    return SetPrimMediaParams(part, face, rules);
            }

            return ScriptBaseClass.LSL_STATUS_NOT_FOUND;
        }

        private LSL_Integer SetPrimMediaParams(SceneObjectPart part, LSL_Integer face, LSL_List rules)
        {
            // LSL Spec http://wiki.secondlife.com/wiki/LlSetPrimMediaParams says to fail silently if face is invalid
            // Assuming silently fail means sending back LSL_STATUS_OK.  Ideally, need to check this.
            // Don't perform the media check directly
            if (face < 0 || face > part.GetNumberOfSides() - 1)
                return ScriptBaseClass.LSL_STATUS_NOT_FOUND;

            IMoapModule module = m_ScriptEngine.World.RequestModuleInterface<IMoapModule>();
            if (null == module)
                return ScriptBaseClass.LSL_STATUS_NOT_SUPPORTED;

            MediaEntry me = module.GetMediaEntry(part, face);
            if (null == me)
                me = new MediaEntry();

            int i = 0;

            while (i < rules.Length - 1)
            {
                int code = rules.GetLSLIntegerItem(i++);

                switch (code)
                {
                    case ScriptBaseClass.PRIM_MEDIA_ALT_IMAGE_ENABLE:
                        me.EnableAlterntiveImage = (rules.GetLSLIntegerItem(i++) != 0 ? true : false);
                        break;

                    case ScriptBaseClass.PRIM_MEDIA_CONTROLS:
                        int v = rules.GetLSLIntegerItem(i++);
                        if (ScriptBaseClass.PRIM_MEDIA_CONTROLS_STANDARD == v)
                            me.Controls = MediaControls.Standard;
                        else
                            me.Controls = MediaControls.Mini;
                        break;

                    case ScriptBaseClass.PRIM_MEDIA_CURRENT_URL:
                        me.CurrentURL = rules.GetLSLStringItem(i++);
                        break;

                    case ScriptBaseClass.PRIM_MEDIA_HOME_URL:
                        me.HomeURL = rules.GetLSLStringItem(i++);
                        break;

                    case ScriptBaseClass.PRIM_MEDIA_AUTO_LOOP:
                        me.AutoLoop = (ScriptBaseClass.TRUE == rules.GetLSLIntegerItem(i++) ? true : false);
                        break;

                    case ScriptBaseClass.PRIM_MEDIA_AUTO_PLAY:
                        me.AutoPlay = (ScriptBaseClass.TRUE == rules.GetLSLIntegerItem(i++) ? true : false);
                        break;

                    case ScriptBaseClass.PRIM_MEDIA_AUTO_SCALE:
                        me.AutoScale = (ScriptBaseClass.TRUE == rules.GetLSLIntegerItem(i++) ? true : false);
                        break;

                    case ScriptBaseClass.PRIM_MEDIA_AUTO_ZOOM:
                        me.AutoZoom = (ScriptBaseClass.TRUE == rules.GetLSLIntegerItem(i++) ? true : false);
                        break;

                    case ScriptBaseClass.PRIM_MEDIA_FIRST_CLICK_INTERACT:
                        me.InteractOnFirstClick = (ScriptBaseClass.TRUE == rules.GetLSLIntegerItem(i++) ? true : false);
                        break;

                    case ScriptBaseClass.PRIM_MEDIA_WIDTH_PIXELS:
                        me.Width = (int)rules.GetLSLIntegerItem(i++);
                        break;

                    case ScriptBaseClass.PRIM_MEDIA_HEIGHT_PIXELS:
                        me.Height = (int)rules.GetLSLIntegerItem(i++);
                        break;

                    case ScriptBaseClass.PRIM_MEDIA_WHITELIST_ENABLE:
                        me.EnableWhiteList = (ScriptBaseClass.TRUE == rules.GetLSLIntegerItem(i++) ? true : false);
                        break;

                    case ScriptBaseClass.PRIM_MEDIA_WHITELIST:
                        string[] rawWhiteListUrls = rules.GetLSLStringItem(i++).ToString().Split(new char[] { ',' });
                        List<string> whiteListUrls = new List<string>();
                        Array.ForEach(
                            rawWhiteListUrls, delegate(string rawUrl) { whiteListUrls.Add(rawUrl.Trim()); });
                        me.WhiteList = whiteListUrls.ToArray();
                        break;

                    case ScriptBaseClass.PRIM_MEDIA_PERMS_INTERACT:
                        me.InteractPermissions = (MediaPermission)(byte)(int)rules.GetLSLIntegerItem(i++);
                        break;

                    case ScriptBaseClass.PRIM_MEDIA_PERMS_CONTROL:
                        me.ControlPermissions = (MediaPermission)(byte)(int)rules.GetLSLIntegerItem(i++);
                        break;

                    default: return ScriptBaseClass.LSL_STATUS_MALFORMED_PARAMS;
                }
            }

            module.SetMediaEntry(part, face, me);

            return ScriptBaseClass.LSL_STATUS_OK;
        }

        public LSL_Integer llClearPrimMedia(LSL_Integer face)
        {
            m_host.AddScriptLPS(1);
            ScriptSleep(1000);
            return ClearPrimMedia(m_host, face);
        }

        public LSL_Integer llClearLinkMedia(LSL_Integer link, LSL_Integer face)
        {
            m_host.AddScriptLPS(1);
            ScriptSleep(1000);
            if (link == ScriptBaseClass.LINK_ROOT)
                return ClearPrimMedia(m_host.ParentGroup.RootPart, face);
            else if (link == ScriptBaseClass.LINK_THIS)
                return ClearPrimMedia(m_host, face);
            else
            {
                SceneObjectPart part = m_host.ParentGroup.GetLinkNumPart(link);
                if (null != part)
                    return ClearPrimMedia(part, face);
            }

            return ScriptBaseClass.LSL_STATUS_NOT_FOUND;
        }

        private LSL_Integer ClearPrimMedia(SceneObjectPart part, LSL_Integer face)
        {
            // LSL Spec http://wiki.secondlife.com/wiki/LlClearPrimMedia says to fail silently if face is invalid
            // Assuming silently fail means sending back LSL_STATUS_OK.  Ideally, need to check this.
            // FIXME: Don't perform the media check directly
            if (face < 0 || face > part.GetNumberOfSides() - 1)
                return ScriptBaseClass.LSL_STATUS_NOT_FOUND;

            IMoapModule module = m_ScriptEngine.World.RequestModuleInterface<IMoapModule>();
            if (null == module)
                return ScriptBaseClass.LSL_STATUS_NOT_SUPPORTED;

            module.ClearMediaEntry(part, face);

            return ScriptBaseClass.LSL_STATUS_OK;
        }

        //  <remarks>
        //  <para>
        //  The .NET definition of base 64 is:
        //  <list>
        //  <item>
        //  Significant: A-Z a-z 0-9 + -
        //  </item>
        //  <item>
        //  Whitespace: \t \n \r ' '
        //  </item>
        //  <item>
        //  Valueless: =
        //  </item>
        //  <item>
        //  End-of-string: \0 or '=='
        //  </item>
        //  </list>
        //  </para>
        //  <para>
        //  Each point in a base-64 string represents
        //  a 6 bit value. A 32-bit integer can be
        //  represented using 6 characters (with some
        //  redundancy).
        //  </para>
        //  <para>
        //  LSL requires a base64 string to be 8
        //  characters in length. LSL also uses '/'
        //  rather than '-' (MIME compliant).
        //  </para>
        //  <para>
        //  RFC 1341 used as a reference (as specified
        //  by the SecondLife Wiki).
        //  </para>
        //  <para>
        //  SL do not record any kind of exception for
        //  these functions, so the string to integer
        //  conversion returns '0' if an invalid
        //  character is encountered during conversion.
        //  </para>
        //  <para>
        //  References
        //  <list>
        //  <item>
        //  http://lslwiki.net/lslwiki/wakka.php?wakka=Base64
        //  </item>
        //  <item>
        //  </item>
        //  </list>
        //  </para>
        //  </remarks>

        //  <summary>
        //  Table for converting 6-bit integers into
        //  base-64 characters
        //  </summary>

        protected static readonly char[] i2ctable =
        {
            'A','B','C','D','E','F','G','H',
            'I','J','K','L','M','N','O','P',
            'Q','R','S','T','U','V','W','X',
            'Y','Z',
            'a','b','c','d','e','f','g','h',
            'i','j','k','l','m','n','o','p',
            'q','r','s','t','u','v','w','x',
            'y','z',
            '0','1','2','3','4','5','6','7',
            '8','9',
            '+','/'
        };

        //  <summary>
        //  Table for converting base-64 characters
        //  into 6-bit integers.
        //  </summary>

        protected static readonly int[] c2itable =
        {
            -1,-1,-1,-1,-1,-1,-1,-1,    // 0x
            -1,-1,-1,-1,-1,-1,-1,-1,
            -1,-1,-1,-1,-1,-1,-1,-1,    // 1x
            -1,-1,-1,-1,-1,-1,-1,-1,
            -1,-1,-1,-1,-1,-1,-1,-1,    // 2x
            -1,-1,-1,63,-1,-1,-1,64,
            53,54,55,56,57,58,59,60,    // 3x
            61,62,-1,-1,-1,0,-1,-1,
            -1,1,2,3,4,5,6,7,           // 4x
            8,9,10,11,12,13,14,15,
            16,17,18,19,20,21,22,23,    // 5x
            24,25,26,-1,-1,-1,-1,-1,
            -1,27,28,29,30,31,32,33,    // 6x
            34,35,36,37,38,39,40,41,
            42,43,44,45,46,47,48,49,    // 7x
            50,51,52,-1,-1,-1,-1,-1,
            -1,-1,-1,-1,-1,-1,-1,-1,    // 8x
            -1,-1,-1,-1,-1,-1,-1,-1,
            -1,-1,-1,-1,-1,-1,-1,-1,    // 9x
            -1,-1,-1,-1,-1,-1,-1,-1,
            -1,-1,-1,-1,-1,-1,-1,-1,    // Ax
            -1,-1,-1,-1,-1,-1,-1,-1,
            -1,-1,-1,-1,-1,-1,-1,-1,    // Bx
            -1,-1,-1,-1,-1,-1,-1,-1,
            -1,-1,-1,-1,-1,-1,-1,-1,    // Cx
            -1,-1,-1,-1,-1,-1,-1,-1,
            -1,-1,-1,-1,-1,-1,-1,-1,    // Dx
            -1,-1,-1,-1,-1,-1,-1,-1,
            -1,-1,-1,-1,-1,-1,-1,-1,    // Ex
            -1,-1,-1,-1,-1,-1,-1,-1,
            -1,-1,-1,-1,-1,-1,-1,-1,    // Fx
            -1,-1,-1,-1,-1,-1,-1,-1
        };

        //  <summary>
        //  Converts a 32-bit integer into a Base64
        //  character string. Base64 character strings
        //  are always 8 characters long. All iinteger
        //  values are acceptable.
        //  </summary>
        //  <param name="number">
        //  32-bit integer to be converted.
        //  </param>
        //  <returns>
        //  8 character string. The 1st six characters
        //  contain the encoded number, the last two
        //  characters are padded with "=".
        //  </returns>

        public LSL_String llIntegerToBase64(int number)
        {
            // uninitialized string

            char[] imdt = new char[8];

            m_host.AddScriptLPS(1);

            // Manually unroll the loop

            imdt[7] = '=';
            imdt[6] = '=';
            imdt[5] = i2ctable[number<<4  & 0x3F];
            imdt[4] = i2ctable[number>>2  & 0x3F];
            imdt[3] = i2ctable[number>>8  & 0x3F];
            imdt[2] = i2ctable[number>>14 & 0x3F];
            imdt[1] = i2ctable[number>>20 & 0x3F];
            imdt[0] = i2ctable[number>>26 & 0x3F];

            return new string(imdt);
        }

        //  <summary>
        //  Converts an eight character base-64 string
        //  into a 32-bit integer.
        //  </summary>
        //  <param name="str">
        //  8 characters string to be converted. Other
        //  length strings return zero.
        //  </param>
        //  <returns>
        //  Returns an integer representing the
        //  encoded value providedint he 1st 6
        //  characters of the string.
        //  </returns>
        //  <remarks>
        //  This is coded to behave like LSL's
        //  implementation (I think), based upon the
        //  information available at the Wiki.
        //  If more than 8 characters are supplied,
        //  zero is returned.
        //  If a NULL string is supplied, zero will
        //  be returned.
        //  If fewer than 6 characters are supplied, then
        //  the answer will reflect a partial
        //  accumulation.
        //  <para>
        //  The 6-bit segments are
        //  extracted left-to-right in big-endian mode,
        //  which means that segment 6 only contains the
        //  two low-order bits of the 32 bit integer as
        //  its high order 2 bits. A short string therefore
        //  means loss of low-order information. E.g.
        //
        //  |<---------------------- 32-bit integer ----------------------->|<-Pad->|
        //  |<--Byte 0----->|<--Byte 1----->|<--Byte 2----->|<--Byte 3----->|<-Pad->|
        //  |3|3|2|2|2|2|2|2|2|2|2|2|1|1|1|1|1|1|1|1|1|1| | | | | | | | | | |P|P|P|P|
        //  |1|0|9|8|7|6|5|4|3|2|1|0|9|8|7|6|5|4|3|2|1|0|9|8|7|6|5|4|3|2|1|0|P|P|P|P|
        //  |  str[0]   |  str[1]   |  str[2]   |  str[3]   |  str[4]   |  str[6]   |
        //
        //  </para>
        //  </remarks>

        public LSL_Integer llBase64ToInteger(string str)
        {
            int number = 0;
            int digit;

            m_host.AddScriptLPS(1);

            //    Require a well-fromed base64 string

            if (str.Length > 8)
                return 0;

            //    The loop is unrolled in the interests
            //    of performance and simple necessity.
            //
            //    MUST find 6 digits to be well formed
            //      -1 == invalid
            //       0 == padding

            if ((digit = c2itable[str[0]]) <= 0)
            {
                return digit < 0 ? (int)0 : number;
            }
            number += --digit<<26;

            if ((digit = c2itable[str[1]]) <= 0)
            {
                return digit < 0 ? (int)0 : number;
            }
            number += --digit<<20;

            if ((digit = c2itable[str[2]]) <= 0)
            {
                return digit < 0 ? (int)0 : number;
            }
            number += --digit<<14;

            if ((digit = c2itable[str[3]]) <= 0)
            {
                return digit < 0 ? (int)0 : number;
            }
            number += --digit<<8;

            if ((digit = c2itable[str[4]]) <= 0)
            {
                return digit < 0 ? (int)0 : number;
            }
            number += --digit<<2;

            if ((digit = c2itable[str[5]]) <= 0)
            {
                return digit < 0 ? (int)0 : number;
            }
            number += --digit>>4;

            // ignore trailing padding

            return number;
        }

        public LSL_Float llGetGMTclock()
        {
            m_host.AddScriptLPS(1);
            return DateTime.UtcNow.TimeOfDay.TotalSeconds;
        }

        public LSL_String llGetHTTPHeader(LSL_Key request_id, string header)
        {
            m_host.AddScriptLPS(1);

           if (m_UrlModule != null)
               return m_UrlModule.GetHttpHeader(new UUID(request_id), header);
           return String.Empty;
        }


        public LSL_String llGetSimulatorHostname()
        {
            m_host.AddScriptLPS(1);
            return System.Environment.MachineName;
        }

        //  <summary>
        //  Scan the string supplied in 'src' and
        //  tokenize it based upon two sets of
        //  tokenizers provided in two lists,
        //  separators and spacers.
        //  </summary>
        //
        //  <remarks>
        //  Separators demarcate tokens and are
        //  elided as they are encountered. Spacers
        //  also demarcate tokens, but are themselves
        //  retained as tokens.
        //
        //  Both separators and spacers may be arbitrarily
        //  long strings. i.e. ":::".
        //
        //  The function returns an ordered list
        //  representing the tokens found in the supplied
        //  sources string. If two successive tokenizers
        //  are encountered, then a null-string entry is
        //  added to the list.
        //
        //  It is a precondition that the source and
        //  toekizer lisst are non-null. If they are null,
        //  then a null pointer exception will be thrown
        //  while their lengths are being determined.
        //
        //  A small amount of working memoryis required
        //  of approximately 8*#tokenizers + 8*srcstrlen.
        //
        //  There are many ways in which this function
        //  can be implemented, this implementation is
        //  fairly naive and assumes that when the
        //  function is invooked with a short source
        //  string and/or short lists of tokenizers, then
        //  performance will not be an issue.
        //
        //  In order to minimize the perofrmance
        //  effects of long strings, or large numbers
        //  of tokeizers, the function skips as far as
        //  possible whenever a toekenizer is found,
        //  and eliminates redundant tokenizers as soon
        //  as is possible.
        //
        //  The implementation tries to minimize temporary
        //  garbage generation.
        //  </remarks>

        public LSL_List llParseStringKeepNulls(string src, LSL_List separators, LSL_List spacers)
        {
            return ParseString2List(src, separators, spacers, true);
        }

        private LSL_List ParseString2List(string src, LSL_List separators, LSL_List spacers, bool keepNulls)
        {
            int          srclen    = src.Length;
            int          seplen    = separators.Length;
            object[]     separray  = separators.Data;
            int          spclen    = spacers.Length;
            object[]     spcarray  = spacers.Data;
            int          dellen    = 0;
            string[]     delarray  = new string[seplen+spclen];

            int          outlen    = 0;
            string[]     outarray  = new string[srclen*2+1];

            int          i, j;
            string       d;

            m_host.AddScriptLPS(1);

            /*
             * Convert separator and spacer lists to C# strings.
             * Also filter out null strings so we don't hang.
             */
            for (i = 0; i < seplen; i ++)
            {
                d = separray[i].ToString();
                if (d.Length > 0)
                {
                    delarray[dellen++] = d;
                }
            }
            seplen = dellen;

            for (i = 0; i < spclen; i ++)
            {
                d = spcarray[i].ToString();
                if (d.Length > 0)
                {
                    delarray[dellen++] = d;
                }
            }

            /*
             * Scan through source string from beginning to end.
             */
            for (i = 0;;)
            {

                /*
                 * Find earliest delimeter in src starting at i (if any).
                 */
                int    earliestDel = -1;
                int    earliestSrc = srclen;
                string earliestStr = null;
                for (j = 0; j < dellen; j ++)
                {
                    d = delarray[j];
                    if (d != null)
                    {
                        int index = src.IndexOf(d, i);
                        if (index < 0)
                        {
                            delarray[j] = null;     // delim nowhere in src, don't check it anymore
                        }
                        else if (index < earliestSrc)
                        {
                            earliestSrc = index;    // where delimeter starts in source string
                            earliestDel = j;        // where delimeter is in delarray[]
                            earliestStr = d;        // the delimeter string from delarray[]
                            if (index == i) break;  // can't do any better than found at beg of string
                        }
                    }
                }

                /*
                 * Output source string starting at i through start of earliest delimeter.
                 */
                if (keepNulls || (earliestSrc > i))
                {
                    outarray[outlen++] = src.Substring(i, earliestSrc - i);
                }

                /*
                 * If no delimeter found at or after i, we're done scanning.
                 */
                if (earliestDel < 0) break;

                /*
                 * If delimeter was a spacer, output the spacer.
                 */
                if (earliestDel >= seplen)
                {
                    outarray[outlen++] = earliestStr;
                }

                /*
                 * Look at rest of src string following delimeter.
                 */
                i = earliestSrc + earliestStr.Length;
            }

            /*
             * Make up an exact-sized output array suitable for an LSL_List object.
             */
            object[] outlist = new object[outlen];
            for (i = 0; i < outlen; i ++)
            {
                outlist[i] = new LSL_String(outarray[i]);
            }
            return new LSL_List(outlist);
        }

        public LSL_Integer llGetObjectPermMask(int mask)
        {
            m_host.AddScriptLPS(1);

            int permmask = 0;

            if (mask == ScriptBaseClass.MASK_BASE)//0
            {
                permmask = (int)m_host.BaseMask;
            }

            else if (mask == ScriptBaseClass.MASK_OWNER)//1
            {
                permmask = (int)m_host.OwnerMask;
            }

            else if (mask == ScriptBaseClass.MASK_GROUP)//2
            {
                permmask = (int)m_host.GroupMask;
            }

            else if (mask == ScriptBaseClass.MASK_EVERYONE)//3
            {
                permmask = (int)m_host.EveryoneMask;
            }

            else if (mask == ScriptBaseClass.MASK_NEXT)//4
            {
                permmask = (int)m_host.NextOwnerMask;
            }

            return permmask;
        }

        public void llSetObjectPermMask(int mask, int value)
        {
            m_host.AddScriptLPS(1);

            if (m_ScriptEngine.Config.GetBoolean("AllowGodFunctions", false))
            {
                if (World.Permissions.CanRunConsoleCommand(m_host.OwnerID))
                {
                    if (mask == ScriptBaseClass.MASK_BASE)//0
                    {
                        m_host.BaseMask = (uint)value;
                    }

                    else if (mask == ScriptBaseClass.MASK_OWNER)//1
                    {
                        m_host.OwnerMask = (uint)value;
                    }

                    else if (mask == ScriptBaseClass.MASK_GROUP)//2
                    {
                        m_host.GroupMask = (uint)value;
                    }

                    else if (mask == ScriptBaseClass.MASK_EVERYONE)//3
                    {
                        m_host.EveryoneMask = (uint)value;
                    }

                    else if (mask == ScriptBaseClass.MASK_NEXT)//4
                    {
                        m_host.NextOwnerMask = (uint)value;
                    }
                }
            }
        }

        public LSL_Integer llGetInventoryPermMask(string item, int mask)
        {
            m_host.AddScriptLPS(1);

            m_host.TaskInventory.LockItemsForRead(true);
            foreach (KeyValuePair<UUID, TaskInventoryItem> inv in m_host.TaskInventory)
            {
                if (inv.Value.Name == item)
                {
                    m_host.TaskInventory.LockItemsForRead(false);
                    switch (mask)
                    {
                        case 0:
                            return (int)inv.Value.BasePermissions;
                        case 1:
                            return (int)inv.Value.CurrentPermissions;
                        case 2:
                            return (int)inv.Value.GroupPermissions;
                        case 3:
                            return (int)inv.Value.EveryonePermissions;
                        case 4:
                            return (int)inv.Value.NextPermissions;
                    }
                }
            }
            m_host.TaskInventory.LockItemsForRead(false);

            return -1;
        }

        public void llSetInventoryPermMask(string item, int mask, int value)
        {
            m_host.AddScriptLPS(1);
            if (m_ScriptEngine.Config.GetBoolean("AllowGodFunctions", false))
            {
                if (World.Permissions.CanRunConsoleCommand(m_host.OwnerID))
                {
                    lock (m_host.TaskInventory)
                    {
                        foreach (KeyValuePair<UUID, TaskInventoryItem> inv in m_host.TaskInventory)
                        {
                            if (inv.Value.Name == item)
                            {
                                switch (mask)
                                {
                                    case 0:
                                        inv.Value.BasePermissions = (uint)value;
                                        break;
                                    case 1:
                                        inv.Value.CurrentPermissions = (uint)value;
                                        break;
                                    case 2:
                                        inv.Value.GroupPermissions = (uint)value;
                                        break;
                                    case 3:
                                        inv.Value.EveryonePermissions = (uint)value;
                                        break;
                                    case 4:
                                        inv.Value.NextPermissions = (uint)value;
                                        break;
                                }
                            }
                        }
                    }
                }
            }
        }

        public LSL_String llGetInventoryCreator(string item)
        {
            m_host.AddScriptLPS(1);

            m_host.TaskInventory.LockItemsForRead(true);
            foreach (KeyValuePair<UUID, TaskInventoryItem> inv in m_host.TaskInventory)
            {
                if (inv.Value.Name == item)
                {
                    m_host.TaskInventory.LockItemsForRead(false);
                    return inv.Value.CreatorID.ToString();
                }
            }
            m_host.TaskInventory.LockItemsForRead(false);

            llSay(0, "No item name '" + item + "'");

            return String.Empty;
        }

        public void llOwnerSay(string msg)
        {
            m_host.AddScriptLPS(1);

            World.SimChatBroadcast(Utils.StringToBytes(msg), ChatTypeEnum.Owner, 0,
                                   m_host.AbsolutePosition, m_host.Name, m_host.UUID, false);
//            IWorldComm wComm = m_ScriptEngine.World.RequestModuleInterface<IWorldComm>();
//            wComm.DeliverMessage(ChatTypeEnum.Owner, 0, m_host.Name, m_host.UUID, msg);
        }

        public LSL_String llRequestSecureURL()
        {
            m_host.AddScriptLPS(1);
            if (m_UrlModule != null)
                return m_UrlModule.RequestSecureURL(m_ScriptEngine.ScriptModule, m_host, m_itemID).ToString();
            return UUID.Zero.ToString();
        }

        public LSL_String llRequestSimulatorData(string simulator, int data)
        {
            IOSSL_Api ossl = (IOSSL_Api)m_ScriptEngine.GetApi(m_itemID, "OSSL");

            try
            {
                m_host.AddScriptLPS(1);

                string reply = String.Empty;

                GridRegion info;

                if (m_ScriptEngine.World.RegionInfo.RegionName == simulator)
                    info = new GridRegion(m_ScriptEngine.World.RegionInfo);
                else
                    info = m_ScriptEngine.World.GridService.GetRegionByName(m_ScriptEngine.World.RegionInfo.ScopeID, simulator);

                switch (data)
                {
                    case ScriptBaseClass.DATA_SIM_POS:
                        if (info == null)
                        {
                            ScriptSleep(1000);
                            return UUID.Zero.ToString();
                        }
                        reply = new LSL_Vector(
                            info.RegionLocX,
                            info.RegionLocY,
                            0).ToString();
                        break;
                    case ScriptBaseClass.DATA_SIM_STATUS:
                        if (info != null)
                            reply = "up"; // Duh!
                        else
                            reply = "unknown";
                        break;
                    case ScriptBaseClass.DATA_SIM_RATING:
                        if (info == null)
                        {
                            ScriptSleep(1000);
                            return UUID.Zero.ToString();
                        }
                        int access = info.Maturity;
                        if (access == 0)
                            reply = "PG";
                        else if (access == 1)
                            reply = "MATURE";
                        else if (access == 2)
                            reply = "ADULT";
                        else
                            reply = "UNKNOWN";
                        break;
                    case ScriptBaseClass.DATA_SIM_RELEASE:
                        if (ossl != null)
                            ossl.CheckThreatLevel(ThreatLevel.High, "llRequestSimulatorData");
                        reply = "OpenSim";
                        break;
                    default:
                        ScriptSleep(1000);
                        return UUID.Zero.ToString(); // Raise no event
                }
                UUID rq = UUID.Random();

                UUID tid = AsyncCommands.
                    DataserverPlugin.RegisterRequest(m_localID, m_itemID, rq.ToString());

                AsyncCommands.
                    DataserverPlugin.DataserverReply(rq.ToString(), reply);

                ScriptSleep(1000);
                return tid.ToString();
            }
            catch(Exception)
            {
                //m_log.Error("[LSL_API]: llRequestSimulatorData" + e.ToString());
                return UUID.Zero.ToString();
            }
        }
        public LSL_String llRequestURL()
        {
            m_host.AddScriptLPS(1);

            if (m_UrlModule != null)
                return m_UrlModule.RequestURL(m_ScriptEngine.ScriptModule, m_host, m_itemID).ToString();
            return UUID.Zero.ToString();
        }

        public void llForceMouselook(int mouselook)
        {
            m_host.AddScriptLPS(1);
            m_host.SetForceMouselook(mouselook != 0);
        }

        public LSL_Float llGetObjectMass(string id)
        {
            m_host.AddScriptLPS(1);
            UUID key = new UUID();
            if (UUID.TryParse(id, out key))
            {
                try
                {
                    /*
                    SceneObjectPart obj = World.GetSceneObjectPart(World.Entities[key].LocalId);
                    if (obj != null)
                        return (double)obj.GetMass();
                     */
                    // return total object mass
                    SceneObjectGroup obj = World.GetGroupByPrim(World.Entities[key].LocalId);
                    if (obj != null)
                        return obj.GetMass();

                    // the object is null so the key is for an avatar
                    ScenePresence avatar = World.GetScenePresence(key);
                    if (avatar != null)
                        if (avatar.IsChildAgent)
                            // reference http://www.lslwiki.net/lslwiki/wakka.php?wakka=llGetObjectMass
                            // child agents have a mass of 1.0
                            return 1;
                        else
<<<<<<< HEAD
                            return avatar.GetMass();
=======
                            return (double)avatar.GetMass();
>>>>>>> 2f218168
                }
                catch (KeyNotFoundException)
                {
                    return 0; // The Object/Agent not in the region so just return zero
                }
            }
            return 0;
        }

        /// <summary>
        /// llListReplaceList removes the sub-list defined by the inclusive indices
        /// start and end and inserts the src list in its place. The inclusive
        /// nature of the indices means that at least one element must be deleted
        /// if the indices are within the bounds of the existing list. I.e. 2,2
        /// will remove the element at index 2 and replace it with the source
        /// list. Both indices may be negative, with the usual interpretation. An
        /// interesting case is where end is lower than start. As these indices
        /// bound the list to be removed, then 0->end, and start->lim are removed
        /// and the source list is added as a suffix.
        /// </summary>

        public LSL_List llListReplaceList(LSL_List dest, LSL_List src, int start, int end)
        {
            LSL_List pref = null;

            m_host.AddScriptLPS(1);

            // Note that although we have normalized, both
            // indices could still be negative.
            if (start < 0)
            {
                start = start+dest.Length;
            }

            if (end < 0)
            {
                end = end+dest.Length;
            }
            // The comventional case, remove a sequence starting with
            // start and ending with end. And then insert the source
            // list.
            if (start <= end)
            {
                // If greater than zero, then there is going to be a
                // surviving prefix. Otherwise the inclusive nature
                // of the indices mean that we're going to add the
                // source list as a prefix.
                if (start > 0)
                {
                    pref = dest.GetSublist(0,start-1);
                    // Only add a suffix if there is something
                    // beyond the end index (it's inclusive too).
                    if (end + 1 < dest.Length)
                    {
                        return pref + src + dest.GetSublist(end + 1, -1);
                    }
                    else
                    {
                        return pref + src;
                    }
                }
                // If start is less than or equal to zero, then
                // the new list is simply a prefix. We still need to
                // figure out any necessary surgery to the destination
                // based upon end. Note that if end exceeds the upper
                // bound in this case, the entire destination list
                // is removed.
                else if (start == 0)
                {
                    if (end + 1 < dest.Length)
                        return src + dest.GetSublist(end + 1, -1);
                    else
                        return src;
                }
                else // Start < 0
                {
                    if (end + 1 < dest.Length)
                        return dest.GetSublist(end + 1, -1);
                    else
                        return new LSL_List();
                }
            }
            // Finally, if start > end, we strip away a prefix and
            // a suffix, to leave the list that sits <between> ens
            // and start, and then tag on the src list. AT least
            // that's my interpretation. We can get sublist to do
            // this for us. Note that one, or both of the indices
            // might have been negative.
            else
            {
                return dest.GetSublist(end + 1, start - 1) + src;
            }
        }

        public void llLoadURL(string avatar_id, string message, string url)
        {
            m_host.AddScriptLPS(1);

            IDialogModule dm = World.RequestModuleInterface<IDialogModule>();
            if (null != dm)
                dm.SendUrlToUser(
                    new UUID(avatar_id), m_host.Name, m_host.UUID, m_host.OwnerID, false, message, url);

            ScriptSleep(10000);
        }

        public void llParcelMediaCommandList(LSL_List commandList)
        {
            // TODO: Not implemented yet (missing in libomv?):
            //  PARCEL_MEDIA_COMMAND_LOOP_SET    float loop      Use this to get or set the parcel's media loop duration. (1.19.1 RC0 or later)

            m_host.AddScriptLPS(1);

            // according to the docs, this command only works if script owner and land owner are the same
            // lets add estate owners and gods, too, and use the generic permission check.
            ILandObject landObject = World.LandChannel.GetLandObject(m_host.AbsolutePosition.X, m_host.AbsolutePosition.Y);
            if (!World.Permissions.CanEditParcelProperties(m_host.OwnerID, landObject, GroupPowers.ChangeMedia)) return;

            bool update = false; // send a ParcelMediaUpdate (and possibly change the land's media URL)?
            byte loop = 0;

            LandData landData = landObject.LandData;
            string url = landData.MediaURL;
            string texture = landData.MediaID.ToString();
            bool autoAlign = landData.MediaAutoScale != 0;
            string mediaType = ""; // TODO these have to be added as soon as LandData supports it
            string description = "";
            int width = 0;
            int height = 0;

            uint commandToSend = 0;
            float time = 0.0f; // default is from start

            ScenePresence presence = null;

            for (int i = 0; i < commandList.Data.Length; i++)
            {
                uint command = (uint)(commandList.GetLSLIntegerItem(i));
                switch (command)
                {
                    case (uint)ParcelMediaCommandEnum.Agent:
                        // we send only to one agent
                        if ((i + 1) < commandList.Length)
                        {
                            if (commandList.Data[i + 1] is LSL_String)
                            {
                                UUID agentID;
                                if (UUID.TryParse((LSL_String)commandList.Data[i + 1], out agentID))
                                {
                                    presence = World.GetScenePresence(agentID);
                                }
                            }
                            else ShoutError("The argument of PARCEL_MEDIA_COMMAND_AGENT must be a key");
                            ++i;
                        }
                        break;

                    case (uint)ParcelMediaCommandEnum.Loop:
                        loop = 1;
                        commandToSend = command;
                        update = true; //need to send the media update packet to set looping
                        break;

                    case (uint)ParcelMediaCommandEnum.Play:
                        loop = 0;
                        commandToSend = command;
                        update = true; //need to send the media update packet to make sure it doesn't loop
                        break;

                    case (uint)ParcelMediaCommandEnum.Pause:
                    case (uint)ParcelMediaCommandEnum.Stop:
                    case (uint)ParcelMediaCommandEnum.Unload:
                        commandToSend = command;
                        break;

                    case (uint)ParcelMediaCommandEnum.Url:
                        if ((i + 1) < commandList.Length)
                        {
                            if (commandList.Data[i + 1] is LSL_String)
                            {
                                url = (LSL_String)commandList.Data[i + 1];
                                update = true;
                            }
                            else ShoutError("The argument of PARCEL_MEDIA_COMMAND_URL must be a string.");
                            ++i;
                        }
                        break;

                    case (uint)ParcelMediaCommandEnum.Texture:
                        if ((i + 1) < commandList.Length)
                        {
                            if (commandList.Data[i + 1] is LSL_String)
                            {
                                texture = (LSL_String)commandList.Data[i + 1];
                                update = true;
                            }
                            else ShoutError("The argument of PARCEL_MEDIA_COMMAND_TEXTURE must be a string or key.");
                            ++i;
                        }
                        break;

                    case (uint)ParcelMediaCommandEnum.Time:
                        if ((i + 1) < commandList.Length)
                        {
                            if (commandList.Data[i + 1] is LSL_Float)
                            {
                                time = (float)(LSL_Float)commandList.Data[i + 1];
                            }
                            else ShoutError("The argument of PARCEL_MEDIA_COMMAND_TIME must be a float.");
                            ++i;
                        }
                        break;

                    case (uint)ParcelMediaCommandEnum.AutoAlign:
                        if ((i + 1) < commandList.Length)
                        {
                            if (commandList.Data[i + 1] is LSL_Integer)
                            {
                                autoAlign = (LSL_Integer)commandList.Data[i + 1];
                                update = true;
                            }

                            else ShoutError("The argument of PARCEL_MEDIA_COMMAND_AUTO_ALIGN must be an integer.");
                            ++i;
                        }
                        break;

                    case (uint)ParcelMediaCommandEnum.Type:
                        if ((i + 1) < commandList.Length)
                        {
                            if (commandList.Data[i + 1] is LSL_String)
                            {
                                mediaType = (LSL_String)commandList.Data[i + 1];
                                update = true;
                            }
                            else ShoutError("The argument of PARCEL_MEDIA_COMMAND_TYPE must be a string.");
                            ++i;
                        }
                        break;

                    case (uint)ParcelMediaCommandEnum.Desc:
                        if ((i + 1) < commandList.Length)
                        {
                            if (commandList.Data[i + 1] is LSL_String)
                            {
                                description = (LSL_String)commandList.Data[i + 1];
                                update = true;
                            }
                            else ShoutError("The argument of PARCEL_MEDIA_COMMAND_DESC must be a string.");
                            ++i;
                        }
                        break;

                    case (uint)ParcelMediaCommandEnum.Size:
                        if ((i + 2) < commandList.Length)
                        {
                            if (commandList.Data[i + 1] is LSL_Integer)
                            {
                                if (commandList.Data[i + 2] is LSL_Integer)
                                {
                                    width = (LSL_Integer)commandList.Data[i + 1];
                                    height = (LSL_Integer)commandList.Data[i + 2];
                                    update = true;
                                }
                                else ShoutError("The second argument of PARCEL_MEDIA_COMMAND_SIZE must be an integer.");
                            }
                            else ShoutError("The first argument of PARCEL_MEDIA_COMMAND_SIZE must be an integer.");
                            i += 2;
                        }
                        break;

                    default:
                        NotImplemented("llParcelMediaCommandList parameter not supported yet: " + Enum.Parse(typeof(ParcelMediaCommandEnum), commandList.Data[i].ToString()).ToString());
                        break;
                }//end switch
            }//end for

            // if we didn't get a presence, we send to all and change the url
            // if we did get a presence, we only send to the agent specified, and *don't change the land settings*!

            // did something important change or do we only start/stop/pause?
            if (update)
            {
                if (presence == null)
                {
                    // we send to all
                    landData.MediaID = new UUID(texture);
                    landData.MediaAutoScale = autoAlign ? (byte)1 : (byte)0;
                    landData.MediaWidth = width;
                    landData.MediaHeight = height;
                    landData.MediaType = mediaType;

                    // do that one last, it will cause a ParcelPropertiesUpdate
                    landObject.SetMediaUrl(url);

                    // now send to all (non-child) agents in the parcel
                    World.ForEachRootScenePresence(delegate(ScenePresence sp)
                    {
                        if (sp.currentParcelUUID == landData.GlobalID)
                        {
                            sp.ControllingClient.SendParcelMediaUpdate(landData.MediaURL,
                                                                          landData.MediaID,
                                                                          landData.MediaAutoScale,
                                                                          mediaType,
                                                                          description,
                                                                          width, height,
                                                                          loop);
                        }
                    });
                }
                else if (!presence.IsChildAgent)
                {
                    // we only send to one (root) agent
                    presence.ControllingClient.SendParcelMediaUpdate(url,
                                                                     new UUID(texture),
                                                                     autoAlign ? (byte)1 : (byte)0,
                                                                     mediaType,
                                                                     description,
                                                                     width, height,
                                                                     loop);
                }
            }

            if (commandToSend != 0)
            {
                // the commandList contained a start/stop/... command, too
                if (presence == null)
                {
                    // send to all (non-child) agents in the parcel
                    World.ForEachRootScenePresence(delegate(ScenePresence sp)
                    {
                        if (sp.currentParcelUUID == landData.GlobalID)
                        {
                            sp.ControllingClient.SendParcelMediaCommand(0x4, // TODO what is this?
                                                                           (ParcelMediaCommandEnum)commandToSend,
                                                                           time);
                        }
                    });
                }
                else if (!presence.IsChildAgent)
                {
                    presence.ControllingClient.SendParcelMediaCommand(0x4, // TODO what is this?
                                                                      (ParcelMediaCommandEnum)commandToSend,
                                                                      time);
                }
            }
            ScriptSleep(2000);
        }

        public LSL_List llParcelMediaQuery(LSL_List aList)
        {
            m_host.AddScriptLPS(1);
            LSL_List list = new LSL_List();
            //TO DO: make the implementation for the missing commands
            //PARCEL_MEDIA_COMMAND_LOOP_SET    float loop      Use this to get or set the parcel's media loop duration. (1.19.1 RC0 or later)
            for (int i = 0; i < aList.Data.Length; i++)
            {

                if (aList.Data[i] != null)
                {
                    switch ((ParcelMediaCommandEnum) Convert.ToInt32(aList.Data[i].ToString()))
                    {
                        case ParcelMediaCommandEnum.Url:
                            list.Add(new LSL_String(World.GetLandData(m_host.AbsolutePosition.X, m_host.AbsolutePosition.Y).MediaURL));
                            break;
                        case ParcelMediaCommandEnum.Desc:
                            list.Add(new LSL_String(World.GetLandData(m_host.AbsolutePosition.X, m_host.AbsolutePosition.Y).Description));
                            break;
                        case ParcelMediaCommandEnum.Texture:
                            list.Add(new LSL_String(World.GetLandData(m_host.AbsolutePosition.X, m_host.AbsolutePosition.Y).MediaID.ToString()));
                            break;
                        case ParcelMediaCommandEnum.Type:
                            list.Add(new LSL_String(World.GetLandData(m_host.AbsolutePosition.X, m_host.AbsolutePosition.Y).MediaType));
                            break;
                        case ParcelMediaCommandEnum.Size:
                            list.Add(new LSL_String(World.GetLandData(m_host.AbsolutePosition.X, m_host.AbsolutePosition.Y).MediaWidth));
                            list.Add(new LSL_String(World.GetLandData(m_host.AbsolutePosition.X, m_host.AbsolutePosition.Y).MediaHeight));
                            break;
                        default:
                            ParcelMediaCommandEnum mediaCommandEnum = ParcelMediaCommandEnum.Url;
                            NotImplemented("llParcelMediaQuery parameter do not supported yet: " + Enum.Parse(mediaCommandEnum.GetType() , aList.Data[i].ToString()).ToString());
                            break;
                    }

                }
            }
            ScriptSleep(2000);
            return list;
        }

        public LSL_Integer llModPow(int a, int b, int c)
        {
            m_host.AddScriptLPS(1);
            Int64 tmp = 0;
            Math.DivRem(Convert.ToInt64(Math.Pow(a, b)), c, out tmp);
            ScriptSleep(1000);
            return Convert.ToInt32(tmp);
        }

        public LSL_Integer llGetInventoryType(string name)
        {
            m_host.AddScriptLPS(1);

            m_host.TaskInventory.LockItemsForRead(true);
            foreach (KeyValuePair<UUID, TaskInventoryItem> inv in m_host.TaskInventory)
            {
                if (inv.Value.Name == name)
                {
                    m_host.TaskInventory.LockItemsForRead(false);
                    return inv.Value.Type;
                }
            }
            m_host.TaskInventory.LockItemsForRead(false);

            return -1;
        }

        public void llSetPayPrice(int price, LSL_List quick_pay_buttons)
        {
            m_host.AddScriptLPS(1);

            if (quick_pay_buttons.Data.Length < 4)
            {
                int x;
                for (x=quick_pay_buttons.Data.Length; x<= 4; x++)
                {
                    quick_pay_buttons.Add(ScriptBaseClass.PAY_HIDE);
                }
            }
            int[] nPrice = new int[5];
            nPrice[0] = price;
            nPrice[1] = quick_pay_buttons.GetLSLIntegerItem(0);
            nPrice[2] = quick_pay_buttons.GetLSLIntegerItem(1);
            nPrice[3] = quick_pay_buttons.GetLSLIntegerItem(2);
            nPrice[4] = quick_pay_buttons.GetLSLIntegerItem(3);
            m_host.ParentGroup.RootPart.PayPrice = nPrice;
            m_host.ParentGroup.HasGroupChanged = true;
        }

        public LSL_Vector llGetCameraPos()
        {
            m_host.AddScriptLPS(1);
            UUID invItemID = InventorySelf();

            if (invItemID == UUID.Zero)
                return new LSL_Vector();

            m_host.TaskInventory.LockItemsForRead(true);
            if (m_host.TaskInventory[invItemID].PermsGranter == UUID.Zero)
            {
                m_host.TaskInventory.LockItemsForRead(false);
                return new LSL_Vector();
            }

            if ((m_host.TaskInventory[invItemID].PermsMask & ScriptBaseClass.PERMISSION_TRACK_CAMERA) == 0)
            {
                ShoutError("No permissions to track the camera");
                m_host.TaskInventory.LockItemsForRead(false);
                return new LSL_Vector();
            }
            m_host.TaskInventory.LockItemsForRead(false);

            ScenePresence presence = World.GetScenePresence(m_host.OwnerID);
            if (presence != null)
            {
                LSL_Vector pos = new LSL_Vector(presence.CameraPosition.X, presence.CameraPosition.Y, presence.CameraPosition.Z);
                return pos;
            }
            return new LSL_Vector();
        }

        public LSL_Rotation llGetCameraRot()
        {
            m_host.AddScriptLPS(1);
            UUID invItemID = InventorySelf();
            if (invItemID == UUID.Zero)
                return new LSL_Rotation();

            m_host.TaskInventory.LockItemsForRead(true);
            if (m_host.TaskInventory[invItemID].PermsGranter == UUID.Zero)
            {
                m_host.TaskInventory.LockItemsForRead(false);
                return new LSL_Rotation();
            }
            if ((m_host.TaskInventory[invItemID].PermsMask & ScriptBaseClass.PERMISSION_TRACK_CAMERA) == 0)
            {
                ShoutError("No permissions to track the camera");
                m_host.TaskInventory.LockItemsForRead(false);
                return new LSL_Rotation();
            }
            m_host.TaskInventory.LockItemsForRead(false);

            ScenePresence presence = World.GetScenePresence(m_host.OwnerID);
            if (presence != null)
            {
                return new LSL_Rotation(presence.CameraRotation.X, presence.CameraRotation.Y, presence.CameraRotation.Z, presence.CameraRotation.W);
            }

            return new LSL_Rotation();
        }

        /// <summary>
        /// The SL implementation does nothing, it is deprecated
        /// This duplicates SL
        /// </summary>
        public void llSetPrimURL(string url)
        {
            m_host.AddScriptLPS(1);
            ScriptSleep(2000);
        }

        /// <summary>
        /// The SL implementation shouts an error, it is deprecated
        /// This duplicates SL
        /// </summary>
        public void llRefreshPrimURL()
        {
            m_host.AddScriptLPS(1);
            ShoutError("llRefreshPrimURL - not yet supported");
            ScriptSleep(20000);
        }

        public LSL_String llEscapeURL(string url)
        {
            m_host.AddScriptLPS(1);
            try
            {
                return Uri.EscapeDataString(url);
            }
            catch (Exception ex)
            {
                return "llEscapeURL: " + ex.ToString();
            }
        }

        public LSL_String llUnescapeURL(string url)
        {
            m_host.AddScriptLPS(1);
            try
            {
                return Uri.UnescapeDataString(url);
            }
            catch (Exception ex)
            {
                return "llUnescapeURL: " + ex.ToString();
            }
        }

        public void llMapDestination(string simname, LSL_Vector pos, LSL_Vector lookAt)
        {
            m_host.AddScriptLPS(1);
            DetectParams detectedParams = m_ScriptEngine.GetDetectParams(m_itemID, 0);
            if (detectedParams == null)
            {
                if (m_host.ParentGroup.IsAttachment == true)
                {
                    detectedParams = new DetectParams();
                    detectedParams.Key = m_host.OwnerID;
                }
                else
                {
                    return;
                }
            }
           
            ScenePresence avatar = World.GetScenePresence(detectedParams.Key);
            if (avatar != null)
            {
                avatar.ControllingClient.SendScriptTeleportRequest(m_host.Name, simname,
                                                                   new Vector3((float)pos.x, (float)pos.y, (float)pos.z),
                                                                   new Vector3((float)lookAt.x, (float)lookAt.y, (float)lookAt.z));
            }
            
            ScriptSleep(1000);
        }

        public void llAddToLandBanList(string avatar, double hours)
        {
            m_host.AddScriptLPS(1);
            UUID key;
            ILandObject land = World.LandChannel.GetLandObject(m_host.AbsolutePosition.X, m_host.AbsolutePosition.Y);
            if (World.Permissions.CanEditParcelProperties(m_host.OwnerID, land, GroupPowers.LandManageBanned))
            {
                int expires = 0;
                if (hours != 0)
                    expires = Util.UnixTimeSinceEpoch() + (int)(3600.0 * hours);

                if (UUID.TryParse(avatar, out key))
                {
                    int idx = land.LandData.ParcelAccessList.FindIndex(
                            delegate(LandAccessEntry e)
                            {
                                if (e.AgentID == key && e.Flags == AccessList.Ban)
                                    return true;
                                return false;
                            });

                    if (idx != -1 && (land.LandData.ParcelAccessList[idx].Expires == 0 || (expires != 0 && expires < land.LandData.ParcelAccessList[idx].Expires)))
                        return;

                    if (idx != -1)
                        land.LandData.ParcelAccessList.RemoveAt(idx);

                    LandAccessEntry entry = new LandAccessEntry();

                    entry.AgentID = key;
                    entry.Flags = AccessList.Ban;
                    entry.Expires = expires;

                    land.LandData.ParcelAccessList.Add(entry);

                    World.EventManager.TriggerLandObjectUpdated((uint)land.LandData.LocalID, land);
                }
            }
            ScriptSleep(100);
        }

        public void llRemoveFromLandPassList(string avatar)
        {
            m_host.AddScriptLPS(1);
            UUID key;
            ILandObject land = World.LandChannel.GetLandObject(m_host.AbsolutePosition.X, m_host.AbsolutePosition.Y);
            if (World.Permissions.CanEditParcelProperties(m_host.OwnerID, land, GroupPowers.LandManageAllowed))
            {
                if (UUID.TryParse(avatar, out key))
                {
                    int idx = land.LandData.ParcelAccessList.FindIndex(
                            delegate(LandAccessEntry e)
                            {
                                if (e.AgentID == key && e.Flags == AccessList.Access)
                                    return true;
                                return false;
                            });

                    if (idx != -1)
                    {
                        land.LandData.ParcelAccessList.RemoveAt(idx);
                        World.EventManager.TriggerLandObjectUpdated((uint)land.LandData.LocalID, land);
                    }
                }
            }
            ScriptSleep(100);
        }

        public void llRemoveFromLandBanList(string avatar)
        {
            m_host.AddScriptLPS(1);
            UUID key;
            ILandObject land = World.LandChannel.GetLandObject(m_host.AbsolutePosition.X, m_host.AbsolutePosition.Y);
            if (World.Permissions.CanEditParcelProperties(m_host.OwnerID, land, GroupPowers.LandManageBanned))
            {
                if (UUID.TryParse(avatar, out key))
                {
                    int idx = land.LandData.ParcelAccessList.FindIndex(
                            delegate(LandAccessEntry e)
                            {
                                if (e.AgentID == key && e.Flags == AccessList.Ban)
                                    return true;
                                return false;
                            });

                    if (idx != -1)
                    {
                        land.LandData.ParcelAccessList.RemoveAt(idx);
                        World.EventManager.TriggerLandObjectUpdated((uint)land.LandData.LocalID, land);
                    }
                }
            }
            ScriptSleep(100);
        }

        public void llSetCameraParams(LSL_List rules)
        {
            m_host.AddScriptLPS(1);

            // our key in the object we are in
            UUID invItemID = InventorySelf();
            if (invItemID == UUID.Zero) return;

            // the object we are in
            UUID objectID = m_host.ParentUUID;
            if (objectID == UUID.Zero) return;

            UUID agentID;
            m_host.TaskInventory.LockItemsForRead(true);
            // we need the permission first, to know which avatar we want to set the camera for
            agentID = m_host.TaskInventory[invItemID].PermsGranter;

            if (agentID == UUID.Zero)
            {
                m_host.TaskInventory.LockItemsForRead(false);
                return;
            }
            if ((m_host.TaskInventory[invItemID].PermsMask & ScriptBaseClass.PERMISSION_CONTROL_CAMERA) == 0)
            {
                m_host.TaskInventory.LockItemsForRead(false);
                return;
            }
            m_host.TaskInventory.LockItemsForRead(false);

            ScenePresence presence = World.GetScenePresence(agentID);

            // we are not interested in child-agents
            if (presence.IsChildAgent) return;

            SortedDictionary<int, float> parameters = new SortedDictionary<int, float>();
            object[] data = rules.Data;
            for (int i = 0; i < data.Length; ++i)
            {
                int type = Convert.ToInt32(data[i++].ToString());
                if (i >= data.Length) break; // odd number of entries => ignore the last

                // some special cases: Vector parameters are split into 3 float parameters (with type+1, type+2, type+3)
                switch (type)
                {
                case ScriptBaseClass.CAMERA_FOCUS:
                case ScriptBaseClass.CAMERA_FOCUS_OFFSET:
                case ScriptBaseClass.CAMERA_POSITION:
                    LSL_Vector v = (LSL_Vector)data[i];
                    parameters.Add(type + 1, (float)v.x);
                    parameters.Add(type + 2, (float)v.y);
                    parameters.Add(type + 3, (float)v.z);
                    break;
                default:
                    // TODO: clean that up as soon as the implicit casts are in
                    if (data[i] is LSL_Float)
                        parameters.Add(type, (float)((LSL_Float)data[i]).value);
                    else if (data[i] is LSL_Integer)
                        parameters.Add(type, (float)((LSL_Integer)data[i]).value);
                    else parameters.Add(type, Convert.ToSingle(data[i]));
                    break;
                }
            }
            if (parameters.Count > 0) presence.ControllingClient.SendSetFollowCamProperties(objectID, parameters);
        }

        public void llClearCameraParams()
        {
            m_host.AddScriptLPS(1);

            // our key in the object we are in
            UUID invItemID=InventorySelf();
            if (invItemID == UUID.Zero) return;

            // the object we are in
            UUID objectID = m_host.ParentUUID;
            if (objectID == UUID.Zero) return;

            // we need the permission first, to know which avatar we want to clear the camera for
            UUID agentID;
            m_host.TaskInventory.LockItemsForRead(true);
            agentID = m_host.TaskInventory[invItemID].PermsGranter;
            if (agentID == UUID.Zero)
            {
                m_host.TaskInventory.LockItemsForRead(false);
                return;
            }
            if ((m_host.TaskInventory[invItemID].PermsMask & ScriptBaseClass.PERMISSION_CONTROL_CAMERA) == 0)
            {
                m_host.TaskInventory.LockItemsForRead(false);
                return;
            }
            m_host.TaskInventory.LockItemsForRead(false);

            ScenePresence presence = World.GetScenePresence(agentID);

            // we are not interested in child-agents
            if (presence.IsChildAgent) return;

            presence.ControllingClient.SendClearFollowCamProperties(objectID);
        }

        public LSL_Float llListStatistics(int operation, LSL_List src)
        {
            m_host.AddScriptLPS(1);
            LSL_List nums = LSL_List.ToDoubleList(src);
            switch (operation)
            {
                case ScriptBaseClass.LIST_STAT_RANGE:
                    return nums.Range();
                case ScriptBaseClass.LIST_STAT_MIN:
                    return nums.Min();
                case ScriptBaseClass.LIST_STAT_MAX:
                    return nums.Max();
                case ScriptBaseClass.LIST_STAT_MEAN:
                    return nums.Mean();
                case ScriptBaseClass.LIST_STAT_MEDIAN:
                    return nums.Median();
                case ScriptBaseClass.LIST_STAT_NUM_COUNT:
                    return nums.NumericLength();
                case ScriptBaseClass.LIST_STAT_STD_DEV:
                    return nums.StdDev();
                case ScriptBaseClass.LIST_STAT_SUM:
                    return nums.Sum();
                case ScriptBaseClass.LIST_STAT_SUM_SQUARES:
                    return nums.SumSqrs();
                case ScriptBaseClass.LIST_STAT_GEOMETRIC_MEAN:
                    return nums.GeometricMean();
                case ScriptBaseClass.LIST_STAT_HARMONIC_MEAN:
                    return nums.HarmonicMean();
                default:
                    return 0.0;
            }
        }

        public LSL_Integer llGetUnixTime()
        {
            m_host.AddScriptLPS(1);
            return Util.UnixTimeSinceEpoch();
        }

        public LSL_Integer llGetParcelFlags(LSL_Vector pos)
        {
            m_host.AddScriptLPS(1);
            return (int)World.LandChannel.GetLandObject((float)pos.x, (float)pos.y).LandData.Flags;
        }

        public LSL_Integer llGetRegionFlags()
        {
            m_host.AddScriptLPS(1);
            IEstateModule estate = World.RequestModuleInterface<IEstateModule>();
            if (estate == null)
                return 67108864;
            return (int)estate.GetRegionFlags();
        }

        public LSL_String llXorBase64StringsCorrect(string str1, string str2)
        {
            m_host.AddScriptLPS(1);

            if (str1 == String.Empty)
                return String.Empty;
            if (str2 == String.Empty)
                return str1;

            int len = str2.Length;
            if ((len % 4) != 0) // LL is EVIL!!!!
            {
                while (str2.EndsWith("="))
                    str2 = str2.Substring(0, str2.Length - 1);

                len = str2.Length;
                int mod = len % 4;

                if (mod == 1)
                    str2 = str2.Substring(0, str2.Length - 1);
                else if (mod == 2)
                    str2 += "==";
                else if (mod == 3)
                    str2 += "=";
            }

            byte[] data1;
            byte[] data2;
            try
            {
                data1 = Convert.FromBase64String(str1);
                data2 = Convert.FromBase64String(str2);
            }
            catch (Exception)
            {
                return new LSL_String(String.Empty);
            }

            byte[] d2 = new Byte[data1.Length];
            int pos = 0;
            
            if (data1.Length <= data2.Length)
            {
                Array.Copy(data2, 0, d2, 0, data1.Length);
            }
            else
            {
                while (pos < data1.Length)
                {
                    len = data1.Length - pos;
                    if (len > data2.Length)
                        len = data2.Length;

                    Array.Copy(data2, 0, d2, pos, len);
                    pos += len;
                }
            }

            for (pos = 0 ; pos < data1.Length ; pos++ )
                data1[pos] ^= d2[pos];

            return Convert.ToBase64String(data1);
        }

        public LSL_String llHTTPRequest(string url, LSL_List parameters, string body)
        {
            // Partial implementation: support for parameter flags needed
            //   see http://wiki.secondlife.com/wiki/LlHTTPRequest
            // parameter flags support are implemented in ScriptsHttpRequests.cs
            //   in StartHttpRequest

            m_host.AddScriptLPS(1);
            IHttpRequestModule httpScriptMod =
                m_ScriptEngine.World.RequestModuleInterface<IHttpRequestModule>();
            List<string> param = new List<string>();
            foreach (object o in parameters.Data)
            {
                param.Add(o.ToString());
            }

            Vector3 position = m_host.AbsolutePosition;
            Vector3 velocity = m_host.Velocity;
            Quaternion rotation = m_host.RotationOffset;
            string ownerName = String.Empty;
            ScenePresence scenePresence = World.GetScenePresence(m_host.OwnerID);
            if (scenePresence == null)
                ownerName = resolveName(m_host.OwnerID);
            else
                ownerName = scenePresence.Name;

            RegionInfo regionInfo = World.RegionInfo;

            Dictionary<string, string> httpHeaders = new Dictionary<string, string>();

            string shard = "OpenSim";
            IConfigSource config = m_ScriptEngine.ConfigSource;
            if (config.Configs["Network"] != null)
            {
                shard = config.Configs["Network"].GetString("shard", shard);
            }

            httpHeaders["X-SecondLife-Shard"] = shard;
            httpHeaders["X-SecondLife-Object-Name"] = m_host.Name;
            httpHeaders["X-SecondLife-Object-Key"] = m_host.UUID.ToString();
            httpHeaders["X-SecondLife-Region"] = string.Format("{0} ({1}, {2})", regionInfo.RegionName, regionInfo.RegionLocX, regionInfo.RegionLocY);
            httpHeaders["X-SecondLife-Local-Position"] = string.Format("({0:0.000000}, {1:0.000000}, {2:0.000000})", position.X, position.Y, position.Z);
            httpHeaders["X-SecondLife-Local-Velocity"] = string.Format("({0:0.000000}, {1:0.000000}, {2:0.000000})", velocity.X, velocity.Y, velocity.Z);
            httpHeaders["X-SecondLife-Local-Rotation"] = string.Format("({0:0.000000}, {1:0.000000}, {2:0.000000}, {3:0.000000})", rotation.X, rotation.Y, rotation.Z, rotation.W);
            httpHeaders["X-SecondLife-Owner-Name"] = ownerName;
            httpHeaders["X-SecondLife-Owner-Key"] = m_host.OwnerID.ToString();
            string userAgent = config.Configs["Network"].GetString("user_agent", null);
            if (userAgent != null)
                httpHeaders["User-Agent"] = userAgent;

            string authregex = @"^(https?:\/\/)(\w+):(\w+)@(.*)$";
            Regex r = new Regex(authregex);
            int[] gnums = r.GetGroupNumbers();
            Match m = r.Match(url);
            if (m.Success)
            {
                for (int i = 1; i < gnums.Length; i++)
                {
                    //System.Text.RegularExpressions.Group g = m.Groups[gnums[i]];
                    //CaptureCollection cc = g.Captures;
                }
                if (m.Groups.Count == 5)
                {
                    httpHeaders["Authorization"] = String.Format("Basic {0}", Convert.ToBase64String(System.Text.ASCIIEncoding.ASCII.GetBytes(m.Groups[2].ToString() + ":" + m.Groups[3].ToString())));
                    url = m.Groups[1].ToString() + m.Groups[4].ToString();
                }
            }

            UUID reqID = httpScriptMod.
                StartHttpRequest(m_localID, m_itemID, url, param, httpHeaders, body);

            if (reqID != UUID.Zero)
                return reqID.ToString();
            else
                return null;
        }


        public void llHTTPResponse(LSL_Key id, int status, string body)
        {
            // Partial implementation: support for parameter flags needed
            //   see http://wiki.secondlife.com/wiki/llHTTPResponse

            m_host.AddScriptLPS(1);

            if (m_UrlModule != null)
                m_UrlModule.HttpResponse(new UUID(id), status,body);
        }

        public void llResetLandBanList()
        {
            m_host.AddScriptLPS(1);
            LandData land = World.LandChannel.GetLandObject(m_host.AbsolutePosition.X, m_host.AbsolutePosition.Y).LandData;
            if (land.OwnerID == m_host.OwnerID)
            {
                foreach (LandAccessEntry entry in land.ParcelAccessList)
                {
                    if (entry.Flags == AccessList.Ban)
                    {
                        land.ParcelAccessList.Remove(entry);
                    }
                }
            }
            ScriptSleep(100);
        }

        public void llResetLandPassList()
        {
            m_host.AddScriptLPS(1);
            LandData land = World.LandChannel.GetLandObject(m_host.AbsolutePosition.X, m_host.AbsolutePosition.Y).LandData;
            if (land.OwnerID == m_host.OwnerID)
            {
                foreach (LandAccessEntry entry in land.ParcelAccessList)
                {
                    if (entry.Flags == AccessList.Access)
                    {
                        land.ParcelAccessList.Remove(entry);
                    }
                }
            }
            ScriptSleep(100);
        }

        public LSL_Integer llGetParcelPrimCount(LSL_Vector pos, int category, int sim_wide)
        {
            m_host.AddScriptLPS(1);
            
            ILandObject lo = World.LandChannel.GetLandObject((float)pos.x, (float)pos.y);

            if (lo == null)
                return 0;
            
            IPrimCounts pc = lo.PrimCounts;

            if (sim_wide != ScriptBaseClass.FALSE)
            {
                if (category == ScriptBaseClass.PARCEL_COUNT_TOTAL)
                {
                    return pc.Simulator;
                }
                else
                {
                    // counts not implemented yet
                    return 0;
                }
            }
            else
            {
                if (category == ScriptBaseClass.PARCEL_COUNT_TOTAL)
                    return pc.Total;
                else if (category == ScriptBaseClass.PARCEL_COUNT_OWNER)
                    return pc.Owner;
                else if (category == ScriptBaseClass.PARCEL_COUNT_GROUP)
                    return pc.Group;
                else if (category == ScriptBaseClass.PARCEL_COUNT_OTHER)
                    return pc.Others;
                else if (category == ScriptBaseClass.PARCEL_COUNT_SELECTED)
                    return pc.Selected;
                else if (category == ScriptBaseClass.PARCEL_COUNT_TEMP)
                    return 0; // counts not implemented yet
            }
            
            return 0;
        }

        public LSL_List llGetParcelPrimOwners(LSL_Vector pos)
        {
            m_host.AddScriptLPS(1);
            LandObject land = (LandObject)World.LandChannel.GetLandObject((float)pos.x, (float)pos.y);
            LSL_List ret = new LSL_List();
            if (land != null)
            {
                foreach (KeyValuePair<UUID, int> detectedParams in land.GetLandObjectOwners())
                {
                    ret.Add(new LSL_String(detectedParams.Key.ToString()));
                    ret.Add(new LSL_Integer(detectedParams.Value));
                }
            }
            ScriptSleep(2000);
            return ret;
        }

        public LSL_Integer llGetObjectPrimCount(string object_id)
        {
            m_host.AddScriptLPS(1);
            SceneObjectPart part = World.GetSceneObjectPart(new UUID(object_id));
            if (part == null)
            {
                return 0;
            }
            else
            {
                return part.ParentGroup.PrimCount;
            }
        }

        public LSL_Integer llGetParcelMaxPrims(LSL_Vector pos, int sim_wide)
        {
            m_host.AddScriptLPS(1);

            ILandObject lo = World.LandChannel.GetLandObject((float)pos.x, (float)pos.y);

            if (lo == null)
                return 0;

            if (sim_wide != 0)
                return lo.GetSimulatorMaxPrimCount();
            else
                return lo.GetParcelMaxPrimCount();
        }

        public LSL_List llGetParcelDetails(LSL_Vector pos, LSL_List param)
        {
            m_host.AddScriptLPS(1);
            LandData land = World.GetLandData((float)pos.x, (float)pos.y);
            if (land == null)
            {
                return new LSL_List(0);
            }
            LSL_List ret = new LSL_List();
            foreach (object o in param.Data)
            {
                switch (o.ToString())
                {
                    case "0":
                        ret.Add(new LSL_String(land.Name));
                        break;
                    case "1":
                        ret.Add(new LSL_String(land.Description));
                        break;
                    case "2":
                        ret.Add(new LSL_Key(land.OwnerID.ToString()));
                        break;
                    case "3":
                        ret.Add(new LSL_Key(land.GroupID.ToString()));
                        break;
                    case "4":
                        ret.Add(new LSL_Integer(land.Area));
                        break;
                    case "5":
                        ret.Add(new LSL_Key(land.GlobalID.ToString()));
                        break;
                    default:
                        ret.Add(new LSL_Integer(0));
                        break;
                }
            }
            return ret;
        }

        public LSL_String llStringTrim(string src, int type)
        {
            m_host.AddScriptLPS(1);
            if (type == (int)ScriptBaseClass.STRING_TRIM_HEAD) { return src.TrimStart(); }
            if (type == (int)ScriptBaseClass.STRING_TRIM_TAIL) { return src.TrimEnd(); }
            if (type == (int)ScriptBaseClass.STRING_TRIM) { return src.Trim(); }
            return src;
        }

        public LSL_List llGetObjectDetails(string id, LSL_List args)
        {
            m_host.AddScriptLPS(1);

            LSL_List ret = new LSL_List();
            UUID key = new UUID();
            if (UUID.TryParse(id, out key))
            {
                ScenePresence av = World.GetScenePresence(key);

                if (av != null)
                {
                    foreach (object o in args.Data)
                    {
                        switch (int.Parse(o.ToString()))
                        {
                            case ScriptBaseClass.OBJECT_NAME:
                                ret.Add(new LSL_String(av.Firstname + " " + av.Lastname));
                                break;
                            case ScriptBaseClass.OBJECT_DESC:
                                ret.Add(new LSL_String(""));
                                break;
                            case ScriptBaseClass.OBJECT_POS:
                                ret.Add(new LSL_Vector((double)av.AbsolutePosition.X, (double)av.AbsolutePosition.Y, (double)av.AbsolutePosition.Z));
                                break;
                            case ScriptBaseClass.OBJECT_ROT:
                                ret.Add(new LSL_Rotation((double)av.Rotation.X, (double)av.Rotation.Y, (double)av.Rotation.Z, (double)av.Rotation.W));
                                break;
                            case ScriptBaseClass.OBJECT_VELOCITY:
                                ret.Add(new LSL_Vector(av.Velocity.X, av.Velocity.Y, av.Velocity.Z));
                                break;
                            case ScriptBaseClass.OBJECT_OWNER:
                                ret.Add(new LSL_String(id));
                                break;
                            case ScriptBaseClass.OBJECT_GROUP:
                                ret.Add(new LSL_String(UUID.Zero.ToString()));
                                break;
                            case ScriptBaseClass.OBJECT_CREATOR:
                                ret.Add(new LSL_String(UUID.Zero.ToString()));
                                break;
                            // For the following 8 see the Object version below
                            case ScriptBaseClass.OBJECT_RUNNING_SCRIPT_COUNT:
                                ret.Add(new LSL_Integer(av.RunningScriptCount()));
                                break;
                            case ScriptBaseClass.OBJECT_TOTAL_SCRIPT_COUNT:
                                ret.Add(new LSL_Integer(av.ScriptCount()));
                                break;
                            case ScriptBaseClass.OBJECT_SCRIPT_MEMORY:
                                ret.Add(new LSL_Integer(av.RunningScriptCount() * 16384));
                                break;
                            case ScriptBaseClass.OBJECT_SCRIPT_TIME:
                                ret.Add(new LSL_Float(av.ScriptExecutionTime() / 1000.0f));
                                break;
                            case ScriptBaseClass.OBJECT_PRIM_EQUIVALENCE:
                                ret.Add(new LSL_Integer(1));
                                break;
                            case ScriptBaseClass.OBJECT_SERVER_COST:
                                ret.Add(new LSL_Float(0));
                                break;
                            case ScriptBaseClass.OBJECT_STREAMING_COST:
                                ret.Add(new LSL_Float(0));
                                break;
                            case ScriptBaseClass.OBJECT_PHYSICS_COST:
                                ret.Add(new LSL_Float(0));
                                break;
                            default:
                                // Invalid or unhandled constant.
                                ret.Add(new LSL_Integer(ScriptBaseClass.OBJECT_UNKNOWN_DETAIL));
                                break;
                        }
                    }

                    return ret;
                }

                SceneObjectPart obj = World.GetSceneObjectPart(key);
                if (obj != null)
                {
                    foreach (object o in args.Data)
                    {
                        switch (int.Parse(o.ToString()))
                        {
                            case ScriptBaseClass.OBJECT_NAME:
                                ret.Add(new LSL_String(obj.Name));
                                break;
                            case ScriptBaseClass.OBJECT_DESC:
                                ret.Add(new LSL_String(obj.Description));
                                break;
                            case ScriptBaseClass.OBJECT_POS:
                                ret.Add(new LSL_Vector(obj.AbsolutePosition.X, obj.AbsolutePosition.Y, obj.AbsolutePosition.Z));
                                break;
                            case ScriptBaseClass.OBJECT_ROT:
                                ret.Add(new LSL_Rotation(obj.RotationOffset.X, obj.RotationOffset.Y, obj.RotationOffset.Z, obj.RotationOffset.W));
                                break;
                            case ScriptBaseClass.OBJECT_VELOCITY:
                                ret.Add(new LSL_Vector(obj.Velocity.X, obj.Velocity.Y, obj.Velocity.Z));
                                break;
                            case ScriptBaseClass.OBJECT_OWNER:
                                ret.Add(new LSL_String(obj.OwnerID.ToString()));
                                break;
                            case ScriptBaseClass.OBJECT_GROUP:
                                ret.Add(new LSL_String(obj.GroupID.ToString()));
                                break;
                            case ScriptBaseClass.OBJECT_CREATOR:
                                ret.Add(new LSL_String(obj.CreatorID.ToString()));
                                break;
                            case ScriptBaseClass.OBJECT_RUNNING_SCRIPT_COUNT:
                                ret.Add(new LSL_Integer(obj.ParentGroup.RunningScriptCount()));
                                break;
                            case ScriptBaseClass.OBJECT_TOTAL_SCRIPT_COUNT:
                                ret.Add(new LSL_Integer(obj.ParentGroup.ScriptCount()));
                                break;
                            case ScriptBaseClass.OBJECT_SCRIPT_MEMORY:
                                // The value returned in SL for mono scripts is 65536 * number of active scripts
                                // and 16384 * number of active scripts for LSO. since llGetFreememory
                                // is coded to give the LSO value use it here
                                ret.Add(new LSL_Integer(obj.ParentGroup.RunningScriptCount() * 16384));
                                break;
                            case ScriptBaseClass.OBJECT_SCRIPT_TIME:
                                // Average cpu time in seconds per simulator frame expended on all scripts in the object
                                ret.Add(new LSL_Float(obj.ParentGroup.ScriptExecutionTime() / 1000.0f));
                                break;
                            case ScriptBaseClass.OBJECT_PRIM_EQUIVALENCE:
                                // according to the SL wiki A prim or linkset will have prim
                                // equivalent of the number of prims in a linkset if it does not
                                // contain a mesh anywhere in the link set or is not a normal prim
                                // The value returned in SL for normal prims is prim count
                                ret.Add(new LSL_Integer(obj.ParentGroup.PrimCount));
                                break;
                            // The following 3 costs I have intentionaly coded to return zero. They are part of
                            // "Land Impact" calculations. These calculations are probably not applicable
                            // to OpenSim and are not yet complete in SL
                            case ScriptBaseClass.OBJECT_SERVER_COST:
                                // The linden calculation is here
                                // http://wiki.secondlife.com/wiki/Mesh/Mesh_Server_Weight
                                // The value returned in SL for normal prims looks like the prim count
                                ret.Add(new LSL_Float(0));
                                break;
                            case ScriptBaseClass.OBJECT_STREAMING_COST:
                                // The linden calculation is here
                                // http://wiki.secondlife.com/wiki/Mesh/Mesh_Streaming_Cost
                                // The value returned in SL for normal prims looks like the prim count * 0.06
                                ret.Add(new LSL_Float(0));
                                break;
                            case ScriptBaseClass.OBJECT_PHYSICS_COST:
                                // The linden calculation is here
                                // http://wiki.secondlife.com/wiki/Mesh/Mesh_physics
                                // The value returned in SL for normal prims looks like the prim count
                                ret.Add(new LSL_Float(0));
                                break;
                            default:
                                // Invalid or unhandled constant.
                                ret.Add(new LSL_Integer(ScriptBaseClass.OBJECT_UNKNOWN_DETAIL));
                                break;
                        }
                    }

                    return ret;
                }
            }
            
            return new LSL_List();
        }

        internal UUID ScriptByName(string name)
        {
            m_host.TaskInventory.LockItemsForRead(true);

            foreach (TaskInventoryItem item in m_host.TaskInventory.Values)
            {
                if (item.Type == 10 && item.Name == name)
                {
                    m_host.TaskInventory.LockItemsForRead(false);
                    return item.ItemID;
                }
            }

            m_host.TaskInventory.LockItemsForRead(false);

            return UUID.Zero;
        }

        internal void ShoutError(string msg)
        {
            llShout(ScriptBaseClass.DEBUG_CHANNEL, msg);
        }

        internal void NotImplemented(string command)
        {
            if (throwErrorOnNotImplemented)
                throw new NotImplementedException("Command not implemented: " + command);
        }

        internal void Deprecated(string command)
        {
            throw new Exception("Command deprecated: " + command);
        }

        internal void LSLError(string msg)
        {
            throw new Exception("LSL Runtime Error: " + msg);
        }

        public delegate void AssetRequestCallback(UUID assetID, AssetBase asset);
        protected void WithNotecard(UUID assetID, AssetRequestCallback cb)
        {
            World.AssetService.Get(assetID.ToString(), this,
                delegate(string i, object sender, AssetBase a)
                {
                    UUID uuid = UUID.Zero;
                    UUID.TryParse(i, out uuid);
                    cb(uuid, a);
                });
        }

        public LSL_String llGetNumberOfNotecardLines(string name)
        {
            m_host.AddScriptLPS(1);

            //Clone is thread safe
            TaskInventoryDictionary itemsDictionary = (TaskInventoryDictionary)m_host.TaskInventory.Clone();

            UUID assetID = UUID.Zero;

            if (!UUID.TryParse(name, out assetID))
            {
                foreach (TaskInventoryItem item in itemsDictionary.Values)
                {
                    if (item.Type == 7 && item.Name == name)
                    {
                        assetID = item.AssetID;
                        break;
                    }
                }
            }

            if (assetID == UUID.Zero)
            {
                // => complain loudly, as specified by the LSL docs
                ShoutError("Notecard '" + name + "' could not be found.");

                return UUID.Zero.ToString();
            }

            // was: UUID tid = tid = AsyncCommands.
            UUID tid = AsyncCommands.DataserverPlugin.RegisterRequest(m_localID, m_itemID, assetID.ToString());

            if (NotecardCache.IsCached(assetID))
            {
                AsyncCommands.
                DataserverPlugin.DataserverReply(assetID.ToString(),
                NotecardCache.GetLines(assetID).ToString());
                ScriptSleep(100);
                return tid.ToString();
            }

            WithNotecard(assetID, delegate (UUID id, AssetBase a)
            {
                if (a == null || a.Type != 7)
                {
                    ShoutError("Notecard '" + name + "' could not be found.");
                    return;
                }

                System.Text.UTF8Encoding enc =
                    new System.Text.UTF8Encoding();
                string data = enc.GetString(a.Data);
                //m_log.Debug(data);
                NotecardCache.Cache(id, data);
                AsyncCommands.
                        DataserverPlugin.DataserverReply(id.ToString(),
                        NotecardCache.GetLines(id).ToString());
            });

            ScriptSleep(100);
            return tid.ToString();
        }

        public LSL_String llGetNotecardLine(string name, int line)
        {
            m_host.AddScriptLPS(1);

            //Clone is thread safe
            TaskInventoryDictionary itemsDictionary = (TaskInventoryDictionary)m_host.TaskInventory.Clone();

            UUID assetID = UUID.Zero;

            if (!UUID.TryParse(name, out assetID))
            {
                foreach (TaskInventoryItem item in itemsDictionary.Values)
                {
                    if (item.Type == 7 && item.Name == name)
                    {
                        assetID = item.AssetID;
                        break;
                    }
                }
            }

            if (assetID == UUID.Zero)
            {
                // => complain loudly, as specified by the LSL docs
                ShoutError("Notecard '" + name + "' could not be found.");

                return UUID.Zero.ToString();
            }

            // was: UUID tid = tid = AsyncCommands.
            UUID tid = AsyncCommands.DataserverPlugin.RegisterRequest(m_localID, m_itemID, assetID.ToString());

            if (NotecardCache.IsCached(assetID))
            {
                AsyncCommands.DataserverPlugin.DataserverReply(assetID.ToString(),
                                                               NotecardCache.GetLine(assetID, line, m_notecardLineReadCharsMax));
                ScriptSleep(100);
                return tid.ToString();
            }

            WithNotecard(assetID, delegate (UUID id, AssetBase a)
                         {
                             if (a == null || a.Type != 7)
                             {
                                 ShoutError("Notecard '" + name + "' could not be found.");
                                 return;
                             }

                             System.Text.UTF8Encoding enc =
                                 new System.Text.UTF8Encoding();
                             string data = enc.GetString(a.Data);
                             //m_log.Debug(data);
                             NotecardCache.Cache(id, data);
                             AsyncCommands.DataserverPlugin.DataserverReply(id.ToString(),
                                                                            NotecardCache.GetLine(id, line, m_notecardLineReadCharsMax));
                         });

            ScriptSleep(100);
            return tid.ToString();
        }

        public void SetPrimitiveParamsEx(LSL_Key prim, LSL_List rules)
        {
            SceneObjectPart obj = World.GetSceneObjectPart(new UUID(prim));
            if (obj == null)
                return;

            if (obj.OwnerID != m_host.OwnerID)
                return;

            SetPrimParams(obj, rules);
        }

        public LSL_List GetLinkPrimitiveParamsEx(LSL_Key prim, LSL_List rules)
        {
            SceneObjectPart obj = World.GetSceneObjectPart(new UUID(prim));
            if (obj == null)
                return new LSL_List();

            if (obj.OwnerID != m_host.OwnerID)
                return new LSL_List();

            return GetLinkPrimitiveParams(obj, rules);
        }

        public LSL_Integer llGetLinkNumberOfSides(LSL_Integer link)
        {
            List<SceneObjectPart> parts = GetLinkParts(link);
            if (parts.Count < 1)
                return 0;

            return GetNumberOfSides(parts[0]);
        }

        private string Name2Username(string name)
        {
            string[] parts = name.Split(new char[] {' '});
            if (parts.Length < 2)
                return name.ToLower();
            if (parts[1] == "Resident")
                return parts[0].ToLower();

            return name.Replace(" ", ".").ToLower();
        }

        public LSL_String llGetUsername(string id)
        {
            return Name2Username(llKey2Name(id));
        }

        public LSL_String llRequestUsername(string id)
        {
            UUID rq = UUID.Random();

            AsyncCommands.DataserverPlugin.RegisterRequest(m_localID, m_itemID, rq.ToString());

            AsyncCommands.DataserverPlugin.DataserverReply(rq.ToString(), Name2Username(llKey2Name(id)));

            return rq.ToString();
        }

        public LSL_String llGetDisplayName(string id)
        {
            return llKey2Name(id);
        }

        public LSL_String llRequestDisplayName(string id)
        {
            UUID rq = UUID.Random();

            AsyncCommands.DataserverPlugin.RegisterRequest(m_localID, m_itemID, rq.ToString());

            AsyncCommands.DataserverPlugin.DataserverReply(rq.ToString(), llKey2Name(id));

            return rq.ToString();
        }

        private void SayShoutTimerElapsed(Object sender, ElapsedEventArgs args)
        {
            m_SayShoutCount = 0;
        }

        private struct Tri
        {
            public Vector3 p1;
            public Vector3 p2;
            public Vector3 p3;
        }

        private bool InBoundingBox(ScenePresence avatar, Vector3 point)
        {
            float height = avatar.Appearance.AvatarHeight;
            Vector3 b1 = avatar.AbsolutePosition + new Vector3(-0.22f, -0.22f, -height/2);
            Vector3 b2 = avatar.AbsolutePosition + new Vector3(0.22f, 0.22f, height/2);

            if (point.X > b1.X && point.X < b2.X &&
                point.Y > b1.Y && point.Y < b2.Y &&
                point.Z > b1.Z && point.Z < b2.Z)
                return true;
            return false;
        }

        private ContactResult[] AvatarIntersection(Vector3 rayStart, Vector3 rayEnd)
        {
            List<ContactResult> contacts = new List<ContactResult>();

            Vector3 ab = rayEnd - rayStart;

            World.ForEachScenePresence(delegate(ScenePresence sp)
            {
                Vector3 ac = sp.AbsolutePosition - rayStart;
                Vector3 bc = sp.AbsolutePosition - rayEnd;

                double d = Math.Abs(Vector3.Mag(Vector3.Cross(ab, ac)) / Vector3.Distance(rayStart, rayEnd));

                if (d > 1.5)
                    return;

                double d2 = Vector3.Dot(Vector3.Negate(ab), ac);

                if (d2 > 0)
                    return;

                double dp = Math.Sqrt(Vector3.Mag(ac) * Vector3.Mag(ac) - d * d);
                Vector3 p = rayStart + Vector3.Divide(Vector3.Multiply(ab, (float)dp), (float)Vector3.Mag(ab));

                if (!InBoundingBox(sp, p))
                    return;

                ContactResult result = new ContactResult ();
                result.ConsumerID = sp.LocalId;
                result.Depth = Vector3.Distance(rayStart, p);
                result.Normal = Vector3.Zero;
                result.Pos = p;

                contacts.Add(result);
            });

            return contacts.ToArray();
        }

        private ContactResult[] ObjectIntersection(Vector3 rayStart, Vector3 rayEnd, bool includePhysical, bool includeNonPhysical, bool includePhantom)
        {
            Ray ray = new Ray(rayStart, Vector3.Normalize(rayEnd - rayStart));
            List<ContactResult> contacts = new List<ContactResult>();

            Vector3 ab = rayEnd - rayStart;

            World.ForEachSOG(delegate(SceneObjectGroup group)
            {
                if (m_host.ParentGroup == group)
                    return;

                if (group.IsAttachment)
                    return;

                if (group.RootPart.PhysActor == null)
                {
                    if (!includePhantom)
                        return;
                }
                else
                {
                    if (group.RootPart.PhysActor.IsPhysical)
                    {
                        if (!includePhysical)
                            return;
                    }
                    else
                    {
                        if (!includeNonPhysical)
                            return;
                    }
                }

                // Find the radius ouside of which we don't even need to hit test
                float minX;
                float maxX;
                float minY;
                float maxY;
                float minZ;
                float maxZ;

                float radius = 0.0f;

                group.GetAxisAlignedBoundingBoxRaw(out minX, out maxX, out minY, out maxY, out minZ, out maxZ);

                if (Math.Abs(minX) > radius)
                    radius = Math.Abs(minX);
                if (Math.Abs(minY) > radius)
                    radius = Math.Abs(minY);
                if (Math.Abs(minZ) > radius)
                    radius = Math.Abs(minZ);
                if (Math.Abs(maxX) > radius)
                    radius = Math.Abs(maxX);
                if (Math.Abs(maxY) > radius)
                    radius = Math.Abs(maxY);
                if (Math.Abs(maxZ) > radius)
                    radius = Math.Abs(maxZ);

                Vector3 ac = group.AbsolutePosition - rayStart;
                Vector3 bc = group.AbsolutePosition - rayEnd;

                double d = Math.Abs(Vector3.Mag(Vector3.Cross(ab, ac)) / Vector3.Distance(rayStart, rayEnd));

                // Too far off ray, don't bother
                if (d > radius)
                    return;

                // Behind ray, drop
                double d2 = Vector3.Dot(Vector3.Negate(ab), ac);
                if (d2 > 0)
                    return;

                EntityIntersection intersection = group.TestIntersection(ray, true, false);
                // Miss.
                if (!intersection.HitTF)
                    return;

                ContactResult result = new ContactResult ();
                result.ConsumerID = group.LocalId;
                result.Depth = intersection.distance;
                result.Normal = intersection.normal;
                result.Pos = intersection.ipoint;

                contacts.Add(result);
            });

            return contacts.ToArray();
        }

        private ContactResult? GroundIntersection(Vector3 rayStart, Vector3 rayEnd)
        {
            double[,] heightfield = World.Heightmap.GetDoubles();
            List<ContactResult> contacts = new List<ContactResult>();

            double min = 2048.0;
            double max = 0.0;

            // Find the min and max of the heightfield
            for (int x = 0 ; x < World.Heightmap.Width ; x++)
            {
                for (int y = 0 ; y < World.Heightmap.Height ; y++)
                {
                    if (heightfield[x, y] > max)
                        max = heightfield[x, y];
                    if (heightfield[x, y] < min)
                        min = heightfield[x, y];
                }
            }


            // A ray extends past rayEnd, but doesn't go back before
            // rayStart. If the start is above the highest point of the ground
            // and the ray goes up, we can't hit the ground. Ever.
            if (rayStart.Z > max && rayEnd.Z >= rayStart.Z)
                return null;

            // Same for going down
            if (rayStart.Z < min && rayEnd.Z <= rayStart.Z)
                return null;

            List<Tri> trilist = new List<Tri>();

            // Create our triangle list
            for (int x = 1 ; x < World.Heightmap.Width ; x++)
            {
                for (int y = 1 ; y < World.Heightmap.Height ; y++)
                {
                    Tri t1 = new Tri();
                    Tri t2 = new Tri();
                    
                    Vector3 p1 = new Vector3(x-1, y-1, (float)heightfield[x-1, y-1]);
                    Vector3 p2 = new Vector3(x, y-1, (float)heightfield[x, y-1]);
                    Vector3 p3 = new Vector3(x, y, (float)heightfield[x, y]);
                    Vector3 p4 = new Vector3(x-1, y, (float)heightfield[x-1, y]);

                    t1.p1 = p1;
                    t1.p2 = p2;
                    t1.p3 = p3;

                    t2.p1 = p3;
                    t2.p2 = p4;
                    t2.p3 = p1;

                    trilist.Add(t1);
                    trilist.Add(t2);
                }
            }

            // Ray direction
            Vector3 rayDirection = rayEnd - rayStart;

            foreach (Tri t in trilist)
            {
                // Compute triangle plane normal and edges
                Vector3 u = t.p2 - t.p1;
                Vector3 v = t.p3 - t.p1;
                Vector3 n = Vector3.Cross(u, v);

                if (n == Vector3.Zero)
                    continue;

                Vector3 w0 = rayStart - t.p1;
                double a = -Vector3.Dot(n, w0);
                double b = Vector3.Dot(n, rayDirection);

                // Not intersecting the plane, or in plane (same thing)
                // Ignoring this MAY cause the ground to not be detected
                // sometimes
                if (Math.Abs(b) < 0.000001)
                    continue;
                
                double r = a / b;

                // ray points away from plane
                if (r < 0.0)
                    continue;

                Vector3 ip = rayStart + Vector3.Multiply(rayDirection, (float)r);

                float uu = Vector3.Dot(u, u);
                float uv = Vector3.Dot(u, v);
                float vv = Vector3.Dot(v, v);
                Vector3 w = ip - t.p1;
                float wu = Vector3.Dot(w, u);
                float wv = Vector3.Dot(w, v);
                float d = uv * uv - uu * vv;

                float cs = (uv * wv - vv * wu) / d;
                if (cs < 0 || cs > 1.0)
                    continue;
                float ct = (uv * wu - uu * wv) / d;
                if (ct < 0 || (cs + ct) > 1.0)
                    continue;

                // Add contact point
                ContactResult result = new ContactResult ();
                result.ConsumerID = 0;
                result.Depth = Vector3.Distance(rayStart, ip);
                result.Normal = n;
                result.Pos = ip;

                contacts.Add(result);
            }

            if (contacts.Count == 0)
                return null;

            contacts.Sort(delegate(ContactResult a, ContactResult b)
            {
                return (int)(a.Depth - b.Depth);
            });

            return contacts[0];
        }
/*
        // not done:
        private ContactResult[] testRay2NonPhysicalPhantom(Vector3 rayStart, Vector3 raydir, float raylenght)
        {
            ContactResult[] contacts = null;
            World.ForEachSOG(delegate(SceneObjectGroup group)
            {
                if (m_host.ParentGroup == group)
                    return;

                if (group.IsAttachment)
                    return;

                if(group.RootPart.PhysActor != null)
                    return;

                contacts = group.RayCastGroupPartsOBBNonPhysicalPhantom(rayStart, raydir, raylenght);
            });
            return contacts;
        }
*/

        public LSL_List llCastRay(LSL_Vector start, LSL_Vector end, LSL_List options)
        {
            LSL_List list = new LSL_List();

            m_host.AddScriptLPS(1);

            Vector3 rayStart = new Vector3((float)start.x, (float)start.y, (float)start.z);
            Vector3 rayEnd = new Vector3((float)end.x, (float)end.y, (float)end.z);
            Vector3 dir = rayEnd - rayStart;

            float dist = Vector3.Mag(dir);

            int count = 1;
            bool detectPhantom = false;
            int dataFlags = 0;
            int rejectTypes = 0;

            for (int i = 0; i < options.Length; i += 2)
            {
                if (options.GetLSLIntegerItem(i) == ScriptBaseClass.RC_MAX_HITS)
                    count = options.GetLSLIntegerItem(i + 1);
                else if (options.GetLSLIntegerItem(i) == ScriptBaseClass.RC_DETECT_PHANTOM)
                    detectPhantom = (options.GetLSLIntegerItem(i + 1) > 0);
                else if (options.GetLSLIntegerItem(i) == ScriptBaseClass.RC_DATA_FLAGS)
                    dataFlags = options.GetLSLIntegerItem(i + 1);
                else if (options.GetLSLIntegerItem(i) == ScriptBaseClass.RC_REJECT_TYPES)
                    rejectTypes = options.GetLSLIntegerItem(i + 1);
            }

            if (count > 16)
                count = 16;

            List<ContactResult> results = new List<ContactResult>();

            bool checkTerrain = !((rejectTypes & ScriptBaseClass.RC_REJECT_LAND) == ScriptBaseClass.RC_REJECT_LAND);
            bool checkAgents = !((rejectTypes & ScriptBaseClass.RC_REJECT_AGENTS) == ScriptBaseClass.RC_REJECT_AGENTS);
            bool checkNonPhysical = !((rejectTypes & ScriptBaseClass.RC_REJECT_NONPHYSICAL) == ScriptBaseClass.RC_REJECT_NONPHYSICAL);
            bool checkPhysical = !((rejectTypes & ScriptBaseClass.RC_REJECT_PHYSICAL) == ScriptBaseClass.RC_REJECT_PHYSICAL);


            if (World.SuportsRayCastFiltered())
            {
                if (dist == 0)
                    return list;

                RayFilterFlags rayfilter = RayFilterFlags.ClosestAndBackCull;
                if (checkTerrain)
                    rayfilter |= RayFilterFlags.land;
//                if (checkAgents)
//                    rayfilter |= RayFilterFlags.agent;
                if (checkPhysical)
                    rayfilter |= RayFilterFlags.physical;
                if (checkNonPhysical)
                    rayfilter |= RayFilterFlags.nonphysical;
                if (detectPhantom)
                    rayfilter |= RayFilterFlags.LSLPhanton;

                Vector3 direction = dir * ( 1/dist);

                if(rayfilter == 0)
                {
                    list.Add(new LSL_Integer(0));
                    return list;
                }

                // get some more contacts to sort ???
                int physcount = 4 * count;
                if (physcount > 20)
                    physcount = 20;

                object physresults;
                physresults = World.RayCastFiltered(rayStart, direction, dist, physcount, rayfilter);

                if (physresults == null)
                {
                    list.Add(new LSL_Integer(-3)); // timeout error
                    return list;
                }

                results = (List<ContactResult>)physresults;

                // for now physics doesn't detect sitted avatars so do it outside physics
                if (checkAgents)
                {
                    ContactResult[] agentHits = AvatarIntersection(rayStart, rayEnd);
                    foreach (ContactResult r in agentHits)
                        results.Add(r);
                }

            // bug: will not detect phantom unless they are physical
            // don't use ObjectIntersection because its also bad

            }
            else
            {
                if (checkTerrain)
                {
                    ContactResult? groundContact = GroundIntersection(rayStart, rayEnd);
                    if (groundContact != null)
                        results.Add((ContactResult)groundContact);
                }

                if (checkAgents)
                {
                    ContactResult[] agentHits = AvatarIntersection(rayStart, rayEnd);
                    foreach (ContactResult r in agentHits)
                        results.Add(r);
                }

                if (checkPhysical || checkNonPhysical || detectPhantom)
                {
                    ContactResult[] objectHits = ObjectIntersection(rayStart, rayEnd, checkPhysical, checkNonPhysical, detectPhantom);
                    foreach (ContactResult r in objectHits)
                        results.Add(r);
                }
            }

            results.Sort(delegate(ContactResult a, ContactResult b)
            {
                return a.Depth.CompareTo(b.Depth);
            });
            
            int values = 0;
            SceneObjectGroup thisgrp = m_host.ParentGroup;

            foreach (ContactResult result in results)
            {
                if (result.Depth > dist)
                    continue;

                // physics ray can return colisions with host prim
                if (m_host.LocalId == result.ConsumerID)
                    continue;

                UUID itemID = UUID.Zero;
                int linkNum = 0;

                SceneObjectPart part = World.GetSceneObjectPart(result.ConsumerID);
                // It's a prim!
                if (part != null)
                {
                    // dont detect members of same object ???
                    if (part.ParentGroup == thisgrp)
                        continue;

                    if ((dataFlags & ScriptBaseClass.RC_GET_ROOT_KEY) == ScriptBaseClass.RC_GET_ROOT_KEY)
                        itemID = part.ParentGroup.UUID;
                    else
                        itemID = part.UUID;

                    linkNum = part.LinkNum;
                }
                else
                {
                    ScenePresence sp = World.GetScenePresence(result.ConsumerID);
                    /// It it a boy? a girl? 
                    if (sp != null)
                        itemID = sp.UUID;
                }

                list.Add(new LSL_String(itemID.ToString()));
                list.Add(new LSL_String(result.Pos.ToString()));

                if ((dataFlags & ScriptBaseClass.RC_GET_LINK_NUM) == ScriptBaseClass.RC_GET_LINK_NUM)
                    list.Add(new LSL_Integer(linkNum));

                if ((dataFlags & ScriptBaseClass.RC_GET_NORMAL) == ScriptBaseClass.RC_GET_NORMAL)
                    list.Add(new LSL_Vector(result.Normal.X, result.Normal.Y, result.Normal.Z));

                values++;
                if (values >= count)
                    break;
            }

            list.Add(new LSL_Integer(values));

            return list;
        }

        public LSL_Integer llManageEstateAccess(int action, string avatar)
        {
            m_host.AddScriptLPS(1);
            EstateSettings estate = World.RegionInfo.EstateSettings;
            bool isAccount = false;
            bool isGroup = false;

            if (!estate.IsEstateOwner(m_host.OwnerID) || !estate.IsEstateManagerOrOwner(m_host.OwnerID))
                return 0;

            UUID id = new UUID();
            if (!UUID.TryParse(avatar, out id))
                return 0;

            UserAccount account = World.UserAccountService.GetUserAccount(World.RegionInfo.ScopeID, id);
            isAccount = account != null ? true : false;
            if (!isAccount)
            {
                IGroupsModule groups = World.RequestModuleInterface<IGroupsModule>();
                if (groups != null)
                {
                    GroupRecord group = groups.GetGroupRecord(id);
                    isGroup = group != null ? true : false;
                    if (!isGroup)
                        return 0;
                }
                else
                    return 0;
            }

            switch (action)
            {
                case ScriptBaseClass.ESTATE_ACCESS_ALLOWED_AGENT_ADD:
                    if (!isAccount) return 0;
                    if (estate.HasAccess(id)) return 1;
                    if (estate.IsBanned(id, World.GetUserFlags(id)))
                        estate.RemoveBan(id);
                    estate.AddEstateUser(id);
                    break;
                case ScriptBaseClass.ESTATE_ACCESS_ALLOWED_AGENT_REMOVE:
                    if (!isAccount || !estate.HasAccess(id)) return 0;
                    estate.RemoveEstateUser(id);
                    break;
                case ScriptBaseClass.ESTATE_ACCESS_ALLOWED_GROUP_ADD:
                    if (!isGroup) return 0;
                    if (estate.GroupAccess(id)) return 1;
                    estate.AddEstateGroup(id);
                    break;
                case ScriptBaseClass.ESTATE_ACCESS_ALLOWED_GROUP_REMOVE:
                    if (!isGroup || !estate.GroupAccess(id)) return 0;
                    estate.RemoveEstateGroup(id);
                    break;
                case ScriptBaseClass.ESTATE_ACCESS_BANNED_AGENT_ADD:
                    if (!isAccount) return 0;
                    if (estate.IsBanned(id, World.GetUserFlags(id))) return 1;
                    EstateBan ban = new EstateBan();
                    ban.EstateID = estate.EstateID;
                    ban.BannedUserID = id;
                    estate.AddBan(ban);
                    break;
                case ScriptBaseClass.ESTATE_ACCESS_BANNED_AGENT_REMOVE:
                    if (!isAccount || !estate.IsBanned(id, World.GetUserFlags(id))) return 0;
                    estate.RemoveBan(id);
                    break;
                default: return 0;
            }
            return 1;
        }

        public LSL_Integer llGetMemoryLimit()
        {
            m_host.AddScriptLPS(1);
            // The value returned for LSO scripts in SL
            return 16384;
        }

        public LSL_Integer llSetMemoryLimit(LSL_Integer limit)
        {
            m_host.AddScriptLPS(1);
            // Treat as an LSO script
            return ScriptBaseClass.FALSE;
        }

        public LSL_Integer llGetSPMaxMemory()
        {
            m_host.AddScriptLPS(1);
            // The value returned for LSO scripts in SL
            return 16384;
        }

        public virtual LSL_Integer llGetUsedMemory()
        {
            m_host.AddScriptLPS(1);
            // The value returned for LSO scripts in SL
            return 16384;
        }

        public void llScriptProfiler(LSL_Integer flags)
        {
            m_host.AddScriptLPS(1);
            // This does nothing for LSO scripts in SL
        }

        #region Not Implemented
        //
        // Listing the unimplemented lsl functions here, please move
        // them from this region as they are completed
        //

        public void llGetEnv(LSL_String name)
        {
            m_host.AddScriptLPS(1);
            NotImplemented("llGetEnv");
        }

        public void llSetSoundQueueing(int queue)
        {
            m_host.AddScriptLPS(1);
        }

        public void llCollisionSprite(string impact_sprite)
        {
            m_host.AddScriptLPS(1);
            NotImplemented("llCollisionSprite");
        }

        public void llGodLikeRezObject(string inventory, LSL_Vector pos)
        {
            m_host.AddScriptLPS(1);

            if (!World.Permissions.IsGod(m_host.OwnerID))
                NotImplemented("llGodLikeRezObject");

            AssetBase rezAsset = World.AssetService.Get(inventory);
            if (rezAsset == null)
            {
                llSay(0, "Asset not found");
                return;
            }

            SceneObjectGroup group = null;

            try
            {
                string xmlData = Utils.BytesToString(rezAsset.Data);
                group = SceneObjectSerializer.FromOriginalXmlFormat(xmlData);
            }
            catch
            {
                llSay(0, "Asset not found");
                return;
            }

            if (group == null)
            {
                llSay(0, "Asset not found");
                return;
            }

            group.RootPart.AttachPoint = group.RootPart.Shape.State;
            group.RootPart.AttachOffset = group.AbsolutePosition;

            group.ResetIDs();

            Vector3 llpos = new Vector3((float)pos.x, (float)pos.y, (float)pos.z);
            World.AddNewSceneObject(group, true, llpos, Quaternion.Identity, Vector3.Zero);
            group.CreateScriptInstances(0, true, World.DefaultScriptEngine, 3);
            group.ScheduleGroupForFullUpdate();

            // objects rezzed with this method are die_at_edge by default.
            group.RootPart.SetDieAtEdge(true);

            group.ResumeScripts();

            m_ScriptEngine.PostObjectEvent(m_host.LocalId, new EventParams(
                    "object_rez", new Object[] {
                    new LSL_String(
                    group.RootPart.UUID.ToString()) },
                    new DetectParams[0]));
        }

        public LSL_String llTransferLindenDollars(string destination, int amount)
        {
            UUID txn = UUID.Random();

            Util.FireAndForget(delegate(object x)
            {
                int replycode = 0;
                string replydata = destination + "," + amount.ToString();

                try
                {
                    UUID invItemID=InventorySelf();
                    if (invItemID == UUID.Zero)
                    {
                        replydata = "SERVICE_ERROR";
                        return;
                    }

                    m_host.AddScriptLPS(1);

                    m_host.TaskInventory.LockItemsForRead(true);
                    TaskInventoryItem item = m_host.TaskInventory[invItemID];
                    m_host.TaskInventory.LockItemsForRead(false);

                    if (item.PermsGranter == UUID.Zero)
                    {
                        replydata = "MISSING_PERMISSION_DEBIT";
                        return;
                    }

                    if ((item.PermsMask & ScriptBaseClass.PERMISSION_DEBIT) == 0)
                    {
                        replydata = "MISSING_PERMISSION_DEBIT";
                        return;
                    }

                    UUID toID = new UUID();

                    if (!UUID.TryParse(destination, out toID))
                    {
                        replydata = "INVALID_AGENT";
                        return;
                    }

                    IMoneyModule money = World.RequestModuleInterface<IMoneyModule>();

                    if (money == null)
                    {
                        replydata = "TRANSFERS_DISABLED";
                        return;
                    }

                    bool result = money.ObjectGiveMoney(
                        m_host.ParentGroup.RootPart.UUID, m_host.ParentGroup.RootPart.OwnerID, toID, amount);

                    if (result)
                    {
                        replycode = 1;
                        return;
                    }

                    replydata = "LINDENDOLLAR_INSUFFICIENTFUNDS";
                }
                finally
                {
                    m_ScriptEngine.PostScriptEvent(m_itemID, new EventParams(
                            "transaction_result", new Object[] {
                            new LSL_String(txn.ToString()),
                            new LSL_Integer(replycode),
                            new LSL_String(replydata) },
                            new DetectParams[0]));
                }
            });

            return txn.ToString();
        }

        #endregion

        public void llSetKeyframedMotion(LSL_List frames, LSL_List options)
        {
            SceneObjectGroup group = m_host.ParentGroup;

            if (group.RootPart.PhysActor != null && group.RootPart.PhysActor.IsPhysical)
                return;
            if (group.IsAttachment)
                return;

            if (frames.Data.Length > 0) // We are getting a new motion
            {
                if (group.RootPart.KeyframeMotion != null)
                    group.RootPart.KeyframeMotion.Stop();
                group.RootPart.KeyframeMotion = null;

                int idx = 0;

                KeyframeMotion.PlayMode mode = KeyframeMotion.PlayMode.Forward;
                KeyframeMotion.DataFormat data = KeyframeMotion.DataFormat.Translation | KeyframeMotion.DataFormat.Rotation;

                while (idx < options.Data.Length)
                {
                    int option = (int)options.GetLSLIntegerItem(idx++);
                    int remain = options.Data.Length - idx;

                    switch (option)
                    {
                        case ScriptBaseClass.KFM_MODE:
                            if (remain < 1)
                                break;
                            int modeval = (int)options.GetLSLIntegerItem(idx++);
                            switch(modeval)
                            {
                                case ScriptBaseClass.KFM_FORWARD:
                                    mode = KeyframeMotion.PlayMode.Forward;
                                    break;
                                case ScriptBaseClass.KFM_REVERSE:
                                    mode = KeyframeMotion.PlayMode.Reverse;
                                    break;
                                case ScriptBaseClass.KFM_LOOP:
                                    mode = KeyframeMotion.PlayMode.Loop;
                                    break;
                                case ScriptBaseClass.KFM_PING_PONG:
                                    mode = KeyframeMotion.PlayMode.PingPong;
                                    break;
                            }
                            break;
                        case ScriptBaseClass.KFM_DATA:
                            if (remain < 1)
                                break;
                            int dataval = (int)options.GetLSLIntegerItem(idx++);
                            data = (KeyframeMotion.DataFormat)dataval;
                            break;
                    }
                }

                group.RootPart.KeyframeMotion = new KeyframeMotion(group, mode, data);

                idx = 0;

                int elemLength = 2;
                if (data == (KeyframeMotion.DataFormat.Translation | KeyframeMotion.DataFormat.Rotation))
                    elemLength = 3;

                List<KeyframeMotion.Keyframe> keyframes = new List<KeyframeMotion.Keyframe>();
                while (idx < frames.Data.Length)
                {
                    int remain = frames.Data.Length - idx;

                    if (remain < elemLength)
                        break;

                    KeyframeMotion.Keyframe frame = new KeyframeMotion.Keyframe();
                    frame.Position = null;
                    frame.Rotation = null;

                    if ((data & KeyframeMotion.DataFormat.Translation) != 0)
                    {
                        LSL_Types.Vector3 tempv = frames.GetVector3Item(idx++);
                        frame.Position = new Vector3((float)tempv.x, (float)tempv.y, (float)tempv.z);
                    }
                    if ((data & KeyframeMotion.DataFormat.Rotation) != 0)
                    {
                        LSL_Types.Quaternion tempq = frames.GetQuaternionItem(idx++);
                        frame.Rotation = new Quaternion((float)tempq.x, (float)tempq.y, (float)tempq.z, (float)tempq.s);
                    }

                    float tempf = (float)frames.GetLSLFloatItem(idx++);
                    frame.TimeMS = (int)(tempf * 1000.0f);

                    keyframes.Add(frame);
                }

                group.RootPart.KeyframeMotion.SetKeyframes(keyframes.ToArray());
                group.RootPart.KeyframeMotion.Start();
            }
            else
            {
                if (group.RootPart.KeyframeMotion == null)
                    return;

                if (options.Data.Length == 0)
                {
                    group.RootPart.KeyframeMotion.Stop();
                    return;
                }
                    
                int code = (int)options.GetLSLIntegerItem(0);

                int idx = 0;

                while (idx < options.Data.Length)
                {
                    int option = (int)options.GetLSLIntegerItem(idx++);
                    int remain = options.Data.Length - idx;

                    switch (option)
                    {
                        case ScriptBaseClass.KFM_COMMAND:
                            int cmd = (int)options.GetLSLIntegerItem(idx++);
                            switch (cmd)
                            {
                                case ScriptBaseClass.KFM_CMD_PLAY:
                                    group.RootPart.KeyframeMotion.Start();
                                    break;
                                case ScriptBaseClass.KFM_CMD_STOP:
                                    group.RootPart.KeyframeMotion.Stop();
                                    break;
                                case ScriptBaseClass.KFM_CMD_PAUSE:
                                    group.RootPart.KeyframeMotion.Pause();
                                    break;
                            }
                            break;
                    }
                }
            }
        }
    }

    public class NotecardCache
    {
        protected class Notecard
        {
            public string[] text;
            public DateTime lastRef;
        }

        protected static Dictionary<UUID, Notecard> m_Notecards =
            new Dictionary<UUID, Notecard>();

        public static void Cache(UUID assetID, string text)
        {
            CacheCheck();

            lock (m_Notecards)
            {
                if (m_Notecards.ContainsKey(assetID))
                    return;

                Notecard nc = new Notecard();
                nc.lastRef = DateTime.Now;
                nc.text = SLUtil.ParseNotecardToList(text).ToArray();
                m_Notecards[assetID] = nc;
            }
        }

        public static bool IsCached(UUID assetID)
        {
            lock (m_Notecards)
            {
                return m_Notecards.ContainsKey(assetID);
            }
        }

        public static int GetLines(UUID assetID)
        {
            if (!IsCached(assetID))
                return -1;

            lock (m_Notecards)
            {
                m_Notecards[assetID].lastRef = DateTime.Now;
                return m_Notecards[assetID].text.Length;
            }
        }

        /// <summary>
        /// Get a notecard line.
        /// </summary>
        /// <param name="assetID"></param>
        /// <param name="line">Lines start at index 0</param>
        /// <returns></returns>
        public static string GetLine(UUID assetID, int lineNumber)
        {
            if (lineNumber < 0)
                return "";

            string data;

            if (!IsCached(assetID))
                return "";

            lock (m_Notecards)
            {
                m_Notecards[assetID].lastRef = DateTime.Now;

                if (lineNumber >= m_Notecards[assetID].text.Length)
                    return "\n\n\n";

                data = m_Notecards[assetID].text[lineNumber];

                return data;
            }
        }

        /// <summary>
        /// Get a notecard line.
        /// </summary>
        /// <param name="assetID"></param>
        /// <param name="line">Lines start at index 0</param>
        /// <param name="maxLength">Maximum length of the returned line.  Longer lines will be truncated</para>
        /// <returns></returns>
        public static string GetLine(UUID assetID, int lineNumber, int maxLength)
        {
            string line = GetLine(assetID, lineNumber);

            if (line.Length > maxLength)
                line = line.Substring(0, maxLength);

            return line;
        }

        public static void CacheCheck()
        {
            foreach (UUID key in new List<UUID>(m_Notecards.Keys))
            {
                Notecard nc = m_Notecards[key];
                if (nc.lastRef.AddSeconds(30) < DateTime.Now)
                    m_Notecards.Remove(key);
            }
        }
    }
}<|MERGE_RESOLUTION|>--- conflicted
+++ resolved
@@ -9990,11 +9990,7 @@
                             // child agents have a mass of 1.0
                             return 1;
                         else
-<<<<<<< HEAD
-                            return avatar.GetMass();
-=======
                             return (double)avatar.GetMass();
->>>>>>> 2f218168
                 }
                 catch (KeyNotFoundException)
                 {
