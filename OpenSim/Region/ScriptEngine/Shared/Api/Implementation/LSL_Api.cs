--- conflicted
+++ resolved
@@ -1423,7 +1423,7 @@
             if (face == ScriptBaseClass.ALL_SIDES)
                 face = SceneObjectPart.ALL_SIDES;
 
-<<<<<<< HEAD
+            // REGION SYNC
             if (World.ScriptEngineToSceneConnectorModule == null)
             {
                 m_host.SetFaceColor(new Vector3((float)color.x, (float)color.y, (float)color.z), face);
@@ -1439,9 +1439,6 @@
                 valParams[1] = (object)face;
                 World.ScriptEngineToSceneConnectorModule.SendSetPrimProperties(m_host.ParentGroup.LocX, m_host.ParentGroup.LocY, m_host.UUID, "color", (object)valParams);
             }
-=======
-            m_host.SetFaceColor(new Vector3((float)color.x, (float)color.y, (float)color.z), face);
->>>>>>> 9f29908f
         }
 
         public void SetTexGen(SceneObjectPart part, int face,int style)
@@ -2000,33 +1997,25 @@
             }
             else
             {
-<<<<<<< HEAD
-                if (llVecDist(new LSL_Vector(0,0,0), targetPos) <= 10.0f)
-                {
-                    //KittyL: edited below
-                    if ((World.ScriptEngineToSceneConnectorModule == null))
-                    {
-                        part.OffsetPosition = new Vector3((float)targetPos.x, (float)targetPos.y, (float)targetPos.z);
-                        SceneObjectGroup parent = part.ParentGroup;
-                        parent.HasGroupChanged = true;
-                        parent.ScheduleGroupForTerseUpdate();
-                    }
-                    else
-                    {
-                        object[] valParams = new object[3];
-                        valParams[0] = (object)targetPos.x;
-                        valParams[1] = (object)targetPos.y;
-                        valParams[2] = (object)targetPos.z;
-                        World.ScriptEngineToSceneConnectorModule.SendSetPrimProperties(m_host.ParentGroup.LocX, m_host.ParentGroup.LocY, m_host.UUID, "pos", (object)valParams);
-                    }
-                }
-=======
                 LSL_Vector rel_vec = SetPosAdjust(currentPos, targetPos);
-                part.OffsetPosition = new Vector3((float)rel_vec.x, (float)rel_vec.y, (float)rel_vec.z);
-                SceneObjectGroup parent = part.ParentGroup;
-                parent.HasGroupChanged = true;
-                parent.ScheduleGroupForTerseUpdate();
->>>>>>> 9f29908f
+
+                //KittyL: edited below
+                if ((World.ScriptEngineToSceneConnectorModule == null))
+                {
+                    part.OffsetPosition = new Vector3((float)rel_vec.x, (float)rel_vec.y, (float)rel_vec.z);
+                    SceneObjectGroup parent = part.ParentGroup;
+                    parent.HasGroupChanged = true;
+                    parent.ScheduleGroupForTerseUpdate();
+                }
+                else
+                {
+                    object[] valParams = new object[3];
+                    valParams[0] = (object)rel_vec.x;
+                    valParams[1] = (object)rel_vec.y;
+                    valParams[2] = (object)rel_vec.z;
+                    World.ScriptEngineToSceneConnectorModule.SendSetPrimProperties(m_host.ParentGroup.LocX, m_host.ParentGroup.LocY, m_host.UUID, "pos", (object)valParams);
+                }
+
             }
         }
 
