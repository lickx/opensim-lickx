/*
 * Copyright (c) Contributors, http://opensimulator.org/
 * See CONTRIBUTORS.TXT for a full list of copyright holders.
 *
 * Redistribution and use in source and binary forms, with or without
 * modification, are permitted provided that the following conditions are met:
 *     * Redistributions of source code must retain the above copyright
 *       notice, this list of conditions and the following disclaimer.
 *     * Redistributions in binary form must reproduce the above copyright
 *       notice, this list of conditions and the following disclaimer in the
 *       documentation and/or other materials provided with the distribution.
 *     * Neither the name of the OpenSimulator Project nor the
 *       names of its contributors may be used to endorse or promote products
 *       derived from this software without specific prior written permission.
 *
 * THIS SOFTWARE IS PROVIDED BY THE DEVELOPERS ``AS IS'' AND ANY
 * EXPRESS OR IMPLIED WARRANTIES, INCLUDING, BUT NOT LIMITED TO, THE IMPLIED
 * WARRANTIES OF MERCHANTABILITY AND FITNESS FOR A PARTICULAR PURPOSE ARE
 * DISCLAIMED. IN NO EVENT SHALL THE CONTRIBUTORS BE LIABLE FOR ANY
 * DIRECT, INDIRECT, INCIDENTAL, SPECIAL, EXEMPLARY, OR CONSEQUENTIAL DAMAGES
 * (INCLUDING, BUT NOT LIMITED TO, PROCUREMENT OF SUBSTITUTE GOODS OR SERVICES;
 * LOSS OF USE, DATA, OR PROFITS; OR BUSINESS INTERRUPTION) HOWEVER CAUSED AND
 * ON ANY THEORY OF LIABILITY, WHETHER IN CONTRACT, STRICT LIABILITY, OR TORT
 * (INCLUDING NEGLIGENCE OR OTHERWISE) ARISING IN ANY WAY OUT OF THE USE OF THIS
 * SOFTWARE, EVEN IF ADVISED OF THE POSSIBILITY OF SUCH DAMAGE.
 */

using System;
using vector = OpenSim.Region.ScriptEngine.Shared.LSL_Types.Vector3;
using rotation = OpenSim.Region.ScriptEngine.Shared.LSL_Types.Quaternion;
using LSLInteger = OpenSim.Region.ScriptEngine.Shared.LSL_Types.LSLInteger;

namespace OpenSim.Region.ScriptEngine.Shared.ScriptBase
{
    public partial class ScriptBaseClass
    {
        // SCRIPTS CONSTANTS
        public static readonly LSLInteger OS_APIVERSION = 23;

        public static readonly LSLInteger TRUE = 1;
        public static readonly LSLInteger FALSE = 0;

        public const int STATUS_PHYSICS = 1;
        public const int STATUS_ROTATE_X = 2;
        public const int STATUS_ROTATE_Y = 4;
        public const int STATUS_ROTATE_Z = 8;
        public const int STATUS_PHANTOM = 16;
        public const int STATUS_SANDBOX = 32;
        public const int STATUS_BLOCK_GRAB = 64;
        public const int STATUS_DIE_AT_EDGE = 128;
        public const int STATUS_RETURN_AT_EDGE = 256;
        public const int STATUS_CAST_SHADOWS = 512;
        public const int STATUS_BLOCK_GRAB_OBJECT = 1024;

        public const int AGENT = 1;
        public const int AGENT_BY_LEGACY_NAME = 1;
        public const int AGENT_BY_USERNAME = 0x10;
        public const int NPC = 0x20;
        //ApiDesc Objects running a script or physically moving
        public const int ACTIVE = 2;
        public const int PASSIVE = 4;
        public const int SCRIPTED = 8;

        public const int CONTROL_FWD = 1;
        public const int CONTROL_BACK = 2;
        public const int CONTROL_LEFT = 4;
        public const int CONTROL_RIGHT = 8;
        public const int CONTROL_UP = 16;
        public const int CONTROL_DOWN = 32;
        public const int CONTROL_ROT_LEFT = 256;
        public const int CONTROL_ROT_RIGHT = 512;
        public const int CONTROL_LBUTTON = 268435456;
        public const int CONTROL_ML_LBUTTON = 1073741824;

        //Permissions
        public const int PERMISSION_DEBIT = 0x02;
        public const int PERMISSION_TAKE_CONTROLS = 0x04;
        public const int PERMISSION_REMAP_CONTROLS = 0x08;
        public const int PERMISSION_TRIGGER_ANIMATION = 0x010;
        public const int PERMISSION_ATTACH = 0x20;
        public const int PERMISSION_RELEASE_OWNERSHIP = 0x40;
        public const int PERMISSION_CHANGE_LINKS = 0x80;
        public const int PERMISSION_CHANGE_JOINTS = 0x100;
        public const int PERMISSION_CHANGE_PERMISSIONS = 0x200;
        public const int PERMISSION_TRACK_CAMERA = 0x400;
        public const int PERMISSION_CONTROL_CAMERA = 0x800;
        public const int PERMISSION_TELEPORT = 0x1000;
        public const int PERMISSION_SILENT_ESTATE_MANAGEMENT = 0x4000;
        public const int PERMISSION_OVERRIDE_ANIMATIONS = 0x8000;
        public const int PERMISSION_RETURN_OBJECTS = 0x10000;

        public const int AGENT_FLYING = 0x1;
        //ApiDesc The agent has attachments
        public const int AGENT_ATTACHMENTS = 0x2;
        //ApiDesc The agent has scripted attachments
        public const int AGENT_SCRIPTED = 0x4;
        public const int AGENT_MOUSELOOK = 0x8;
        public const int AGENT_SITTING = 0x10;
        public const int AGENT_ON_OBJECT = 0x20;
        public const int AGENT_AWAY = 0x40;
        public const int AGENT_WALKING = 0x80;
        public const int AGENT_IN_AIR = 0x100;
        public const int AGENT_TYPING = 0x200;
        public const int AGENT_CROUCHING = 0x400;
        public const int AGENT_BUSY = 0x800;
        public const int AGENT_ALWAYS_RUN = 0x1000;
        public const int AGENT_AUTOPILOT = 0x2000;
        public const int AGENT_MALE = 0x40000000;

        //Particle Systems
        public const int PSYS_PART_INTERP_COLOR_MASK = 1;
        public const int PSYS_PART_INTERP_SCALE_MASK = 2;
        public const int PSYS_PART_BOUNCE_MASK = 4;
        public const int PSYS_PART_WIND_MASK = 8;
        public const int PSYS_PART_FOLLOW_SRC_MASK = 16;
        public const int PSYS_PART_FOLLOW_VELOCITY_MASK = 32;
        public const int PSYS_PART_TARGET_POS_MASK = 64;
        public const int PSYS_PART_TARGET_LINEAR_MASK = 128;
        public const int PSYS_PART_EMISSIVE_MASK = 256;
        public const int PSYS_PART_RIBBON_MASK = 1024;
        public const int PSYS_PART_FLAGS = 0;
        public const int PSYS_PART_START_COLOR = 1;
        public const int PSYS_PART_START_ALPHA = 2;
        public const int PSYS_PART_END_COLOR = 3;
        public const int PSYS_PART_END_ALPHA = 4;
        public const int PSYS_PART_START_SCALE = 5;
        public const int PSYS_PART_END_SCALE = 6;
        public const int PSYS_PART_MAX_AGE = 7;
        public const int PSYS_SRC_ACCEL = 8;
        public const int PSYS_SRC_PATTERN = 9;
        public const int PSYS_SRC_INNERANGLE = 10;
        public const int PSYS_SRC_OUTERANGLE = 11;
        public const int PSYS_SRC_TEXTURE = 12;
        public const int PSYS_SRC_BURST_RATE = 13;
        public const int PSYS_SRC_BURST_PART_COUNT = 15;
        public const int PSYS_SRC_BURST_RADIUS = 16;
        public const int PSYS_SRC_BURST_SPEED_MIN = 17;
        public const int PSYS_SRC_BURST_SPEED_MAX = 18;
        public const int PSYS_SRC_MAX_AGE = 19;
        public const int PSYS_SRC_TARGET_KEY = 20;
        public const int PSYS_SRC_OMEGA = 21;
        public const int PSYS_SRC_ANGLE_BEGIN = 22;
        public const int PSYS_SRC_ANGLE_END = 23;
        public const int PSYS_PART_BLEND_FUNC_SOURCE = 24;
        public const int PSYS_PART_BLEND_FUNC_DEST = 25;
        public const int PSYS_PART_START_GLOW = 26;
        public const int PSYS_PART_END_GLOW = 27;
        public const int PSYS_PART_BF_ONE = 0;
        public const int PSYS_PART_BF_ZERO = 1;
        public const int PSYS_PART_BF_DEST_COLOR = 2;
        public const int PSYS_PART_BF_SOURCE_COLOR = 3;
        public const int PSYS_PART_BF_ONE_MINUS_DEST_COLOR = 4;
        public const int PSYS_PART_BF_ONE_MINUS_SOURCE_COLOR = 5;
        public const int PSYS_PART_BF_SOURCE_ALPHA = 7;
        public const int PSYS_PART_BF_ONE_MINUS_SOURCE_ALPHA = 9;
        public const int PSYS_SRC_PATTERN_DROP = 1;
        public const int PSYS_SRC_PATTERN_EXPLODE = 2;
        public const int PSYS_SRC_PATTERN_ANGLE = 4;
        public const int PSYS_SRC_PATTERN_ANGLE_CONE = 8;
        public const int PSYS_SRC_PATTERN_ANGLE_CONE_EMPTY = 16;

        public const int VEHICLE_TYPE_NONE = 0;
        public const int VEHICLE_TYPE_SLED = 1;
        public const int VEHICLE_TYPE_CAR = 2;
        public const int VEHICLE_TYPE_BOAT = 3;
        public const int VEHICLE_TYPE_AIRPLANE = 4;
        public const int VEHICLE_TYPE_BALLOON = 5;
        public const int VEHICLE_LINEAR_FRICTION_TIMESCALE = 16;
        public const int VEHICLE_ANGULAR_FRICTION_TIMESCALE = 17;
        public const int VEHICLE_LINEAR_MOTOR_DIRECTION = 18;
        public const int VEHICLE_LINEAR_MOTOR_OFFSET = 20;
        public const int VEHICLE_ANGULAR_MOTOR_DIRECTION = 19;
        public const int VEHICLE_HOVER_HEIGHT = 24;
        public const int VEHICLE_HOVER_EFFICIENCY = 25;
        public const int VEHICLE_HOVER_TIMESCALE = 26;
        public const int VEHICLE_BUOYANCY = 27;
        public const int VEHICLE_LINEAR_DEFLECTION_EFFICIENCY = 28;
        public const int VEHICLE_LINEAR_DEFLECTION_TIMESCALE = 29;
        public const int VEHICLE_LINEAR_MOTOR_TIMESCALE = 30;
        public const int VEHICLE_LINEAR_MOTOR_DECAY_TIMESCALE = 31;
        public const int VEHICLE_ANGULAR_DEFLECTION_EFFICIENCY = 32;
        public const int VEHICLE_ANGULAR_DEFLECTION_TIMESCALE = 33;
        public const int VEHICLE_ANGULAR_MOTOR_TIMESCALE = 34;
        public const int VEHICLE_ANGULAR_MOTOR_DECAY_TIMESCALE = 35;
        public const int VEHICLE_VERTICAL_ATTRACTION_EFFICIENCY = 36;
        public const int VEHICLE_VERTICAL_ATTRACTION_TIMESCALE = 37;
        public const int VEHICLE_BANKING_EFFICIENCY = 38;
        public const int VEHICLE_BANKING_MIX = 39;
        public const int VEHICLE_BANKING_TIMESCALE = 40;
        public const int VEHICLE_REFERENCE_FRAME = 44;
        public const int VEHICLE_RANGE_BLOCK = 45;
        public const int VEHICLE_ROLL_FRAME = 46;
        public const int VEHICLE_FLAG_NO_DEFLECTION_UP = 1;
        public const int VEHICLE_FLAG_NO_FLY_UP = 1;  //legacy
        public const int VEHICLE_FLAG_LIMIT_ROLL_ONLY = 2;
        public const int VEHICLE_FLAG_HOVER_WATER_ONLY = 4;
        public const int VEHICLE_FLAG_HOVER_TERRAIN_ONLY = 8;
        public const int VEHICLE_FLAG_HOVER_GLOBAL_HEIGHT = 16;
        public const int VEHICLE_FLAG_HOVER_UP_ONLY = 32;
        public const int VEHICLE_FLAG_LIMIT_MOTOR_UP = 64;
        public const int VEHICLE_FLAG_MOUSELOOK_STEER = 128;
        public const int VEHICLE_FLAG_MOUSELOOK_BANK = 256;
        public const int VEHICLE_FLAG_CAMERA_DECOUPLED = 512;
        public const int VEHICLE_FLAG_NO_X = 1024;
        public const int VEHICLE_FLAG_NO_Y = 2048;
        public const int VEHICLE_FLAG_NO_Z = 4096;
        public const int VEHICLE_FLAG_LOCK_HOVER_HEIGHT = 8192;
        public const int VEHICLE_FLAG_NO_DEFLECTION = 16392;
        public const int VEHICLE_FLAG_LOCK_ROTATION = 32784;

        public const int INVENTORY_ALL = -1;
        public const int INVENTORY_NONE = -1;
        public const int INVENTORY_TEXTURE = 0;
        public const int INVENTORY_SOUND = 1;
        public const int INVENTORY_LANDMARK = 3;
        public const int INVENTORY_CLOTHING = 5;
        public const int INVENTORY_OBJECT = 6;
        public const int INVENTORY_NOTECARD = 7;
        public const int INVENTORY_SCRIPT = 10;
        public const int INVENTORY_BODYPART = 13;
        public const int INVENTORY_ANIMATION = 20;
        public const int INVENTORY_GESTURE = 21;
        public const int INVENTORY_SETTING = 56;
        public const int INVENTORY_MATERIAL = 57;

        public const int ATTACH_CHEST = 1;
        public const int ATTACH_HEAD = 2;
        public const int ATTACH_LSHOULDER = 3;
        public const int ATTACH_RSHOULDER = 4;
        public const int ATTACH_LHAND = 5;
        public const int ATTACH_RHAND = 6;
        public const int ATTACH_LFOOT = 7;
        public const int ATTACH_RFOOT = 8;
        public const int ATTACH_BACK = 9;
        public const int ATTACH_PELVIS = 10;
        public const int ATTACH_MOUTH = 11;
        public const int ATTACH_CHIN = 12;
        public const int ATTACH_LEAR = 13;
        public const int ATTACH_REAR = 14;
        public const int ATTACH_LEYE = 15;
        public const int ATTACH_REYE = 16;
        public const int ATTACH_NOSE = 17;
        public const int ATTACH_RUARM = 18;
        public const int ATTACH_RLARM = 19;
        public const int ATTACH_LUARM = 20;
        public const int ATTACH_LLARM = 21;
        public const int ATTACH_RHIP = 22;
        public const int ATTACH_RULEG = 23;
        public const int ATTACH_RLLEG = 24;
        public const int ATTACH_LHIP = 25;
        public const int ATTACH_LULEG = 26;
        public const int ATTACH_LLLEG = 27;
        public const int ATTACH_BELLY = 28;
        public const int ATTACH_RPEC = 29;
        public const int ATTACH_LPEC = 30;
        public const int ATTACH_LEFT_PEC = 29; // Same value as ATTACH_RPEC, see https://jira.secondlife.com/browse/SVC-580
        public const int ATTACH_RIGHT_PEC = 30; // Same value as ATTACH_LPEC, see https://jira.secondlife.com/browse/SVC-580
        public const int ATTACH_HUD_CENTER_2 = 31;
        public const int ATTACH_HUD_TOP_RIGHT = 32;
        public const int ATTACH_HUD_TOP_CENTER = 33;
        public const int ATTACH_HUD_TOP_LEFT = 34;
        public const int ATTACH_HUD_CENTER_1 = 35;
        public const int ATTACH_HUD_BOTTOM_LEFT = 36;
        public const int ATTACH_HUD_BOTTOM = 37;
        public const int ATTACH_HUD_BOTTOM_RIGHT = 38;
        public const int ATTACH_NECK = 39;
        public const int ATTACH_AVATAR_CENTER = 40;
        public const int ATTACH_LHAND_RING1 = 41;
        public const int ATTACH_RHAND_RING1 = 42;
        public const int ATTACH_TAIL_BASE = 43;
        public const int ATTACH_TAIL_TIP = 44;
        public const int ATTACH_LWING = 45;
        public const int ATTACH_RWING = 46;
        public const int ATTACH_FACE_JAW = 47;
        public const int ATTACH_FACE_LEAR = 48;
        public const int ATTACH_FACE_REAR = 49;
        public const int ATTACH_FACE_LEYE = 50;
        public const int ATTACH_FACE_REYE = 51;
        public const int ATTACH_FACE_TONGUE = 52;
        public const int ATTACH_GROIN = 53;
        public const int ATTACH_HIND_LFOOT = 54;
        public const int ATTACH_HIND_RFOOT = 55;

        #region osMessageAttachments constants

        /// <summary>
        /// Instructs osMessageAttachements to send the message to attachments
        ///     on every point.
        /// Note that is to be present on selected attachment points list, not options
        /// </summary>
        /// <remarks>
        /// when combined with OS_ATTACH_MSG_INVERT_POINTS, will prevent the
        ///     message from being sent.
        /// if combined with OS_ATTACH_MSG_OBJECT_CREATOR or
        ///     OS_ATTACH_MSG_SCRIPT_CREATOR, could result in no message being
        ///     sent- this is expected behaviour.
        /// </remarks>
        public const int OS_ATTACH_MSG_ALL = -65535;

        /// <summary>
        /// Instructs osMessageAttachements to invert how the attachment points
        ///     list should be treated (e.g. go from inclusive operation to
        ///     exclusive operation).
        /// </summary>
        /// <remarks>
        /// This might be used if you want to deliver a message to one set of
        ///     attachments and a different message to everything else. With
        ///     this flag, you only need to build one explicit list for both calls.
        /// </remarks>
        public const int OS_ATTACH_MSG_INVERT_POINTS = 1;

        /// <summary>
        /// Instructs osMessageAttachments to only send the message to
        ///     attachments with a CreatorID that matches the host object CreatorID
        /// </summary>
        /// <remarks>
        /// This would be used if distributed in an object vendor/updater server.
        /// </remarks>
        public const int OS_ATTACH_MSG_OBJECT_CREATOR = 2;

        /// <summary>
        /// Instructs osMessageAttachments to only send the message to
        ///     attachments with a CreatorID that matches the sending script CreatorID
        /// </summary>
        /// <remarks>
        /// This might be used if the script is distributed independently of a
        ///     containing object.
        /// </remarks>
        public const int OS_ATTACH_MSG_SCRIPT_CREATOR = 4;

        #endregion

        public const int LAND_LEVEL = 0;
        public const int LAND_RAISE = 1;
        public const int LAND_LOWER = 2;
        public const int LAND_SMOOTH = 3;
        public const int LAND_NOISE = 4;
        public const int LAND_REVERT = 5;
        public const int LAND_SMALL_BRUSH = 1;
        public const int LAND_MEDIUM_BRUSH = 2;
        public const int LAND_LARGE_BRUSH = 3;

        //Agent Dataserver
        public const int DATA_ONLINE = 1;
        public const int DATA_NAME = 2;
        public const int DATA_BORN = 3;
        public const int DATA_RATING = 4;
        public const int DATA_SIM_POS = 5;
        public const int DATA_SIM_STATUS = 6;
        public const int DATA_SIM_RATING = 7;
        public const int DATA_PAYINFO = 8;
        public const int DATA_SIM_RELEASE = 128;

        public const int ANIM_ON = 1;
        public const int LOOP = 2;
        public const int REVERSE = 4;
        public const int PING_PONG = 8;
        public const int SMOOTH = 16;
        public const int ROTATE = 32;
        public const int SCALE = 64;
        public const int ALL_SIDES = -1;

        // LINK flags
        public const int LINK_SET = -1;
        public const int LINK_ROOT = 1;
        public const int LINK_ALL_OTHERS = -2;
        public const int LINK_ALL_CHILDREN = -3;
        public const int LINK_THIS = -4;

        public const int CHANGED_INVENTORY = 1;
        public const int CHANGED_COLOR = 2;
        public const int CHANGED_SHAPE = 4;
        public const int CHANGED_SCALE = 8;
        public const int CHANGED_TEXTURE = 16;
        public const int CHANGED_LINK = 32;
        public const int CHANGED_ALLOWED_DROP = 64;
        public const int CHANGED_OWNER = 128;
        public const int CHANGED_REGION = 256;
        public const int CHANGED_TELEPORT = 512;
        public const int CHANGED_REGION_RESTART = 1024;
        public const int CHANGED_REGION_START = 1024; //LL Changed the constant from CHANGED_REGION_RESTART
        public const int CHANGED_MEDIA = 2048;
        public const int CHANGED_RENDER_MATERIAL = 0x1000; //4096

        //ApiDesc opensim specific
        public const int CHANGED_ANIMATION = 16384;
        //ApiDesc opensim specific
        public const int CHANGED_POSITION = 32768;

        public const int TYPE_INVALID = 0;
        public const int TYPE_INTEGER = 1;
        public const int TYPE_FLOAT = 2;
        public const int TYPE_STRING = 3;
        public const int TYPE_KEY = 4;
        public const int TYPE_VECTOR = 5;
        public const int TYPE_ROTATION = 6;

        //XML RPC Remote Data Channel
        public const int REMOTE_DATA_CHANNEL = 1;
        public const int REMOTE_DATA_REQUEST = 2;
        public const int REMOTE_DATA_REPLY = 3;

        //llHTTPRequest
        public const int HTTP_METHOD = 0;
        public const int HTTP_MIMETYPE = 1;
        public const int HTTP_BODY_MAXLENGTH = 2;
        public const int HTTP_VERIFY_CERT = 3;
        public const int HTTP_VERBOSE_THROTTLE = 4;
        public const int HTTP_CUSTOM_HEADER = 5;
        public const int HTTP_PRAGMA_NO_CACHE = 6;

        // llSetContentType
        public const int CONTENT_TYPE_TEXT = 0; //text/plain
        public const int CONTENT_TYPE_HTML = 1; //text/html
        public const int CONTENT_TYPE_XML = 2; //application/xml
        public const int CONTENT_TYPE_XHTML = 3; //application/xhtml+xml
        public const int CONTENT_TYPE_ATOM = 4; //application/atom+xml
        public const int CONTENT_TYPE_JSON = 5; //application/json
        public const int CONTENT_TYPE_LLSD = 6; //application/llsd+xml
        public const int CONTENT_TYPE_FORM = 7; //application/x-www-form-urlencoded
        public const int CONTENT_TYPE_RSS = 8; //application/rss+xml

        //parameters comand flags
        public const int PRIM_MATERIAL = 2;
        public const int PRIM_PHYSICS = 3;
        public const int PRIM_TEMP_ON_REZ = 4;
        public const int PRIM_PHANTOM = 5;
        public const int PRIM_POSITION = 6;
        public const int PRIM_SIZE = 7;
        public const int PRIM_ROTATION = 8;
        public const int PRIM_TYPE = 9;
        // gap 10-16
        public const int PRIM_TEXTURE = 17;
        public const int PRIM_COLOR = 18;
        public const int PRIM_BUMP_SHINY = 19;
        public const int PRIM_FULLBRIGHT = 20;
        public const int PRIM_FLEXIBLE = 21;
        public const int PRIM_TEXGEN = 22;
        public const int PRIM_POINT_LIGHT = 23;
        //ApiDesc not supported
        public const int PRIM_CAST_SHADOWS = 24; // Not implemented, here for completeness sake
        public const int PRIM_GLOW = 25;
        public const int PRIM_TEXT = 26;
        public const int PRIM_NAME = 27;
        public const int PRIM_DESC = 28;
        public const int PRIM_ROT_LOCAL = 29;
        public const int PRIM_PHYSICS_SHAPE_TYPE = 30;
        public const int PRIM_PHYSICS_MATERIAL = 31; // apparently not on SL wiki
        public const int PRIM_OMEGA = 32;
        public const int PRIM_POS_LOCAL = 33;
        public const int PRIM_LINK_TARGET = 34;
        public const int PRIM_SLICE = 35;
        public const int PRIM_SPECULAR = 36;
        public const int PRIM_NORMAL = 37;
        public const int PRIM_ALPHA_MODE = 38;
        //ApiDesc not supported
        public const int PRIM_ALLOW_UNSIT = 39; // experiences related. unsupported
        //ApiDesc not supported
        public const int PRIM_SCRIPTED_SIT_ONLY = 40; // experiences related. unsupported
        public const int PRIM_SIT_TARGET = 41;
        public const int PRIM_PROJECTOR = 42;

        public const int PRIM_REFLECTION_PROBE = 44;

        public const int PRIM_GLTF_NORMAL = 45;
        public const int PRIM_GLTF_EMISSIVE = 46;
        public const int PRIM_GLTF_METALLIC_ROUGHNESS = 47;
        public const int PRIM_GLTF_BASE_COLOR = 48;
        public const int PRIM_RENDER_MATERIAL = 49;

        // parameters

        public const int PRIM_ALPHA_MODE_NONE = 0;
        public const int PRIM_ALPHA_MODE_BLEND = 1;
        public const int PRIM_ALPHA_MODE_MASK = 2;
        public const int PRIM_ALPHA_MODE_EMISSIVE = 3;

        public const int PRIM_TEXGEN_DEFAULT = 0;
        public const int PRIM_TEXGEN_PLANAR = 1;

        public const int PRIM_TYPE_BOX = 0;
        public const int PRIM_TYPE_CYLINDER = 1;
        public const int PRIM_TYPE_PRISM = 2;
        public const int PRIM_TYPE_SPHERE = 3;
        public const int PRIM_TYPE_TORUS = 4;
        public const int PRIM_TYPE_TUBE = 5;
        public const int PRIM_TYPE_RING = 6;
        public const int PRIM_TYPE_SCULPT = 7;

        public const int PRIM_HOLE_DEFAULT = 0;
        public const int PRIM_HOLE_CIRCLE = 16;
        public const int PRIM_HOLE_SQUARE = 32;
        public const int PRIM_HOLE_TRIANGLE = 48;

        public const int PRIM_MATERIAL_STONE = 0;
        public const int PRIM_MATERIAL_METAL = 1;
        public const int PRIM_MATERIAL_GLASS = 2;
        public const int PRIM_MATERIAL_WOOD = 3;
        public const int PRIM_MATERIAL_FLESH = 4;
        public const int PRIM_MATERIAL_PLASTIC = 5;
        public const int PRIM_MATERIAL_RUBBER = 6;
        public const int PRIM_MATERIAL_LIGHT = 7;

        public const int PRIM_SHINY_NONE = 0;
        public const int PRIM_SHINY_LOW = 1;
        public const int PRIM_SHINY_MEDIUM = 2;
        public const int PRIM_SHINY_HIGH = 3;
        public const int PRIM_BUMP_NONE = 0;
        public const int PRIM_BUMP_BRIGHT = 1;
        public const int PRIM_BUMP_DARK = 2;
        public const int PRIM_BUMP_WOOD = 3;
        public const int PRIM_BUMP_BARK = 4;
        public const int PRIM_BUMP_BRICKS = 5;
        public const int PRIM_BUMP_CHECKER = 6;
        public const int PRIM_BUMP_CONCRETE = 7;
        public const int PRIM_BUMP_TILE = 8;
        public const int PRIM_BUMP_STONE = 9;
        public const int PRIM_BUMP_DISKS = 10;
        public const int PRIM_BUMP_GRAVEL = 11;
        public const int PRIM_BUMP_BLOBS = 12;
        public const int PRIM_BUMP_SIDING = 13;
        public const int PRIM_BUMP_LARGETILE = 14;
        public const int PRIM_BUMP_STUCCO = 15;
        public const int PRIM_BUMP_SUCTION = 16;
        public const int PRIM_BUMP_WEAVE = 17;

        public const int PRIM_SCULPT_TYPE_SPHERE = 1;
        public const int PRIM_SCULPT_TYPE_TORUS = 2;
        public const int PRIM_SCULPT_TYPE_PLANE = 3;
        public const int PRIM_SCULPT_TYPE_CYLINDER = 4;
        public const int PRIM_SCULPT_TYPE_MESH = 5;
        public const int PRIM_SCULPT_FLAG_ANIMESH = 0x20;
        public const int PRIM_SCULPT_FLAG_INVERT = 0x40;
        public const int PRIM_SCULPT_FLAG_MIRROR = 0x80;
        //ApiDesc Auxiliar to clear flags keeping scultp type
        public const int PRIM_SCULPT_TYPE_MASK = 0x07;  // auxiliar mask

        public const int PRIM_PHYSICS_SHAPE_PRIM = 0;
        public const int PRIM_PHYSICS_SHAPE_NONE = 1;
        public const int PRIM_PHYSICS_SHAPE_CONVEX = 2;

        // PRIM_REFLECTION_PROBE flags
        public const int PRIM_REFLECTION_PROBE_BOX = 1; // 1
        public const int PRIM_REFLECTION_PROBE_DYNAMIC = 2; // 2
        public const int PRIM_REFLECTION_PROBE_MIRROR = 4; // 2

        public const int PROFILE_NONE = 0;
        public const int PROFILE_SCRIPT_MEMORY = 1;

        public const int MASK_BASE = 0;
        public const int MASK_OWNER = 1;
        public const int MASK_GROUP = 2;
        public const int MASK_EVERYONE = 3;
        public const int MASK_NEXT = 4;

        public const int PERM_TRANSFER = 0x2000;
        public const int PERM_MODIFY = 0x4000;
        public const int PERM_COPY = 0x8000;
        public const int PERM_MOVE = 0x80000;
        public const int PERM_ALL = 0x7fffffff;

        public const int PARCEL_MEDIA_COMMAND_STOP = 0;
        public const int PARCEL_MEDIA_COMMAND_PAUSE = 1;
        public const int PARCEL_MEDIA_COMMAND_PLAY = 2;
        public const int PARCEL_MEDIA_COMMAND_LOOP = 3;
        public const int PARCEL_MEDIA_COMMAND_TEXTURE = 4;
        public const int PARCEL_MEDIA_COMMAND_URL = 5;
        public const int PARCEL_MEDIA_COMMAND_TIME = 6;
        public const int PARCEL_MEDIA_COMMAND_AGENT = 7;
        public const int PARCEL_MEDIA_COMMAND_UNLOAD = 8;
        public const int PARCEL_MEDIA_COMMAND_AUTO_ALIGN = 9;
        public const int PARCEL_MEDIA_COMMAND_TYPE = 10;
        public const int PARCEL_MEDIA_COMMAND_SIZE = 11;
        public const int PARCEL_MEDIA_COMMAND_DESC = 12;

        public const int PARCEL_FLAG_ALLOW_FLY = 0x1;                           // parcel allows flying
        public const int PARCEL_FLAG_ALLOW_SCRIPTS = 0x2;                       // parcel allows outside scripts
        public const int PARCEL_FLAG_ALLOW_LANDMARK = 0x8;                      // parcel allows landmarks to be created
        public const int PARCEL_FLAG_ALLOW_TERRAFORM = 0x10;                    // parcel allows anyone to terraform the land
        public const int PARCEL_FLAG_ALLOW_DAMAGE = 0x20;                       // parcel allows damage
        public const int PARCEL_FLAG_ALLOW_CREATE_OBJECTS = 0x40;               // parcel allows anyone to create objects
        public const int PARCEL_FLAG_USE_ACCESS_GROUP = 0x100;                  // parcel limits access to a group
        public const int PARCEL_FLAG_USE_ACCESS_LIST = 0x200;                   // parcel limits access to a list of residents
        public const int PARCEL_FLAG_USE_BAN_LIST = 0x400;                      // parcel uses a ban list, including restricting access based on payment info
        public const int PARCEL_FLAG_USE_LAND_PASS_LIST = 0x800;                // parcel allows passes to be purchased
        public const int PARCEL_FLAG_LOCAL_SOUND_ONLY = 0x8000;                 // parcel restricts spatialized sound to the parcel
        public const int PARCEL_FLAG_RESTRICT_PUSHOBJECT = 0x200000;            // parcel restricts llPushObject
        public const int PARCEL_FLAG_ALLOW_GROUP_SCRIPTS = 0x2000000;           // parcel allows scripts owned by group
        public const int PARCEL_FLAG_ALLOW_CREATE_GROUP_OBJECTS = 0x4000000;    // parcel allows group object creation
        public const int PARCEL_FLAG_ALLOW_ALL_OBJECT_ENTRY = 0x8000000;        // parcel allows objects owned by any user to enter
        public const int PARCEL_FLAG_ALLOW_GROUP_OBJECT_ENTRY = 0x10000000;     // parcel allows with the same group to enter

        public const int REGION_FLAG_ALLOW_DAMAGE = 0x1;                        // region is entirely damage enabled
        public const int REGION_FLAG_FIXED_SUN = 0x10;                          // region has a fixed sun position
        public const int REGION_FLAG_BLOCK_TERRAFORM = 0x40;                    // region terraforming disabled
        public const int REGION_FLAG_SANDBOX = 0x100;                           // region is a sandbox
        public const int REGION_FLAG_DISABLE_COLLISIONS = 0x1000;               // region has disabled collisions
        public const int REGION_FLAG_DISABLE_PHYSICS = 0x4000;                  // region has disabled physics
        public const int REGION_FLAG_BLOCK_FLY = 0x80000;                       // region blocks flying
        public const int REGION_FLAG_ALLOW_DIRECT_TELEPORT = 0x100000;          // region allows direct teleports
        public const int REGION_FLAG_RESTRICT_PUSHOBJECT = 0x400000;            // region restricts llPushObject

        //llManageEstateAccess
        public const int ESTATE_ACCESS_ALLOWED_AGENT_ADD = 0;
        public const int ESTATE_ACCESS_ALLOWED_AGENT_REMOVE = 1;
        public const int ESTATE_ACCESS_ALLOWED_GROUP_ADD = 2;
        public const int ESTATE_ACCESS_ALLOWED_GROUP_REMOVE = 3;
        public const int ESTATE_ACCESS_BANNED_AGENT_ADD = 4;
        public const int ESTATE_ACCESS_BANNED_AGENT_REMOVE = 5;

        public static readonly LSLInteger PAY_HIDE = -1;
        public static readonly LSLInteger PAY_DEFAULT = -2;

        public const string NULL_KEY = "00000000-0000-0000-0000-000000000000";
        public const string EOF = "\n\n\n";
        public const string NAK = "\n\u0015\n";
        public const double PI = 3.14159274f;
        public const double TWO_PI = 6.28318548f;
        public const double PI_BY_TWO = 1.57079637f;
        public const double DEG_TO_RAD = 0.01745329238f;
        public const double RAD_TO_DEG = 57.29578f;
        public const double SQRT2 = 1.414213538f;
        public const int STRING_TRIM_HEAD = 1;
        public const int STRING_TRIM_TAIL = 2;
        public const int STRING_TRIM = 3;
        public const int LIST_STAT_RANGE = 0;
        public const int LIST_STAT_MIN = 1;
        public const int LIST_STAT_MAX = 2;
        public const int LIST_STAT_MEAN = 3;
        public const int LIST_STAT_MEDIAN = 4;
        public const int LIST_STAT_STD_DEV = 5;
        public const int LIST_STAT_SUM = 6;
        public const int LIST_STAT_SUM_SQUARES = 7;
        public const int LIST_STAT_NUM_COUNT = 8;
        public const int LIST_STAT_GEOMETRIC_MEAN = 9;
        public const int LIST_STAT_HARMONIC_MEAN = 100;

        //ParcelPrim Categories
        public const int PARCEL_COUNT_TOTAL = 0;
        public const int PARCEL_COUNT_OWNER = 1;
        public const int PARCEL_COUNT_GROUP = 2;
        public const int PARCEL_COUNT_OTHER = 3;
        public const int PARCEL_COUNT_SELECTED = 4;
        public const int PARCEL_COUNT_TEMP = 5;

        public const int DEBUG_CHANNEL = 0x7FFFFFFF;
        public const int PUBLIC_CHANNEL = 0x00000000;

        // Constants for llGetObjectDetails
        public const int OBJECT_UNKNOWN_DETAIL = -1;
        public const int OBJECT_NAME = 1;
        public const int OBJECT_DESC = 2;
        public const int OBJECT_POS = 3;
        public const int OBJECT_ROT = 4;
        public const int OBJECT_VELOCITY = 5;
        public const int OBJECT_OWNER = 6;
        public const int OBJECT_GROUP = 7;
        public const int OBJECT_CREATOR = 8;
        public const int OBJECT_RUNNING_SCRIPT_COUNT = 9;
        public const int OBJECT_TOTAL_SCRIPT_COUNT = 10;
        public const int OBJECT_SCRIPT_MEMORY = 11;
        public const int OBJECT_SCRIPT_TIME = 12;
        public const int OBJECT_PRIM_EQUIVALENCE = 13;
        public const int OBJECT_SERVER_COST = 14;
        public const int OBJECT_STREAMING_COST = 15;
        public const int OBJECT_PHYSICS_COST = 16;
        public const int OBJECT_CHARACTER_TIME = 17;
        public const int OBJECT_ROOT = 18;
        public const int OBJECT_ATTACHED_POINT = 19;
        public const int OBJECT_PATHFINDING_TYPE = 20;
        public const int OBJECT_PHYSICS = 21;
        public const int OBJECT_PHANTOM = 22;
        public const int OBJECT_TEMP_ON_REZ = 23;
        public const int OBJECT_RENDER_WEIGHT = 24;
        public const int OBJECT_HOVER_HEIGHT = 25;
        public const int OBJECT_BODY_SHAPE_TYPE = 26;
        public const int OBJECT_LAST_OWNER_ID = 27;
        public const int OBJECT_CLICK_ACTION = 28;
        public const int OBJECT_OMEGA = 29;
        public const int OBJECT_PRIM_COUNT = 30;
        public const int OBJECT_TOTAL_INVENTORY_COUNT = 31;
        public const int OBJECT_REZZER_KEY = 32;
        public const int OBJECT_GROUP_TAG = 33;
        public const int OBJECT_TEMP_ATTACHED = 34;
        public const int OBJECT_ATTACHED_SLOTS_AVAILABLE = 35;
        public const int OBJECT_CREATION_TIME = 36;
        public const int OBJECT_SELECT_COUNT = 37;
        public const int OBJECT_SIT_COUNT = 38;
        public const int OBJECT_ANIMATED_COUNT = 39;
        public const int OBJECT_ANIMATED_SLOTS_AVAILABLE = 40;
        public const int OBJECT_ACCOUNT_LEVEL = 41;
        public const int OBJECT_MATERIAL = 42;
        public const int OBJECT_MASS = 43;
        public const int OBJECT_TEXT = 44;
        public const int OBJECT_REZ_TIME = 45;
        public const int OBJECT_LINK_NUMBER = 46;
        public const int OBJECT_SCALE = 47;
        public const int OBJECT_TEXT_COLOR = 48;
        public const int OBJECT_TEXT_ALPHA = 49;


        // Pathfinding types
        //ApiDesc not supported
        public const int OPT_OTHER = -1;
        //ApiDesc not supported
        public const int OPT_LEGACY_LINKSET = 0;
        //ApiDesc not supported
        public const int OPT_AVATAR = 1;
        //ApiDesc not supported
        public const int OPT_CHARACTER = 2;
        //ApiDesc not supported
        public const int OPT_WALKABLE = 3;
        //ApiDesc not supported
        public const int OPT_STATIC_OBSTACLE = 4;
        //ApiDesc not supported
        public const int OPT_MATERIAL_VOLUME = 5;
        //ApiDesc not supported
        public const int OPT_EXCLUSION_VOLUME = 6;

        // for llGetAgentList
        public const int AGENT_LIST_PARCEL = 0x1;
        public const int AGENT_LIST_PARCEL_OWNER = 2;
        public const int AGENT_LIST_REGION = 4;
        public const int AGENT_LIST_EXCLUDENPC = 0x4000000;

        // Can not be public const?
        public static readonly vector ZERO_VECTOR = new vector(0.0, 0.0, 0.0);
        public static readonly rotation ZERO_ROTATION = new rotation(0.0, 0.0, 0.0, 1.0);

        // constants for llSetCameraParams
        public const int CAMERA_PITCH = 0;
        public const int CAMERA_FOCUS_OFFSET = 1;
        public const int CAMERA_FOCUS_OFFSET_X = 2;
        public const int CAMERA_FOCUS_OFFSET_Y = 3;
        public const int CAMERA_FOCUS_OFFSET_Z = 4;
        public const int CAMERA_POSITION_LAG = 5;
        public const int CAMERA_FOCUS_LAG = 6;
        public const int CAMERA_DISTANCE = 7;
        public const int CAMERA_BEHINDNESS_ANGLE = 8;
        public const int CAMERA_BEHINDNESS_LAG = 9;
        public const int CAMERA_POSITION_THRESHOLD = 10;
        public const int CAMERA_FOCUS_THRESHOLD = 11;
        public const int CAMERA_ACTIVE = 12;
        public const int CAMERA_POSITION = 13;
        public const int CAMERA_POSITION_X = 14;
        public const int CAMERA_POSITION_Y = 15;
        public const int CAMERA_POSITION_Z = 16;
        public const int CAMERA_FOCUS = 17;
        public const int CAMERA_FOCUS_X = 18;
        public const int CAMERA_FOCUS_Y = 19;
        public const int CAMERA_FOCUS_Z = 20;
        public const int CAMERA_POSITION_LOCKED = 21;
        public const int CAMERA_FOCUS_LOCKED = 22;

        // constants for llGetParcelDetails
        public const int PARCEL_DETAILS_NAME = 0;
        public const int PARCEL_DETAILS_DESC = 1;
        public const int PARCEL_DETAILS_OWNER = 2;
        public const int PARCEL_DETAILS_GROUP = 3;
        public const int PARCEL_DETAILS_AREA = 4;
        public const int PARCEL_DETAILS_ID = 5;
        public const int PARCEL_DETAILS_SEE_AVATARS = 6;
        public const int PARCEL_DETAILS_PRIM_CAPACITY = 7;
        public const int PARCEL_DETAILS_PRIM_USED = 8;
        public const int PARCEL_DETAILS_LANDING_POINT = 9;
        public const int PARCEL_DETAILS_LANDING_LOOKAT = 10;
        public const int PARCEL_DETAILS_TP_ROUTING = 11;
        public const int PARCEL_DETAILS_FLAGS = 12;
        public const int PARCEL_DETAILS_SCRIPT_DANGER = 13;

        // constants for llGetParcelDetails os specific
        public const int PARCEL_DETAILS_DWELL = 64;
        public const int PARCEL_DETAILS_GETCLAIMDATE = 65;
        public const int PARCEL_DETAILS_GEOMETRICCENTER = 66;

        //osSetParcelDetails
        public const int PARCEL_DETAILS_ANY_AVATAR_SOUNDS = 7;
        public const int PARCEL_DETAILS_GROUP_SOUNDS = 8;
        public const int PARCEL_DETAILS_CLAIMDATE = 10;

        // constants for llSetClickAction
        public const int CLICK_ACTION_NONE = 0;
        public const int CLICK_ACTION_TOUCH = 0;
        public const int CLICK_ACTION_SIT = 1;
        public const int CLICK_ACTION_BUY = 2;
        public const int CLICK_ACTION_PAY = 3;
        public const int CLICK_ACTION_OPEN = 4;
        public const int CLICK_ACTION_PLAY = 5;
        public const int CLICK_ACTION_OPEN_MEDIA = 6;
        public const int CLICK_ACTION_ZOOM = 7;
        public const int CLICK_ACTION_DISABLED = 8;

        // constants for the llDetectedTouch* functions
        public const int TOUCH_INVALID_FACE = -1;
        public static readonly vector TOUCH_INVALID_TEXCOORD = new vector(-1.0, -1.0, 0.0);
        public static readonly vector TOUCH_INVALID_VECTOR = ZERO_VECTOR;

        // constants for llGetPrimMediaParams/llSetPrimMediaParams
        public const int PRIM_MEDIA_ALT_IMAGE_ENABLE = 0;
        public const int PRIM_MEDIA_CONTROLS = 1;
        public const int PRIM_MEDIA_CURRENT_URL = 2;
        public const int PRIM_MEDIA_HOME_URL = 3;
        public const int PRIM_MEDIA_AUTO_LOOP = 4;
        public const int PRIM_MEDIA_AUTO_PLAY = 5;
        public const int PRIM_MEDIA_AUTO_SCALE = 6;
        public const int PRIM_MEDIA_AUTO_ZOOM = 7;
        public const int PRIM_MEDIA_FIRST_CLICK_INTERACT = 8;
        public const int PRIM_MEDIA_WIDTH_PIXELS = 9;
        public const int PRIM_MEDIA_HEIGHT_PIXELS = 10;
        public const int PRIM_MEDIA_WHITELIST_ENABLE = 11;
        public const int PRIM_MEDIA_WHITELIST = 12;
        public const int PRIM_MEDIA_PERMS_INTERACT = 13;
        public const int PRIM_MEDIA_PERMS_CONTROL = 14;

        public const int PRIM_MEDIA_CONTROLS_STANDARD = 0;
        public const int PRIM_MEDIA_CONTROLS_MINI = 1;

        public const int PRIM_MEDIA_PERM_NONE = 0;
        public const int PRIM_MEDIA_PERM_OWNER = 1;
        public const int PRIM_MEDIA_PERM_GROUP = 2;
        public const int PRIM_MEDIA_PERM_ANYONE = 4;

        public const int DENSITY = 1;
        public const int FRICTION = 2;
        public const int RESTITUTION = 4;
        public const int GRAVITY_MULTIPLIER = 8;

        // extra constants for llSetPrimMediaParams
        public static readonly LSLInteger LSL_STATUS_OK = 0;
        public static readonly LSLInteger LSL_STATUS_MALFORMED_PARAMS = 1000;
        public static readonly LSLInteger LSL_STATUS_TYPE_MISMATCH = 1001;
        public static readonly LSLInteger LSL_STATUS_BOUNDS_ERROR = 1002;
        public static readonly LSLInteger LSL_STATUS_NOT_FOUND = 1003;
        public static readonly LSLInteger LSL_STATUS_NOT_SUPPORTED = 1004;
        public static readonly LSLInteger LSL_STATUS_INTERNAL_ERROR = 1999;
        public static readonly LSLInteger LSL_STATUS_WHITELIST_FAILED = 2001;

        // Constants for default textures
        public const string TEXTURE_BLANK = "5748decc-f629-461c-9a36-a35a221fe21f";
        public const string TEXTURE_DEFAULT = "89556747-24cb-43ed-920b-47caed15465f";
        public const string TEXTURE_PLYWOOD = "89556747-24cb-43ed-920b-47caed15465f";
        public const string TEXTURE_TRANSPARENT = "8dcd4a48-2d37-4909-9f78-f7a9eb4ef903";
        public const string TEXTURE_MEDIA = "8b5fec65-8d8d-9dc5-cda8-8fdf2716e361";

        // Constants for osGetRegionStats this must match StatsIndex in SimStats.cs
        public const int STATS_TIME_DILATION = 0;
        public const int STATS_SIM_FPS = 1;
        public const int STATS_PHYSICS_FPS = 2;
        public const int STATS_AGENT_UPDATES = 3;
        public const int STATS_ROOT_AGENTS = 4;
        public const int STATS_CHILD_AGENTS = 5;
        public const int STATS_TOTAL_PRIMS = 6;
        public const int STATS_ACTIVE_PRIMS = 7;
        public const int STATS_FRAME_MS = 8;
        public const int STATS_NET_MS = 9;
        public const int STATS_PHYSICS_MS = 10;
        public const int STATS_IMAGE_MS = 11;
        public const int STATS_OTHER_MS = 12;
        public const int STATS_IN_PACKETS_PER_SECOND = 13;
        public const int STATS_OUT_PACKETS_PER_SECOND = 14;
        public const int STATS_UNACKED_BYTES = 15;
        public const int STATS_AGENT_MS = 16;
        public const int STATS_PENDING_DOWNLOADS = 17;
        public const int STATS_PENDING_UPLOADS = 18;
        public const int STATS_ACTIVE_SCRIPTS = 19;

        public const int STATS_SIM_SLEEP = 20;
        public const int STATS_SCRIPT_EPS = 28;
        public const int STATS_SCRIPT_TIME = 37;
        public const int STATS_SCRIPT_LPS = 38;
        public const int STATS_SCRIPT_NPCS = 47;

        // Constants for osNpc* functions
        public const int OS_NPC_FLY = 0;
        public const int OS_NPC_NO_FLY = 1;
        public const int OS_NPC_LAND_AT_TARGET = 2;
        public const int OS_NPC_RUNNING = 4;

        public const int OS_NPC_SIT_NOW = 0;

        public const int OS_NPC_CREATOR_OWNED = 0x1;
        public const int OS_NPC_NOT_OWNED = 0x2;
        public const int OS_NPC_SENSE_AS_AGENT = 0x4;
        public const int OS_NPC_OBJECT_GROUP = 0x08;

        public const string URL_REQUEST_GRANTED = "URL_REQUEST_GRANTED";
        public const string URL_REQUEST_DENIED = "URL_REQUEST_DENIED";

        public static readonly LSLInteger RC_REJECT_TYPES = 0;
        public static readonly LSLInteger RC_DETECT_PHANTOM = 1;
        public static readonly LSLInteger RC_DATA_FLAGS = 2;
        public static readonly LSLInteger RC_MAX_HITS = 3;

        public static readonly LSLInteger RC_REJECT_AGENTS = 1;
        public static readonly LSLInteger RC_REJECT_PHYSICAL = 2;
        public static readonly LSLInteger RC_REJECT_NONPHYSICAL = 4;
        public static readonly LSLInteger RC_REJECT_LAND = 8;
        public static readonly LSLInteger RC_REJECT_HOST = 0x20000000;
        public static readonly LSLInteger RC_REJECT_HOSTGROUP = 0x40000000;

        public static readonly LSLInteger RC_GET_NORMAL = 1;
        public static readonly LSLInteger RC_GET_ROOT_KEY = 2;
        public static readonly LSLInteger RC_GET_LINK_NUM = 4;

        public static readonly LSLInteger RCERR_UNKNOWN = -1;
        public static readonly LSLInteger RCERR_SIM_PERF_LOW = -2;
        public static readonly LSLInteger RCERR_CAST_TIME_EXCEEDED = -3;

        public const int KFM_MODE = 1;
        public const int KFM_LOOP = 1;
        public const int KFM_REVERSE = 3;
        public const int KFM_FORWARD = 0;
        public const int KFM_PING_PONG = 2;
        public const int KFM_DATA = 2;
        public const int KFM_TRANSLATION = 2;
        public const int KFM_ROTATION = 1;
        public const int KFM_COMMAND = 0;
        public const int KFM_CMD_PLAY = 0;
        public const int KFM_CMD_STOP = 1;
        public const int KFM_CMD_PAUSE = 2;

        public const string JSON_INVALID = "\uFDD0";
        public const string JSON_OBJECT = "\uFDD1";
        public const string JSON_ARRAY = "\uFDD2";
        public const string JSON_NUMBER = "\uFDD3";
        public const string JSON_STRING = "\uFDD4";
        public const string JSON_NULL = "\uFDD5";
        public const string JSON_TRUE = "\uFDD6";
        public const string JSON_FALSE = "\uFDD7";
        public const string JSON_DELETE = "\uFDD8";
        public const string JSON_APPEND = "-1";

        /// <summary>
        /// process name parameter as regex
        /// </summary>
        public const int OS_LISTEN_REGEX_NAME = 0x1;

        /// <summary>
        /// process message parameter as regex
        /// </summary>
        public const int OS_LISTEN_REGEX_MESSAGE = 0x2;

        // Constants for osTeleportObject

        //ApiDesc osTeleportObject no flags
        public const int OSTPOBJ_NONE           = 0x0;
        //ApiDesc osTeleportObject flag: stop at destination
        public const int OSTPOBJ_STOPATTARGET   = 0x1;
        //ApiDesc osTeleportObject flag: stop at jump point if tp fails
        public const int OSTPOBJ_STOPONFAIL     = 0x2;
        //ApiDesc osTeleportObject flag: the rotation is the final rotation, otherwise is a added rotation
        public const int OSTPOBJ_SETROT         = 0x4;

        //ApiDesc osLocalTeleportAgent no flags
        public const int OS_LTPAG_NONE          = 0x0;
        //ApiDesc osLocalTeleportAgent use velocity
        public const int OS_LTPAG_USEVEL        = 0x1;
        //ApiDesc osLocalTeleportAgent use lookat
        public const int OS_LTPAG_USELOOKAT     = 0x2;
        //ApiDesc osLocalTeleportAgent align lookat to velocity
        public const int OS_LTPAG_ALGNLV        = 0x4;
        //ApiDesc osLocalTeleportAgent force fly
        public const int OS_LTPAG_FORCEFLY      = 0x8;
        //ApiDesc osLocalTeleportAgent force no fly
        public const int OS_LTPAG_FORCENOFLY    = 0x16;

        // Constants for Windlight
        public const int WL_WATER_COLOR = 0;
        public const int WL_WATER_FOG_DENSITY_EXPONENT = 1;
        public const int WL_UNDERWATER_FOG_MODIFIER = 2;
        public const int WL_REFLECTION_WAVELET_SCALE = 3;
        public const int WL_FRESNEL_SCALE = 4;
        public const int WL_FRESNEL_OFFSET = 5;
        public const int WL_REFRACT_SCALE_ABOVE = 6;
        public const int WL_REFRACT_SCALE_BELOW = 7;
        public const int WL_BLUR_MULTIPLIER = 8;
        public const int WL_BIG_WAVE_DIRECTION = 9;
        public const int WL_LITTLE_WAVE_DIRECTION = 10;
        public const int WL_NORMAL_MAP_TEXTURE = 11;
        public const int WL_HORIZON = 12;
        public const int WL_HAZE_HORIZON = 13;
        public const int WL_BLUE_DENSITY = 14;
        public const int WL_HAZE_DENSITY = 15;
        public const int WL_DENSITY_MULTIPLIER = 16;
        public const int WL_DISTANCE_MULTIPLIER = 17;
        public const int WL_MAX_ALTITUDE = 18;
        public const int WL_SUN_MOON_COLOR = 19;
        public const int WL_AMBIENT = 20;
        public const int WL_EAST_ANGLE = 21;
        public const int WL_SUN_GLOW_FOCUS = 22;
        public const int WL_SUN_GLOW_SIZE = 23;
        public const int WL_SCENE_GAMMA = 24;
        public const int WL_STAR_BRIGHTNESS = 25;
        public const int WL_CLOUD_COLOR = 26;
        public const int WL_CLOUD_XY_DENSITY = 27;
        public const int WL_CLOUD_COVERAGE = 28;
        public const int WL_CLOUD_SCALE = 29;
        public const int WL_CLOUD_DETAIL_XY_DENSITY = 30;
        public const int WL_CLOUD_SCROLL_X = 31;
        public const int WL_CLOUD_SCROLL_Y = 32;
        public const int WL_CLOUD_SCROLL_Y_LOCK = 33;
        public const int WL_CLOUD_SCROLL_X_LOCK = 34;
        public const int WL_DRAW_CLASSIC_CLOUDS = 35;
        public const int WL_SUN_MOON_POSITION = 36;

        public const string IMG_USE_BAKED_HEAD    = "5a9f4a74-30f2-821c-b88d-70499d3e7183";
        public const string IMG_USE_BAKED_UPPER   = "ae2de45c-d252-50b8-5c6e-19f39ce79317";
        public const string IMG_USE_BAKED_LOWER   = "24daea5f-0539-cfcf-047f-fbc40b2786ba";
        public const string IMG_USE_BAKED_EYES    = "52cc6bb6-2ee5-e632-d3ad-50197b1dcb8a";
        public const string IMG_USE_BAKED_SKIRT   = "43529ce8-7faa-ad92-165a-bc4078371687";
        public const string IMG_USE_BAKED_HAIR    = "09aac1fb-6bce-0bee-7d44-caac6dbb6c63";
        public const string IMG_USE_BAKED_LEFTARM = "ff62763f-d60a-9855-890b-0c96f8f8cd98";
        public const string IMG_USE_BAKED_LEFTLEG = "8e915e25-31d1-cc95-ae08-d58a47488251";
        public const string IMG_USE_BAKED_AUX1    = "9742065b-19b5-297c-858a-29711d539043";
        public const string IMG_USE_BAKED_AUX2    = "03642e83-2bd1-4eb9-34b4-4c47ed586d2d";
        public const string IMG_USE_BAKED_AUX3    = "edd51b77-fc10-ce7a-4b3d-011dfc349e4f";

        // llTargetedEmail
        public const int TARGETED_EMAIL_ROOT_CREATOR = 1;
        public const int TARGETED_EMAIL_OBJECT_OWNER = 2;

        public const int NPCLOOKAT_NONE = 0;
        public const int NPCLOOKAT_IDLE = 1;
        public const int NPCLOOKAT_LISTEN = 2;
        public const int NPCLOOKAT_FREELOOK = 3;
        public const int NPCLOOKAT_RESPOND = 4;
        public const int NPCLOOKAT_HOVER = 5;
        public const int NPCLOOKAT_CONVERSATION = 6;
        public const int NPCLOOKAT_SELECT = 7;
        public const int NPCLOOKAT_FOCUS = 8;
        public const int NPCLOOKAT_MOUSELOOK = 9;
        public const int NPCLOOKAT_CLEAR = 10;

        // future ?? linkset_data event
        public const int LINKSETDATA_RESET = 0;
        public const int LINKSETDATA_UPDATE = 1;
        public const int LINKSETDATA_DELETE = 2;
        public const int LINKSETDATA_MULTIDELETE = 3;

        public const int LINKSETDATA_OK = 0;
        public const int LINKSETDATA_EMEMORY = 1;
        public const int LINKSETDATA_ENOKEY = 2;
        public const int LINKSETDATA_EPROTECTED = 3;
        public const int LINKSETDATA_NOTFOUND = 4;
        public const int LINKSETDATA_NOUPDATE = 5;

        //llLinkPlaySound flags
        public const int SOUND_PLAY = 0;
        public const int SOUND_LOOP = 1;
        public const int SOUND_TRIGGER = 2;
        public const int SOUND_SYNC = 4;

<<<<<<< HEAD
        // returned by llRequestAgentData
        public const int PAYMENT_INFO_ON_FILE = 1;
        public const int PAYMENT_INFO_USED = 2;

=======
        //llRezObjectWithParams Parameters
        public const int REZ_PARAM = 0;
        public const int REZ_FLAGS = 1;

        //rez flags vlaues
        public const int REZ_FLAG_TEMP = 0x0001;
        public const int REZ_FLAG_PHYSICAL = 0x0002;
        public const int REZ_FLAG_PHANTOM = 0x0004;
        public const int REZ_FLAG_DIE_ON_COLLIDE = 0x0008;
        public const int REZ_FLAG_DIE_ON_NOENTRY = 0x0010;
        public const int REZ_FLAG_NO_COLLIDE_OWNER = 0x0020;
        public const int REZ_FLAG_NO_COLLIDE_FAMILY = 0x0040;
        public const int REZ_FLAG_BLOCK_GRAB_OBJECT = 0x0080;

        public const int REZ_POS = 2;
        public const int REZ_ROT = 3;
        public const int REZ_VEL = 4;
        public const int REZ_ACCEL = 5;
        public const int REZ_OMEGA = 7;
        public const int REZ_DAMAGE = 8;
        public const int REZ_SOUND = 9;
        public const int REZ_SOUND_COLLIDE = 10;
        public const int REZ_LOCK_AXES = 11;
        public const int REZ_DAMAGE_TYPE = 12;
        public const int REZ_PARAM_STRING = 13;
>>>>>>> cb1c8000
    }
}<|MERGE_RESOLUTION|>--- conflicted
+++ resolved
@@ -1050,12 +1050,10 @@
         public const int SOUND_TRIGGER = 2;
         public const int SOUND_SYNC = 4;
 
-<<<<<<< HEAD
         // returned by llRequestAgentData
         public const int PAYMENT_INFO_ON_FILE = 1;
         public const int PAYMENT_INFO_USED = 2;
 
-=======
         //llRezObjectWithParams Parameters
         public const int REZ_PARAM = 0;
         public const int REZ_FLAGS = 1;
@@ -1081,6 +1079,5 @@
         public const int REZ_LOCK_AXES = 11;
         public const int REZ_DAMAGE_TYPE = 12;
         public const int REZ_PARAM_STRING = 13;
->>>>>>> cb1c8000
     }
 }