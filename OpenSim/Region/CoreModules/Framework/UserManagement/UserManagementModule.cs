--- conflicted
+++ resolved
@@ -356,15 +356,8 @@
                     user.LastName = "User";
                 }
 
-<<<<<<< HEAD
-            lock (m_UserCache)
-                m_UserCache[id] = user;
-
-            //m_log.DebugFormat("[USER MANAGEMENT MODULE]: Added user {0} {1} {2} {3}", user.Id, user.FirstName, user.LastName, user.HomeURL);
-=======
                 AddUserInternal(user);
             }
->>>>>>> 9f75eaf5
         }
 
         void AddUserInternal(UserData user)
