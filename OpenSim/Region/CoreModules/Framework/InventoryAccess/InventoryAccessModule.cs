/*
 * Copyright (c) Contributors, http://opensimulator.org/
 * See CONTRIBUTORS.TXT for a full list of copyright holders.
 *
 * Redistribution and use in source and binary forms, with or without
 * modification, are permitted provided that the following conditions are met:
 *     * Redistributions of source code must retain the above copyright
 *       notice, this list of conditions and the following disclaimer.
 *     * Redistributions in binary form must reproduce the above copyright
 *       notice, this list of conditions and the following disclaimer in the
 *       documentation and/or other materials provided with the distribution.
 *     * Neither the name of the OpenSimulator Project nor the
 *       names of its contributors may be used to endorse or promote products
 *       derived from this software without specific prior written permission.
 *
 * THIS SOFTWARE IS PROVIDED BY THE DEVELOPERS ``AS IS'' AND ANY
 * EXPRESS OR IMPLIED WARRANTIES, INCLUDING, BUT NOT LIMITED TO, THE IMPLIED
 * WARRANTIES OF MERCHANTABILITY AND FITNESS FOR A PARTICULAR PURPOSE ARE
 * DISCLAIMED. IN NO EVENT SHALL THE CONTRIBUTORS BE LIABLE FOR ANY
 * DIRECT, INDIRECT, INCIDENTAL, SPECIAL, EXEMPLARY, OR CONSEQUENTIAL DAMAGES
 * (INCLUDING, BUT NOT LIMITED TO, PROCUREMENT OF SUBSTITUTE GOODS OR SERVICES;
 * LOSS OF USE, DATA, OR PROFITS; OR BUSINESS INTERRUPTION) HOWEVER CAUSED AND
 * ON ANY THEORY OF LIABILITY, WHETHER IN CONTRACT, STRICT LIABILITY, OR TORT
 * (INCLUDING NEGLIGENCE OR OTHERWISE) ARISING IN ANY WAY OUT OF THE USE OF THIS
 * SOFTWARE, EVEN IF ADVISED OF THE POSSIBILITY OF SUCH DAMAGE.
 */

using System;
using System.Collections.Generic;
using System.Net;
using System.Xml;
using System.Reflection;
using System.Text;
using System.Threading;

using OpenSim.Framework;
using OpenSim.Framework.Capabilities;
using OpenSim.Framework.Client;
using OpenSim.Region.Framework.Interfaces;
using OpenSim.Region.Framework.Scenes;
using OpenSim.Region.Framework.Scenes.Serialization;
using OpenSim.Services.Interfaces;

using GridRegion = OpenSim.Services.Interfaces.GridRegion;

using OpenMetaverse;
using log4net;
using Nini.Config;
using Mono.Addins;
using PermissionMask = OpenSim.Framework.PermissionMask;

namespace OpenSim.Region.CoreModules.Framework.InventoryAccess
{
    [Extension(Path = "/OpenSim/RegionModules", NodeName = "RegionModule", Id = "BasicInventoryAccessModule")]
    public class BasicInventoryAccessModule : INonSharedRegionModule, IInventoryAccessModule
    {
        private static readonly ILog m_log = LogManager.GetLogger(MethodBase.GetCurrentMethod().DeclaringType);

        protected bool m_Enabled = false;
        protected Scene m_Scene;
        protected IUserManagement m_UserManagement;
        protected IUserManagement UserManagementModule
        {
            get
            {
                if (m_UserManagement == null)
                    m_UserManagement = m_Scene.RequestModuleInterface<IUserManagement>();
                return m_UserManagement;
            }
        }
        
        public bool CoalesceMultipleObjectsToInventory { get; set; }

        #region INonSharedRegionModule

        public Type ReplaceableInterface
        {
            get { return null; }
        }

        public virtual string Name
        {
            get { return "BasicInventoryAccessModule"; }
        }

        public virtual void Initialise(IConfigSource source)
        {
            IConfig moduleConfig = source.Configs["Modules"];
            if (moduleConfig != null)
            {
                string name = moduleConfig.GetString("InventoryAccessModule", "");
                if (name == Name)
                {
                    m_Enabled = true;
                    
                    InitialiseCommon(source);
                        
                    m_log.InfoFormat("[INVENTORY ACCESS MODULE]: {0} enabled.", Name);                                        
                }
            }
        }
        
        /// <summary>
        /// Common module config for both this and descendant classes.
        /// </summary>
        /// <param name="source"></param>
        protected virtual void InitialiseCommon(IConfigSource source)
        {
            IConfig inventoryConfig = source.Configs["Inventory"];
            
            if (inventoryConfig != null)
                CoalesceMultipleObjectsToInventory 
                    = inventoryConfig.GetBoolean("CoalesceMultipleObjectsToInventory", true);
            else
                CoalesceMultipleObjectsToInventory = true;
        }

        public virtual void PostInitialise()
        {
        }

        public virtual void AddRegion(Scene scene)
        {
            if (!m_Enabled)
                return;

            m_Scene = scene;

            scene.RegisterModuleInterface<IInventoryAccessModule>(this);
            scene.EventManager.OnNewClient += OnNewClient;
        }

        protected virtual void OnNewClient(IClientAPI client)
        {
            client.OnCreateNewInventoryItem += CreateNewInventoryItem;
        }

        public virtual void Close()
        {
            if (!m_Enabled)
                return;
        }


        public virtual void RemoveRegion(Scene scene)
        {
            if (!m_Enabled)
                return;
            m_Scene = null;
        }

        public virtual void RegionLoaded(Scene scene)
        {
            if (!m_Enabled)
                return;
        }

        #endregion

        #region Inventory Access

        /// <summary>
        /// Create a new inventory item.  Called when the client creates a new item directly within their
        /// inventory (e.g. by selecting a context inventory menu option).
        /// </summary>
        /// <param name="remoteClient"></param>
        /// <param name="transactionID"></param>
        /// <param name="folderID"></param>
        /// <param name="callbackID"></param>
        /// <param name="description"></param>
        /// <param name="name"></param>
        /// <param name="invType"></param>
        /// <param name="type"></param>
        /// <param name="wearableType"></param>
        /// <param name="nextOwnerMask"></param>
        public void CreateNewInventoryItem(IClientAPI remoteClient, UUID transactionID, UUID folderID,
                                           uint callbackID, string description, string name, sbyte invType,
                                           sbyte assetType,
                                           byte wearableType, uint nextOwnerMask, int creationDate)
        {
            m_log.DebugFormat("[INVENTORY ACCESS MODULE]: Received request to create inventory item {0} in folder {1}", name, folderID);

            if (!m_Scene.Permissions.CanCreateUserInventory(invType, remoteClient.AgentId))
                return;

            InventoryFolderBase f = new InventoryFolderBase(folderID, remoteClient.AgentId);
            InventoryFolderBase folder = m_Scene.InventoryService.GetFolder(f);

            if (folder == null || folder.Owner != remoteClient.AgentId)
                return;

            if (transactionID != UUID.Zero)
            {
                IAgentAssetTransactions agentTransactions = m_Scene.AgentTransactionsModule;
                if (agentTransactions != null)
                {
                    if (agentTransactions.HandleItemCreationFromTransaction(
                        remoteClient, transactionID, folderID, callbackID, description,
                        name, invType, assetType, wearableType, nextOwnerMask))
                        return;
                }
            }

            ScenePresence presence;
            if (m_Scene.TryGetScenePresence(remoteClient.AgentId, out presence))
            {
                byte[] data = null;

                if (invType == (sbyte)InventoryType.Landmark && presence != null)
                {
                    string suffix = string.Empty, prefix = string.Empty;
                    string strdata = GenerateLandmark(presence, out prefix, out suffix);
                    data = Encoding.ASCII.GetBytes(strdata);
                    name = prefix + name;
                    description += suffix;
                }

                AssetBase asset = m_Scene.CreateAsset(name, description, assetType, data, remoteClient.AgentId);
                m_Scene.AssetService.Store(asset);
                m_Scene.CreateNewInventoryItem(
                    remoteClient, remoteClient.AgentId.ToString(), string.Empty, folderID,
                    name, description, 0, callbackID, asset, invType, nextOwnerMask, creationDate,transactionID);
            }
            else
            {
                m_log.ErrorFormat(
                    "[INVENTORY ACCESS MODULE]: ScenePresence for agent uuid {0} unexpectedly not found in CreateNewInventoryItem",
                    remoteClient.AgentId);
            }
        }

        protected virtual string GenerateLandmark(ScenePresence presence, out string prefix, out string suffix)
        {
            prefix = string.Empty;
            suffix = string.Empty;
            Vector3 pos = presence.AbsolutePosition;
            return String.Format("Landmark version 2\nregion_id {0}\nlocal_pos {1} {2} {3}\nregion_handle {4}\n",
                                presence.Scene.RegionInfo.RegionID,
                                pos.X, pos.Y, pos.Z,
                                presence.RegionHandle);
        }

        /// <summary>
        /// Capability originating call to update the asset of an item in an agent's inventory
        /// </summary>
        /// <param name="remoteClient"></param>
        /// <param name="itemID"></param>
        /// <param name="data"></param>
        /// <returns></returns>
        public virtual UUID CapsUpdateInventoryItemAsset(IClientAPI remoteClient, UUID itemID, byte[] data)
        {
            InventoryItemBase item = new InventoryItemBase(itemID, remoteClient.AgentId);
            item = m_Scene.InventoryService.GetItem(item);

            if (item.Owner != remoteClient.AgentId)
                return UUID.Zero;

            if (item != null)
            {
                if ((InventoryType)item.InvType == InventoryType.Notecard)
                {
                    if (!m_Scene.Permissions.CanEditNotecard(itemID, UUID.Zero, remoteClient.AgentId))
                    {
                        remoteClient.SendAgentAlertMessage("Insufficient permissions to edit notecard", false);
                        return UUID.Zero;
                    }

                    remoteClient.SendAlertMessage("Notecard saved");
                }
                else if ((InventoryType)item.InvType == InventoryType.LSL)
                {
                    if (!m_Scene.Permissions.CanEditScript(itemID, UUID.Zero, remoteClient.AgentId))
                    {
                        remoteClient.SendAgentAlertMessage("Insufficient permissions to edit script", false);
                        return UUID.Zero;
                    }

                    remoteClient.SendAlertMessage("Script saved");
                }

                AssetBase asset =
                    CreateAsset(item.Name, item.Description, (sbyte)item.AssetType, data, remoteClient.AgentId.ToString());
                item.AssetID = asset.FullID;
                m_Scene.AssetService.Store(asset);

                m_Scene.InventoryService.UpdateItem(item);

                // remoteClient.SendInventoryItemCreateUpdate(item);
                return (asset.FullID);
            }
            else
            {
                m_log.ErrorFormat(
                    "[INVENTORY ACCESS MODULE]: Could not find item {0} for caps inventory update",
                    itemID);
            }

            return UUID.Zero;
        }
        
        public virtual List<InventoryItemBase> CopyToInventory(
            DeRezAction action, UUID folderID,
            List<SceneObjectGroup> objectGroups, IClientAPI remoteClient, bool asAttachment)
        {
            List<InventoryItemBase> copiedItems = new List<InventoryItemBase>();

            Dictionary<UUID, List<SceneObjectGroup>> bundlesToCopy = new Dictionary<UUID, List<SceneObjectGroup>>();
            
            if (CoalesceMultipleObjectsToInventory)
            {
                // The following code groups the SOG's by owner. No objects
                // belonging to different people can be coalesced, for obvious
                // reasons.
                foreach (SceneObjectGroup g in objectGroups)
                {
                    if (!bundlesToCopy.ContainsKey(g.OwnerID))
                        bundlesToCopy[g.OwnerID] = new List<SceneObjectGroup>();
    
                    bundlesToCopy[g.OwnerID].Add(g);
                }
            }
            else
            {
                // If we don't want to coalesce then put every object in its own bundle.
                foreach (SceneObjectGroup g in objectGroups)
                {
                    List<SceneObjectGroup> bundle = new List<SceneObjectGroup>();
                    bundle.Add(g);
                    bundlesToCopy[g.UUID] = bundle;                    
                }
            }

//            m_log.DebugFormat(
//                "[INVENTORY ACCESS MODULE]: Copying {0} object bundles to folder {1} action {2} for {3}",
//                bundlesToCopy.Count, folderID, action, remoteClient.Name);

            // Each iteration is really a separate asset being created,
            // with distinct destinations as well.
            foreach (List<SceneObjectGroup> bundle in bundlesToCopy.Values)
                copiedItems.Add(CopyBundleToInventory(action, folderID, bundle, remoteClient, asAttachment));
            
            return copiedItems;
        }
        
        /// <summary>
        /// Copy a bundle of objects to inventory.  If there is only one object, then this will create an object
        /// item.  If there are multiple objects then these will be saved as a single coalesced item.
        /// </summary>
        /// <param name="action"></param>
        /// <param name="folderID"></param>
        /// <param name="objlist"></param>
        /// <param name="remoteClient"></param>
        /// <param name="asAttachment">Should be true if the bundle is being copied as an attachment.  This prevents
        /// attempted serialization of any script state which would abort any operating scripts.</param>
        /// <returns>The inventory item created by the copy</returns>
        protected InventoryItemBase CopyBundleToInventory(
            DeRezAction action, UUID folderID, List<SceneObjectGroup> objlist, IClientAPI remoteClient,
            bool asAttachment)
        {
            CoalescedSceneObjects coa = new CoalescedSceneObjects(UUID.Zero);                
//            Dictionary<UUID, Vector3> originalPositions = new Dictionary<UUID, Vector3>();

            foreach (SceneObjectGroup objectGroup in objlist)
            {
                if (objectGroup.RootPart.KeyframeMotion != null)
                    objectGroup.RootPart.KeyframeMotion.Stop();
                objectGroup.RootPart.SetForce(Vector3.Zero);
                objectGroup.RootPart.SetAngularImpulse(Vector3.Zero, false);
                objectGroup.RootPart.KeyframeMotion = null;

                Vector3 inventoryStoredPosition = new Vector3
                            (((objectGroup.AbsolutePosition.X > (int)Constants.RegionSize)
                                  ? 250
                                  : objectGroup.AbsolutePosition.X)
                             ,
                             (objectGroup.AbsolutePosition.Y > (int)Constants.RegionSize)
                                 ? 250
                                 : objectGroup.AbsolutePosition.Y,
                             objectGroup.AbsolutePosition.Z);

                Quaternion inventoryStoredRotation = objectGroup.GroupRotation;
                //originalPositions[objectGroup.UUID] = objectGroup.AbsolutePosition;

                // Restore attachment data after trip through the sim
                if (objectGroup.RootPart.AttachPoint > 0)
                {
                    inventoryStoredPosition = objectGroup.RootPart.AttachOffset;
                    inventoryStoredRotation = objectGroup.RootPart.AttachRotation;
                }

                // Trees could be attached and it's been done, but it makes
                // no sense. State must be preserved because it's the tree type
                if (objectGroup.RootPart.Shape.PCode != (byte) PCode.Tree &&
                    objectGroup.RootPart.Shape.PCode != (byte) PCode.NewTree)
                {
                    objectGroup.RootPart.Shape.State = objectGroup.RootPart.AttachPoint;
                    if (objectGroup.RootPart.AttachPoint > 0)
                        objectGroup.RootPart.Shape.LastAttachPoint = objectGroup.RootPart.AttachPoint;
                }

                objectGroup.AbsolutePosition = inventoryStoredPosition;
                objectGroup.RootPart.RotationOffset = inventoryStoredRotation;

                // Make sure all bits but the ones we want are clear
                // on take.
                // This will be applied to the current perms, so
                // it will do what we want.
                objectGroup.RootPart.NextOwnerMask &=
                        ((uint)PermissionMask.Copy |
                         (uint)PermissionMask.Transfer |
                         (uint)PermissionMask.Modify |
                         (uint)PermissionMask.Export);
                objectGroup.RootPart.NextOwnerMask |=
                        (uint)PermissionMask.Move;
                
                coa.Add(objectGroup);
            }

            string itemXml;

            // If we're being called from a script, then trying to serialize that same script's state will not complete
            // in any reasonable time period.  Therefore, we'll avoid it.  The worst that can happen is that if
            // the client/server crashes rather than logging out normally, the attachment's scripts will resume
            // without state on relog.  Arguably, this is what we want anyway.
            if (objlist.Count > 1)
                itemXml = CoalescedSceneObjectsSerializer.ToXml(coa, !asAttachment);
            else
                itemXml = SceneObjectSerializer.ToOriginalXmlFormat(objlist[0], !asAttachment);
            
//            // Restore the position of each group now that it has been stored to inventory.
//            foreach (SceneObjectGroup objectGroup in objlist)
//                objectGroup.AbsolutePosition = originalPositions[objectGroup.UUID];

            InventoryItemBase item = CreateItemForObject(action, remoteClient, objlist[0], folderID);

//            m_log.DebugFormat(
//                "[INVENTORY ACCESS MODULE]: Created item is {0}",
//                item != null ? item.ID.ToString() : "NULL");

            if (item == null)
                return null;
                            
            // Can't know creator is the same, so null it in inventory
            if (objlist.Count > 1)
            {
                item.CreatorId = UUID.Zero.ToString();
                item.Flags = (uint)InventoryItemFlags.ObjectHasMultipleItems;
            }
            else
            {
                item.CreatorId = objlist[0].RootPart.CreatorID.ToString();
                item.CreatorData = objlist[0].RootPart.CreatorData;
                item.SaleType = objlist[0].RootPart.ObjectSaleType;
                item.SalePrice = objlist[0].RootPart.SalePrice;                    
            }              

            AssetBase asset = CreateAsset(
                objlist[0].GetPartName(objlist[0].RootPart.LocalId),
                objlist[0].GetPartDescription(objlist[0].RootPart.LocalId),
                (sbyte)AssetType.Object,
                Utils.StringToBytes(itemXml),
                objlist[0].OwnerID.ToString());
            m_Scene.AssetService.Store(asset);
            
            item.AssetID = asset.FullID;

            if (DeRezAction.SaveToExistingUserInventoryItem == action)
            {
                m_Scene.InventoryService.UpdateItem(item);
            }
            else
            {
                AddPermissions(item, objlist[0], objlist, remoteClient);

                item.CreationDate = Util.UnixTimeSinceEpoch();
                item.Description = asset.Description;
                item.Name = asset.Name;
                item.AssetType = asset.Type;

                m_Scene.AddInventoryItem(item);

                if (remoteClient != null && item.Owner == remoteClient.AgentId)
                {
                    remoteClient.SendInventoryItemCreateUpdate(item, 0);
                }
                else
                {
                    ScenePresence notifyUser = m_Scene.GetScenePresence(item.Owner);
                    if (notifyUser != null)
                    {
                        notifyUser.ControllingClient.SendInventoryItemCreateUpdate(item, 0);
                    }
                }
            }

            // This is a hook to do some per-asset post-processing for subclasses that need that
            if (remoteClient != null)
                ExportAsset(remoteClient.AgentId, asset.FullID);
            
            return item;
        }

        protected virtual void ExportAsset(UUID agentID, UUID assetID)
        {
            // nothing to do here
        }

        /// <summary>
        /// Add relevant permissions for an object to the item.
        /// </summary>
        /// <param name="item"></param>
        /// <param name="so"></param>
        /// <param name="objsForEffectivePermissions"></param>
        /// <param name="remoteClient"></param>
        /// <returns></returns>
        protected InventoryItemBase AddPermissions(
            InventoryItemBase item, SceneObjectGroup so, List<SceneObjectGroup> objsForEffectivePermissions, 
            IClientAPI remoteClient)
        {
            uint effectivePerms = (uint)(PermissionMask.Copy | PermissionMask.Transfer | PermissionMask.Modify | PermissionMask.Move | PermissionMask.Export) | 7;
            // For the porposes of inventory, an object is modify if the prims
            // are modify. This allows renaming an object that contains no
            // mod items.
            foreach (SceneObjectGroup grp in objsForEffectivePermissions)
            {
                uint groupPerms = grp.GetEffectivePermissions(true);
                if ((grp.RootPart.BaseMask & (uint)PermissionMask.Modify) != 0)
                    groupPerms |= (uint)PermissionMask.Modify;

                effectivePerms &= groupPerms;
            }
            effectivePerms |= (uint)PermissionMask.Move;

            if (remoteClient != null && (remoteClient.AgentId != so.RootPart.OwnerID) && m_Scene.Permissions.PropagatePermissions())
            {
                uint perms = effectivePerms;
                uint nextPerms = (perms & 7) << 13;
                if ((nextPerms & (uint)PermissionMask.Copy) == 0)
                    perms &= ~(uint)PermissionMask.Copy;
                if ((nextPerms & (uint)PermissionMask.Transfer) == 0)
                    perms &= ~(uint)PermissionMask.Transfer;
                if ((nextPerms & (uint)PermissionMask.Modify) == 0)
                    perms &= ~(uint)PermissionMask.Modify;

                item.BasePermissions = perms & so.RootPart.NextOwnerMask;
                item.CurrentPermissions = item.BasePermissions;
                item.NextPermissions = perms & so.RootPart.NextOwnerMask;
                item.EveryOnePermissions = so.RootPart.EveryoneMask & so.RootPart.NextOwnerMask;
                item.GroupPermissions = so.RootPart.GroupMask & so.RootPart.NextOwnerMask;
                
                // Magic number badness. Maybe this deserves an enum.
                // bit 4 (16) is the "Slam" bit, it means treat as passed
                // and apply next owner perms on rez
                item.CurrentPermissions |= 16; // Slam!
            }
            else
            {
                item.BasePermissions = effectivePerms;
                item.CurrentPermissions = effectivePerms;
                item.NextPermissions = so.RootPart.NextOwnerMask & effectivePerms;
                item.EveryOnePermissions = so.RootPart.EveryoneMask & effectivePerms;
                item.GroupPermissions = so.RootPart.GroupMask & effectivePerms;

                item.CurrentPermissions &=
                        ((uint)PermissionMask.Copy |
                         (uint)PermissionMask.Transfer |
                         (uint)PermissionMask.Modify |
                         (uint)PermissionMask.Move |
                         (uint)PermissionMask.Export |
                         7); // Preserve folded permissions
            }    
            
            return item;
        }
        
        /// <summary>
        /// Create an item using details for the given scene object.
        /// </summary>
        /// <param name="action"></param>
        /// <param name="remoteClient"></param>
        /// <param name="so"></param>
        /// <param name="folderID"></param>
        /// <returns></returns>
        protected InventoryItemBase CreateItemForObject(
            DeRezAction action, IClientAPI remoteClient, SceneObjectGroup so, UUID folderID)
        {
            // Get the user info of the item destination
            //
            UUID userID = UUID.Zero;

            if (action == DeRezAction.Take || action == DeRezAction.TakeCopy ||
                action == DeRezAction.SaveToExistingUserInventoryItem)
            {
                // Take or take copy require a taker
                // Saving changes requires a local user
                //
                if (remoteClient == null)
                    return null;

                userID = remoteClient.AgentId;

//                m_log.DebugFormat(
//                    "[INVENTORY ACCESS MODULE]: Target of {0} in CreateItemForObject() is {1} {2}",
//                    action, remoteClient.Name, userID);
            }
            else if (so.RootPart.OwnerID == so.RootPart.GroupID)
            {
                // Group owned objects go to the last owner before the object was transferred.
                userID = so.RootPart.LastOwnerID;
            }
            else
            {
                // Other returns / deletes go to the object owner
                //
                userID = so.RootPart.OwnerID;

//                m_log.DebugFormat(
//                    "[INVENTORY ACCESS MODULE]: Target of {0} in CreateItemForObject() is object owner {1}",
//                    action, userID);
            }

            if (userID == UUID.Zero) // Can't proceed
            {
                return null;
            }

            // If we're returning someone's item, it goes back to the
            // owner's Lost And Found folder.
            // Delete is treated like return in this case
            // Deleting your own items makes them go to trash
            //
            
            InventoryFolderBase folder = null;
            InventoryItemBase item = null;

            if (DeRezAction.SaveToExistingUserInventoryItem == action)
            {
                item = new InventoryItemBase(so.RootPart.FromUserInventoryItemID, userID);
                item = m_Scene.InventoryService.GetItem(item);

                //item = userInfo.RootFolder.FindItem(
                //        objectGroup.RootPart.FromUserInventoryItemID);

                if (null == item)
                {
                    m_log.DebugFormat(
                        "[INVENTORY ACCESS MODULE]:  Object {0} {1} scheduled for save to inventory has already been deleted.",
                        so.Name, so.UUID);
                    
                    return null;
                }
            }
            else
            {
                // Folder magic
                //
                if (action == DeRezAction.Delete)
                {
                    // Deleting someone else's item
                    //
                    if (remoteClient == null ||
                        so.OwnerID != remoteClient.AgentId)
                    {
                        folder = m_Scene.InventoryService.GetFolderForType(userID, AssetType.LostAndFoundFolder);
                    }
                    else
                    {
                        folder = m_Scene.InventoryService.GetFolderForType(userID, AssetType.TrashFolder);
                    }
                }
                else if (action == DeRezAction.Return)
                {
                    // Dump to lost + found unconditionally
                    //
                    folder = m_Scene.InventoryService.GetFolderForType(userID, AssetType.LostAndFoundFolder);
                }

                if (folderID == UUID.Zero && folder == null)
                {
                    if (action == DeRezAction.Delete)
                    {
                        // Deletes go to trash by default
                        //
                        folder = m_Scene.InventoryService.GetFolderForType(userID, AssetType.TrashFolder);
                    }
                    else
                    {
                        if (remoteClient == null || so.RootPart.OwnerID != remoteClient.AgentId)
                        {
                            // Taking copy of another person's item. Take to
                            // Objects folder.
                            folder = m_Scene.InventoryService.GetFolderForType(userID, AssetType.Object);
                            so.FromFolderID = UUID.Zero;
                        }
                        else
                        {
                            // Catch all. Use lost & found
                            //
                            folder = m_Scene.InventoryService.GetFolderForType(userID, AssetType.LostAndFoundFolder);
                        }
                    }
                }

                // Override and put into where it came from, if it came
                // from anywhere in inventory and the owner is taking it back.
                //
                if (action == DeRezAction.Take || action == DeRezAction.TakeCopy)
                {
                    if (so.FromFolderID != UUID.Zero && so.RootPart.OwnerID == remoteClient.AgentId)
                    {
                        InventoryFolderBase f = new InventoryFolderBase(so.FromFolderID, userID);
                        if (f != null)
                            folder = m_Scene.InventoryService.GetFolder(f);

                        if(folder.Type == 14 || folder.Type == 16)
                        {
                            // folder.Type = 6;
                            folder = m_Scene.InventoryService.GetFolderForType(userID, AssetType.Object);
                        }
                    }
                }

                if (folder == null) // None of the above
                {
                    folder = new InventoryFolderBase(folderID);

                    if (folder == null) // Nowhere to put it
                    {
                        return null;
                    }
                }

                item = new InventoryItemBase();                
                item.ID = UUID.Random();
                item.InvType = (int)InventoryType.Object;
                item.Folder = folder.ID;
                item.Owner = userID;
            }   
            
            return item;
        }

        public virtual SceneObjectGroup RezObject(
            IClientAPI remoteClient, UUID itemID, Vector3 RayEnd, Vector3 RayStart,
            UUID RayTargetID, byte BypassRayCast, bool RayEndIsIntersection,
            bool RezSelected, bool RemoveItem, UUID fromTaskID, bool attachment)
        {
//            m_log.DebugFormat("[INVENTORY ACCESS MODULE]: RezObject for {0}, item {1}", remoteClient.Name, itemID);
            InventoryItemBase item = new InventoryItemBase(itemID, remoteClient.AgentId);
            item = m_Scene.InventoryService.GetItem(item);

            if (item == null)
            {
                return null;
            }

            item.Owner = remoteClient.AgentId;

            return RezObject(
                remoteClient, item, item.AssetID,
                RayEnd, RayStart, RayTargetID, BypassRayCast, RayEndIsIntersection,
                RezSelected, RemoveItem, fromTaskID, attachment);
        }

        public virtual SceneObjectGroup RezObject(
            IClientAPI remoteClient, InventoryItemBase item, UUID assetID, Vector3 RayEnd, Vector3 RayStart,
            UUID RayTargetID, byte BypassRayCast, bool RayEndIsIntersection,
            bool RezSelected, bool RemoveItem, UUID fromTaskID, bool attachment)
        {
            AssetBase rezAsset = m_Scene.AssetService.Get(assetID.ToString());

            if (rezAsset == null)
            {
                if (item != null)
                {
                    m_log.WarnFormat(
                        "[InventoryAccessModule]: Could not find asset {0} for item {1} {2} for {3} in RezObject()",
                        assetID, item.Name, item.ID, remoteClient.Name);
                }
                else
                {
                    m_log.WarnFormat(
                        "[INVENTORY ACCESS MODULE]: Could not find asset {0} for {1} in RezObject()",
                        assetID, remoteClient.Name);
                }

                return null;
            }

            SceneObjectGroup group = null;

            List<SceneObjectGroup> objlist;
            List<Vector3> veclist;
            Vector3 bbox;
            float offsetHeight;
            byte bRayEndIsIntersection = (byte)(RayEndIsIntersection ? 1 : 0);
            Vector3 pos;

<<<<<<< HEAD
            XmlDocument doc = new XmlDocument();
            doc.LoadXml(xmlData);
            XmlElement e = (XmlElement)doc.SelectSingleNode("/CoalescedObject");
            Vector3 rez_pos;
            if (e == null || attachment) // Single
            {
                SceneObjectGroup g = SceneObjectSerializer.FromOriginalXmlFormat(xmlData);
                if (!attachment)
                {
                    g.RootPart.AttachPoint = g.RootPart.Shape.State;
                    g.RootPart.AttachOffset = g.AbsolutePosition;
                    g.RootPart.AttachRotation = g.GroupRotation;
                    if (g.RootPart.Shape.PCode != (byte)PCode.NewTree &&
                        g.RootPart.Shape.PCode != (byte)PCode.Tree)
                        g.RootPart.Shape.State = 0;
                }

                objlist.Add(g);
                veclist.Add(Vector3.Zero);
=======
            bool single = m_Scene.GetObjectsToRez(rezAsset.Data, attachment, out objlist, out veclist, out bbox, out offsetHeight);
>>>>>>> 4830431e

            if (single)
            {
                pos = m_Scene.GetNewRezLocation(
                    RayStart, RayEnd, RayTargetID, Quaternion.Identity,
                    BypassRayCast, bRayEndIsIntersection, true, bbox, false);
                pos.Z += offsetHeight;
                rez_pos = pos;
            }
            else
            {
                pos = m_Scene.GetNewRezLocation(RayStart, RayEnd,
                        RayTargetID, Quaternion.Identity,
                        BypassRayCast, bRayEndIsIntersection, true,
                        bbox, false);
<<<<<<< HEAD

                rez_pos = pos;

                pos -= bbox / 2;

                XmlNodeList groups = e.SelectNodes("SceneObjectGroup");
                foreach (XmlNode n in groups)
                {
                    SceneObjectGroup g = SceneObjectSerializer.FromOriginalXmlFormat(n.OuterXml);
                    g.RootPart.AttachPoint = g.RootPart.Shape.State;
                    g.RootPart.AttachOffset = g.AbsolutePosition;
                    g.RootPart.AttachRotation = g.GroupRotation;
                    if (g.RootPart.Shape.PCode != (byte)PCode.NewTree &&
                        g.RootPart.Shape.PCode != (byte)PCode.Tree)
                        g.RootPart.Shape.State = 0;

                    objlist.Add(g);
                    XmlElement el = (XmlElement)n;

                    string rawX = el.GetAttribute("offsetx");
                    string rawY = el.GetAttribute("offsety");
                    string rawZ = el.GetAttribute("offsetz");
//                        
//                            m_log.DebugFormat(
//                                "[INVENTORY ACCESS MODULE]: Converting coalesced object {0} offset <{1}, {2}, {3}>", 
//                                g.Name, rawX, rawY, rawZ);

                    float x = Convert.ToSingle(rawX);
                    float y = Convert.ToSingle(rawY);
                    float z = Convert.ToSingle(rawZ);
                    veclist.Add(new Vector3(x, y, z));
                }
=======
                pos -= bbox / 2;
>>>>>>> 4830431e
            }

            int primcount = 0;
            foreach (SceneObjectGroup g in objlist)
                primcount += g.PrimCount;

            if (!m_Scene.Permissions.CanRezObject(
                primcount, remoteClient.AgentId, rez_pos)
                && !attachment)
            {
                // The client operates in no fail mode. It will
                // have already removed the item from the folder
                // if it's no copy.
                // Put it back if it's not an attachment
                //
                if (item != null)
                {
                    if (((item.CurrentPermissions & (uint)PermissionMask.Copy) == 0) && (!attachment))
                        remoteClient.SendBulkUpdateInventory(item);
                }

                return null;
            }

            if (item != null && !DoPreRezWhenFromItem(remoteClient, item, objlist, rez_pos, veclist, attachment))
                return null;

            for (int i = 0; i < objlist.Count; i++)
            {
                group = objlist[i];
                SceneObjectPart rootPart = group.RootPart;

//                m_log.DebugFormat(
//                    "[INVENTORY ACCESS MODULE]: Preparing to rez {0} {1} {2} ownermask={3:X} nextownermask={4:X} groupmask={5:X} everyonemask={6:X} for {7}",
//                    group.Name, group.LocalId, group.UUID,
//                    group.RootPart.OwnerMask, group.RootPart.NextOwnerMask, group.RootPart.GroupMask, group.RootPart.EveryoneMask,
//                    remoteClient.Name);

//                        Vector3 storedPosition = group.AbsolutePosition;
                if (group.UUID == UUID.Zero)
                {
                    m_log.Debug("[INVENTORY ACCESS MODULE]: Object has UUID.Zero! Position 3");
                }

                // if this was previously an attachment and is now being rezzed,
                // save the old attachment info.
                if (group.IsAttachment == false && group.RootPart.Shape.State != 0)
                {
                    group.RootPart.AttachedPos = group.AbsolutePosition;
                    group.RootPart.Shape.LastAttachPoint = (byte)group.AttachmentPoint;
                }

                foreach (SceneObjectPart part in group.Parts)
                {
                    // Make the rezzer the owner, as this is not necessarily set correctly in the serialized asset.
                    part.LastOwnerID = part.OwnerID;
                    part.OwnerID = remoteClient.AgentId;
                }

                if (!attachment)
                {
                    // If it's rezzed in world, select it. Much easier to
                    // find small items.
                    //
                    foreach (SceneObjectPart part in group.Parts)
                    {
                        part.CreateSelected = true;
                    }
                }

                group.ResetIDs();

                if (attachment)
                {
                    group.RootPart.Flags |= PrimFlags.Phantom;
                    group.IsAttachment = true;
                }

                // If we're rezzing an attachment then don't ask
                // AddNewSceneObject() to update the client since
                // we'll be doing that later on.  Scheduling more than
                // one full update during the attachment
                // process causes some clients to fail to display the
                // attachment properly.
                m_Scene.AddNewSceneObject(group, true, false);

                // if attachment we set it's asset id so object updates
                // can reflect that, if not, we set it's position in world.
                if (!attachment)
                {
                    group.ScheduleGroupForFullUpdate();

                    group.AbsolutePosition = pos + veclist[i];
                }

                group.SetGroup(remoteClient.ActiveGroupId, remoteClient);

                if (!attachment)
                {
                    if (rootPart.Shape.PCode == (byte)PCode.Prim)
                        group.ClearPartAttachmentData();

                    // Fire on_rez
                    group.CreateScriptInstances(0, true, m_Scene.DefaultScriptEngine, 1);
                    rootPart.ParentGroup.ResumeScripts();

                    rootPart.ScheduleFullUpdate();
                }

//                m_log.DebugFormat(
//                    "[INVENTORY ACCESS MODULE]:  Rezzed {0} {1} {2} ownermask={3:X} nextownermask={4:X} groupmask={5:X} everyonemask={6:X} for {7}",
//                    group.Name, group.LocalId, group.UUID,
//                    group.RootPart.OwnerMask, group.RootPart.NextOwnerMask, group.RootPart.GroupMask, group.RootPart.EveryoneMask,
//                    remoteClient.Name);
            }

            group.SetGroup(remoteClient.ActiveGroupId, remoteClient);

            if (item != null)
                DoPostRezWhenFromItem(item, attachment);

            return group;
        }

        /// <summary>
        /// Do pre-rez processing when the object comes from an item.
        /// </summary>
        /// <param name="remoteClient"></param>
        /// <param name="item"></param>
        /// <param name="objlist"></param>
        /// <param name="pos"></param>
        /// <param name="veclist">
        /// List of vector position adjustments for a coalesced objects.  For ordinary objects
        /// this list will contain just Vector3.Zero.  The order of adjustments must match the order of objlist
        /// </param>
        /// <param name="isAttachment"></param>
        /// <returns>true if we can processed with rezzing, false if we need to abort</returns>
        private bool DoPreRezWhenFromItem(
            IClientAPI remoteClient, InventoryItemBase item, List<SceneObjectGroup> objlist, 
            Vector3 pos, List<Vector3> veclist, bool isAttachment)
        {
            UUID fromUserInventoryItemId = UUID.Zero;

            // If we have permission to copy then link the rezzed object back to the user inventory
            // item that it came from.  This allows us to enable 'save object to inventory'
            if (!m_Scene.Permissions.BypassPermissions())
            {
                if ((item.CurrentPermissions & (uint)PermissionMask.Copy)
                    == (uint)PermissionMask.Copy && (item.Flags & (uint)InventoryItemFlags.ObjectHasMultipleItems) == 0)
                {
                    fromUserInventoryItemId = item.ID;
                }
            }
            else
            {
                if ((item.Flags & (uint)InventoryItemFlags.ObjectHasMultipleItems) == 0)
                {
                    // Brave new fullperm world
                    fromUserInventoryItemId = item.ID;
                }
            }

            for (int i = 0; i < objlist.Count; i++)
            {
                SceneObjectGroup g = objlist[i];

                if (!m_Scene.Permissions.CanRezObject(
                    g.PrimCount, remoteClient.AgentId, pos + veclist[i])
                    && !isAttachment)
                {
                    // The client operates in no fail mode. It will
                    // have already removed the item from the folder
                    // if it's no copy.
                    // Put it back if it's not an attachment
                    //
                    if (((item.CurrentPermissions & (uint)PermissionMask.Copy) == 0) && (!isAttachment))
                        remoteClient.SendBulkUpdateInventory(item);

                    ILandObject land = m_Scene.LandChannel.GetLandObject(pos.X, pos.Y);
                    remoteClient.SendAlertMessage(string.Format(
                        "Can't rez object '{0}' at <{1:F3}, {2:F3}, {3:F3}> on parcel '{4}' in region {5}.",
                        item.Name, pos.X, pos.Y, pos.Z, land != null ? land.LandData.Name : "Unknown", m_Scene.Name));

                    return false;
                }
            }

            for (int i = 0; i < objlist.Count; i++)
            {
                SceneObjectGroup so = objlist[i];
                SceneObjectPart rootPart = so.RootPart;

                // Since renaming the item in the inventory does not
                // affect the name stored in the serialization, transfer
                // the correct name from the inventory to the
                // object itself before we rez.
                //
                // Only do these for the first object if we are rezzing a coalescence.
                if (i == 0)
                {
                    rootPart.Name = item.Name;
                    rootPart.Description = item.Description;
                    if ((item.Flags & (uint)InventoryItemFlags.ObjectSlamSale) != 0)
                    {
                        rootPart.ObjectSaleType = item.SaleType;
                        rootPart.SalePrice = item.SalePrice;
                    }
                }

                so.FromFolderID = item.Folder;

//                m_log.DebugFormat(
//                    "[INVENTORY ACCESS MODULE]: rootPart.OwnedID {0}, item.Owner {1}, item.CurrentPermissions {2:X}",
//                    rootPart.OwnerID, item.Owner, item.CurrentPermissions);

                if ((rootPart.OwnerID != item.Owner) ||
                    (item.CurrentPermissions & 16) != 0 ||
                    (item.Flags & (uint)InventoryItemFlags.ObjectSlamPerm) != 0)
                {
                    //Need to kill the for sale here
                    rootPart.ObjectSaleType = 0;
                    rootPart.SalePrice = 10;
    
                    if (m_Scene.Permissions.PropagatePermissions())
                    {
                        foreach (SceneObjectPart part in so.Parts)
                        {
                            part.GroupMask = 0; // DO NOT propagate here

                            part.LastOwnerID = part.OwnerID;
                            part.OwnerID = item.Owner;
                            part.Inventory.ChangeInventoryOwner(item.Owner);
                        }
    
                        so.ApplyNextOwnerPermissions();

                        // In case the user has changed flags on a received item
                        // we have to apply those changes after the slam. Else we
                        // get a net loss of permissions
                        foreach (SceneObjectPart part in so.Parts)
                        {
                            if ((item.Flags & (uint)InventoryItemFlags.ObjectHasMultipleItems) == 0)
                            {
                                if ((item.Flags & (uint)InventoryItemFlags.ObjectOverwriteEveryone) != 0)
                                    part.EveryoneMask = item.EveryOnePermissions & part.BaseMask;
                                if ((item.Flags & (uint)InventoryItemFlags.ObjectOverwriteNextOwner) != 0)
                                    part.NextOwnerMask = item.NextPermissions & part.BaseMask;
                            }
                        }
                    }
                }
                else
                {
                    foreach (SceneObjectPart part in so.Parts)
                    {
                        part.FromUserInventoryItemID = fromUserInventoryItemId;

                        if ((item.Flags & (uint)InventoryItemFlags.ObjectOverwriteEveryone) != 0)
                            part.EveryoneMask = item.EveryOnePermissions;
                        if ((item.Flags & (uint)InventoryItemFlags.ObjectOverwriteNextOwner) != 0)
                            part.NextOwnerMask = item.NextPermissions;
                        if ((item.Flags & (uint)InventoryItemFlags.ObjectOverwriteGroup) != 0)
                            part.GroupMask = item.GroupPermissions;
                    }
                }
    
                rootPart.TrimPermissions();

                if (isAttachment)
                    so.FromItemID = item.ID;
            }

            return true;
        }

        /// <summary>
        /// Do post-rez processing when the object comes from an item.
        /// </summary>
        /// <param name="item"></param>
        /// <param name="isAttachment"></param>
        private void DoPostRezWhenFromItem(InventoryItemBase item, bool isAttachment)
        {
            if (!m_Scene.Permissions.BypassPermissions())
            {
                if ((item.CurrentPermissions & (uint)PermissionMask.Copy) == 0)
                {
                    // If this is done on attachments, no
                    // copy ones will be lost, so avoid it
                    //
                    if (!isAttachment)
                    {
                        List<UUID> uuids = new List<UUID>();
                        uuids.Add(item.ID);
                        m_Scene.InventoryService.DeleteItems(item.Owner, uuids);
                    }
                }
            }
        }

        protected void AddUserData(SceneObjectGroup sog)
        {
            UserManagementModule.AddUser(sog.RootPart.CreatorID, sog.RootPart.CreatorData);
            foreach (SceneObjectPart sop in sog.Parts)
                UserManagementModule.AddUser(sop.CreatorID, sop.CreatorData);
        }

        public virtual void TransferInventoryAssets(InventoryItemBase item, UUID sender, UUID receiver)
        {
        }

        public virtual bool CanGetAgentInventoryItem(IClientAPI remoteClient, UUID itemID, UUID requestID)
        {
            InventoryItemBase assetRequestItem = GetItem(remoteClient.AgentId, itemID);

            if (assetRequestItem == null)
            {
                ILibraryService lib = m_Scene.RequestModuleInterface<ILibraryService>();

                if (lib != null)
                    assetRequestItem = lib.LibraryRootFolder.FindItem(itemID);

                if (assetRequestItem == null)
                    return false;
            }

            // At this point, we need to apply perms
            // only to notecards and scripts. All
            // other asset types are always available
            //
            if (assetRequestItem.AssetType == (int)AssetType.LSLText)
            {
                if (!m_Scene.Permissions.CanViewScript(itemID, UUID.Zero, remoteClient.AgentId))
                {
                    remoteClient.SendAgentAlertMessage("Insufficient permissions to view script", false);
                    return false;
                }
            }
            else if (assetRequestItem.AssetType == (int)AssetType.Notecard)
            {
                if (!m_Scene.Permissions.CanViewNotecard(itemID, UUID.Zero, remoteClient.AgentId))
                {
                    remoteClient.SendAgentAlertMessage("Insufficient permissions to view notecard", false);
                    return false;
                }
            }

            if (assetRequestItem.AssetID != requestID)
            {
                m_log.WarnFormat(
                    "[INVENTORY ACCESS MODULE]:  {0} requested asset {1} from item {2} but this does not match item's asset {3}",
                    Name, requestID, itemID, assetRequestItem.AssetID);

                return false;
            }

            return true;
        }


        public virtual bool IsForeignUser(UUID userID, out string assetServerURL)
        {
            assetServerURL = string.Empty;
            return false;
        }

        #endregion

        #region Misc

        /// <summary>
        /// Create a new asset data structure.
        /// </summary>
        /// <param name="name"></param>
        /// <param name="description"></param>
        /// <param name="invType"></param>
        /// <param name="assetType"></param>
        /// <param name="data"></param>
        /// <returns></returns>
        private AssetBase CreateAsset(string name, string description, sbyte assetType, byte[] data, string creatorID)
        {
            AssetBase asset = new AssetBase(UUID.Random(), name, assetType, creatorID);
            asset.Description = description;
            asset.Data = (data == null) ? new byte[1] : data;

            return asset;
        }

        protected virtual InventoryItemBase GetItem(UUID agentID, UUID itemID)
        {
            IInventoryService invService = m_Scene.RequestModuleInterface<IInventoryService>();
            InventoryItemBase item = new InventoryItemBase(itemID, agentID);
            item = invService.GetItem(item);
            
            if (item != null && item.CreatorData != null && item.CreatorData != string.Empty)
                UserManagementModule.AddUser(item.CreatorIdAsUuid, item.CreatorData);

            return item;
        }

        #endregion
    }
}<|MERGE_RESOLUTION|>--- conflicted
+++ resolved
@@ -796,29 +796,7 @@
             byte bRayEndIsIntersection = (byte)(RayEndIsIntersection ? 1 : 0);
             Vector3 pos;
 
-<<<<<<< HEAD
-            XmlDocument doc = new XmlDocument();
-            doc.LoadXml(xmlData);
-            XmlElement e = (XmlElement)doc.SelectSingleNode("/CoalescedObject");
-            Vector3 rez_pos;
-            if (e == null || attachment) // Single
-            {
-                SceneObjectGroup g = SceneObjectSerializer.FromOriginalXmlFormat(xmlData);
-                if (!attachment)
-                {
-                    g.RootPart.AttachPoint = g.RootPart.Shape.State;
-                    g.RootPart.AttachOffset = g.AbsolutePosition;
-                    g.RootPart.AttachRotation = g.GroupRotation;
-                    if (g.RootPart.Shape.PCode != (byte)PCode.NewTree &&
-                        g.RootPart.Shape.PCode != (byte)PCode.Tree)
-                        g.RootPart.Shape.State = 0;
-                }
-
-                objlist.Add(g);
-                veclist.Add(Vector3.Zero);
-=======
             bool single = m_Scene.GetObjectsToRez(rezAsset.Data, attachment, out objlist, out veclist, out bbox, out offsetHeight);
->>>>>>> 4830431e
 
             if (single)
             {
@@ -826,7 +804,6 @@
                     RayStart, RayEnd, RayTargetID, Quaternion.Identity,
                     BypassRayCast, bRayEndIsIntersection, true, bbox, false);
                 pos.Z += offsetHeight;
-                rez_pos = pos;
             }
             else
             {
@@ -834,42 +811,7 @@
                         RayTargetID, Quaternion.Identity,
                         BypassRayCast, bRayEndIsIntersection, true,
                         bbox, false);
-<<<<<<< HEAD
-
-                rez_pos = pos;
-
                 pos -= bbox / 2;
-
-                XmlNodeList groups = e.SelectNodes("SceneObjectGroup");
-                foreach (XmlNode n in groups)
-                {
-                    SceneObjectGroup g = SceneObjectSerializer.FromOriginalXmlFormat(n.OuterXml);
-                    g.RootPart.AttachPoint = g.RootPart.Shape.State;
-                    g.RootPart.AttachOffset = g.AbsolutePosition;
-                    g.RootPart.AttachRotation = g.GroupRotation;
-                    if (g.RootPart.Shape.PCode != (byte)PCode.NewTree &&
-                        g.RootPart.Shape.PCode != (byte)PCode.Tree)
-                        g.RootPart.Shape.State = 0;
-
-                    objlist.Add(g);
-                    XmlElement el = (XmlElement)n;
-
-                    string rawX = el.GetAttribute("offsetx");
-                    string rawY = el.GetAttribute("offsety");
-                    string rawZ = el.GetAttribute("offsetz");
-//                        
-//                            m_log.DebugFormat(
-//                                "[INVENTORY ACCESS MODULE]: Converting coalesced object {0} offset <{1}, {2}, {3}>", 
-//                                g.Name, rawX, rawY, rawZ);
-
-                    float x = Convert.ToSingle(rawX);
-                    float y = Convert.ToSingle(rawY);
-                    float z = Convert.ToSingle(rawZ);
-                    veclist.Add(new Vector3(x, y, z));
-                }
-=======
-                pos -= bbox / 2;
->>>>>>> 4830431e
             }
 
             int primcount = 0;
@@ -877,7 +819,7 @@
                 primcount += g.PrimCount;
 
             if (!m_Scene.Permissions.CanRezObject(
-                primcount, remoteClient.AgentId, rez_pos)
+                primcount, remoteClient.AgentId, pos)
                 && !attachment)
             {
                 // The client operates in no fail mode. It will
@@ -894,7 +836,7 @@
                 return null;
             }
 
-            if (item != null && !DoPreRezWhenFromItem(remoteClient, item, objlist, rez_pos, veclist, attachment))
+            if (item != null && !DoPreRezWhenFromItem(remoteClient, item, objlist, pos, veclist, attachment))
                 return null;
 
             for (int i = 0; i < objlist.Count; i++)
