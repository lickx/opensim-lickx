--- conflicted
+++ resolved
@@ -358,13 +358,9 @@
             bool asAttachment)
         {
             CoalescedSceneObjects coa = new CoalescedSceneObjects(UUID.Zero);                
-<<<<<<< HEAD
-//            Dictionary<UUID, Vector3> originalPositions = new Dictionary<UUID, Vector3>();
-=======
             Dictionary<UUID, Vector3> originalPositions = new Dictionary<UUID, Vector3>();
             // this possible is not needed if keyframes are saved
             Dictionary<UUID, KeyframeMotion> originalKeyframes = new Dictionary<UUID, KeyframeMotion>();
->>>>>>> 9654b81b
 
             foreach (SceneObjectGroup objectGroup in objlist)
             {
@@ -437,11 +433,6 @@
             else
                 itemXml = SceneObjectSerializer.ToOriginalXmlFormat(objlist[0], !asAttachment);
             
-<<<<<<< HEAD
-//            // Restore the position of each group now that it has been stored to inventory.
-//            foreach (SceneObjectGroup objectGroup in objlist)
-//                objectGroup.AbsolutePosition = originalPositions[objectGroup.UUID];
-=======
             // Restore the position of each group now that it has been stored to inventory.
             foreach (SceneObjectGroup objectGroup in objlist)
             {
@@ -450,7 +441,6 @@
                 if (objectGroup.RootPart.KeyframeMotion != null)
                     objectGroup.RootPart.KeyframeMotion.Resume();
             }
->>>>>>> 9654b81b
 
             InventoryItemBase item = CreateItemForObject(action, remoteClient, objlist[0], folderID);
 
