--- conflicted
+++ resolved
@@ -600,14 +600,11 @@
 
             if (item != null)
             {
-<<<<<<< HEAD
                 if (item.ID == UUID.Zero)
                 {
                     m_log.Debug("[InventoryAccessModule]: Inventory object has UUID.Zero! Position 1");
                 }
-=======
                 item.Owner = remoteClient.AgentId;
->>>>>>> db7c758b
 
                 AssetBase rezAsset = m_Scene.AssetService.Get(item.AssetID.ToString());
 
