--- conflicted
+++ resolved
@@ -814,11 +814,7 @@
                         return null;
                     }
 
-<<<<<<< HEAD
                     for (int i = 0; i < objlist.Count; i++)
-=======
-                    for (int i = 0 ; i < objlist.Count; i++)
->>>>>>> 19678da2
                     {
                         group = objlist[i];
 
