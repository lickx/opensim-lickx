/*
 * Copyright (c) Contributors, http://opensimulator.org/
 * See CONTRIBUTORS.TXT for a full list of copyright holders.
 *
 * Redistribution and use in source and binary forms, with or without
 * modification, are permitted provided that the following conditions are met:
 *     * Redistributions of source code must retain the above copyright
 *       notice, this list of conditions and the following disclaimer.
 *     * Redistributions in binary form must reproduce the above copyright
 *       notice, this list of conditions and the following disclaimer in the
 *       documentation and/or other materials provided with the distribution.
 *     * Neither the name of the OpenSimulator Project nor the
 *       names of its contributors may be used to endorse or promote products
 *       derived from this software without specific prior written permission.
 *
 * THIS SOFTWARE IS PROVIDED BY THE DEVELOPERS ``AS IS'' AND ANY
 * EXPRESS OR IMPLIED WARRANTIES, INCLUDING, BUT NOT LIMITED TO, THE IMPLIED
 * WARRANTIES OF MERCHANTABILITY AND FITNESS FOR A PARTICULAR PURPOSE ARE
 * DISCLAIMED. IN NO EVENT SHALL THE CONTRIBUTORS BE LIABLE FOR ANY
 * DIRECT, INDIRECT, INCIDENTAL, SPECIAL, EXEMPLARY, OR CONSEQUENTIAL DAMAGES
 * (INCLUDING, BUT NOT LIMITED TO, PROCUREMENT OF SUBSTITUTE GOODS OR SERVICES;
 * LOSS OF USE, DATA, OR PROFITS; OR BUSINESS INTERRUPTION) HOWEVER CAUSED AND
 * ON ANY THEORY OF LIABILITY, WHETHER IN CONTRACT, STRICT LIABILITY, OR TORT
 * (INCLUDING NEGLIGENCE OR OTHERWISE) ARISING IN ANY WAY OUT OF THE USE OF THIS
 * SOFTWARE, EVEN IF ADVISED OF THE POSSIBILITY OF SUCH DAMAGE.
 */

using System;
using System.Collections.Generic;
using System.Net;
using System.Xml;
using System.Reflection;
using System.Text;
using System.Threading;

using OpenSim.Framework;
using OpenSim.Framework.Capabilities;
using OpenSim.Framework.Client;
using OpenSim.Region.Framework.Interfaces;
using OpenSim.Region.Framework.Scenes;
using OpenSim.Region.Framework.Scenes.Serialization;
using OpenSim.Services.Interfaces;

using GridRegion = OpenSim.Services.Interfaces.GridRegion;

using OpenMetaverse;
using log4net;
using Nini.Config;
using Mono.Addins;
using PermissionMask = OpenSim.Framework.PermissionMask;

namespace OpenSim.Region.CoreModules.Framework.InventoryAccess
{
    [Extension(Path = "/OpenSim/RegionModules", NodeName = "RegionModule", Id = "BasicInventoryAccessModule")]
    public class BasicInventoryAccessModule : INonSharedRegionModule, IInventoryAccessModule
    {
        private static readonly ILog m_log = LogManager.GetLogger(MethodBase.GetCurrentMethod().DeclaringType);

        protected bool m_Enabled = false;
        protected Scene m_Scene;
        protected IUserManagement m_UserManagement;
        protected IUserManagement UserManagementModule
        {
            get
            {
                if (m_UserManagement == null)
                    m_UserManagement = m_Scene.RequestModuleInterface<IUserManagement>();
                return m_UserManagement;
            }
        }
        
        public bool CoalesceMultipleObjectsToInventory { get; set; }

        #region INonSharedRegionModule

        public Type ReplaceableInterface
        {
            get { return null; }
        }

        public virtual string Name
        {
            get { return "BasicInventoryAccessModule"; }
        }

        public virtual void Initialise(IConfigSource source)
        {
            IConfig moduleConfig = source.Configs["Modules"];
            if (moduleConfig != null)
            {
                string name = moduleConfig.GetString("InventoryAccessModule", "");
                if (name == Name)
                {
                    m_Enabled = true;
                    
                    InitialiseCommon(source);
                        
                    m_log.InfoFormat("[INVENTORY ACCESS MODULE]: {0} enabled.", Name);                                        
                }
            }
        }
        
        /// <summary>
        /// Common module config for both this and descendant classes.
        /// </summary>
        /// <param name="source"></param>
        protected virtual void InitialiseCommon(IConfigSource source)
        {
            IConfig inventoryConfig = source.Configs["Inventory"];
            
            if (inventoryConfig != null)
                CoalesceMultipleObjectsToInventory 
                    = inventoryConfig.GetBoolean("CoalesceMultipleObjectsToInventory", true);
            else
                CoalesceMultipleObjectsToInventory = true;
        }

        public virtual void PostInitialise()
        {
        }

        public virtual void AddRegion(Scene scene)
        {
            if (!m_Enabled)
                return;

            m_Scene = scene;

            scene.RegisterModuleInterface<IInventoryAccessModule>(this);
            scene.EventManager.OnNewClient += OnNewClient;
        }

        protected virtual void OnNewClient(IClientAPI client)
        {
            client.OnCreateNewInventoryItem += CreateNewInventoryItem;
        }

        public virtual void Close()
        {
            if (!m_Enabled)
                return;
        }


        public virtual void RemoveRegion(Scene scene)
        {
            if (!m_Enabled)
                return;
            m_Scene = null;
        }

        public virtual void RegionLoaded(Scene scene)
        {
            if (!m_Enabled)
                return;
        }

        #endregion

        #region Inventory Access

        /// <summary>
        /// Create a new inventory item.  Called when the client creates a new item directly within their
        /// inventory (e.g. by selecting a context inventory menu option).
        /// </summary>
        /// <param name="remoteClient"></param>
        /// <param name="transactionID"></param>
        /// <param name="folderID"></param>
        /// <param name="callbackID"></param>
        /// <param name="description"></param>
        /// <param name="name"></param>
        /// <param name="invType"></param>
        /// <param name="type"></param>
        /// <param name="wearableType"></param>
        /// <param name="nextOwnerMask"></param>
        public void CreateNewInventoryItem(IClientAPI remoteClient, UUID transactionID, UUID folderID,
                                           uint callbackID, string description, string name, sbyte invType,
                                           sbyte assetType,
                                           byte wearableType, uint nextOwnerMask, int creationDate)
        {
            m_log.DebugFormat("[INVENTORY ACCESS MODULE]: Received request to create inventory item {0} in folder {1}", name, folderID);

            if (!m_Scene.Permissions.CanCreateUserInventory(invType, remoteClient.AgentId))
                return;

            InventoryFolderBase f = new InventoryFolderBase(folderID, remoteClient.AgentId);
            InventoryFolderBase folder = m_Scene.InventoryService.GetFolder(f);

            if (folder == null || folder.Owner != remoteClient.AgentId)
                return;

            if (transactionID != UUID.Zero)
            {
                IAgentAssetTransactions agentTransactions = m_Scene.AgentTransactionsModule;
                if (agentTransactions != null)
                {
                    if (agentTransactions.HandleItemCreationFromTransaction(
                        remoteClient, transactionID, folderID, callbackID, description,
                        name, invType, assetType, wearableType, nextOwnerMask))
                        return;
                }
            }

            ScenePresence presence;
            if (m_Scene.TryGetScenePresence(remoteClient.AgentId, out presence))
            {
                byte[] data = null;

                if (invType == (sbyte)InventoryType.Landmark && presence != null)
                {
                    string suffix = string.Empty, prefix = string.Empty;
                    string strdata = GenerateLandmark(presence, out prefix, out suffix);
                    data = Encoding.ASCII.GetBytes(strdata);
                    name = prefix + name;
                    description += suffix;
                }

                AssetBase asset = m_Scene.CreateAsset(name, description, assetType, data, remoteClient.AgentId);
                m_Scene.AssetService.Store(asset);
                m_Scene.CreateNewInventoryItem(
                    remoteClient, remoteClient.AgentId.ToString(), string.Empty, folderID,
                    name, description, 0, callbackID, asset, invType, nextOwnerMask, creationDate,transactionID);
            }
            else
            {
                m_log.ErrorFormat(
                    "[INVENTORY ACCESS MODULE]: ScenePresence for agent uuid {0} unexpectedly not found in CreateNewInventoryItem",
                    remoteClient.AgentId);
            }
        }

        protected virtual string GenerateLandmark(ScenePresence presence, out string prefix, out string suffix)
        {
            prefix = string.Empty;
            suffix = string.Empty;
            Vector3 pos = presence.AbsolutePosition;
            return String.Format("Landmark version 2\nregion_id {0}\nlocal_pos {1} {2} {3}\nregion_handle {4}\n",
                                presence.Scene.RegionInfo.RegionID,
                                pos.X, pos.Y, pos.Z,
                                presence.RegionHandle);
        }

        /// <summary>
        /// Capability originating call to update the asset of an item in an agent's inventory
        /// </summary>
        /// <param name="remoteClient"></param>
        /// <param name="itemID"></param>
        /// <param name="data"></param>
        /// <returns></returns>
        public virtual UUID CapsUpdateInventoryItemAsset(IClientAPI remoteClient, UUID itemID, byte[] data)
        {
            InventoryItemBase item = new InventoryItemBase(itemID, remoteClient.AgentId);
            item = m_Scene.InventoryService.GetItem(item);

            if (item.Owner != remoteClient.AgentId)
                return UUID.Zero;

            if (item != null)
            {
                if ((InventoryType)item.InvType == InventoryType.Notecard)
                {
                    if (!m_Scene.Permissions.CanEditNotecard(itemID, UUID.Zero, remoteClient.AgentId))
                    {
                        remoteClient.SendAgentAlertMessage("Insufficient permissions to edit notecard", false);
                        return UUID.Zero;
                    }

                    remoteClient.SendAgentAlertMessage("Notecard saved", false);
                }
                else if ((InventoryType)item.InvType == InventoryType.LSL)
                {
                    if (!m_Scene.Permissions.CanEditScript(itemID, UUID.Zero, remoteClient.AgentId))
                    {
                        remoteClient.SendAgentAlertMessage("Insufficient permissions to edit script", false);
                        return UUID.Zero;
                    }

                    remoteClient.SendAgentAlertMessage("Script saved", false);
                }

                AssetBase asset =
                    CreateAsset(item.Name, item.Description, (sbyte)item.AssetType, data, remoteClient.AgentId.ToString());
                item.AssetID = asset.FullID;
                m_Scene.AssetService.Store(asset);

                m_Scene.InventoryService.UpdateItem(item);

                // remoteClient.SendInventoryItemCreateUpdate(item);
                return (asset.FullID);
            }
            else
            {
                m_log.ErrorFormat(
                    "[INVENTORY ACCESS MODULE]: Could not find item {0} for caps inventory update",
                    itemID);
            }

            return UUID.Zero;
        }
        
        public virtual List<InventoryItemBase> CopyToInventory(
            DeRezAction action, UUID folderID,
            List<SceneObjectGroup> objectGroups, IClientAPI remoteClient, bool asAttachment)
        {
            List<InventoryItemBase> copiedItems = new List<InventoryItemBase>();

            Dictionary<UUID, List<SceneObjectGroup>> bundlesToCopy = new Dictionary<UUID, List<SceneObjectGroup>>();
            
            if (CoalesceMultipleObjectsToInventory)
            {
                // The following code groups the SOG's by owner. No objects
                // belonging to different people can be coalesced, for obvious
                // reasons.
                foreach (SceneObjectGroup g in objectGroups)
                {
                    if (!bundlesToCopy.ContainsKey(g.OwnerID))
                        bundlesToCopy[g.OwnerID] = new List<SceneObjectGroup>();
    
                    bundlesToCopy[g.OwnerID].Add(g);
                }
            }
            else
            {
                // If we don't want to coalesce then put every object in its own bundle.
                foreach (SceneObjectGroup g in objectGroups)
                {
                    List<SceneObjectGroup> bundle = new List<SceneObjectGroup>();
                    bundle.Add(g);
                    bundlesToCopy[g.UUID] = bundle;                    
                }
            }

//            m_log.DebugFormat(
//                "[INVENTORY ACCESS MODULE]: Copying {0} object bundles to folder {1} action {2} for {3}",
//                bundlesToCopy.Count, folderID, action, remoteClient.Name);

            // Each iteration is really a separate asset being created,
            // with distinct destinations as well.
            foreach (List<SceneObjectGroup> bundle in bundlesToCopy.Values)
                copiedItems.Add(CopyBundleToInventory(action, folderID, bundle, remoteClient, asAttachment));
            
            return copiedItems;
        }
        
        /// <summary>
        /// Copy a bundle of objects to inventory.  If there is only one object, then this will create an object
        /// item.  If there are multiple objects then these will be saved as a single coalesced item.
        /// </summary>
        /// <param name="action"></param>
        /// <param name="folderID"></param>
        /// <param name="objlist"></param>
        /// <param name="remoteClient"></param>
        /// <param name="asAttachment">Should be true if the bundle is being copied as an attachment.  This prevents
        /// attempted serialization of any script state which would abort any operating scripts.</param>
        /// <returns>The inventory item created by the copy</returns>
        protected InventoryItemBase CopyBundleToInventory(
            DeRezAction action, UUID folderID, List<SceneObjectGroup> objlist, IClientAPI remoteClient,
            bool asAttachment)
        {
            CoalescedSceneObjects coa = new CoalescedSceneObjects(UUID.Zero);                
//            Dictionary<UUID, Vector3> originalPositions = new Dictionary<UUID, Vector3>();

            foreach (SceneObjectGroup objectGroup in objlist)
            {
<<<<<<< HEAD
                if (objectGroup.RootPart.KeyframeMotion != null)
                    objectGroup.RootPart.KeyframeMotion.Stop();
                objectGroup.RootPart.SetForce(Vector3.Zero);
                objectGroup.RootPart.SetAngularImpulse(Vector3.Zero, false);
                objectGroup.RootPart.KeyframeMotion = null;

                Vector3 inventoryStoredPosition = new Vector3
                            (((objectGroup.AbsolutePosition.X > (int)Constants.RegionSize)
                                  ? 250
                                  : objectGroup.AbsolutePosition.X)
                             ,
                             (objectGroup.AbsolutePosition.Y > (int)Constants.RegionSize)
                                 ? 250
                                 : objectGroup.AbsolutePosition.Y,
                             objectGroup.AbsolutePosition.Z);

                Quaternion inventoryStoredRotation = objectGroup.GroupRotation;
                originalPositions[objectGroup.UUID] = objectGroup.AbsolutePosition;

                // Restore attachment data after trip through the sim
                if (objectGroup.RootPart.AttachPoint > 0)
                {
                    inventoryStoredPosition = objectGroup.RootPart.AttachOffset;
                    inventoryStoredRotation = objectGroup.RootPart.AttachRotation;
                }
                objectGroup.RootPart.Shape.State = objectGroup.RootPart.AttachPoint;

                objectGroup.AbsolutePosition = inventoryStoredPosition;
                objectGroup.RootPart.RotationOffset = inventoryStoredRotation;
=======
//                Vector3 inventoryStoredPosition = new Vector3
//                            (((objectGroup.AbsolutePosition.X > (int)Constants.RegionSize)
//                                  ? 250
//                                  : objectGroup.AbsolutePosition.X)
//                             ,
//                             (objectGroup.AbsolutePosition.Y > (int)Constants.RegionSize)
//                                 ? 250
//                                 : objectGroup.AbsolutePosition.Y,
//                             objectGroup.AbsolutePosition.Z);
//
//                originalPositions[objectGroup.UUID] = objectGroup.AbsolutePosition;
//
//                objectGroup.AbsolutePosition = inventoryStoredPosition;
>>>>>>> 5f2cbfc0

                // Make sure all bits but the ones we want are clear
                // on take.
                // This will be applied to the current perms, so
                // it will do what we want.
                objectGroup.RootPart.NextOwnerMask &=
                        ((uint)PermissionMask.Copy |
                         (uint)PermissionMask.Transfer |
                         (uint)PermissionMask.Modify |
                         (uint)PermissionMask.Export);
                objectGroup.RootPart.NextOwnerMask |=
                        (uint)PermissionMask.Move;
                
                coa.Add(objectGroup);
            }

            string itemXml;

            // If we're being called from a script, then trying to serialize that same script's state will not complete
            // in any reasonable time period.  Therefore, we'll avoid it.  The worst that can happen is that if
            // the client/server crashes rather than logging out normally, the attachment's scripts will resume
            // without state on relog.  Arguably, this is what we want anyway.
            if (objlist.Count > 1)
                itemXml = CoalescedSceneObjectsSerializer.ToXml(coa, !asAttachment);
            else
                itemXml = SceneObjectSerializer.ToOriginalXmlFormat(objlist[0], !asAttachment);
            
//            // Restore the position of each group now that it has been stored to inventory.
//            foreach (SceneObjectGroup objectGroup in objlist)
//                objectGroup.AbsolutePosition = originalPositions[objectGroup.UUID];

            InventoryItemBase item = CreateItemForObject(action, remoteClient, objlist[0], folderID);

//            m_log.DebugFormat(
//                "[INVENTORY ACCESS MODULE]: Created item is {0}",
//                item != null ? item.ID.ToString() : "NULL");

            if (item == null)
                return null;
                            
            // Can't know creator is the same, so null it in inventory
            if (objlist.Count > 1)
            {
                item.CreatorId = UUID.Zero.ToString();
                item.Flags = (uint)InventoryItemFlags.ObjectHasMultipleItems;
            }
            else
            {
                item.CreatorId = objlist[0].RootPart.CreatorID.ToString();
                item.CreatorData = objlist[0].RootPart.CreatorData;
                item.SaleType = objlist[0].RootPart.ObjectSaleType;
                item.SalePrice = objlist[0].RootPart.SalePrice;                    
            }              

            AssetBase asset = CreateAsset(
                objlist[0].GetPartName(objlist[0].RootPart.LocalId),
                objlist[0].GetPartDescription(objlist[0].RootPart.LocalId),
                (sbyte)AssetType.Object,
                Utils.StringToBytes(itemXml),
                objlist[0].OwnerID.ToString());
            m_Scene.AssetService.Store(asset);
            
            item.AssetID = asset.FullID;

            if (DeRezAction.SaveToExistingUserInventoryItem == action)
            {
                m_Scene.InventoryService.UpdateItem(item);
            }
            else
            {
                AddPermissions(item, objlist[0], objlist, remoteClient);

                item.CreationDate = Util.UnixTimeSinceEpoch();
                item.Description = asset.Description;
                item.Name = asset.Name;
                item.AssetType = asset.Type;

                m_Scene.AddInventoryItem(item);

                if (remoteClient != null && item.Owner == remoteClient.AgentId)
                {
                    remoteClient.SendInventoryItemCreateUpdate(item, 0);
                }
                else
                {
                    ScenePresence notifyUser = m_Scene.GetScenePresence(item.Owner);
                    if (notifyUser != null)
                    {
                        notifyUser.ControllingClient.SendInventoryItemCreateUpdate(item, 0);
                    }
                }
            }

            // This is a hook to do some per-asset post-processing for subclasses that need that
            if (remoteClient != null)
                ExportAsset(remoteClient.AgentId, asset.FullID);
            
            return item;
        }

        protected virtual void ExportAsset(UUID agentID, UUID assetID)
        {
            // nothing to do here
        }

        /// <summary>
        /// Add relevant permissions for an object to the item.
        /// </summary>
        /// <param name="item"></param>
        /// <param name="so"></param>
        /// <param name="objsForEffectivePermissions"></param>
        /// <param name="remoteClient"></param>
        /// <returns></returns>
        protected InventoryItemBase AddPermissions(
            InventoryItemBase item, SceneObjectGroup so, List<SceneObjectGroup> objsForEffectivePermissions, 
            IClientAPI remoteClient)
        {
            uint effectivePerms = (uint)(PermissionMask.Copy | PermissionMask.Transfer | PermissionMask.Modify | PermissionMask.Move | PermissionMask.Export) | 7;
            // For the porposes of inventory, an object is modify if the prims
            // are modify. This allows renaming an object that contains no
            // mod items.
            foreach (SceneObjectGroup grp in objsForEffectivePermissions)
            {
                uint groupPerms = grp.GetEffectivePermissions(true);
                if ((grp.RootPart.BaseMask & (uint)PermissionMask.Modify) != 0)
                    groupPerms |= (uint)PermissionMask.Modify;

                effectivePerms &= groupPerms;
            }
            effectivePerms |= (uint)PermissionMask.Move;

            if (remoteClient != null && (remoteClient.AgentId != so.RootPart.OwnerID) && m_Scene.Permissions.PropagatePermissions())
            {
                uint perms = effectivePerms;
                uint nextPerms = (perms & 7) << 13;
                if ((nextPerms & (uint)PermissionMask.Copy) == 0)
                    perms &= ~(uint)PermissionMask.Copy;
                if ((nextPerms & (uint)PermissionMask.Transfer) == 0)
                    perms &= ~(uint)PermissionMask.Transfer;
                if ((nextPerms & (uint)PermissionMask.Modify) == 0)
                    perms &= ~(uint)PermissionMask.Modify;

                item.BasePermissions = perms & so.RootPart.NextOwnerMask;
                item.CurrentPermissions = item.BasePermissions;
                item.NextPermissions = perms & so.RootPart.NextOwnerMask;
                item.EveryOnePermissions = so.RootPart.EveryoneMask & so.RootPart.NextOwnerMask;
                item.GroupPermissions = so.RootPart.GroupMask & so.RootPart.NextOwnerMask;
                
                // Magic number badness. Maybe this deserves an enum.
                // bit 4 (16) is the "Slam" bit, it means treat as passed
                // and apply next owner perms on rez
                item.CurrentPermissions |= 16; // Slam!
            }
            else
            {
                item.BasePermissions = effectivePerms;
                item.CurrentPermissions = effectivePerms;
                item.NextPermissions = so.RootPart.NextOwnerMask & effectivePerms;
                item.EveryOnePermissions = so.RootPart.EveryoneMask & effectivePerms;
                item.GroupPermissions = so.RootPart.GroupMask & effectivePerms;

                item.CurrentPermissions &=
                        ((uint)PermissionMask.Copy |
                         (uint)PermissionMask.Transfer |
                         (uint)PermissionMask.Modify |
                         (uint)PermissionMask.Move |
                         (uint)PermissionMask.Export |
                         7); // Preserve folded permissions
            }    
            
            return item;
        }
        
        /// <summary>
        /// Create an item using details for the given scene object.
        /// </summary>
        /// <param name="action"></param>
        /// <param name="remoteClient"></param>
        /// <param name="so"></param>
        /// <param name="folderID"></param>
        /// <returns></returns>
        protected InventoryItemBase CreateItemForObject(
            DeRezAction action, IClientAPI remoteClient, SceneObjectGroup so, UUID folderID)
        {
            // Get the user info of the item destination
            //
            UUID userID = UUID.Zero;

            if (action == DeRezAction.Take || action == DeRezAction.TakeCopy ||
                action == DeRezAction.SaveToExistingUserInventoryItem)
            {
                // Take or take copy require a taker
                // Saving changes requires a local user
                //
                if (remoteClient == null)
                    return null;

                userID = remoteClient.AgentId;

//                m_log.DebugFormat(
//                    "[INVENTORY ACCESS MODULE]: Target of {0} in CreateItemForObject() is {1} {2}",
//                    action, remoteClient.Name, userID);
            }
            else if (so.RootPart.OwnerID == so.RootPart.GroupID)
            {
                // Group owned objects go to the last owner before the object was transferred.
                userID = so.RootPart.LastOwnerID;
            }
            else
            {
                // Other returns / deletes go to the object owner
                //
                userID = so.RootPart.OwnerID;

//                m_log.DebugFormat(
//                    "[INVENTORY ACCESS MODULE]: Target of {0} in CreateItemForObject() is object owner {1}",
//                    action, userID);
            }

            if (userID == UUID.Zero) // Can't proceed
            {
                return null;
            }

            // If we're returning someone's item, it goes back to the
            // owner's Lost And Found folder.
            // Delete is treated like return in this case
            // Deleting your own items makes them go to trash
            //
            
            InventoryFolderBase folder = null;
            InventoryItemBase item = null;

            if (DeRezAction.SaveToExistingUserInventoryItem == action)
            {
                item = new InventoryItemBase(so.RootPart.FromUserInventoryItemID, userID);
                item = m_Scene.InventoryService.GetItem(item);

                //item = userInfo.RootFolder.FindItem(
                //        objectGroup.RootPart.FromUserInventoryItemID);

                if (null == item)
                {
                    m_log.DebugFormat(
                        "[INVENTORY ACCESS MODULE]:  Object {0} {1} scheduled for save to inventory has already been deleted.",
                        so.Name, so.UUID);
                    
                    return null;
                }
            }
            else
            {
                // Folder magic
                //
                if (action == DeRezAction.Delete)
                {
                    // Deleting someone else's item
                    //
                    if (remoteClient == null ||
                        so.OwnerID != remoteClient.AgentId)
                    {
                        folder = m_Scene.InventoryService.GetFolderForType(userID, AssetType.LostAndFoundFolder);
                    }
                    else
                    {
                        folder = m_Scene.InventoryService.GetFolderForType(userID, AssetType.TrashFolder);
                    }
                }
                else if (action == DeRezAction.Return)
                {
                    // Dump to lost + found unconditionally
                    //
                    folder = m_Scene.InventoryService.GetFolderForType(userID, AssetType.LostAndFoundFolder);
                }

                if (folderID == UUID.Zero && folder == null)
                {
                    if (action == DeRezAction.Delete)
                    {
                        // Deletes go to trash by default
                        //
                        folder = m_Scene.InventoryService.GetFolderForType(userID, AssetType.TrashFolder);
                    }
                    else
                    {
                        if (remoteClient == null || so.OwnerID != remoteClient.AgentId)
                        {
                            // Taking copy of another person's item. Take to
                            // Objects folder.
                            folder = m_Scene.InventoryService.GetFolderForType(userID, AssetType.Object);
                        }
                        else
                        {
                            // Catch all. Use lost & found
                            //
                            folder = m_Scene.InventoryService.GetFolderForType(userID, AssetType.LostAndFoundFolder);
                        }
                    }
                }

                // Override and put into where it came from, if it came
                // from anywhere in inventory and the owner is taking it back.
                //
                if (action == DeRezAction.Take || action == DeRezAction.TakeCopy)
                {
                    if (so.FromFolderID != UUID.Zero && userID == remoteClient.AgentId)
                    {
                        InventoryFolderBase f = new InventoryFolderBase(so.FromFolderID, userID);
                        if (f != null)
                            folder = m_Scene.InventoryService.GetFolder(f);
                    }
                }

                if (folder == null) // None of the above
                {
                    folder = new InventoryFolderBase(folderID);

                    if (folder == null) // Nowhere to put it
                    {
                        return null;
                    }
                }

                item = new InventoryItemBase();                
                item.ID = UUID.Random();
                item.InvType = (int)InventoryType.Object;
                item.Folder = folder.ID;
                item.Owner = userID;
            }   
            
            return item;
        }

        public virtual SceneObjectGroup RezObject(
            IClientAPI remoteClient, UUID itemID, Vector3 RayEnd, Vector3 RayStart,
            UUID RayTargetID, byte BypassRayCast, bool RayEndIsIntersection,
            bool RezSelected, bool RemoveItem, UUID fromTaskID, bool attachment)
        {
//            m_log.DebugFormat("[INVENTORY ACCESS MODULE]: RezObject for {0}, item {1}", remoteClient.Name, itemID);
            InventoryItemBase item = new InventoryItemBase(itemID, remoteClient.AgentId);
            item = m_Scene.InventoryService.GetItem(item);

            if (item == null)
            {
                return null;
            }

            item.Owner = remoteClient.AgentId;

            return RezObject(
                remoteClient, item, item.AssetID,
                RayEnd, RayStart, RayTargetID, BypassRayCast, RayEndIsIntersection,
                RezSelected, RemoveItem, fromTaskID, attachment);
        }

        public virtual SceneObjectGroup RezObject(
            IClientAPI remoteClient, InventoryItemBase item, UUID assetID, Vector3 RayEnd, Vector3 RayStart,
            UUID RayTargetID, byte BypassRayCast, bool RayEndIsIntersection,
            bool RezSelected, bool RemoveItem, UUID fromTaskID, bool attachment)
        {
            AssetBase rezAsset = m_Scene.AssetService.Get(assetID.ToString());

            if (rezAsset == null)
            {
                if (item != null)
                {
                    m_log.WarnFormat(
                        "[InventoryAccessModule]: Could not find asset {0} for item {1} {2} for {3} in RezObject()",
                        assetID, item.Name, item.ID, remoteClient.Name);
                }
                else
                {
                    m_log.WarnFormat(
                        "[INVENTORY ACCESS MODULE]: Could not find asset {0} for {1} in RezObject()",
                        assetID, remoteClient.Name);
                }

                return null;
            }

            SceneObjectGroup group = null;

            string xmlData = Utils.BytesToString(rezAsset.Data);
            List<SceneObjectGroup> objlist = new List<SceneObjectGroup>();
            List<Vector3> veclist = new List<Vector3>();
            byte bRayEndIsIntersection = (byte)(RayEndIsIntersection ? 1 : 0);
            Vector3 pos;

            XmlDocument doc = new XmlDocument();
            doc.LoadXml(xmlData);
            XmlElement e = (XmlElement)doc.SelectSingleNode("/CoalescedObject");
            if (e == null || attachment) // Single
            {
                SceneObjectGroup g = SceneObjectSerializer.FromOriginalXmlFormat(xmlData);
                if (!attachment)
                {
                    g.RootPart.AttachPoint = g.RootPart.Shape.State;
                    g.RootPart.AttachOffset = g.AbsolutePosition;
                    g.RootPart.AttachRotation = g.GroupRotation;
                    g.RootPart.Shape.State = 0;
                }

                objlist.Add(g);
                veclist.Add(new Vector3(0, 0, 0));

                float offsetHeight = 0;
                pos = m_Scene.GetNewRezLocation(
                    RayStart, RayEnd, RayTargetID, Quaternion.Identity,
                    BypassRayCast, bRayEndIsIntersection, true, g.GetAxisAlignedBoundingBox(out offsetHeight), false);
                pos.Z += offsetHeight;
            }
            else
            {
                XmlElement coll = (XmlElement)e;
                float bx = Convert.ToSingle(coll.GetAttribute("x"));
                float by = Convert.ToSingle(coll.GetAttribute("y"));
                float bz = Convert.ToSingle(coll.GetAttribute("z"));
                Vector3 bbox = new Vector3(bx, by, bz);

                pos = m_Scene.GetNewRezLocation(RayStart, RayEnd,
                        RayTargetID, Quaternion.Identity,
                        BypassRayCast, bRayEndIsIntersection, true,
                        bbox, false);

                pos -= bbox / 2;

                XmlNodeList groups = e.SelectNodes("SceneObjectGroup");
                foreach (XmlNode n in groups)
                {
                    SceneObjectGroup g = SceneObjectSerializer.FromOriginalXmlFormat(n.OuterXml);
                    g.RootPart.AttachPoint = g.RootPart.Shape.State;
                    g.RootPart.AttachOffset = g.AbsolutePosition;
                    g.RootPart.AttachRotation = g.GroupRotation;
                    g.RootPart.Shape.State = 0;

                    objlist.Add(g);
                    XmlElement el = (XmlElement)n;

                    string rawX = el.GetAttribute("offsetx");
                    string rawY = el.GetAttribute("offsety");
                    string rawZ = el.GetAttribute("offsetz");
//                        
//                            m_log.DebugFormat(
//                                "[INVENTORY ACCESS MODULE]: Converting coalesced object {0} offset <{1}, {2}, {3}>", 
//                                g.Name, rawX, rawY, rawZ);

                    float x = Convert.ToSingle(rawX);
                    float y = Convert.ToSingle(rawY);
                    float z = Convert.ToSingle(rawZ);
                    veclist.Add(new Vector3(x, y, z));
                }
            }

<<<<<<< HEAD
            int primcount = 0;
            foreach (SceneObjectGroup g in objlist)
                primcount += g.PrimCount;

            if (!m_Scene.Permissions.CanRezObject(
                primcount, remoteClient.AgentId, pos)
                && !attachment)
            {
                // The client operates in no fail mode. It will
                // have already removed the item from the folder
                // if it's no copy.
                // Put it back if it's not an attachment
                //
                if (item != null)
                {
                    if (((item.CurrentPermissions & (uint)PermissionMask.Copy) == 0) && (!attachment))
                        remoteClient.SendBulkUpdateInventory(item);
                }

                return null;
            }

            if (item != null && !DoPreRezWhenFromItem(remoteClient, item, objlist, pos, attachment))
=======
            if (item != null && !DoPreRezWhenFromItem(remoteClient, item, objlist, pos, veclist, attachment))
>>>>>>> 5f2cbfc0
                return null;

            for (int i = 0; i < objlist.Count; i++)
            {
                group = objlist[i];
                SceneObjectPart rootPart = group.RootPart;

//                m_log.DebugFormat(
//                    "[INVENTORY ACCESS MODULE]: Preparing to rez {0} {1} {2} ownermask={3:X} nextownermask={4:X} groupmask={5:X} everyonemask={6:X} for {7}",
//                    group.Name, group.LocalId, group.UUID,
//                    group.RootPart.OwnerMask, group.RootPart.NextOwnerMask, group.RootPart.GroupMask, group.RootPart.EveryoneMask,
//                    remoteClient.Name);

//                        Vector3 storedPosition = group.AbsolutePosition;
                if (group.UUID == UUID.Zero)
                {
                    m_log.Debug("[INVENTORY ACCESS MODULE]: Object has UUID.Zero! Position 3");
                }

                foreach (SceneObjectPart part in group.Parts)
                {
                    // Make the rezzer the owner, as this is not necessarily set correctly in the serialized asset.
                    part.LastOwnerID = part.OwnerID;
                    part.OwnerID = remoteClient.AgentId;
                }

                if (!attachment)
                {
                    // If it's rezzed in world, select it. Much easier to
                    // find small items.
                    //
                    foreach (SceneObjectPart part in group.Parts)
                    {
                        part.CreateSelected = true;
                    }
                }

                group.ResetIDs();

                if (attachment)
                {
                    group.RootPart.Flags |= PrimFlags.Phantom;
                    group.IsAttachment = true;
                }

                // If we're rezzing an attachment then don't ask
                // AddNewSceneObject() to update the client since
                // we'll be doing that later on.  Scheduling more than
                // one full update during the attachment
                // process causes some clients to fail to display the
                // attachment properly.
                m_Scene.AddNewSceneObject(group, true, false);

                // if attachment we set it's asset id so object updates
                // can reflect that, if not, we set it's position in world.
                if (!attachment)
                {
                    group.ScheduleGroupForFullUpdate();

                    group.AbsolutePosition = pos + veclist[i];
                }

                group.SetGroup(remoteClient.ActiveGroupId, remoteClient);

                if (!attachment)
                {
                    if (rootPart.Shape.PCode == (byte)PCode.Prim)
                        group.ClearPartAttachmentData();

                    // Fire on_rez
                    group.CreateScriptInstances(0, true, m_Scene.DefaultScriptEngine, 1);
                    rootPart.ParentGroup.ResumeScripts();

                    rootPart.ScheduleFullUpdate();
                }

//                m_log.DebugFormat(
//                    "[INVENTORY ACCESS MODULE]:  Rezzed {0} {1} {2} ownermask={3:X} nextownermask={4:X} groupmask={5:X} everyonemask={6:X} for {7}",
//                    group.Name, group.LocalId, group.UUID,
//                    group.RootPart.OwnerMask, group.RootPart.NextOwnerMask, group.RootPart.GroupMask, group.RootPart.EveryoneMask,
//                    remoteClient.Name);
            }

            group.SetGroup(remoteClient.ActiveGroupId, remoteClient);

            if (item != null)
                DoPostRezWhenFromItem(item, attachment);

            return group;
        }

        /// <summary>
        /// Do pre-rez processing when the object comes from an item.
        /// </summary>
        /// <param name="remoteClient"></param>
        /// <param name="item"></param>
        /// <param name="objlist"></param>
        /// <param name="pos"></param>
        /// <param name="veclist">
        /// List of vector position adjustments for a coalesced objects.  For ordinary objects
        /// this list will contain just Vector3.Zero.  The order of adjustments must match the order of objlist
        /// </param>
        /// <param name="isAttachment"></param>
        /// <returns>true if we can processed with rezzing, false if we need to abort</returns>
        private bool DoPreRezWhenFromItem(
            IClientAPI remoteClient, InventoryItemBase item, List<SceneObjectGroup> objlist, 
            Vector3 pos, List<Vector3> veclist, bool isAttachment)
        {
            UUID fromUserInventoryItemId = UUID.Zero;

            // If we have permission to copy then link the rezzed object back to the user inventory
            // item that it came from.  This allows us to enable 'save object to inventory'
            if (!m_Scene.Permissions.BypassPermissions())
            {
                if ((item.CurrentPermissions & (uint)PermissionMask.Copy)
                    == (uint)PermissionMask.Copy && (item.Flags & (uint)InventoryItemFlags.ObjectHasMultipleItems) == 0)
                {
                    fromUserInventoryItemId = item.ID;
                }
            }
            else
            {
                if ((item.Flags & (uint)InventoryItemFlags.ObjectHasMultipleItems) == 0)
                {
                    // Brave new fullperm world
                    fromUserInventoryItemId = item.ID;
                }
            }

            for (int i = 0; i < objlist.Count; i++)
            {
                SceneObjectGroup g = objlist[i];

                if (!m_Scene.Permissions.CanRezObject(
                    g.PrimCount, remoteClient.AgentId, pos + veclist[i])
                    && !isAttachment)
                {
                    // The client operates in no fail mode. It will
                    // have already removed the item from the folder
                    // if it's no copy.
                    // Put it back if it's not an attachment
                    //
                    if (((item.CurrentPermissions & (uint)PermissionMask.Copy) == 0) && (!isAttachment))
                        remoteClient.SendBulkUpdateInventory(item);

                    ILandObject land = m_Scene.LandChannel.GetLandObject(pos.X, pos.Y);
                    remoteClient.SendAlertMessage(string.Format(
                        "Can't rez object '{0}' at <{1:F3}, {2:F3}, {3:F3}> on parcel '{4}' in region {5}.",
                        item.Name, pos.X, pos.Y, pos.Z, land != null ? land.LandData.Name : "Unknown", m_Scene.Name));

                    return false;
                }
            }

            for (int i = 0; i < objlist.Count; i++)
            {
                SceneObjectGroup so = objlist[i];
                SceneObjectPart rootPart = so.RootPart;

                // Since renaming the item in the inventory does not
                // affect the name stored in the serialization, transfer
                // the correct name from the inventory to the
                // object itself before we rez.
                //
                // Only do these for the first object if we are rezzing a coalescence.
                if (i == 0)
                {
                    rootPart.Name = item.Name;
                    rootPart.Description = item.Description;
                    if ((item.Flags & (uint)InventoryItemFlags.ObjectSlamSale) != 0)
                    {
                        rootPart.ObjectSaleType = item.SaleType;
                        rootPart.SalePrice = item.SalePrice;
                    }
                }

                so.FromFolderID = item.Folder;

//                m_log.DebugFormat(
//                    "[INVENTORY ACCESS MODULE]: rootPart.OwnedID {0}, item.Owner {1}, item.CurrentPermissions {2:X}",
//                    rootPart.OwnerID, item.Owner, item.CurrentPermissions);

                if ((rootPart.OwnerID != item.Owner) ||
                    (item.CurrentPermissions & 16) != 0 ||
                    (item.Flags & (uint)InventoryItemFlags.ObjectSlamPerm) != 0)
                {
                    //Need to kill the for sale here
                    rootPart.ObjectSaleType = 0;
                    rootPart.SalePrice = 10;
    
                    if (m_Scene.Permissions.PropagatePermissions())
                    {
                        foreach (SceneObjectPart part in so.Parts)
                        {
                            part.GroupMask = 0; // DO NOT propagate here

                            part.LastOwnerID = part.OwnerID;
                            part.OwnerID = item.Owner;
                            part.Inventory.ChangeInventoryOwner(item.Owner);
                        }
    
                        so.ApplyNextOwnerPermissions();

                        // In case the user has changed flags on a received item
                        // we have to apply those changes after the slam. Else we
                        // get a net loss of permissions
                        foreach (SceneObjectPart part in so.Parts)
                        {
                            if ((item.Flags & (uint)InventoryItemFlags.ObjectHasMultipleItems) == 0)
                            {
                                if ((item.Flags & (uint)InventoryItemFlags.ObjectOverwriteEveryone) != 0)
                                    part.EveryoneMask = item.EveryOnePermissions & part.BaseMask;
                                if ((item.Flags & (uint)InventoryItemFlags.ObjectOverwriteNextOwner) != 0)
                                    part.NextOwnerMask = item.NextPermissions & part.BaseMask;
                            }
                        }
                    }
                }
                else
                {
                    foreach (SceneObjectPart part in so.Parts)
                    {
                        part.FromUserInventoryItemID = fromUserInventoryItemId;

                        if ((item.Flags & (uint)InventoryItemFlags.ObjectOverwriteEveryone) != 0)
                            part.EveryoneMask = item.EveryOnePermissions;
                        if ((item.Flags & (uint)InventoryItemFlags.ObjectOverwriteNextOwner) != 0)
                            part.NextOwnerMask = item.NextPermissions;
                        if ((item.Flags & (uint)InventoryItemFlags.ObjectOverwriteGroup) != 0)
                            part.GroupMask = item.GroupPermissions;
                    }
                }
    
                rootPart.TrimPermissions();

                if (isAttachment)
                    so.FromItemID = item.ID;
            }

            return true;
        }

        /// <summary>
        /// Do post-rez processing when the object comes from an item.
        /// </summary>
        /// <param name="item"></param>
        /// <param name="isAttachment"></param>
        private void DoPostRezWhenFromItem(InventoryItemBase item, bool isAttachment)
        {
            if (!m_Scene.Permissions.BypassPermissions())
            {
                if ((item.CurrentPermissions & (uint)PermissionMask.Copy) == 0)
                {
                    // If this is done on attachments, no
                    // copy ones will be lost, so avoid it
                    //
                    if (!isAttachment)
                    {
                        List<UUID> uuids = new List<UUID>();
                        uuids.Add(item.ID);
                        m_Scene.InventoryService.DeleteItems(item.Owner, uuids);
                    }
                }
            }
        }

        protected void AddUserData(SceneObjectGroup sog)
        {
            UserManagementModule.AddUser(sog.RootPart.CreatorID, sog.RootPart.CreatorData);
            foreach (SceneObjectPart sop in sog.Parts)
                UserManagementModule.AddUser(sop.CreatorID, sop.CreatorData);
        }

        public virtual void TransferInventoryAssets(InventoryItemBase item, UUID sender, UUID receiver)
        {
        }

        public virtual bool CanGetAgentInventoryItem(IClientAPI remoteClient, UUID itemID, UUID requestID)
        {
            InventoryItemBase assetRequestItem = GetItem(remoteClient.AgentId, itemID);

            if (assetRequestItem == null)
            {
                ILibraryService lib = m_Scene.RequestModuleInterface<ILibraryService>();

                if (lib != null)
                    assetRequestItem = lib.LibraryRootFolder.FindItem(itemID);

                if (assetRequestItem == null)
                    return false;
            }

            // At this point, we need to apply perms
            // only to notecards and scripts. All
            // other asset types are always available
            //
            if (assetRequestItem.AssetType == (int)AssetType.LSLText)
            {
                if (!m_Scene.Permissions.CanViewScript(itemID, UUID.Zero, remoteClient.AgentId))
                {
                    remoteClient.SendAgentAlertMessage("Insufficient permissions to view script", false);
                    return false;
                }
            }
            else if (assetRequestItem.AssetType == (int)AssetType.Notecard)
            {
                if (!m_Scene.Permissions.CanViewNotecard(itemID, UUID.Zero, remoteClient.AgentId))
                {
                    remoteClient.SendAgentAlertMessage("Insufficient permissions to view notecard", false);
                    return false;
                }
            }

            if (assetRequestItem.AssetID != requestID)
            {
                m_log.WarnFormat(
                    "[INVENTORY ACCESS MODULE]:  {0} requested asset {1} from item {2} but this does not match item's asset {3}",
                    Name, requestID, itemID, assetRequestItem.AssetID);

                return false;
            }

            return true;
        }


        public virtual bool IsForeignUser(UUID userID, out string assetServerURL)
        {
            assetServerURL = string.Empty;
            return false;
        }

        #endregion

        #region Misc

        /// <summary>
        /// Create a new asset data structure.
        /// </summary>
        /// <param name="name"></param>
        /// <param name="description"></param>
        /// <param name="invType"></param>
        /// <param name="assetType"></param>
        /// <param name="data"></param>
        /// <returns></returns>
        private AssetBase CreateAsset(string name, string description, sbyte assetType, byte[] data, string creatorID)
        {
            AssetBase asset = new AssetBase(UUID.Random(), name, assetType, creatorID);
            asset.Description = description;
            asset.Data = (data == null) ? new byte[1] : data;

            return asset;
        }

        protected virtual InventoryItemBase GetItem(UUID agentID, UUID itemID)
        {
            IInventoryService invService = m_Scene.RequestModuleInterface<IInventoryService>();
            InventoryItemBase item = new InventoryItemBase(itemID, agentID);
            item = invService.GetItem(item);
            
            if (item != null && item.CreatorData != null && item.CreatorData != string.Empty)
                UserManagementModule.AddUser(item.CreatorIdAsUuid, item.CreatorData);

            return item;
        }

        #endregion
    }
}<|MERGE_RESOLUTION|>--- conflicted
+++ resolved
@@ -362,7 +362,6 @@
 
             foreach (SceneObjectGroup objectGroup in objlist)
             {
-<<<<<<< HEAD
                 if (objectGroup.RootPart.KeyframeMotion != null)
                     objectGroup.RootPart.KeyframeMotion.Stop();
                 objectGroup.RootPart.SetForce(Vector3.Zero);
@@ -380,7 +379,7 @@
                              objectGroup.AbsolutePosition.Z);
 
                 Quaternion inventoryStoredRotation = objectGroup.GroupRotation;
-                originalPositions[objectGroup.UUID] = objectGroup.AbsolutePosition;
+                //originalPositions[objectGroup.UUID] = objectGroup.AbsolutePosition;
 
                 // Restore attachment data after trip through the sim
                 if (objectGroup.RootPart.AttachPoint > 0)
@@ -392,21 +391,6 @@
 
                 objectGroup.AbsolutePosition = inventoryStoredPosition;
                 objectGroup.RootPart.RotationOffset = inventoryStoredRotation;
-=======
-//                Vector3 inventoryStoredPosition = new Vector3
-//                            (((objectGroup.AbsolutePosition.X > (int)Constants.RegionSize)
-//                                  ? 250
-//                                  : objectGroup.AbsolutePosition.X)
-//                             ,
-//                             (objectGroup.AbsolutePosition.Y > (int)Constants.RegionSize)
-//                                 ? 250
-//                                 : objectGroup.AbsolutePosition.Y,
-//                             objectGroup.AbsolutePosition.Z);
-//
-//                originalPositions[objectGroup.UUID] = objectGroup.AbsolutePosition;
-//
-//                objectGroup.AbsolutePosition = inventoryStoredPosition;
->>>>>>> 5f2cbfc0
 
                 // Make sure all bits but the ones we want are clear
                 // on take.
@@ -860,7 +844,6 @@
                 }
             }
 
-<<<<<<< HEAD
             int primcount = 0;
             foreach (SceneObjectGroup g in objlist)
                 primcount += g.PrimCount;
@@ -883,10 +866,7 @@
                 return null;
             }
 
-            if (item != null && !DoPreRezWhenFromItem(remoteClient, item, objlist, pos, attachment))
-=======
             if (item != null && !DoPreRezWhenFromItem(remoteClient, item, objlist, pos, veclist, attachment))
->>>>>>> 5f2cbfc0
                 return null;
 
             for (int i = 0; i < objlist.Count; i++)
