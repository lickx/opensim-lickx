/*
 * Copyright (c) Contributors, http://opensimulator.org/
 * See CONTRIBUTORS.TXT for a full list of copyright holders.
 *
 * Redistribution and use in source and binary forms, with or without
 * modification, are permitted provided that the following conditions are met:
 *     * Redistributions of source code must retain the above copyright
 *       notice, this list of conditions and the following disclaimer.
 *     * Redistributions in binary form must reproduce the above copyright
 *       notice, this list of conditions and the following disclaimer in the
 *       documentation and/or other materials provided with the distribution.
 *     * Neither the name of the OpenSimulator Project nor the
 *       names of its contributors may be used to endorse or promote products
 *       derived from this software without specific prior written permission.
 *
 * THIS SOFTWARE IS PROVIDED BY THE DEVELOPERS ``AS IS'' AND ANY
 * EXPRESS OR IMPLIED WARRANTIES, INCLUDING, BUT NOT LIMITED TO, THE IMPLIED
 * WARRANTIES OF MERCHANTABILITY AND FITNESS FOR A PARTICULAR PURPOSE ARE
 * DISCLAIMED. IN NO EVENT SHALL THE CONTRIBUTORS BE LIABLE FOR ANY
 * DIRECT, INDIRECT, INCIDENTAL, SPECIAL, EXEMPLARY, OR CONSEQUENTIAL DAMAGES
 * (INCLUDING, BUT NOT LIMITED TO, PROCUREMENT OF SUBSTITUTE GOODS OR SERVICES;
 * LOSS OF USE, DATA, OR PROFITS; OR BUSINESS INTERRUPTION) HOWEVER CAUSED AND
 * ON ANY THEORY OF LIABILITY, WHETHER IN CONTRACT, STRICT LIABILITY, OR TORT
 * (INCLUDING NEGLIGENCE OR OTHERWISE) ARISING IN ANY WAY OUT OF THE USE OF THIS
 * SOFTWARE, EVEN IF ADVISED OF THE POSSIBILITY OF SUCH DAMAGE.
 */

using System;
using System.Collections.Generic;
using System.Net;
using System.Reflection;
using System.Threading;

using OpenSim.Framework;
using OpenSim.Framework.Capabilities;
using OpenSim.Framework.Client;
using OpenSim.Region.Framework.Interfaces;
using OpenSim.Region.Framework.Scenes;
using OpenSim.Services.Interfaces;

using GridRegion = OpenSim.Services.Interfaces.GridRegion;

using OpenMetaverse;
using log4net;
using Nini.Config;

namespace OpenSim.Region.CoreModules.Framework.EntityTransfer
{
    public class EntityTransferModule : ISharedRegionModule, IEntityTransferModule
    {
        private static readonly ILog m_log = LogManager.GetLogger(MethodBase.GetCurrentMethod().DeclaringType);

        /// <summary>
        /// The maximum distance, in standard region units (256m) that an agent is allowed to transfer.
        /// </summary>
        private int m_MaxTransferDistance = 4095;
        public int MaxTransferDistance
        {
            get { return m_MaxTransferDistance; }
            set { m_MaxTransferDistance = value; }
        }

        protected bool m_Enabled = false;
        protected Scene m_aScene;
        protected List<Scene> m_Scenes = new List<Scene>();
        protected List<UUID> m_agentsInTransit;
        private ExpiringCache<UUID, ExpiringCache<ulong, DateTime>> m_bannedRegions =
                new ExpiringCache<UUID, ExpiringCache<ulong, DateTime>>();

        #region ISharedRegionModule

        public Type ReplaceableInterface
        {
            get { return null; }
        }

        public virtual string Name
        {
            get { return "BasicEntityTransferModule"; }
        }

        public virtual void Initialise(IConfigSource source)
        {
            IConfig moduleConfig = source.Configs["Modules"];
            if (moduleConfig != null)
            {
                string name = moduleConfig.GetString("EntityTransferModule", "");
                if (name == Name)
                {
                    InitialiseCommon(source);
                    m_log.DebugFormat("[ENTITY TRANSFER MODULE]: {0} enabled.", Name);
                }
            }
        }

        /// <summary>
        /// Initialize config common for this module and any descendents.
        /// </summary>
        /// <param name="source"></param>
        protected virtual void InitialiseCommon(IConfigSource source)
        {
            IConfig transferConfig = source.Configs["EntityTransfer"];
            if (transferConfig != null)
                MaxTransferDistance = transferConfig.GetInt("max_distance", 4095);

            m_agentsInTransit = new List<UUID>();
            m_Enabled = true;
        }

        public virtual void PostInitialise()
        {
        }

        public virtual void AddRegion(Scene scene)
        {
            if (!m_Enabled)
                return;

            if (m_aScene == null)
                m_aScene = scene;

            m_Scenes.Add(scene);
            scene.RegisterModuleInterface<IEntityTransferModule>(this);
            scene.EventManager.OnNewClient += OnNewClient;
        }

        protected virtual void OnNewClient(IClientAPI client)
        {
            client.OnTeleportHomeRequest += TriggerTeleportHome;
            client.OnTeleportLandmarkRequest += RequestTeleportLandmark;
        }

        public virtual void Close()
        {
            if (!m_Enabled)
                return;
        }

        public virtual void RemoveRegion(Scene scene)
        {
            if (!m_Enabled)
                return;
            if (scene == m_aScene)
                m_aScene = null;

            m_Scenes.Remove(scene);
        }

        public virtual void RegionLoaded(Scene scene)
        {
            if (!m_Enabled)
                return;
        }

        #endregion

        #region Agent Teleports

        public void Teleport(ScenePresence sp, ulong regionHandle, Vector3 position, Vector3 lookAt, uint teleportFlags)
        {
            if (!sp.Scene.Permissions.CanTeleport(sp.UUID))
                return;

            IEventQueue eq = sp.Scene.RequestModuleInterface<IEventQueue>();

            // Reset animations; the viewer does that in teleports.
            sp.Animator.ResetAnimations();

            try
            {
                if (regionHandle == sp.Scene.RegionInfo.RegionHandle)
                {
                    m_log.DebugFormat(
                        "[ENTITY TRANSFER MODULE]: RequestTeleportToLocation {0} within {1}",
                        position, sp.Scene.RegionInfo.RegionName);

                    // Teleport within the same region
                    if (IsOutsideRegion(sp.Scene, position) || position.Z < 0)
                    {
                        Vector3 emergencyPos = new Vector3(128, 128, 128);

                        m_log.WarnFormat(
                            "[ENTITY TRANSFER MODULE]: RequestTeleportToLocation() was given an illegal position of {0} for avatar {1}, {2}.  Substituting {3}",
                            position, sp.Name, sp.UUID, emergencyPos);
                        position = emergencyPos;
                    }

                    // TODO: Get proper AVG Height
                    float localAVHeight = 1.56f;
                    float posZLimit = 22;

                    // TODO: Check other Scene HeightField
                    if (position.X > 0 && position.X <= (int)Constants.RegionSize && position.Y > 0 && position.Y <= (int)Constants.RegionSize)
                    {
                        posZLimit = (float)sp.Scene.Heightmap[(int)position.X, (int)position.Y];
                    }

                    float newPosZ = posZLimit + localAVHeight;
                    if (posZLimit >= (position.Z - (localAVHeight / 2)) && !(Single.IsInfinity(newPosZ) || Single.IsNaN(newPosZ)))
                    {
                        position.Z = newPosZ;
                    }

                    sp.ControllingClient.SendTeleportStart(teleportFlags);

                    sp.ControllingClient.SendLocalTeleport(position, lookAt, teleportFlags);
                    sp.TeleportFlags = (Constants.TeleportFlags)teleportFlags;
                    sp.Teleport(position);

                    foreach (SceneObjectGroup grp in sp.GetAttachments())
                    {
                        sp.Scene.EventManager.TriggerOnScriptChangedEvent(grp.LocalId, (uint)Changed.TELEPORT);
                    }
                }
                else // Another region possibly in another simulator
                {
                    uint x = 0, y = 0;
                    Utils.LongToUInts(regionHandle, out x, out y);
                    GridRegion reg = m_aScene.GridService.GetRegionByPosition(sp.Scene.RegionInfo.ScopeID, (int)x, (int)y);

                    if (reg != null)
                    {
                        GridRegion finalDestination = GetFinalDestination(reg);
                        if (finalDestination == null)
                        {
                            m_log.WarnFormat("[ENTITY TRANSFER MODULE]: Final destination is having problems. Unable to teleport agent.");
                            sp.ControllingClient.SendTeleportFailed("Problem at destination");
                            return;
                        }

                        uint curX = 0, curY = 0;
                        Utils.LongToUInts(sp.Scene.RegionInfo.RegionHandle, out curX, out curY);
                        int curCellX = (int)(curX / Constants.RegionSize);
                        int curCellY = (int)(curY / Constants.RegionSize);
                        int destCellX = (int)(finalDestination.RegionLocX / Constants.RegionSize);
                        int destCellY = (int)(finalDestination.RegionLocY / Constants.RegionSize);

//                        m_log.DebugFormat("[ENTITY TRANSFER MODULE]: Source co-ords are x={0} y={1}", curRegionX, curRegionY);
//
//                        m_log.DebugFormat("[ENTITY TRANSFER MODULE]: Final dest is x={0} y={1} {2}@{3}",
//                            destRegionX, destRegionY, finalDestination.RegionID, finalDestination.ServerURI);

                        // Check that these are not the same coordinates
                        if (finalDestination.RegionLocX == sp.Scene.RegionInfo.RegionLocX &&
                            finalDestination.RegionLocY == sp.Scene.RegionInfo.RegionLocY)
                        {
                            // Can't do. Viewer crashes
                            sp.ControllingClient.SendTeleportFailed("Space warp! You would crash. Move to a different region and try again.");
                            return;
                        }

                        if (Math.Abs(curCellX - destCellX) > MaxTransferDistance || Math.Abs(curCellY - destCellY) > MaxTransferDistance)
                        {
                            sp.ControllingClient.SendTeleportFailed(
                                string.Format(
                                  "Can't teleport to {0} ({1},{2}) from {3} ({4},{5}), destination is more than {6} regions way",
                                  finalDestination.RegionName, destCellX, destCellY,
                                  sp.Scene.RegionInfo.RegionName, curCellX, curCellY,
                                  MaxTransferDistance));

                            return;
                        }

                        //
                        // This is it
                        //
                        DoTeleport(sp, reg, finalDestination, position, lookAt, teleportFlags, eq);
                        //
                        //
                        //
                    }
                    else
                    {
                        // TP to a place that doesn't exist (anymore)
                        // Inform the viewer about that
                        sp.ControllingClient.SendTeleportFailed("The region you tried to teleport to doesn't exist anymore");

                        // and set the map-tile to '(Offline)'
                        uint regX, regY;
                        Utils.LongToUInts(regionHandle, out regX, out regY);

                        MapBlockData block = new MapBlockData();
                        block.X = (ushort)(regX / Constants.RegionSize);
                        block.Y = (ushort)(regY / Constants.RegionSize);
                        block.Access = 254; // == not there

                        List<MapBlockData> blocks = new List<MapBlockData>();
                        blocks.Add(block);
                        sp.ControllingClient.SendMapBlock(blocks, 0);
                    }
                }
            }
            catch (Exception e)
            {
                m_log.WarnFormat("[ENTITY TRANSFER MODULE]: Exception on teleport: {0} {1}", e.Message, e.StackTrace);
                sp.ControllingClient.SendTeleportFailed("Internal error");
            }
        }

        public void DoTeleport(ScenePresence sp, GridRegion reg, GridRegion finalDestination, Vector3 position, Vector3 lookAt, uint teleportFlags, IEventQueue eq)
        {
            if (reg == null || finalDestination == null)
            {
                sp.ControllingClient.SendTeleportFailed("Unable to locate destination");
                return;
            }

            m_log.DebugFormat(
                "[ENTITY TRANSFER MODULE]: Request Teleport to {0} ({1}) {2}/{3}",
                reg.ServerURI, finalDestination.ServerURI, finalDestination.RegionName, position);

            uint newRegionX = (uint)(reg.RegionHandle >> 40);
            uint newRegionY = (((uint)(reg.RegionHandle)) >> 8);
            uint oldRegionX = (uint)(sp.Scene.RegionInfo.RegionHandle >> 40);
            uint oldRegionY = (((uint)(sp.Scene.RegionInfo.RegionHandle)) >> 8);

            ulong destinationHandle = finalDestination.RegionHandle;

            // Let's do DNS resolution only once in this process, please!
            // This may be a costly operation. The reg.ExternalEndPoint field is not a passive field,
            // it's actually doing a lot of work.
            IPEndPoint endPoint = finalDestination.ExternalEndPoint;
            if (endPoint != null && endPoint.Address != null)
            {
                // Fixing a bug where teleporting while sitting results in the avatar ending up removed from
                // both regions
                if (sp.ParentID != (uint)0)
                    sp.StandUp();

                if (!sp.ValidateAttachments())
                    m_log.DebugFormat(
                        "[ENTITY TRANSFER MODULE]: Failed validation of all attachments for teleport of {0} from {1} to {2}.  Continuing.",
                        sp.Name, sp.Scene.RegionInfo.RegionName, finalDestination.RegionName);

//                if (!sp.ValidateAttachments())
//                {
//                    sp.ControllingClient.SendTeleportFailed("Inconsistent attachment state");
//                    return;
//                }

                string reason;
                string version;
                if (!m_aScene.SimulationService.QueryAccess(finalDestination, sp.ControllingClient.AgentId, Vector3.Zero, out version, out reason))
                {
                    sp.ControllingClient.SendTeleportFailed("Teleport failed: " + reason);
                    return;
                }
                m_log.DebugFormat("[ENTITY TRANSFER MODULE]: Destination is running version {0}", version);

                sp.ControllingClient.SendTeleportStart(teleportFlags);

                // the avatar.Close below will clear the child region list. We need this below for (possibly)
                // closing the child agents, so save it here (we need a copy as it is Clear()-ed).
                //List<ulong> childRegions = avatar.KnownRegionHandles;
                // Compared to ScenePresence.CrossToNewRegion(), there's no obvious code to handle a teleport
                // failure at this point (unlike a border crossing failure).  So perhaps this can never fail
                // once we reach here...
                //avatar.Scene.RemoveCapsHandler(avatar.UUID);

                string capsPath = String.Empty;

                AgentCircuitData currentAgentCircuit = sp.Scene.AuthenticateHandler.GetAgentCircuitData(sp.ControllingClient.CircuitCode);
                AgentCircuitData agentCircuit = sp.ControllingClient.RequestClientInfo();
                agentCircuit.startpos = position;
                agentCircuit.child = true;
                agentCircuit.Appearance = sp.Appearance;
                if (currentAgentCircuit != null)
                {
                    agentCircuit.ServiceURLs = currentAgentCircuit.ServiceURLs;
                    agentCircuit.IPAddress = currentAgentCircuit.IPAddress;
                    agentCircuit.Viewer = currentAgentCircuit.Viewer;
                    agentCircuit.Channel = currentAgentCircuit.Channel;
                    agentCircuit.Mac = currentAgentCircuit.Mac;
                    agentCircuit.Id0 = currentAgentCircuit.Id0;
                }

                if (NeedsNewAgent(sp.DrawDistance, oldRegionX, newRegionX, oldRegionY, newRegionY))
                {
                    // brand new agent, let's create a new caps seed
                    agentCircuit.CapsPath = CapsUtil.GetRandomCapsObjectPath();
                }

                // Let's create an agent there if one doesn't exist yet. 
                bool logout = false;
                if (!CreateAgent(sp, reg, finalDestination, agentCircuit, teleportFlags, out reason, out logout))
                {
                    sp.ControllingClient.SendTeleportFailed(String.Format("Destination refused: {0}",
                                                                              reason));
                    return;
                }

                // OK, it got this agent. Let's close some child agents
                sp.CloseChildAgents(newRegionX, newRegionY);
                IClientIPEndpoint ipepClient;  
                if (NeedsNewAgent(sp.DrawDistance, oldRegionX, newRegionX, oldRegionY, newRegionY))
                {
                    //sp.ControllingClient.SendTeleportProgress(teleportFlags, "Creating agent...");
                    #region IP Translation for NAT
                    // Uses ipepClient above
                    if (sp.ClientView.TryGet(out ipepClient))
                    {
                        endPoint.Address = NetworkUtil.GetIPFor(ipepClient.EndPoint, endPoint.Address);
                    }
                    #endregion
                    capsPath = finalDestination.ServerURI + CapsUtil.GetCapsSeedPath(agentCircuit.CapsPath);

                    if (eq != null)
                    {
                        eq.EnableSimulator(destinationHandle, endPoint, sp.UUID);

                        // ES makes the client send a UseCircuitCode message to the destination, 
                        // which triggers a bunch of things there.
                        // So let's wait
                        Thread.Sleep(200);

                        eq.EstablishAgentCommunication(sp.UUID, endPoint, capsPath);

                    }
                    else
                    {
                        sp.ControllingClient.InformClientOfNeighbour(destinationHandle, endPoint);
                    }
                }
                else
                {
                    agentCircuit.CapsPath = sp.Scene.CapsModule.GetChildSeed(sp.UUID, reg.RegionHandle);
                    capsPath = finalDestination.ServerURI + CapsUtil.GetCapsSeedPath(agentCircuit.CapsPath);
                }


                SetInTransit(sp.UUID);

                // Let's send a full update of the agent. This is a synchronous call.
                AgentData agent = new AgentData();
                sp.CopyTo(agent);
                agent.Position = position;
                SetCallbackURL(agent, sp.Scene.RegionInfo);

                //sp.ControllingClient.SendTeleportProgress(teleportFlags, "Updating agent...");

                if (!UpdateAgent(reg, finalDestination, agent))
                {
                    // Region doesn't take it
                    m_log.WarnFormat(
                        "[ENTITY TRANSFER MODULE]: UpdateAgent failed on teleport of {0} to {1}.  Returning avatar to source region.", 
                        sp.Name, finalDestination.RegionName);
                    
                    Fail(sp, finalDestination);
                    return;
                }

                sp.ControllingClient.SendTeleportProgress(teleportFlags | (uint)TeleportFlags.DisableCancel, "sending_dest");

                m_log.DebugFormat(
                    "[ENTITY TRANSFER MODULE]: Sending new CAPS seed url {0} to client {1}", capsPath, sp.UUID);

                if (eq != null)
                {
                    eq.TeleportFinishEvent(destinationHandle, 13, endPoint,
                                           0, teleportFlags, capsPath, sp.UUID);
                }
                else
                {
                    sp.ControllingClient.SendRegionTeleport(destinationHandle, 13, endPoint, 4,
                                                                teleportFlags, capsPath);
                }

                // Let's set this to true tentatively. This does not trigger OnChildAgent
                sp.IsChildAgent = true;

                // TeleportFinish makes the client send CompleteMovementIntoRegion (at the destination), which
                // trigers a whole shebang of things there, including MakeRoot. So let's wait for confirmation
                // that the client contacted the destination before we close things here.
                if (!WaitForCallback(sp.UUID))
                {
                    m_log.WarnFormat(
                        "[ENTITY TRANSFER MODULE]: Teleport of {0} to {1} failed due to no callback from destination region.  Returning avatar to source region.", 
                        sp.Name, finalDestination.RegionName);
                    
                    Fail(sp, finalDestination);                   
                    return;
                }

                // For backwards compatibility
                if (version == "Unknown" || version == string.Empty)
                {
                    // CrossAttachmentsIntoNewRegion is a synchronous call. We shouldn't need to wait after it
                    m_log.DebugFormat("[ENTITY TRANSFER MODULE]: Old simulator, sending attachments one by one...");
                    CrossAttachmentsIntoNewRegion(finalDestination, sp, true);
                }

                // May need to logout or other cleanup
                AgentHasMovedAway(sp, logout);

                // Well, this is it. The agent is over there.
                KillEntity(sp.Scene, sp.LocalId);

                // Now let's make it officially a child agent
                sp.MakeChildAgent();

//                sp.Scene.CleanDroppedAttachments();

                // Finally, let's close this previously-known-as-root agent, when the jump is outside the view zone

                if (NeedsClosing(sp.DrawDistance, oldRegionX, newRegionX, oldRegionY, newRegionY, reg))
                {
                    Thread.Sleep(5000);
                    sp.Close();
                    sp.Scene.IncomingCloseAgent(sp.UUID);
                }
                else
                {
                    // now we have a child agent in this region. 
                    sp.Reset();
                }

                // REFACTORING PROBLEM. Well, not a problem, but this method is HORRIBLE!
                if (sp.Scene.NeedSceneCacheClear(sp.UUID))
                {
                    m_log.DebugFormat(
                        "[ENTITY TRANSFER MODULE]: User {0} is going to another region, profile cache removed",
                        sp.UUID);
                }
            }
            else
            {
                sp.ControllingClient.SendTeleportFailed("Remote Region appears to be down");
            }
        }

        private void Fail(ScenePresence sp, GridRegion finalDestination)
        {
            // Client never contacted destination. Let's restore everything back
            sp.ControllingClient.SendTeleportFailed("Problems connecting to destination.");

            // Fail. Reset it back
            sp.IsChildAgent = false;
            ReInstantiateScripts(sp);
            ResetFromTransit(sp.UUID);

            EnableChildAgents(sp);

            // Finally, kill the agent we just created at the destination.
            m_aScene.SimulationService.CloseAgent(finalDestination, sp.UUID);

        }

        protected virtual bool CreateAgent(ScenePresence sp, GridRegion reg, GridRegion finalDestination, AgentCircuitData agentCircuit, uint teleportFlags, out string reason, out bool logout)
        {
            logout = false;
            return m_aScene.SimulationService.CreateAgent(finalDestination, agentCircuit, teleportFlags, out reason);
        }

        protected virtual bool UpdateAgent(GridRegion reg, GridRegion finalDestination, AgentData agent)
        {
            return m_aScene.SimulationService.UpdateAgent(finalDestination, agent);
        }

        protected virtual void SetCallbackURL(AgentData agent, RegionInfo region)
        {
            agent.CallbackURI = region.ServerURI + "agent/" + agent.AgentID.ToString() + "/" + region.RegionID.ToString() + "/release/";
            m_log.DebugFormat("[ENTITY TRANSFER MODULE]: Set callback URL to {0}", agent.CallbackURI);

        }

        protected virtual void AgentHasMovedAway(ScenePresence sp, bool logout)
        {
            sp.Scene.AttachmentsModule.DeleteAttachmentsFromScene(sp, true);
        }

        protected void KillEntity(Scene scene, uint localID)
        {
            scene.SendKillObject(new List<uint> { localID });
        }

        protected virtual GridRegion GetFinalDestination(GridRegion region)
        {
            return region;
        }

        protected virtual bool NeedsNewAgent(float drawdist, uint oldRegionX, uint newRegionX, uint oldRegionY, uint newRegionY)
        {
            return Util.IsOutsideView(drawdist, oldRegionX, newRegionX, oldRegionY, newRegionY);
        }

        protected virtual bool NeedsClosing(float drawdist, uint oldRegionX, uint newRegionX, uint oldRegionY, uint newRegionY, GridRegion reg)
        {
            return Util.IsOutsideView(drawdist, oldRegionX, newRegionX, oldRegionY, newRegionY);
        }

        protected virtual bool IsOutsideRegion(Scene s, Vector3 pos)
        {

            if (s.TestBorderCross(pos, Cardinals.N))
                return true;
            if (s.TestBorderCross(pos, Cardinals.S))
                return true;
            if (s.TestBorderCross(pos, Cardinals.E))
                return true;
            if (s.TestBorderCross(pos, Cardinals.W))
                return true;

            return false;
        }


        #endregion

        #region Landmark Teleport
        /// <summary>
        /// Tries to teleport agent to landmark.
        /// </summary>
        /// <param name="remoteClient"></param>
        /// <param name="regionHandle"></param>
        /// <param name="position"></param>
        public virtual void RequestTeleportLandmark(IClientAPI remoteClient, AssetLandmark lm)
        {
            GridRegion info = m_aScene.GridService.GetRegionByUUID(UUID.Zero, lm.RegionID);

            if (info == null)
            {
                // can't find the region: Tell viewer and abort
                remoteClient.SendTeleportFailed("The teleport destination could not be found.");
                return;
            }
            ((Scene)(remoteClient.Scene)).RequestTeleportLocation(remoteClient, info.RegionHandle, lm.Position, 
                Vector3.Zero, (uint)(Constants.TeleportFlags.SetLastToTarget | Constants.TeleportFlags.ViaLandmark));
        }

        #endregion 

        #region Teleport Home

        public virtual void TriggerTeleportHome(UUID id, IClientAPI client)
        {
            TeleportHome(id, client);
        }

        public virtual bool TeleportHome(UUID id, IClientAPI client)
        {
            m_log.DebugFormat("[ENTITY TRANSFER MODULE]: Request to teleport {0} {1} home", client.FirstName, client.LastName);

            //OpenSim.Services.Interfaces.PresenceInfo pinfo = m_aScene.PresenceService.GetAgent(client.SessionId);
            GridUserInfo uinfo = m_aScene.GridUserService.GetGridUserInfo(client.AgentId.ToString());

            if (uinfo != null)
            {
                if (uinfo.HomeRegionID == UUID.Zero)
                {
                    // can't find the Home region: Tell viewer and abort
                    client.SendTeleportFailed("You don't have a home position set.");
                    return false;
                }
                GridRegion regionInfo = m_aScene.GridService.GetRegionByUUID(UUID.Zero, uinfo.HomeRegionID);
                if (regionInfo == null)
                {
                    // can't find the Home region: Tell viewer and abort
                    client.SendTeleportFailed("Your home region could not be found.");
                    return false;
                }
                
                m_log.DebugFormat("[ENTITY TRANSFER MODULE]: User's home region is {0} {1} ({2}-{3})", 
                    regionInfo.RegionName, regionInfo.RegionID, regionInfo.RegionLocX / Constants.RegionSize, regionInfo.RegionLocY / Constants.RegionSize);

                // a little eekie that this goes back to Scene and with a forced cast, will fix that at some point...
                ((Scene)(client.Scene)).RequestTeleportLocation(
                    client, regionInfo.RegionHandle, uinfo.HomePosition, uinfo.HomeLookAt,
                    (uint)(Constants.TeleportFlags.SetLastToTarget | Constants.TeleportFlags.ViaHome));
            }
            else
            {
                // can't find the Home region: Tell viewer and abort
                client.SendTeleportFailed("Your home region could not be found.");
                return false;
            }
            return true;
        }

        #endregion


        #region Agent Crossings

        public GridRegion GetDestination(Scene scene, UUID agentID, Vector3 pos, out uint xDest, out uint yDest, out string version, out Vector3 newpos)
        {
            version = String.Empty;
            newpos = new Vector3(pos.X, pos.Y, pos.Z);
            uint neighbourx = scene.RegionInfo.RegionLocX;
            uint neighboury = scene.RegionInfo.RegionLocY;
            const float boundaryDistance = 1.7f;
            Vector3 northCross = new Vector3(0, boundaryDistance, 0);
            Vector3 southCross = new Vector3(0, -1 * boundaryDistance, 0);
            Vector3 eastCross = new Vector3(boundaryDistance, 0, 0);
            Vector3 westCross = new Vector3(-1 * boundaryDistance, 0, 0);

            // distance into new region to place avatar
            const float enterDistance = 0.5f;

            if (scene.TestBorderCross(pos + westCross, Cardinals.W))
            {
                if (scene.TestBorderCross(pos + northCross, Cardinals.N))
                {
                    Border b = scene.GetCrossedBorder(pos + northCross, Cardinals.N);
                    neighboury += (uint)(int)(b.BorderLine.Z / (int)Constants.RegionSize);
                }
                else if (scene.TestBorderCross(pos + southCross, Cardinals.S))
                {
                    neighboury--;
                    newpos.Y = Constants.RegionSize - enterDistance;
                }

                neighbourx--;
                newpos.X = Constants.RegionSize - enterDistance;

            }
            else if (scene.TestBorderCross(pos + eastCross, Cardinals.E))
            {
                Border b = scene.GetCrossedBorder(pos + eastCross, Cardinals.E);
                neighbourx += (uint)(int)(b.BorderLine.Z / (int)Constants.RegionSize);
                newpos.X = enterDistance;

                if (scene.TestBorderCross(pos + southCross, Cardinals.S))
                {
                    neighboury--;
                    newpos.Y = Constants.RegionSize - enterDistance;
                }
                else if (scene.TestBorderCross(pos + northCross, Cardinals.N))
                {
                    Border c = scene.GetCrossedBorder(pos + northCross, Cardinals.N);
                    neighboury += (uint)(int)(c.BorderLine.Z / (int)Constants.RegionSize);
                    newpos.Y = enterDistance;
                }
            }
            else if (scene.TestBorderCross(pos + southCross, Cardinals.S))
            {
                Border b = scene.GetCrossedBorder(pos + southCross, Cardinals.S);
                neighboury--;
                newpos.Y = Constants.RegionSize - enterDistance;
            }
            else if (scene.TestBorderCross(pos + northCross, Cardinals.N))
            {
                Border b = scene.GetCrossedBorder(pos + northCross, Cardinals.N);
                neighboury += (uint)(int)(b.BorderLine.Z / (int)Constants.RegionSize);
                newpos.Y = enterDistance;
            }

            /*

            if (pos.X < boundaryDistance) //West
            {
                neighbourx--;
                newpos.X = Constants.RegionSize - enterDistance;
            }
            else if (pos.X > Constants.RegionSize - boundaryDistance) // East
            {
                neighbourx++;
                newpos.X = enterDistance;
            }

            if (pos.Y < boundaryDistance) // South
            {
                neighboury--;
                newpos.Y = Constants.RegionSize - enterDistance;
            }
            else if (pos.Y > Constants.RegionSize - boundaryDistance) // North
            {
                neighboury++;
                newpos.Y = enterDistance;
            }
            */

            xDest = neighbourx;
            yDest = neighboury;

            int x = (int)(neighbourx * Constants.RegionSize), y = (int)(neighboury * Constants.RegionSize);

            ulong neighbourHandle = Utils.UIntsToLong((uint)x, (uint)y);

            ExpiringCache<ulong, DateTime> r;
            DateTime banUntil;

            if (m_bannedRegions.TryGetValue(agentID, out r))
            {
                if (r.TryGetValue(neighbourHandle, out banUntil))
                {
                    if (DateTime.Now < banUntil)
                        return null;
                    r.Remove(neighbourHandle);
                }
            }
            else
            {
                r = null;
            }

            GridRegion neighbourRegion = scene.GridService.GetRegionByPosition(scene.RegionInfo.ScopeID, (int)x, (int)y);

            string reason;
            if (!scene.SimulationService.QueryAccess(neighbourRegion, agentID, newpos, out version, out reason))
            {
                if (r == null)
                {
                    r = new ExpiringCache<ulong, DateTime>();
                    r.Add(neighbourHandle, DateTime.Now + TimeSpan.FromSeconds(15), TimeSpan.FromSeconds(15));

                    m_bannedRegions.Add(agentID, r, TimeSpan.FromSeconds(45));
                }
                else
                {
                    r.Add(neighbourHandle, DateTime.Now + TimeSpan.FromSeconds(15), TimeSpan.FromSeconds(15));
                }
                return null;
            }

            return neighbourRegion;
        }

        public bool Cross(ScenePresence agent, bool isFlying)
        {
            uint x;
            uint y;
            Vector3 newpos;
            string version;

            GridRegion neighbourRegion = GetDestination(agent.Scene, agent.UUID, agent.AbsolutePosition, out x, out y, out version, out newpos);
            if (neighbourRegion == null)
            {
                agent.ControllingClient.SendAlertMessage("Cannot region cross into banned parcel");
                return false;
            }

            agent.IsInTransit = true;

            CrossAgentToNewRegionDelegate d = CrossAgentToNewRegionAsync;
            d.BeginInvoke(agent, newpos, x, y, neighbourRegion, isFlying, version, CrossAgentToNewRegionCompleted, d);

            return true;
        }


        public delegate void InformClientToInitateTeleportToLocationDelegate(ScenePresence agent, uint regionX, uint regionY,
                                                            Vector3 position,
                                                            Scene initiatingScene);

        private void InformClientToInitateTeleportToLocation(ScenePresence agent, uint regionX, uint regionY, Vector3 position, Scene initiatingScene)
        {

            // This assumes that we know what our neighbours are.

            InformClientToInitateTeleportToLocationDelegate d = InformClientToInitiateTeleportToLocationAsync;
            d.BeginInvoke(agent, regionX, regionY, position, initiatingScene,
                          InformClientToInitiateTeleportToLocationCompleted,
                          d);
        }

        public void InformClientToInitiateTeleportToLocationAsync(ScenePresence agent, uint regionX, uint regionY, Vector3 position,
            Scene initiatingScene)
        {
            Thread.Sleep(10000);
            IMessageTransferModule im = initiatingScene.RequestModuleInterface<IMessageTransferModule>();
            if (im != null)
            {
                UUID gotoLocation = Util.BuildFakeParcelID(
                    Util.UIntsToLong(
                                              (regionX *
                                               (uint)Constants.RegionSize),
                                              (regionY *
                                               (uint)Constants.RegionSize)),
                    (uint)(int)position.X,
                    (uint)(int)position.Y,
                    (uint)(int)position.Z);
                GridInstantMessage m = new GridInstantMessage(initiatingScene, UUID.Zero,
                "Region", agent.UUID,
                (byte)InstantMessageDialog.GodLikeRequestTeleport, false,
                "", gotoLocation, false, new Vector3(127, 0, 0),
                new Byte[0]);
                im.SendInstantMessage(m, delegate(bool success)
                {
                    m_log.DebugFormat("[ENTITY TRANSFER MODULE]: Client Initiating Teleport sending IM success = {0}", success);
                });

            }
        }

        private void InformClientToInitiateTeleportToLocationCompleted(IAsyncResult iar)
        {
            InformClientToInitateTeleportToLocationDelegate icon =
                (InformClientToInitateTeleportToLocationDelegate)iar.AsyncState;
            icon.EndInvoke(iar);
        }

        /// <summary>
        /// This Closes child agents on neighbouring regions
        /// Calls an asynchronous method to do so..  so it doesn't lag the sim.
        /// </summary>
        public ScenePresence CrossAgentToNewRegionAsync(
            ScenePresence agent, Vector3 pos, uint neighbourx, uint neighboury, GridRegion neighbourRegion,
            bool isFlying, string version)
        {
            try
            {
                ulong neighbourHandle = Utils.UIntsToLong((uint)(neighbourx * Constants.RegionSize), (uint)(neighboury * Constants.RegionSize));
    
                m_log.DebugFormat("[ENTITY TRANSFER MODULE]: Crossing agent {0} {1} to {2}-{3} running version {4}", agent.Firstname, agent.Lastname, neighbourx, neighboury, version);
    
                Scene m_scene = agent.Scene;
    
                if (neighbourRegion != null)
                {
                    if (!agent.ValidateAttachments())
                        m_log.DebugFormat(
                            "[ENTITY TRANSFER MODULE]: Failed validation of all attachments for region crossing of {0} from {1} to {2}.  Continuing.",
                            agent.Name, agent.Scene.RegionInfo.RegionName, neighbourRegion.RegionName);

                    pos = pos + agent.Velocity;
                    Vector3 vel2 = new Vector3(agent.Velocity.X, agent.Velocity.Y, 0);

                    agent.RemoveFromPhysicalScene();
                    SetInTransit(agent.UUID);

                    AgentData cAgent = new AgentData(); 
                    agent.CopyTo(cAgent);
                    cAgent.Position = pos;
                    if (isFlying)
                        cAgent.ControlFlags |= (uint)AgentManager.ControlFlags.AGENT_CONTROL_FLY;

                    // We don't need the callback anymnore
                    cAgent.CallbackURI = String.Empty;

                    if (!m_scene.SimulationService.UpdateAgent(neighbourRegion, cAgent))
                    {
                        // region doesn't take it
                        ReInstantiateScripts(agent);
                        agent.AddToPhysicalScene(isFlying);
                        ResetFromTransit(agent.UUID);
                        return agent;
                    }
    
                    //AgentCircuitData circuitdata = m_controllingClient.RequestClientInfo();
                    agent.ControllingClient.RequestClientInfo();
    
                    //m_log.Debug("BEFORE CROSS");
                    //Scene.DumpChildrenSeeds(UUID);
                    //DumpKnownRegions();
                    string agentcaps;
                    if (!agent.KnownRegions.TryGetValue(neighbourRegion.RegionHandle, out agentcaps))
                    {
                        m_log.ErrorFormat("[ENTITY TRANSFER MODULE]: No ENTITY TRANSFER MODULE information for region handle {0}, exiting CrossToNewRegion.",
                                         neighbourRegion.RegionHandle);
                        return agent;
                    }
                    string capsPath = neighbourRegion.ServerURI + CapsUtil.GetCapsSeedPath(agentcaps);
    
                    m_log.DebugFormat("[ENTITY TRANSFER MODULE]: Sending new CAPS seed url {0} to client {1}", capsPath, agent.UUID);

                    IEventQueue eq = agent.Scene.RequestModuleInterface<IEventQueue>();
                    if (eq != null)
                    {
                        eq.CrossRegion(neighbourHandle, pos, vel2 /* agent.Velocity */, neighbourRegion.ExternalEndPoint,
                                       capsPath, agent.UUID, agent.ControllingClient.SessionId);
                    }
                    else
                    {
                        agent.ControllingClient.CrossRegion(neighbourHandle, pos, agent.Velocity, neighbourRegion.ExternalEndPoint,
                                                    capsPath);
                    }

                    // SUCCESS! 
                    agent.MakeChildAgent();
                    ResetFromTransit(agent.UUID);

                    // now we have a child agent in this region. Request all interesting data about other (root) agents
                    agent.SendOtherAgentsAvatarDataToMe();
                    agent.SendOtherAgentsAppearanceToMe();

                    // Backwards compatibility. Best effort
                    if (version == "Unknown" || version == string.Empty)
                    {
                        m_log.DebugFormat("[ENTITY TRANSFER MODULE]: neighbor with old version, passing attachments one by one...");
                        Thread.Sleep(3000); // wait a little now that we're not waiting for the callback
                        CrossAttachmentsIntoNewRegion(neighbourRegion, agent, true);
                    }


                    // Next, let's close the child agent connections that are too far away.
                    agent.CloseChildAgents(neighbourx, neighboury);
    
                    AgentHasMovedAway(agent, false);
    
                    // the user may change their profile information in other region,
                    // so the userinfo in UserProfileCache is not reliable any more, delete it
                    // REFACTORING PROBLEM. Well, not a problem, but this method is HORRIBLE!
                    if (agent.Scene.NeedSceneCacheClear(agent.UUID))
                    {
                        m_log.DebugFormat(
                            "[ENTITY TRANSFER MODULE]: User {0} is going to another region", agent.UUID);
                    }
                }
    
                //m_log.Debug("AFTER CROSS");
                //Scene.DumpChildrenSeeds(UUID);
                //DumpKnownRegions();
            }
            catch (Exception e)
            {
                m_log.ErrorFormat(
                    "[ENTITY TRANSFER MODULE]: Problem crossing user {0} to new region {1} from {2}.  Exception {3}{4}",
                    agent.Name, neighbourRegion.RegionName, agent.Scene.RegionInfo.RegionName, e.Message, e.StackTrace);
            }

            return agent;
        }

        private void CrossAgentToNewRegionCompleted(IAsyncResult iar)
        {
            CrossAgentToNewRegionDelegate icon = (CrossAgentToNewRegionDelegate)iar.AsyncState;
            ScenePresence agent = icon.EndInvoke(iar);

            //// If the cross was successful, this agent is a child agent
            //if (agent.IsChildAgent)
            //    agent.Reset();
            //else // Not successful
            //    agent.RestoreInCurrentScene();

            // In any case
            agent.IsInTransit = false;

            m_log.DebugFormat("[ENTITY TRANSFER MODULE]: Crossing agent {0} {1} completed.", agent.Firstname, agent.Lastname);
        }

        #endregion

        #region Enable Child Agent

        /// <summary>
        /// This informs a single neighbouring region about agent "avatar".
        /// Calls an asynchronous method to do so..  so it doesn't lag the sim.
        /// </summary>
        /// <param name="sp"></param>
        /// <param name="region"></param>
        public void EnableChildAgent(ScenePresence sp, GridRegion region)
        {
            m_log.DebugFormat("[ENTITY TRANSFER]: Enabling child agent in new neighbour {0}", region.RegionName);

            AgentCircuitData currentAgentCircuit = sp.Scene.AuthenticateHandler.GetAgentCircuitData(sp.ControllingClient.CircuitCode);
            AgentCircuitData agent = sp.ControllingClient.RequestClientInfo();
            agent.BaseFolder = UUID.Zero;
            agent.InventoryFolder = UUID.Zero;
            agent.startpos = new Vector3(128, 128, 70);
            agent.child = true;
            agent.Appearance = sp.Appearance;
            agent.CapsPath = CapsUtil.GetRandomCapsObjectPath();

            agent.ChildrenCapSeeds = new Dictionary<ulong, string>(sp.Scene.CapsModule.GetChildrenSeeds(sp.UUID));
            //m_log.DebugFormat("[XXX] Seeds 1 {0}", agent.ChildrenCapSeeds.Count);

            if (!agent.ChildrenCapSeeds.ContainsKey(sp.Scene.RegionInfo.RegionHandle))
                agent.ChildrenCapSeeds.Add(sp.Scene.RegionInfo.RegionHandle, sp.ControllingClient.RequestClientInfo().CapsPath);
            //m_log.DebugFormat("[XXX] Seeds 2 {0}", agent.ChildrenCapSeeds.Count);

            sp.AddNeighbourRegion(region.RegionHandle, agent.CapsPath);
            //foreach (ulong h in agent.ChildrenCapSeeds.Keys)
            //    m_log.DebugFormat("[XXX] --> {0}", h);
            //m_log.DebugFormat("[XXX] Adding {0}", region.RegionHandle);
            agent.ChildrenCapSeeds.Add(region.RegionHandle, agent.CapsPath);

            if (sp.Scene.CapsModule != null)
            {
                sp.Scene.CapsModule.SetChildrenSeed(sp.UUID, agent.ChildrenCapSeeds);
            }

            if (currentAgentCircuit != null)
            {
                agent.ServiceURLs = currentAgentCircuit.ServiceURLs;
                agent.IPAddress = currentAgentCircuit.IPAddress;
                agent.Viewer = currentAgentCircuit.Viewer;
                agent.Channel = currentAgentCircuit.Channel;
                agent.Mac = currentAgentCircuit.Mac;
                agent.Id0 = currentAgentCircuit.Id0;
            }

            IPEndPoint external = region.ExternalEndPoint;
            if (external != null)
            {
                InformClientOfNeighbourDelegate d = InformClientOfNeighbourAsync;
                d.BeginInvoke(sp, agent, region, external, true,
                          InformClientOfNeighbourCompleted,
                          d);
            }
        }
        #endregion

        #region Enable Child Agents

        private delegate void InformClientOfNeighbourDelegate(
            ScenePresence avatar, AgentCircuitData a, GridRegion reg, IPEndPoint endPoint, bool newAgent);

        /// <summary>
        /// This informs all neighbouring regions about agent "avatar".
        /// Calls an asynchronous method to do so..  so it doesn't lag the sim.
        /// </summary>
        /// <param name="sp"></param>
        public void EnableChildAgents(ScenePresence sp)
        {
            List<GridRegion> neighbours = new List<GridRegion>();
            RegionInfo m_regionInfo = sp.Scene.RegionInfo;

            if (m_regionInfo != null)
            {
                neighbours = RequestNeighbours(sp, m_regionInfo.RegionLocX, m_regionInfo.RegionLocY);
            }
            else
            {
                m_log.Debug("[ENTITY TRANSFER MODULE]: m_regionInfo was null in EnableChildAgents, is this a NPC?");
            }

            /// We need to find the difference between the new regions where there are no child agents
            /// and the regions where there are already child agents. We only send notification to the former.
            List<ulong> neighbourHandles = NeighbourHandles(neighbours); // on this region
            neighbourHandles.Add(sp.Scene.RegionInfo.RegionHandle);  // add this region too
            List<ulong> previousRegionNeighbourHandles;

            if (sp.Scene.CapsModule != null)
            {
                previousRegionNeighbourHandles =
                    new List<ulong>(sp.Scene.CapsModule.GetChildrenSeeds(sp.UUID).Keys);
            }
            else
            {
                previousRegionNeighbourHandles = new List<ulong>();
            }

            List<ulong> newRegions = NewNeighbours(neighbourHandles, previousRegionNeighbourHandles);
            List<ulong> oldRegions = OldNeighbours(neighbourHandles, previousRegionNeighbourHandles);

            //Dump("Current Neighbors", neighbourHandles);
            //Dump("Previous Neighbours", previousRegionNeighbourHandles);
            //Dump("New Neighbours", newRegions);
            //Dump("Old Neighbours", oldRegions);

            /// Update the scene presence's known regions here on this region
            sp.DropOldNeighbours(oldRegions);

            /// Collect as many seeds as possible
            Dictionary<ulong, string> seeds;
            if (sp.Scene.CapsModule != null)
                seeds
                    = new Dictionary<ulong, string>(sp.Scene.CapsModule.GetChildrenSeeds(sp.UUID));
            else
                seeds = new Dictionary<ulong, string>();

            //m_log.Debug(" !!! No. of seeds: " + seeds.Count);
            if (!seeds.ContainsKey(sp.Scene.RegionInfo.RegionHandle))
                seeds.Add(sp.Scene.RegionInfo.RegionHandle, sp.ControllingClient.RequestClientInfo().CapsPath);

            /// Create the necessary child agents
            List<AgentCircuitData> cagents = new List<AgentCircuitData>();
            foreach (GridRegion neighbour in neighbours)
            {
                if (neighbour.RegionHandle != sp.Scene.RegionInfo.RegionHandle)
                {

                    AgentCircuitData currentAgentCircuit = sp.Scene.AuthenticateHandler.GetAgentCircuitData(sp.ControllingClient.CircuitCode);
                    AgentCircuitData agent = sp.ControllingClient.RequestClientInfo();
                    agent.BaseFolder = UUID.Zero;
                    agent.InventoryFolder = UUID.Zero;
                    agent.startpos = sp.AbsolutePosition + CalculateOffset(sp, neighbour);
                    agent.child = true;
                    agent.Appearance = sp.Appearance;
                    if (currentAgentCircuit != null)
                    {
                        agent.ServiceURLs = currentAgentCircuit.ServiceURLs;
                        agent.IPAddress = currentAgentCircuit.IPAddress;
                        agent.Viewer = currentAgentCircuit.Viewer;
                        agent.Channel = currentAgentCircuit.Channel;
                        agent.Mac = currentAgentCircuit.Mac;
                        agent.Id0 = currentAgentCircuit.Id0;
                    }

                    if (newRegions.Contains(neighbour.RegionHandle))
                    {
                        agent.CapsPath = CapsUtil.GetRandomCapsObjectPath();
                        sp.AddNeighbourRegion(neighbour.RegionHandle, agent.CapsPath);
                        seeds.Add(neighbour.RegionHandle, agent.CapsPath);
                    }
                    else
                        agent.CapsPath = sp.Scene.CapsModule.GetChildSeed(sp.UUID, neighbour.RegionHandle);

                    cagents.Add(agent);
                }
            }

            /// Update all child agent with everyone's seeds
            foreach (AgentCircuitData a in cagents)
            {
                a.ChildrenCapSeeds = new Dictionary<ulong, string>(seeds);
            }

            if (sp.Scene.CapsModule != null)
            {
                sp.Scene.CapsModule.SetChildrenSeed(sp.UUID, seeds);
            }
            sp.KnownRegions = seeds;
            //avatar.Scene.DumpChildrenSeeds(avatar.UUID);
            //avatar.DumpKnownRegions();

            bool newAgent = false;
            int count = 0;
            foreach (GridRegion neighbour in neighbours)
            {
                //m_log.WarnFormat("--> Going to send child agent to {0}", neighbour.RegionName);
                // Don't do it if there's already an agent in that region
                if (newRegions.Contains(neighbour.RegionHandle))
                    newAgent = true;
                else
                    newAgent = false;

                if (neighbour.RegionHandle != sp.Scene.RegionInfo.RegionHandle)
                {
                    try
                    {
<<<<<<< HEAD
                        //neighbour.ExternalEndPoint may return null, which will be caught
                        d.BeginInvoke(sp, cagents[count], neighbour, neighbour.ExternalEndPoint, newAgent,
                                      InformClientOfNeighbourCompleted,
                                      d);
=======
                        // Let's put this back at sync, so that it doesn't clog 
                        // the network, especially for regions in the same physical server.
                        // We're really not in a hurry here.
                        InformClientOfNeighbourAsync(sp, cagents[count], neighbour, neighbour.ExternalEndPoint, newAgent);
                        //InformClientOfNeighbourDelegate d = InformClientOfNeighbourAsync;
                        //d.BeginInvoke(sp, cagents[count], neighbour, neighbour.ExternalEndPoint, newAgent,
                        //              InformClientOfNeighbourCompleted,
                        //              d);
>>>>>>> dcea2390
                    }

                    catch (ArgumentOutOfRangeException)
                    {
                        m_log.ErrorFormat(
                           "[ENTITY TRANSFER MODULE]: Neighbour Regions response included the current region in the neighbour list.  The following region will not display to the client: {0} for region {1} ({2}, {3}).",
                           neighbour.ExternalHostName,
                           neighbour.RegionHandle,
                           neighbour.RegionLocX,
                           neighbour.RegionLocY);
                    }
                    catch (Exception e)
                    {
                        m_log.ErrorFormat(
                            "[ENTITY TRANSFER MODULE]: Could not resolve external hostname {0} for region {1} ({2}, {3}).  {4}",
                            neighbour.ExternalHostName,
                            neighbour.RegionHandle,
                            neighbour.RegionLocX,
                            neighbour.RegionLocY,
                            e);

                        // FIXME: Okay, even though we've failed, we're still going to throw the exception on,
                        // since I don't know what will happen if we just let the client continue

                        // XXX: Well, decided to swallow the exception instead for now.  Let us see how that goes.
                        // throw e;

                    }
                }
                count++;
            }
        }

        Vector3 CalculateOffset(ScenePresence sp, GridRegion neighbour)
        {
            int rRegionX = (int)sp.Scene.RegionInfo.RegionLocX;
            int rRegionY = (int)sp.Scene.RegionInfo.RegionLocY;
            int tRegionX = neighbour.RegionLocX / (int)Constants.RegionSize;
            int tRegionY = neighbour.RegionLocY / (int)Constants.RegionSize;
            int shiftx = (rRegionX - tRegionX) * (int)Constants.RegionSize;
            int shifty = (rRegionY - tRegionY) * (int)Constants.RegionSize;
            return new Vector3(shiftx, shifty, 0f);
        }

        private void InformClientOfNeighbourCompleted(IAsyncResult iar)
        {
            InformClientOfNeighbourDelegate icon = (InformClientOfNeighbourDelegate)iar.AsyncState;
            icon.EndInvoke(iar);
            //m_log.WarnFormat(" --> InformClientOfNeighbourCompleted");
        }

        /// <summary>
        /// Async component for informing client of which neighbours exist
        /// </summary>
        /// <remarks>
        /// This needs to run asynchronously, as a network timeout may block the thread for a long while
        /// </remarks>
        /// <param name="remoteClient"></param>
        /// <param name="a"></param>
        /// <param name="regionHandle"></param>
        /// <param name="endPoint"></param>
        private void InformClientOfNeighbourAsync(ScenePresence sp, AgentCircuitData a, GridRegion reg,
                                                  IPEndPoint endPoint, bool newAgent)
        {
            // Let's wait just a little to give time to originating regions to catch up with closing child agents
            // after a cross here
            Thread.Sleep(500);

            Scene m_scene = sp.Scene;

            uint x, y;
            Utils.LongToUInts(reg.RegionHandle, out x, out y);
            x = x / Constants.RegionSize;
            y = y / Constants.RegionSize;
            m_log.Debug("[ENTITY TRANSFER MODULE]: Starting to inform client about neighbour " + x + ", " + y + "(" + endPoint + ")");

            string capsPath = reg.ServerURI + CapsUtil.GetCapsSeedPath(a.CapsPath);

            string reason = String.Empty;

            bool regionAccepted = m_scene.SimulationService.CreateAgent(reg, a, (uint)TeleportFlags.Default, out reason); 

            if (regionAccepted && newAgent)
            {
                IEventQueue eq = sp.Scene.RequestModuleInterface<IEventQueue>();
                if (eq != null)
                {
                    #region IP Translation for NAT
                    IClientIPEndpoint ipepClient;
                    if (sp.ClientView.TryGet(out ipepClient))
                    {
                        endPoint.Address = NetworkUtil.GetIPFor(ipepClient.EndPoint, endPoint.Address);
                    }
                    #endregion

                    m_log.DebugFormat("[ENTITY TRANSFER MODULE]: {0} is sending {1} EnableSimulator for neighbour region {2} @ {3} " +
                        "and EstablishAgentCommunication with seed cap {4}",
                        m_scene.RegionInfo.RegionName, sp.Name, reg.RegionName, reg.RegionHandle, capsPath);

                    eq.EnableSimulator(reg.RegionHandle, endPoint, sp.UUID);
                    eq.EstablishAgentCommunication(sp.UUID, endPoint, capsPath);
                }
                else
                {
                    sp.ControllingClient.InformClientOfNeighbour(reg.RegionHandle, endPoint);
                    // TODO: make Event Queue disablable!
                }

                m_log.Debug("[ENTITY TRANSFER MODULE]: Completed inform client about neighbour " + endPoint.ToString());
            }
        }

        /// <summary>
        /// Return the list of regions that are considered to be neighbours to the given scene.
        /// </summary>
        /// <param name="pScene"></param>
        /// <param name="pRegionLocX"></param>
        /// <param name="pRegionLocY"></param>
        /// <returns></returns>        
        protected List<GridRegion> RequestNeighbours(ScenePresence avatar, uint pRegionLocX, uint pRegionLocY)
        {
            Scene pScene = avatar.Scene;
            RegionInfo m_regionInfo = pScene.RegionInfo;

            Border[] northBorders = pScene.NorthBorders.ToArray();
            Border[] southBorders = pScene.SouthBorders.ToArray();
            Border[] eastBorders = pScene.EastBorders.ToArray();
            Border[] westBorders = pScene.WestBorders.ToArray();

            // Leaving this as a "megaregions" computation vs "non-megaregions" computation; it isn't
            // clear what should be done with a "far view" given that megaregions already extended the
            // view to include everything in the megaregion
            if (northBorders.Length <= 1 && southBorders.Length <= 1 && eastBorders.Length <= 1 && westBorders.Length <= 1)
            {
                int dd = avatar.DrawDistance < Constants.RegionSize ? (int)Constants.RegionSize : (int)avatar.DrawDistance;

                int startX = (int)pRegionLocX * (int)Constants.RegionSize - dd + (int)(Constants.RegionSize/2);
                int startY = (int)pRegionLocY * (int)Constants.RegionSize - dd + (int)(Constants.RegionSize/2);

                int endX = (int)pRegionLocX * (int)Constants.RegionSize + dd + (int)(Constants.RegionSize/2);
                int endY = (int)pRegionLocY * (int)Constants.RegionSize + dd + (int)(Constants.RegionSize/2);

                List<GridRegion> neighbours =
                    avatar.Scene.GridService.GetRegionRange(m_regionInfo.ScopeID, startX, endX, startY, endY);

                neighbours.RemoveAll(delegate(GridRegion r) { return r.RegionID == m_regionInfo.RegionID; });
                return neighbours;
            }
            else
            {
                Vector2 extent = Vector2.Zero;
                for (int i = 0; i < eastBorders.Length; i++)
                {
                    extent.X = (eastBorders[i].BorderLine.Z > extent.X) ? eastBorders[i].BorderLine.Z : extent.X;
                }
                for (int i = 0; i < northBorders.Length; i++)
                {
                    extent.Y = (northBorders[i].BorderLine.Z > extent.Y) ? northBorders[i].BorderLine.Z : extent.Y;
                }

                // Loss of fraction on purpose
                extent.X = ((int)extent.X / (int)Constants.RegionSize) + 1;
                extent.Y = ((int)extent.Y / (int)Constants.RegionSize) + 1;

                int startX = (int)(pRegionLocX - 1) * (int)Constants.RegionSize;
                int startY = (int)(pRegionLocY - 1) * (int)Constants.RegionSize;

                int endX = ((int)pRegionLocX + (int)extent.X) * (int)Constants.RegionSize;
                int endY = ((int)pRegionLocY + (int)extent.Y) * (int)Constants.RegionSize;

                List<GridRegion> neighbours = pScene.GridService.GetRegionRange(m_regionInfo.ScopeID, startX, endX, startY, endY);
                neighbours.RemoveAll(delegate(GridRegion r) { return r.RegionID == m_regionInfo.RegionID; });

                return neighbours;
            }
        }

        private List<ulong> NewNeighbours(List<ulong> currentNeighbours, List<ulong> previousNeighbours)
        {
            return currentNeighbours.FindAll(delegate(ulong handle) { return !previousNeighbours.Contains(handle); });
        }

        //        private List<ulong> CommonNeighbours(List<ulong> currentNeighbours, List<ulong> previousNeighbours)
        //        {
        //            return currentNeighbours.FindAll(delegate(ulong handle) { return previousNeighbours.Contains(handle); });
        //        }

        private List<ulong> OldNeighbours(List<ulong> currentNeighbours, List<ulong> previousNeighbours)
        {
            return previousNeighbours.FindAll(delegate(ulong handle) { return !currentNeighbours.Contains(handle); });
        }

        private List<ulong> NeighbourHandles(List<GridRegion> neighbours)
        {
            List<ulong> handles = new List<ulong>();
            foreach (GridRegion reg in neighbours)
            {
                handles.Add(reg.RegionHandle);
            }
            return handles;
        }

//        private void Dump(string msg, List<ulong> handles)
//        {
//            m_log.InfoFormat("-------------- HANDLE DUMP ({0}) ---------", msg);
//            foreach (ulong handle in handles)
//            {
//                uint x, y;
//                Utils.LongToUInts(handle, out x, out y);
//                x = x / Constants.RegionSize;
//                y = y / Constants.RegionSize;
//                m_log.InfoFormat("({0}, {1})", x, y);
//            }
//        }

        #endregion


        #region Agent Arrived
        public void AgentArrivedAtDestination(UUID id)
        {
            m_log.DebugFormat("[ENTITY TRANSFER MODULE]: Agent {0} released", id);
            ResetFromTransit(id);
        }

        #endregion

        #region Object Transfers
        /// <summary>
        /// Move the given scene object into a new region depending on which region its absolute position has moved
        /// into.
        ///
        /// This method locates the new region handle and offsets the prim position for the new region
        /// </summary>
        /// <param name="attemptedPosition">the attempted out of region position of the scene object</param>
        /// <param name="grp">the scene object that we're crossing</param>
        public void Cross(SceneObjectGroup grp, Vector3 attemptedPosition, bool silent)
        {
            if (grp == null)
                return;
            if (grp.IsDeleted)
                return;

            Scene scene = grp.Scene;
            if (scene == null)
                return;

            if (grp.RootPart.DIE_AT_EDGE)
            {
                // We remove the object here
                try
                {
                    scene.DeleteSceneObject(grp, false);
                }
                catch (Exception)
                {
                    m_log.Warn("[DATABASE]: exception when trying to remove the prim that crossed the border.");
                }
                return;
            }

            int thisx = (int)scene.RegionInfo.RegionLocX;
            int thisy = (int)scene.RegionInfo.RegionLocY;
            Vector3 EastCross = new Vector3(0.1f, 0, 0);
            Vector3 WestCross = new Vector3(-0.1f, 0, 0);
            Vector3 NorthCross = new Vector3(0, 0.1f, 0);
            Vector3 SouthCross = new Vector3(0, -0.1f, 0);


            // use this if no borders were crossed!
            ulong newRegionHandle
                        = Util.UIntsToLong((uint)((thisx) * Constants.RegionSize),
                                           (uint)((thisy) * Constants.RegionSize));

            Vector3 pos = attemptedPosition;

            int changeX = 1;
            int changeY = 1;

            if (scene.TestBorderCross(attemptedPosition + WestCross, Cardinals.W))
            {
                if (scene.TestBorderCross(attemptedPosition + SouthCross, Cardinals.S))
                {

                    Border crossedBorderx = scene.GetCrossedBorder(attemptedPosition + WestCross, Cardinals.W);

                    if (crossedBorderx.BorderLine.Z > 0)
                    {
                        pos.X = ((pos.X + crossedBorderx.BorderLine.Z));
                        changeX = (int)(crossedBorderx.BorderLine.Z / (int)Constants.RegionSize);
                    }
                    else
                        pos.X = ((pos.X + Constants.RegionSize));

                    Border crossedBordery = scene.GetCrossedBorder(attemptedPosition + SouthCross, Cardinals.S);
                    //(crossedBorderx.BorderLine.Z / (int)Constants.RegionSize)

                    if (crossedBordery.BorderLine.Z > 0)
                    {
                        pos.Y = ((pos.Y + crossedBordery.BorderLine.Z));
                        changeY = (int)(crossedBordery.BorderLine.Z / (int)Constants.RegionSize);
                    }
                    else
                        pos.Y = ((pos.Y + Constants.RegionSize));



                    newRegionHandle
                        = Util.UIntsToLong((uint)((thisx - changeX) * Constants.RegionSize),
                                           (uint)((thisy - changeY) * Constants.RegionSize));
                    // x - 1
                    // y - 1
                }
                else if (scene.TestBorderCross(attemptedPosition + NorthCross, Cardinals.N))
                {
                    Border crossedBorderx = scene.GetCrossedBorder(attemptedPosition + WestCross, Cardinals.W);

                    if (crossedBorderx.BorderLine.Z > 0)
                    {
                        pos.X = ((pos.X + crossedBorderx.BorderLine.Z));
                        changeX = (int)(crossedBorderx.BorderLine.Z / (int)Constants.RegionSize);
                    }
                    else
                        pos.X = ((pos.X + Constants.RegionSize));


                    Border crossedBordery = scene.GetCrossedBorder(attemptedPosition + SouthCross, Cardinals.S);
                    //(crossedBorderx.BorderLine.Z / (int)Constants.RegionSize)

                    if (crossedBordery.BorderLine.Z > 0)
                    {
                        pos.Y = ((pos.Y + crossedBordery.BorderLine.Z));
                        changeY = (int)(crossedBordery.BorderLine.Z / (int)Constants.RegionSize);
                    }
                    else
                        pos.Y = ((pos.Y + Constants.RegionSize));

                    newRegionHandle
                        = Util.UIntsToLong((uint)((thisx - changeX) * Constants.RegionSize),
                                           (uint)((thisy + changeY) * Constants.RegionSize));
                    // x - 1
                    // y + 1
                }
                else
                {
                    Border crossedBorderx = scene.GetCrossedBorder(attemptedPosition + WestCross, Cardinals.W);

                    if (crossedBorderx.BorderLine.Z > 0)
                    {
                        pos.X = ((pos.X + crossedBorderx.BorderLine.Z));
                        changeX = (int)(crossedBorderx.BorderLine.Z / (int)Constants.RegionSize);
                    }
                    else
                        pos.X = ((pos.X + Constants.RegionSize));

                    newRegionHandle
                        = Util.UIntsToLong((uint)((thisx - changeX) * Constants.RegionSize),
                                           (uint)(thisy * Constants.RegionSize));
                    // x - 1
                }
            }
            else if (scene.TestBorderCross(attemptedPosition + EastCross, Cardinals.E))
            {
                if (scene.TestBorderCross(attemptedPosition + SouthCross, Cardinals.S))
                {

                    pos.X = ((pos.X - Constants.RegionSize));
                    Border crossedBordery = scene.GetCrossedBorder(attemptedPosition + SouthCross, Cardinals.S);
                    //(crossedBorderx.BorderLine.Z / (int)Constants.RegionSize)

                    if (crossedBordery.BorderLine.Z > 0)
                    {
                        pos.Y = ((pos.Y + crossedBordery.BorderLine.Z));
                        changeY = (int)(crossedBordery.BorderLine.Z / (int)Constants.RegionSize);
                    }
                    else
                        pos.Y = ((pos.Y + Constants.RegionSize));


                    newRegionHandle
                        = Util.UIntsToLong((uint)((thisx + changeX) * Constants.RegionSize),
                                           (uint)((thisy - changeY) * Constants.RegionSize));
                    // x + 1
                    // y - 1
                }
                else if (scene.TestBorderCross(attemptedPosition + NorthCross, Cardinals.N))
                {
                    pos.X = ((pos.X - Constants.RegionSize));
                    pos.Y = ((pos.Y - Constants.RegionSize));
                    newRegionHandle
                        = Util.UIntsToLong((uint)((thisx + changeX) * Constants.RegionSize),
                                           (uint)((thisy + changeY) * Constants.RegionSize));
                    // x + 1
                    // y + 1
                }
                else
                {
                    pos.X = ((pos.X - Constants.RegionSize));
                    newRegionHandle
                        = Util.UIntsToLong((uint)((thisx + changeX) * Constants.RegionSize),
                                           (uint)(thisy * Constants.RegionSize));
                    // x + 1
                }
            }
            else if (scene.TestBorderCross(attemptedPosition + SouthCross, Cardinals.S))
            {
                Border crossedBordery = scene.GetCrossedBorder(attemptedPosition + SouthCross, Cardinals.S);
                //(crossedBorderx.BorderLine.Z / (int)Constants.RegionSize)

                if (crossedBordery.BorderLine.Z > 0)
                {
                    pos.Y = ((pos.Y + crossedBordery.BorderLine.Z));
                    changeY = (int)(crossedBordery.BorderLine.Z / (int)Constants.RegionSize);
                }
                else
                    pos.Y = ((pos.Y + Constants.RegionSize));

                newRegionHandle
                    = Util.UIntsToLong((uint)(thisx * Constants.RegionSize), (uint)((thisy - changeY) * Constants.RegionSize));
                // y - 1
            }
            else if (scene.TestBorderCross(attemptedPosition + NorthCross, Cardinals.N))
            {

                pos.Y = ((pos.Y - Constants.RegionSize));
                newRegionHandle
                    = Util.UIntsToLong((uint)(thisx * Constants.RegionSize), (uint)((thisy + changeY) * Constants.RegionSize));
                // y + 1
            }

            // Offset the positions for the new region across the border
            Vector3 oldGroupPosition = grp.RootPart.GroupPosition;
            grp.RootPart.GroupPosition = pos;

            // If we fail to cross the border, then reset the position of the scene object on that border.
            uint x = 0, y = 0;
            Utils.LongToUInts(newRegionHandle, out x, out y);
            GridRegion destination = scene.GridService.GetRegionByPosition(scene.RegionInfo.ScopeID, (int)x, (int)y);

            if (destination == null || !CrossPrimGroupIntoNewRegion(destination, grp, silent))
            {
                m_log.InfoFormat("[ENTITY TRANSFER MODULE] cross region transfer failed for object {0}",grp.UUID);

                // Need to turn off the physics flags, otherwise the object will continue to attempt to
                // move out of the region creating an infinite loop of failed attempts to cross
                grp.UpdatePrimFlags(grp.RootPart.LocalId,false,grp.IsTemporary,grp.IsPhantom,false);

                // We are going to move the object back to the old position so long as the old position
                // is in the region
                oldGroupPosition.X = Util.Clamp<float>(oldGroupPosition.X,1.0f,(float)Constants.RegionSize-1);
                oldGroupPosition.Y = Util.Clamp<float>(oldGroupPosition.Y,1.0f,(float)Constants.RegionSize-1);
                oldGroupPosition.Z = Util.Clamp<float>(oldGroupPosition.Z,1.0f,4096.0f);

                grp.AbsolutePosition = oldGroupPosition;

                grp.ScheduleGroupForFullUpdate();
            }
        }


        /// <summary>
        /// Move the given scene object into a new region
        /// </summary>
        /// <param name="newRegionHandle"></param>
        /// <param name="grp">Scene Object Group that we're crossing</param>
        /// <returns>
        /// true if the crossing itself was successful, false on failure
        /// FIMXE: we still return true if the crossing object was not successfully deleted from the originating region
        /// </returns>
        protected bool CrossPrimGroupIntoNewRegion(GridRegion destination, SceneObjectGroup grp, bool silent)
        {
            //m_log.Debug("  >>> CrossPrimGroupIntoNewRegion <<<");

            bool successYN = false;
            grp.RootPart.ClearUpdateSchedule();
            //int primcrossingXMLmethod = 0;

            if (destination != null)
            {
                //string objectState = grp.GetStateSnapshot();

                //successYN
                //    = m_sceneGridService.PrimCrossToNeighboringRegion(
                //        newRegionHandle, grp.UUID, m_serialiser.SaveGroupToXml2(grp), primcrossingXMLmethod);
                //if (successYN && (objectState != "") && m_allowScriptCrossings)
                //{
                //    successYN = m_sceneGridService.PrimCrossToNeighboringRegion(
                //            newRegionHandle, grp.UUID, objectState, 100);
                //}

                //// And the new channel...
                //if (m_interregionCommsOut != null)
                //    successYN = m_interregionCommsOut.SendCreateObject(newRegionHandle, grp, true);
                if (m_aScene.SimulationService != null)
                    successYN = m_aScene.SimulationService.CreateObject(destination, grp, true);

                if (successYN)
                {
                    // We remove the object here
                    try
                    {
                        grp.Scene.DeleteSceneObject(grp, silent);
                    }
                    catch (Exception e)
                    {
                        m_log.ErrorFormat(
                            "[ENTITY TRANSFER MODULE]: Exception deleting the old object left behind on a border crossing for {0}, {1}",
                            grp, e);
                    }
                }
                else
                {
                    if (!grp.IsDeleted)
                    {
                        if (grp.RootPart.PhysActor != null)
                        {
                            grp.RootPart.PhysActor.CrossingFailure();
                        }
                    }

                    m_log.ErrorFormat("[ENTITY TRANSFER MODULE]: Prim crossing failed for {0}", grp);
                }
            }
            else
            {
                m_log.Error("[ENTITY TRANSFER MODULE]: destination was unexpectedly null in Scene.CrossPrimGroupIntoNewRegion()");
            }

            return successYN;
        }

        protected bool CrossAttachmentsIntoNewRegion(GridRegion destination, ScenePresence sp, bool silent)
        {
            List<SceneObjectGroup> m_attachments = sp.GetAttachments();

            // Validate
//            foreach (SceneObjectGroup gobj in m_attachments)
//            {
//                if (gobj == null || gobj.IsDeleted)
//                    return false;
//            }

            foreach (SceneObjectGroup gobj in m_attachments)
            {
                // If the prim group is null then something must have happened to it!
                if (gobj != null && !gobj.IsDeleted)
                {
                    // Set the parent localID to 0 so it transfers over properly.
                    gobj.RootPart.SetParentLocalId(0);
                    gobj.AbsolutePosition = gobj.RootPart.AttachedPos;
                    gobj.IsAttachment = false;
                    //gobj.RootPart.LastOwnerID = gobj.GetFromAssetID();
                    m_log.DebugFormat("[ENTITY TRANSFER MODULE]: Sending attachment {0} to region {1}", gobj.UUID, destination.RegionName);
                    CrossPrimGroupIntoNewRegion(destination, gobj, silent);
                }
            }

            sp.ClearAttachments();

            return true;
        }

        #endregion

        #region Misc

        protected bool WaitForCallback(UUID id)
        {
            int count = 200;
            while (m_agentsInTransit.Contains(id) && count-- > 0)
            {
                //m_log.Debug("  >>> Waiting... " + count);
                Thread.Sleep(100);
            }

            if (count > 0)
                return true;
            else
                return false;
        }

        protected void SetInTransit(UUID id)
        {
            lock (m_agentsInTransit)
            {
                if (!m_agentsInTransit.Contains(id))
                    m_agentsInTransit.Add(id);
            }
        }

        protected bool ResetFromTransit(UUID id)
        {
            lock (m_agentsInTransit)
            {
                if (m_agentsInTransit.Contains(id))
                {
                    m_agentsInTransit.Remove(id);
                    return true;
                }
            }
            return false;
        }

        protected void ReInstantiateScripts(ScenePresence sp)
        {
            int i = 0;
            if (sp.InTransitScriptStates.Count > 0)
            {
                List<SceneObjectGroup> attachments = sp.GetAttachments();

                foreach (SceneObjectGroup sog in attachments)
                {
                    if (i < sp.InTransitScriptStates.Count)
                    {
                        sog.SetState(sp.InTransitScriptStates[i++], sp.Scene);
                        sog.CreateScriptInstances(0, false, sp.Scene.DefaultScriptEngine, 0);
                        sog.ResumeScripts();
                    }
                    else
                        m_log.ErrorFormat(
                            "[ENTITY TRANSFER MODULE]: InTransitScriptStates.Count={0} smaller than Attachments.Count={1}",
                            sp.InTransitScriptStates.Count, attachments.Count);
                }

                sp.InTransitScriptStates.Clear();
            }
        }
        #endregion

    }
}<|MERGE_RESOLUTION|>--- conflicted
+++ resolved
@@ -1219,12 +1219,6 @@
                 {
                     try
                     {
-<<<<<<< HEAD
-                        //neighbour.ExternalEndPoint may return null, which will be caught
-                        d.BeginInvoke(sp, cagents[count], neighbour, neighbour.ExternalEndPoint, newAgent,
-                                      InformClientOfNeighbourCompleted,
-                                      d);
-=======
                         // Let's put this back at sync, so that it doesn't clog 
                         // the network, especially for regions in the same physical server.
                         // We're really not in a hurry here.
@@ -1233,7 +1227,6 @@
                         //d.BeginInvoke(sp, cagents[count], neighbour, neighbour.ExternalEndPoint, newAgent,
                         //              InformClientOfNeighbourCompleted,
                         //              d);
->>>>>>> dcea2390
                     }
 
                     catch (ArgumentOutOfRangeException)
