--- conflicted
+++ resolved
@@ -1762,10 +1762,10 @@
                 {
                     if (!grp.IsDeleted)
                     {
-<<<<<<< HEAD
-                        if (grp.RootPart.PhysActor != null)
+                        PhysicsActor pa = grp.RootPart.PhysActor;
+                        if (pa != null)
                         {
-                            grp.RootPart.PhysActor.CrossingFailure();
+                            pa.CrossingFailure();
                             if (grp.RootPart.KeyframeMotion != null)
                             {
                                 grp.RootPart.Velocity = Vector3.Zero;
@@ -1773,11 +1773,6 @@
                                 grp.SendGroupRootTerseUpdate();
                             }
                         }
-=======
-                        PhysicsActor pa = grp.RootPart.PhysActor;
-                        if (pa != null)
-                            pa.CrossingFailure();
->>>>>>> 9a992340
                     }
 
                     m_log.ErrorFormat("[ENTITY TRANSFER MODULE]: Prim crossing failed for {0}", grp);
