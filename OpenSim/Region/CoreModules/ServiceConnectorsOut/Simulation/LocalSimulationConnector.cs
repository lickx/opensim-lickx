/*
 * Copyright (c) Contributors, http://opensimulator.org/
 * See CONTRIBUTORS.TXT for a full list of copyright holders.
 *
 * Redistribution and use in source and binary forms, with or without
 * modification, are permitted provided that the following conditions are met:
 *     * Redistributions of source code must retain the above copyright
 *       notice, this list of conditions and the following disclaimer.
 *     * Redistributions in binary form must reproduce the above copyright
 *       notice, this list of conditions and the following disclaimer in the
 *       documentation and/or other materials provided with the distribution.
 *     * Neither the name of the OpenSimulator Project nor the
 *       names of its contributors may be used to endorse or promote products
 *       derived from this software without specific prior written permission.
 *
 * THIS SOFTWARE IS PROVIDED BY THE DEVELOPERS ``AS IS'' AND ANY
 * EXPRESS OR IMPLIED WARRANTIES, INCLUDING, BUT NOT LIMITED TO, THE IMPLIED
 * WARRANTIES OF MERCHANTABILITY AND FITNESS FOR A PARTICULAR PURPOSE ARE
 * DISCLAIMED. IN NO EVENT SHALL THE CONTRIBUTORS BE LIABLE FOR ANY
 * DIRECT, INDIRECT, INCIDENTAL, SPECIAL, EXEMPLARY, OR CONSEQUENTIAL DAMAGES
 * (INCLUDING, BUT NOT LIMITED TO, PROCUREMENT OF SUBSTITUTE GOODS OR SERVICES;
 * LOSS OF USE, DATA, OR PROFITS; OR BUSINESS INTERRUPTION) HOWEVER CAUSED AND
 * ON ANY THEORY OF LIABILITY, WHETHER IN CONTRACT, STRICT LIABILITY, OR TORT
 * (INCLUDING NEGLIGENCE OR OTHERWISE) ARISING IN ANY WAY OUT OF THE USE OF THIS
 * SOFTWARE, EVEN IF ADVISED OF THE POSSIBILITY OF SUCH DAMAGE.
 */
using System;
using System.Collections.Generic;
using System.Linq;
using System.Reflection;
using log4net;
using Nini.Config;
using OpenMetaverse;
using OpenSim.Framework;
using OpenSim.Region.Framework.Interfaces;
using OpenSim.Region.Framework.Scenes;
using OpenSim.Services.Interfaces;
using GridRegion = OpenSim.Services.Interfaces.GridRegion;

namespace OpenSim.Region.CoreModules.ServiceConnectorsOut.Simulation
{
    public class LocalSimulationConnectorModule : ISharedRegionModule, ISimulationService
    {
        private static readonly ILog m_log = LogManager.GetLogger(MethodBase.GetCurrentMethod().DeclaringType);

        /// <summary>
        /// Version of this service
        /// </summary>
        private const string m_Version = "SIMULATION/0.1";

        /// <summary>
        /// Map region ID to scene.
        /// </summary>
        private Dictionary<UUID, Scene> m_scenes = new Dictionary<UUID, Scene>();

        /// <summary>
        /// Is this module enabled?
        /// </summary>
        private bool m_ModuleEnabled = false;

        #region IRegionModule

        public void Initialise(IConfigSource config)
        {
            IConfig moduleConfig = config.Configs["Modules"];
            if (moduleConfig != null)
            {
                string name = moduleConfig.GetString("SimulationServices", "");
                if (name == Name)
                {
                    //IConfig userConfig = config.Configs["SimulationService"];
                    //if (userConfig == null)
                    //{
                    //    m_log.Error("[AVATAR CONNECTOR]: SimulationService missing from OpenSim.ini");
                    //    return;
                    //}

                    m_ModuleEnabled = true;

                    m_log.Info("[SIMULATION CONNECTOR]: Local simulation enabled");
                }
            }
        }

        public void PostInitialise()
        {
        }

        public void AddRegion(Scene scene)
        {
            if (!m_ModuleEnabled)
                return;

            Init(scene);
            scene.RegisterModuleInterface<ISimulationService>(this);
        }

        public void RemoveRegion(Scene scene)
        {
            if (!m_ModuleEnabled)
                return;

            RemoveScene(scene);
            scene.UnregisterModuleInterface<ISimulationService>(this);
        }

        public void RegionLoaded(Scene scene)
        {
        }

        public void Close()
        {
        }

        public Type ReplaceableInterface
        {
            get { return null; }
        }

        public string Name
        {
            get { return "LocalSimulationConnectorModule"; }
        }

        /// <summary>
        /// Can be called from other modules.
        /// </summary>
        /// <param name="scene"></param>
        public void RemoveScene(Scene scene)
        {
            lock (m_scenes)
            {
                if (m_scenes.ContainsKey(scene.RegionInfo.RegionID))
                    m_scenes.Remove(scene.RegionInfo.RegionID);
                else
                    m_log.WarnFormat(
                        "[LOCAL SIMULATION CONNECTOR]: Tried to remove region {0} but it was not present",
                        scene.RegionInfo.RegionName);
            }
        }

        /// <summary>
        /// Can be called from other modules.
        /// </summary>
        /// <param name="scene"></param>
        public void Init(Scene scene)
        {
            lock (m_scenes)
            {
                if (!m_scenes.ContainsKey(scene.RegionInfo.RegionID))
                    m_scenes[scene.RegionInfo.RegionID] = scene;
                else
                    m_log.WarnFormat(
                        "[LOCAL SIMULATION CONNECTOR]: Tried to add region {0} but it is already present",
                        scene.RegionInfo.RegionName);
            }
        }

        #endregion /* IRegionModule */

        #region ISimulation

        public IScene GetScene(UUID regionId)
        {
            if (m_scenes.ContainsKey(regionId))
            {
                return m_scenes[regionId];
            }
            else
            {
                // FIXME: This was pre-existing behaviour but possibly not a good idea, since it hides an error rather
                // than making it obvious and fixable.  Need to see if the error message comes up in practice.
                Scene s = m_scenes.Values.ToArray()[0];

                m_log.ErrorFormat(
                    "[LOCAL SIMULATION CONNECTOR]: Region with id {0} not found.  Returning {1} {2} instead",
                    regionId, s.RegionInfo.RegionName, s.RegionInfo.RegionID);

                return s;
            }
        }

        public ISimulationService GetInnerService()
        {
            return this;
        }

        /**
         * Agent-related communications
         */

        public bool CreateAgent(GridRegion destination, AgentCircuitData aCircuit, uint teleportFlags, out string reason)
        {
            if (destination == null)
            {
                reason = "Given destination was null";
                m_log.DebugFormat("[LOCAL SIMULATION CONNECTOR]: CreateAgent was given a null destination");
                return false;
            }

            if (m_scenes.ContainsKey(destination.RegionID))
            {
//                    m_log.DebugFormat("[LOCAL SIMULATION CONNECTOR]: Found region {0} to send SendCreateChildAgent", destination.RegionName);
                return m_scenes[destination.RegionID].NewUserConnection(aCircuit, teleportFlags, out reason);
            }

            reason = "Did not find region " + destination.RegionName;
            return false;
        }

        public bool UpdateAgent(GridRegion destination, AgentData cAgentData)
        {
            if (destination == null)
                return false;

            if (m_scenes.ContainsKey(destination.RegionID))
            {
//                    m_log.DebugFormat(
//                        "[LOCAL SIMULATION CONNECTOR]: Found region {0} {1} to send AgentUpdate",
//                        s.RegionInfo.RegionName, destination.RegionHandle);

                return m_scenes[destination.RegionID].IncomingChildAgentDataUpdate(cAgentData);
            }

//            m_log.DebugFormat("[LOCAL COMMS]: Did not find region {0} for ChildAgentUpdate", regionHandle);
            return false;
        }

        public bool UpdateAgent(GridRegion destination, AgentPosition cAgentData)
        {
            if (destination == null)
                return false;

            // We limit the number of messages sent for a position change to just one per
            // simulator so when we receive the update we need to hand it to each of the
            // scenes; scenes each check to see if the is a scene presence for the avatar
            // note that we really don't need the GridRegion for this call
            foreach (Scene s in m_scenes.Values)
            {
                //m_log.Debug("[LOCAL COMMS]: Found region to send ChildAgentUpdate");
                s.IncomingChildAgentDataUpdate(cAgentData);
            }

            //m_log.Debug("[LOCAL COMMS]: region not found for ChildAgentUpdate");
            return true;
        }

        public bool RetrieveAgent(GridRegion destination, UUID id, out IAgentData agent)
        {
            agent = null;
            
            if (destination == null)
                return false;

            if (m_scenes.ContainsKey(destination.RegionID))
            {
//                    m_log.DebugFormat(
//                        "[LOCAL SIMULATION CONNECTOR]: Found region {0} {1} to send AgentUpdate",
//                        s.RegionInfo.RegionName, destination.RegionHandle);

                return m_scenes[destination.RegionID].IncomingRetrieveRootAgent(id, out agent);
            }

            //m_log.Debug("[LOCAL COMMS]: region not found for ChildAgentUpdate");
            return false;
        }

        public bool QueryAccess(GridRegion destination, UUID id, Vector3 position, out string version, out string reason)
        {
            reason = "Communications failure";
            version = m_Version;
            if (destination == null)
                return false;

            if (m_scenes.ContainsKey(destination.RegionID))
            {
//                    m_log.DebugFormat(
//                        "[LOCAL SIMULATION CONNECTOR]: Found region {0} {1} to send AgentUpdate",
//                        s.RegionInfo.RegionName, destination.RegionHandle);

                return m_scenes[destination.RegionID].QueryAccess(id, position, out reason);
            }

            //m_log.Debug("[LOCAL COMMS]: region not found for QueryAccess");
            return false;
        }

        public bool ReleaseAgent(UUID originId, UUID agentId, string uri)
        {
            if (m_scenes.ContainsKey(originId))
            {
//                    m_log.DebugFormat(
//                        "[LOCAL SIMULATION CONNECTOR]: Found region {0} {1} to send AgentUpdate",
//                        s.RegionInfo.RegionName, destination.RegionHandle);

                m_scenes[originId].EntityTransferModule.AgentArrivedAtDestination(agentId);
                return true;
            }

            //m_log.Debug("[LOCAL COMMS]: region not found in SendReleaseAgent " + origin);
            return false;
        }

        public bool CloseChildAgent(GridRegion destination, UUID id)
        {
            return CloseAgent(destination, id);
        }

        public bool CloseAgent(GridRegion destination, UUID id)
        {
            if (destination == null)
                return false;

            if (m_scenes.ContainsKey(destination.RegionID))
            {
<<<<<<< HEAD
                Util.FireAndForget(delegate { m_scenes[destination.RegionID].IncomingCloseAgent(id); });
=======
//                    m_log.DebugFormat(
//                        "[LOCAL SIMULATION CONNECTOR]: Found region {0} {1} to send AgentUpdate",
//                        s.RegionInfo.RegionName, destination.RegionHandle);

                Util.FireAndForget(delegate { m_scenes[destination.RegionID].IncomingCloseAgent(id, false); });
>>>>>>> 4820dfd7
                return true;
            }
            //m_log.Debug("[LOCAL COMMS]: region not found in SendCloseAgent");
            return false;
        }

        /**
         * Object-related communications
         */

        public bool CreateObject(GridRegion destination, Vector3 newPosition, ISceneObject sog, bool isLocalCall)
        {
            if (destination == null)
                return false;

            if (m_scenes.ContainsKey(destination.RegionID))
            {
//                    m_log.DebugFormat(
//                        "[LOCAL SIMULATION CONNECTOR]: Found region {0} {1} to send AgentUpdate",
//                        s.RegionInfo.RegionName, destination.RegionHandle);

                Scene s = m_scenes[destination.RegionID];

                if (isLocalCall)
                {
                    // We need to make a local copy of the object
                    ISceneObject sogClone = sog.CloneForNewScene();
                    sogClone.SetState(sog.GetStateSnapshot(), s);
                    return s.IncomingCreateObject(newPosition, sogClone);
                }
                else
                {
                    // Use the object as it came through the wire
                    return s.IncomingCreateObject(newPosition, sog);
                }
            }

            return false;
        }

        #endregion /* IInterregionComms */

        #region Misc

        public bool IsLocalRegion(ulong regionhandle)
        {
            foreach (Scene s in m_scenes.Values)
                if (s.RegionInfo.RegionHandle == regionhandle)
                    return true;

            return false;
        }

        public bool IsLocalRegion(UUID id)
        {
            return m_scenes.ContainsKey(id);
        }

        #endregion
    }
}<|MERGE_RESOLUTION|>--- conflicted
+++ resolved
@@ -313,15 +313,11 @@
 
             if (m_scenes.ContainsKey(destination.RegionID))
             {
-<<<<<<< HEAD
-                Util.FireAndForget(delegate { m_scenes[destination.RegionID].IncomingCloseAgent(id); });
-=======
 //                    m_log.DebugFormat(
 //                        "[LOCAL SIMULATION CONNECTOR]: Found region {0} {1} to send AgentUpdate",
 //                        s.RegionInfo.RegionName, destination.RegionHandle);
 
                 Util.FireAndForget(delegate { m_scenes[destination.RegionID].IncomingCloseAgent(id, false); });
->>>>>>> 4820dfd7
                 return true;
             }
             //m_log.Debug("[LOCAL COMMS]: region not found in SendCloseAgent");
