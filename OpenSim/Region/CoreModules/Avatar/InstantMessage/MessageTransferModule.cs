/*
 * Copyright (c) Contributors, http://opensimulator.org/
 * See CONTRIBUTORS.TXT for a full list of copyright holders.
 *
 * Redistribution and use in source and binary forms, with or without
 * modification, are permitted provided that the following conditions are met:
 *     * Redistributions of source code must retain the above copyright
 *       notice, this list of conditions and the following disclaimer.
 *     * Redistributions in binary form must reproduce the above copyright
 *       notice, this list of conditions and the following disclaimer in the
 *       documentation and/or other materials provided with the distribution.
 *     * Neither the name of the OpenSimulator Project nor the
 *       names of its contributors may be used to endorse or promote products
 *       derived from this software without specific prior written permission.
 *
 * THIS SOFTWARE IS PROVIDED BY THE DEVELOPERS ``AS IS'' AND ANY
 * EXPRESS OR IMPLIED WARRANTIES, INCLUDING, BUT NOT LIMITED TO, THE IMPLIED
 * WARRANTIES OF MERCHANTABILITY AND FITNESS FOR A PARTICULAR PURPOSE ARE
 * DISCLAIMED. IN NO EVENT SHALL THE CONTRIBUTORS BE LIABLE FOR ANY
 * DIRECT, INDIRECT, INCIDENTAL, SPECIAL, EXEMPLARY, OR CONSEQUENTIAL DAMAGES
 * (INCLUDING, BUT NOT LIMITED TO, PROCUREMENT OF SUBSTITUTE GOODS OR SERVICES;
 * LOSS OF USE, DATA, OR PROFITS; OR BUSINESS INTERRUPTION) HOWEVER CAUSED AND
 * ON ANY THEORY OF LIABILITY, WHETHER IN CONTRACT, STRICT LIABILITY, OR TORT
 * (INCLUDING NEGLIGENCE OR OTHERWISE) ARISING IN ANY WAY OUT OF THE USE OF THIS
 * SOFTWARE, EVEN IF ADVISED OF THE POSSIBILITY OF SUCH DAMAGE.
 */
using System;
using System.Collections;
using System.Collections.Generic;
using System.Net;
using System.Reflection;
using log4net;
using Mono.Addins;
using Nini.Config;
using Nwc.XmlRpc;
using OpenMetaverse;
using OpenSim.Framework;
using OpenSim.Framework.Servers;
using OpenSim.Region.Framework.Interfaces;
using OpenSim.Region.Framework.Scenes;
using GridRegion = OpenSim.Services.Interfaces.GridRegion;
using PresenceInfo = OpenSim.Services.Interfaces.PresenceInfo;
using OpenSim.Services.Interfaces;

namespace OpenSim.Region.CoreModules.Avatar.InstantMessage
{
    [Extension(Path = "/OpenSim/RegionModules", NodeName = "RegionModule", Id = "MessageTransferModule")]
    public class MessageTransferModule : ISharedRegionModule, IMessageTransferModule
    {
        private static readonly ILog m_log = LogManager.GetLogger(MethodBase.GetCurrentMethod().DeclaringType);

        private bool m_Enabled = false;
        protected string m_MessageKey = String.Empty;
        protected List<Scene> m_Scenes = new List<Scene>();
        protected Dictionary<UUID, UUID> m_UserRegionMap = new Dictionary<UUID, UUID>();

        public event UndeliveredMessage OnUndeliveredMessage;

        private IPresenceService m_PresenceService;
        protected IPresenceService PresenceService
        {
            get
            {
                if (m_PresenceService == null)
                    m_PresenceService = m_Scenes[0].RequestModuleInterface<IPresenceService>();
                return m_PresenceService;
            }
        }

        public virtual void Initialise(IConfigSource config)
        {
            IConfig cnf = config.Configs["Messaging"];
            if (cnf != null)
            {
                if (cnf.GetString("MessageTransferModule",
                        "MessageTransferModule") != "MessageTransferModule")
                {
                    return;
                }

                m_MessageKey = cnf.GetString("MessageKey", String.Empty);
            }
            m_log.Debug("[MESSAGE TRANSFER]: Module enabled");
            m_Enabled = true;
        }

        public virtual void AddRegion(Scene scene)
        {
            if (!m_Enabled)
                return;

            lock (m_Scenes)
            {
                m_log.Debug("[MESSAGE TRANSFER]: Message transfer module active");
                scene.RegisterModuleInterface<IMessageTransferModule>(this);
                m_Scenes.Add(scene);
            }
        }

        public virtual void PostInitialise()
        {
            if (!m_Enabled)
                return;

            MainServer.Instance.AddXmlRPCHandler(
                "grid_instant_message", processXMLRPCGridInstantMessage);
        }

        public virtual void RegionLoaded(Scene scene)
        {
        }

        public virtual void RemoveRegion(Scene scene)
        {
            if (!m_Enabled)
                return;

            lock (m_Scenes)
            {
                m_Scenes.Remove(scene);
            }
        }

        public virtual void Close()
        {
        }

        public virtual string Name
        {
            get { return "MessageTransferModule"; }
        }

        public virtual Type ReplaceableInterface
        {
            get { return null; }
        }

        public virtual void SendInstantMessage(GridInstantMessage im, MessageResultNotification result)
        {
            UUID toAgentID = new UUID(im.toAgentID);

            if (toAgentID == UUID.Zero)
                return;

            // Try root avatar only first
            foreach (Scene scene in m_Scenes)
            {
//                m_log.DebugFormat(
//                    "[INSTANT MESSAGE]: Looking for root agent {0} in {1}",
//                    toAgentID.ToString(), scene.RegionInfo.RegionName);

                ScenePresence sp = scene.GetScenePresence(toAgentID);
                if (sp != null && !sp.IsChildAgent)
                {
                    // Local message
//                    m_log.DebugFormat("[INSTANT MESSAGE]: Delivering IM to root agent {0} {1}", sp.Name, toAgentID);

                    sp.ControllingClient.SendInstantMessage(im);

                    // Message sent
                    result(true);
                    return;
                }
            }

            // try child avatar second
            foreach (Scene scene in m_Scenes)
            {
<<<<<<< HEAD
                //m_log.DebugFormat(
                //    "[INSTANT MESSAGE]: Looking for child of {0} in {1}", toAgentID, scene.RegionInfo.RegionName);
=======
//                m_log.DebugFormat(
//                    "[INSTANT MESSAGE]: Looking for child of {0} in {1}", toAgentID, scene.RegionInfo.RegionName);
>>>>>>> 4e622f68

                ScenePresence sp = scene.GetScenePresence(toAgentID);
                if (sp != null)
                {
                    // Local message
//                    m_log.DebugFormat("[INSTANT MESSAGE]: Delivering IM to child agent {0} {1}", sp.Name, toAgentID);

                    sp.ControllingClient.SendInstantMessage(im);

                    // Message sent
                    result(true);
                    return;
                }
            }

//            m_log.DebugFormat("[INSTANT MESSAGE]: Delivering IM to {0} via XMLRPC", im.toAgentID);

            SendGridInstantMessageViaXMLRPC(im, result);
        }

        private void HandleUndeliveredMessage(GridInstantMessage im, MessageResultNotification result)
        {
            UndeliveredMessage handlerUndeliveredMessage = OnUndeliveredMessage;

            // If this event has handlers, then an IM from an agent will be
            // considered delivered. This will suppress the error message.
            //
            if (handlerUndeliveredMessage != null)
            {
                handlerUndeliveredMessage(im);
                if (im.dialog == (byte)InstantMessageDialog.MessageFromAgent)
                    result(true);
                else
                    result(false);
                return;
            }

            //m_log.DebugFormat("[INSTANT MESSAGE]: Undeliverable");
            result(false);
        }

        /// <summary>
        /// Process a XMLRPC Grid Instant Message
        /// </summary>
        /// <param name="request">XMLRPC parameters
        /// </param>
        /// <returns>Nothing much</returns>
        protected virtual XmlRpcResponse processXMLRPCGridInstantMessage(XmlRpcRequest request, IPEndPoint remoteClient)
        {
            bool successful = false;
            
            // TODO: For now, as IMs seem to be a bit unreliable on OSGrid, catch all exception that
            // happen here and aren't caught and log them.
            try 
            {
                // various rational defaults
                UUID fromAgentID = UUID.Zero;
                UUID toAgentID = UUID.Zero;
                UUID imSessionID = UUID.Zero;
                uint timestamp = 0;
                string fromAgentName = "";
                string message = "";
                byte dialog = (byte)0;
                bool fromGroup = false;
                byte offline = (byte)0;
                uint ParentEstateID=0;
                Vector3 Position = Vector3.Zero;
                UUID RegionID = UUID.Zero ;
                byte[] binaryBucket = new byte[0];

                float pos_x = 0;
                float pos_y = 0;
                float pos_z = 0;
                //m_log.Info("Processing IM");


                Hashtable requestData = (Hashtable)request.Params[0];
                // Check if it's got all the data
                if (requestData.ContainsKey("from_agent_id")
                        && requestData.ContainsKey("to_agent_id") && requestData.ContainsKey("im_session_id")
                        && requestData.ContainsKey("timestamp") && requestData.ContainsKey("from_agent_name")
                        && requestData.ContainsKey("message") && requestData.ContainsKey("dialog")
                        && requestData.ContainsKey("from_group")
                        && requestData.ContainsKey("offline") && requestData.ContainsKey("parent_estate_id")
                        && requestData.ContainsKey("position_x") && requestData.ContainsKey("position_y")
                        && requestData.ContainsKey("position_z") && requestData.ContainsKey("region_id")
                        && requestData.ContainsKey("binary_bucket"))
                {
                    if (m_MessageKey != String.Empty)
                    {
                        XmlRpcResponse error_resp = new XmlRpcResponse();
                        Hashtable error_respdata = new Hashtable();
                        error_respdata["success"] = "FALSE";
                        error_resp.Value = error_respdata;

                        if (!requestData.Contains("message_key"))
                            return error_resp;
                        if (m_MessageKey != (string)requestData["message_key"])
                            return error_resp;
                    }

                    // Do the easy way of validating the UUIDs
                    UUID.TryParse((string)requestData["from_agent_id"], out fromAgentID);
                    UUID.TryParse((string)requestData["to_agent_id"], out toAgentID);
                    UUID.TryParse((string)requestData["im_session_id"], out imSessionID);
                    UUID.TryParse((string)requestData["region_id"], out RegionID);

                    try
                    {
                        timestamp = (uint)Convert.ToInt32((string)requestData["timestamp"]);
                    }
                    catch (ArgumentException)
                    {
                    }
                    catch (FormatException)
                    {
                    }
                    catch (OverflowException)
                    {
                    }

                    fromAgentName = (string)requestData["from_agent_name"];
                    message = (string)requestData["message"];
                    if (message == null)
                        message = string.Empty;

                    // Bytes don't transfer well over XMLRPC, so, we Base64 Encode them.
                    string requestData1 = (string)requestData["dialog"];
                    if (string.IsNullOrEmpty(requestData1))
                    {
                        dialog = 0;
                    }
                    else
                    {
                        byte[] dialogdata = Convert.FromBase64String(requestData1);
                        dialog = dialogdata[0];
                    }

                    if ((string)requestData["from_group"] == "TRUE")
                        fromGroup = true;

                    string requestData2 = (string)requestData["offline"];
                    if (String.IsNullOrEmpty(requestData2))
                    {
                        offline = 0;
                    }
                    else
                    {
                        byte[] offlinedata = Convert.FromBase64String(requestData2);
                        offline = offlinedata[0];
                    }

                    try
                    {
                        ParentEstateID = (uint)Convert.ToInt32((string)requestData["parent_estate_id"]);
                    }
                    catch (ArgumentException)
                    {
                    }
                    catch (FormatException)
                    {
                    }
                    catch (OverflowException)
                    {
                    }

                    try
                    {
                        pos_x = (uint)Convert.ToInt32((string)requestData["position_x"]);
                    }
                    catch (ArgumentException)
                    {
                    }
                    catch (FormatException)
                    {
                    }
                    catch (OverflowException)
                    {
                    }
                    try
                    {
                        pos_y = (uint)Convert.ToInt32((string)requestData["position_y"]);
                    }
                    catch (ArgumentException)
                    {
                    }
                    catch (FormatException)
                    {
                    }
                    catch (OverflowException)
                    {
                    }
                    try
                    {
                        pos_z = (uint)Convert.ToInt32((string)requestData["position_z"]);
                    }
                    catch (ArgumentException)
                    {
                    }
                    catch (FormatException)
                    {
                    }
                    catch (OverflowException)
                    {
                    }

                    Position = new Vector3(pos_x, pos_y, pos_z);

                    string requestData3 = (string)requestData["binary_bucket"];
                    if (string.IsNullOrEmpty(requestData3))
                    {
                        binaryBucket = new byte[0];
                    }
                    else
                    {
                        binaryBucket = Convert.FromBase64String(requestData3);
                    }

                    // Create a New GridInstantMessageObject the the data
                    GridInstantMessage gim = new GridInstantMessage();
                    gim.fromAgentID = fromAgentID.Guid;
                    gim.fromAgentName = fromAgentName;
                    gim.fromGroup = fromGroup;
                    gim.imSessionID = imSessionID.Guid;
                    gim.RegionID = UUID.Zero.Guid; // RegionID.Guid;
                    gim.timestamp = timestamp;
                    gim.toAgentID = toAgentID.Guid;
                    gim.message = message;
                    gim.dialog = dialog;
                    gim.offline = offline;
                    gim.ParentEstateID = ParentEstateID;
                    gim.Position = Position;
                    gim.binaryBucket = binaryBucket;


                    // Trigger the Instant message in the scene.
                    foreach (Scene scene in m_Scenes)
                    {
                        ScenePresence sp = scene.GetScenePresence(toAgentID);
                        if (sp != null && !sp.IsChildAgent)
                        {
                            scene.EventManager.TriggerIncomingInstantMessage(gim);
                            successful = true;
                        }
                    }
                    if (!successful)
                    {
                        // If the message can't be delivered to an agent, it
                        // is likely to be a group IM. On a group IM, the
                        // imSessionID = toAgentID = group id. Raise the
                        // unhandled IM event to give the groups module
                        // a chance to pick it up. We raise that in a random
                        // scene, since the groups module is shared.
                        //
                        m_Scenes[0].EventManager.TriggerUnhandledInstantMessage(gim);
                    }
                }
            }
            catch (Exception e)
            {
                m_log.Error("[INSTANT MESSAGE]: Caught unexpected exception:", e);
                successful = false;
            }

            //Send response back to region calling if it was successful
            // calling region uses this to know when to look up a user's location again.
            XmlRpcResponse resp = new XmlRpcResponse();
            Hashtable respdata = new Hashtable();
            if (successful)
                respdata["success"] = "TRUE";
            else
                respdata["success"] = "FALSE";
            resp.Value = respdata;

            return resp;
        }

        private delegate void GridInstantMessageDelegate(GridInstantMessage im, MessageResultNotification result);

        private class GIM {
            public GridInstantMessage im;
            public MessageResultNotification result;
        };

        private Queue<GIM> pendingInstantMessages = new Queue<GIM>();
        private int numInstantMessageThreads = 0;

        private void SendGridInstantMessageViaXMLRPC(GridInstantMessage im, MessageResultNotification result)
        {
            lock (pendingInstantMessages) {
                if (numInstantMessageThreads >= 4) {
                    GIM gim = new GIM();
                    gim.im = im;
                    gim.result = result;
                    pendingInstantMessages.Enqueue(gim);
                } else {
                    ++ numInstantMessageThreads;
                    //m_log.DebugFormat("[SendGridInstantMessageViaXMLRPC]: ++numInstantMessageThreads={0}", numInstantMessageThreads);
                    GridInstantMessageDelegate d = SendGridInstantMessageViaXMLRPCAsyncMain;
                    d.BeginInvoke(im, result, GridInstantMessageCompleted, d);
                }
            }
        }

        private void GridInstantMessageCompleted(IAsyncResult iar)
        {
            GridInstantMessageDelegate d = (GridInstantMessageDelegate)iar.AsyncState;
            d.EndInvoke(iar);
        }

        /// <summary>
        /// Recursive SendGridInstantMessage over XMLRPC method.
        /// This is called from within a dedicated thread.
        /// The first time this is called, prevRegionHandle will be 0 Subsequent times this is called from 
        /// itself, prevRegionHandle will be the last region handle that we tried to send.
        /// If the handles are the same, we look up the user's location using the grid.
        /// If the handles are still the same, we end.  The send failed.
        /// </summary>
        /// <param name="prevRegionHandle">
        /// Pass in 0 the first time this method is called.  It will be called recursively with the last 
        /// regionhandle tried
        /// </param>
        private void SendGridInstantMessageViaXMLRPCAsyncMain(GridInstantMessage im, MessageResultNotification result)
        {
            GIM gim;
            do {
                try {
                    SendGridInstantMessageViaXMLRPCAsync(im, result, UUID.Zero);
                } catch (Exception e) {
                    m_log.Error("[SendGridInstantMessageViaXMLRPC]: exception " + e.Message);
                }
                lock (pendingInstantMessages) {
                    if (pendingInstantMessages.Count > 0) {
                        gim = pendingInstantMessages.Dequeue();
                        im = gim.im;
                        result = gim.result;
                    } else {
                        gim = null;
                        -- numInstantMessageThreads;
                        //m_log.DebugFormat("[SendGridInstantMessageViaXMLRPC]: --numInstantMessageThreads={0}", numInstantMessageThreads);
                    }
                }
            } while (gim != null);
        }
        private void SendGridInstantMessageViaXMLRPCAsync(GridInstantMessage im, MessageResultNotification result, UUID prevRegionID)
        {

            UUID toAgentID = new UUID(im.toAgentID);

            PresenceInfo upd = null;

            bool lookupAgent = false;

            lock (m_UserRegionMap)
            {
                if (m_UserRegionMap.ContainsKey(toAgentID))
                {
                    upd = new PresenceInfo();
                    upd.RegionID = m_UserRegionMap[toAgentID];

                    // We need to compare the current regionhandle with the previous region handle
                    // or the recursive loop will never end because it will never try to lookup the agent again
                    if (prevRegionID == upd.RegionID)
                    {
                        lookupAgent = true;
                    }
                }
                else
                {
                    lookupAgent = true;
                }
            }
            

            // Are we needing to look-up an agent?
            if (lookupAgent)
            {
                // Non-cached user agent lookup.
                PresenceInfo[] presences = PresenceService.GetAgents(new string[] { toAgentID.ToString() }); 
                if (presences != null && presences.Length > 0)
                {
                    foreach (PresenceInfo p in presences)
                    {
                        if (p.RegionID != UUID.Zero)
                        {
                            upd = p;
                            break;
                        }
                    }
                }

                if (upd != null)
                {
                    // check if we've tried this before..
                    // This is one way to end the recursive loop
                    //
                    if (upd.RegionID == prevRegionID)
                    {
                        // m_log.Error("[GRID INSTANT MESSAGE]: Unable to deliver an instant message");
                        HandleUndeliveredMessage(im, result);
                        return;
                    }
                }
                else
                {
                    // m_log.Error("[GRID INSTANT MESSAGE]: Unable to deliver an instant message");
                    HandleUndeliveredMessage(im, result);
                    return;
                }
            }

            if (upd != null)
            {
                GridRegion reginfo = m_Scenes[0].GridService.GetRegionByUUID(UUID.Zero,
                    upd.RegionID);
                if (reginfo != null)
                {
                    Hashtable msgdata = ConvertGridInstantMessageToXMLRPC(im);
                    // Not actually used anymore, left in for compatibility
                    // Remove at next interface change
                    //
                    msgdata["region_handle"] = 0;
                    bool imresult = doIMSending(reginfo, msgdata);
                    if (imresult)
                    {
                        // IM delivery successful, so store the Agent's location in our local cache.
                        lock (m_UserRegionMap)
                        {
                            if (m_UserRegionMap.ContainsKey(toAgentID))
                            {
                                m_UserRegionMap[toAgentID] = upd.RegionID;
                            }
                            else
                            {
                                m_UserRegionMap.Add(toAgentID, upd.RegionID);
                            }
                        }
                        result(true);
                    }
                    else
                    {
                        // try again, but lookup user this time.
                        // Warning, this must call the Async version
                        // of this method or we'll be making thousands of threads
                        // The version within the spawned thread is SendGridInstantMessageViaXMLRPCAsync
                        // The version that spawns the thread is SendGridInstantMessageViaXMLRPC

                        // This is recursive!!!!!
                        SendGridInstantMessageViaXMLRPCAsync(im, result,
                                upd.RegionID);
                    }
                }
                else
                {
                    m_log.WarnFormat("[GRID INSTANT MESSAGE]: Unable to find region {0}", upd.RegionID);
                    HandleUndeliveredMessage(im, result);
                }
            }
            else
            {
                HandleUndeliveredMessage(im, result);
            }
        }

        /// <summary>
        /// This actually does the XMLRPC Request
        /// </summary>
        /// <param name="reginfo">RegionInfo we pull the data out of to send the request to</param>
        /// <param name="xmlrpcdata">The Instant Message data Hashtable</param>
        /// <returns>Bool if the message was successfully delivered at the other side.</returns>
        protected virtual bool doIMSending(GridRegion reginfo, Hashtable xmlrpcdata)
        {

            ArrayList SendParams = new ArrayList();
            SendParams.Add(xmlrpcdata);
            XmlRpcRequest GridReq = new XmlRpcRequest("grid_instant_message", SendParams);
            try
            {

                XmlRpcResponse GridResp = GridReq.Send(reginfo.ServerURI, 3000);

                Hashtable responseData = (Hashtable)GridResp.Value;

                if (responseData.ContainsKey("success"))
                {
                    if ((string)responseData["success"] == "TRUE")
                    {
                        return true;
                    }
                    else
                    {
                        return false;
                    }
                }
                else
                {
                    return false;
                }
            }
            catch (WebException e)
            {
                m_log.ErrorFormat("[GRID INSTANT MESSAGE]: Error sending message to {0} the host didn't respond " + e.ToString(), reginfo.ServerURI.ToString());
            }

            return false;
        }

        /// <summary>
        /// Get ulong region handle for region by it's Region UUID.
        /// We use region handles over grid comms because there's all sorts of free and cool caching.
        /// </summary>
        /// <param name="regionID">UUID of region to get the region handle for</param>
        /// <returns></returns>
//        private virtual ulong getLocalRegionHandleFromUUID(UUID regionID)
//        {
//            ulong returnhandle = 0;
//
//            lock (m_Scenes)
//            {
//                foreach (Scene sn in m_Scenes)
//                {
//                    if (sn.RegionInfo.RegionID == regionID)
//                    {
//                        returnhandle = sn.RegionInfo.RegionHandle;
//                        break;
//                    }
//                }
//            }
//            return returnhandle;
//        }

        /// <summary>
        /// Takes a GridInstantMessage and converts it into a Hashtable for XMLRPC
        /// </summary>
        /// <param name="msg">The GridInstantMessage object</param>
        /// <returns>Hashtable containing the XMLRPC request</returns>
        protected virtual Hashtable ConvertGridInstantMessageToXMLRPC(GridInstantMessage msg)
        {
            Hashtable gim = new Hashtable();
            gim["from_agent_id"] = msg.fromAgentID.ToString();
            // Kept for compatibility
            gim["from_agent_session"] = UUID.Zero.ToString();
            gim["to_agent_id"] = msg.toAgentID.ToString();
            gim["im_session_id"] = msg.imSessionID.ToString();
            gim["timestamp"] = msg.timestamp.ToString();
            gim["from_agent_name"] = msg.fromAgentName;
            gim["message"] = msg.message;
            byte[] dialogdata = new byte[1];dialogdata[0] = msg.dialog;
            gim["dialog"] = Convert.ToBase64String(dialogdata,Base64FormattingOptions.None);

            if (msg.fromGroup)
                gim["from_group"] = "TRUE";
            else
                gim["from_group"] = "FALSE";
            byte[] offlinedata = new byte[1]; offlinedata[0] = msg.offline;
            gim["offline"] = Convert.ToBase64String(offlinedata, Base64FormattingOptions.None);
            gim["parent_estate_id"] = msg.ParentEstateID.ToString();
            gim["position_x"] = msg.Position.X.ToString();
            gim["position_y"] = msg.Position.Y.ToString();
            gim["position_z"] = msg.Position.Z.ToString();
            gim["region_id"] = msg.RegionID.ToString();
            gim["binary_bucket"] = Convert.ToBase64String(msg.binaryBucket,Base64FormattingOptions.None);
            if (m_MessageKey != String.Empty)
                gim["message_key"] = m_MessageKey;
            return gim;
        }

    }
}<|MERGE_RESOLUTION|>--- conflicted
+++ resolved
@@ -166,13 +166,8 @@
             // try child avatar second
             foreach (Scene scene in m_Scenes)
             {
-<<<<<<< HEAD
-                //m_log.DebugFormat(
-                //    "[INSTANT MESSAGE]: Looking for child of {0} in {1}", toAgentID, scene.RegionInfo.RegionName);
-=======
 //                m_log.DebugFormat(
 //                    "[INSTANT MESSAGE]: Looking for child of {0} in {1}", toAgentID, scene.RegionInfo.RegionName);
->>>>>>> 4e622f68
 
                 ScenePresence sp = scene.GetScenePresence(toAgentID);
                 if (sp != null)
