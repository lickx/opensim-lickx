/*
 * Copyright (c) Contributors, http://opensimulator.org/
 * See CONTRIBUTORS.TXT for a full list of copyright holders.
 *
 * Redistribution and use in source and binary forms, with or without
 * modification, are permitted provided that the following conditions are met:
 *     * Redistributions of source code must retain the above copyright
 *       notice, this list of conditions and the following disclaimer.
 *     * Redistributions in binary form must reproduce the above copyright
 *       notice, this list of conditions and the following disclaimer in the
 *       documentation and/or other materials provided with the distribution.
 *     * Neither the name of the OpenSimulator Project nor the
 *       names of its contributors may be used to endorse or promote products
 *       derived from this software without specific prior written permission.
 *
 * THIS SOFTWARE IS PROVIDED BY THE DEVELOPERS ``AS IS'' AND ANY
 * EXPRESS OR IMPLIED WARRANTIES, INCLUDING, BUT NOT LIMITED TO, THE IMPLIED
 * WARRANTIES OF MERCHANTABILITY AND FITNESS FOR A PARTICULAR PURPOSE ARE
 * DISCLAIMED. IN NO EVENT SHALL THE CONTRIBUTORS BE LIABLE FOR ANY
 * DIRECT, INDIRECT, INCIDENTAL, SPECIAL, EXEMPLARY, OR CONSEQUENTIAL DAMAGES
 * (INCLUDING, BUT NOT LIMITED TO, PROCUREMENT OF SUBSTITUTE GOODS OR SERVICES;
 * LOSS OF USE, DATA, OR PROFITS; OR BUSINESS INTERRUPTION) HOWEVER CAUSED AND
 * ON ANY THEORY OF LIABILITY, WHETHER IN CONTRACT, STRICT LIABILITY, OR TORT
 * (INCLUDING NEGLIGENCE OR OTHERWISE) ARISING IN ANY WAY OUT OF THE USE OF THIS
 * SOFTWARE, EVEN IF ADVISED OF THE POSSIBILITY OF SUCH DAMAGE.
 */

using System;
using System.Collections.Generic;
using System.Reflection;
using System.Text;
using System.Threading;
using System.Timers;
using Timer=System.Timers.Timer;
using Nini.Config;
using NUnit.Framework;
using OpenMetaverse;
using OpenSim.Framework;
using OpenSim.Framework.Communications;
using OpenSim.Region.CoreModules.Avatar.Attachments;
using OpenSim.Region.CoreModules.Framework;
using OpenSim.Region.CoreModules.Framework.EntityTransfer;
using OpenSim.Region.CoreModules.Framework.InventoryAccess;
using OpenSim.Region.CoreModules.World.Serialiser;
using OpenSim.Region.CoreModules.ServiceConnectorsOut.Simulation;
using OpenSim.Region.Framework.Scenes;
using OpenSim.Region.Framework.Interfaces;
using OpenSim.Services.Interfaces;
using OpenSim.Tests.Common;
using OpenSim.Tests.Common.Mock;

namespace OpenSim.Region.CoreModules.Avatar.Attachments.Tests
{
    /// <summary>
    /// Attachment tests
    /// </summary>
    [TestFixture]
    public class AttachmentsModuleTests : OpenSimTestCase
    {
        [TestFixtureSetUp]
        public void FixtureInit()
        {
            // Don't allow tests to be bamboozled by asynchronous events.  Execute everything on the same thread.
            Util.FireAndForgetMethod = FireAndForgetMethod.None;
        }

        [TestFixtureTearDown]
        public void TearDown()
        {
            // We must set this back afterwards, otherwise later tests will fail since they're expecting multiple
            // threads.  Possibly, later tests should be rewritten not to worry about such things.
            Util.FireAndForgetMethod = Util.DefaultFireAndForgetMethod;
        }

        private Scene CreateDefaultTestScene()
        {
            IConfigSource config = new IniConfigSource();
            config.AddConfig("Modules");
            config.Configs["Modules"].Set("InventoryAccessModule", "BasicInventoryAccessModule");

            Scene scene = new SceneHelpers().SetupScene();
            SceneHelpers.SetupSceneModules(scene, config, new AttachmentsModule(), new BasicInventoryAccessModule());

            return scene;
        }

        /// <summary>
        /// Creates an attachment item in the given user's inventory.  Does not attach.
        /// </summary>
        /// <remarks>
        /// A user with the given ID and an inventory must already exist.
        /// </remarks>
        /// <returns>
        /// The attachment item.
        /// </returns>
        /// <param name='scene'></param>
        /// <param name='userId'></param>
        /// <param name='attName'></param>
        /// <param name='rawItemId'></param>
        /// <param name='rawAssetId'></param>
        private InventoryItemBase CreateAttachmentItem(
            Scene scene, UUID userId, string attName, int rawItemId, int rawAssetId)
        {
            return UserInventoryHelpers.CreateInventoryItem(
                scene,
                attName,
                TestHelpers.ParseTail(rawItemId),
                TestHelpers.ParseTail(rawAssetId),
                userId,
                InventoryType.Object);
        }

        [Test]
        public void TestAddAttachmentFromGround()
        {
            TestHelpers.InMethod();
//            TestHelpers.EnableLogging();

            Scene scene = CreateDefaultTestScene();
            UserAccount ua1 = UserAccountHelpers.CreateUserWithInventory(scene, 0x1);
            ScenePresence sp = SceneHelpers.AddScenePresence(scene, ua1.PrincipalID);

            string attName = "att";

            SceneObjectGroup so = SceneHelpers.AddSceneObject(scene, attName, sp.UUID).ParentGroup;

<<<<<<< HEAD
            m_attMod.AttachObject(m_presence, so, (uint)AttachmentPoint.Chest, false, false);
=======
            scene.AttachmentsModule.AttachObject(sp, so, (uint)AttachmentPoint.Chest, false);
>>>>>>> 25baa2d8

            // Check status on scene presence
            Assert.That(sp.HasAttachments(), Is.True);
            List<SceneObjectGroup> attachments = sp.GetAttachments();
            Assert.That(attachments.Count, Is.EqualTo(1));
            SceneObjectGroup attSo = attachments[0];
            Assert.That(attSo.Name, Is.EqualTo(attName));
            Assert.That(attSo.AttachmentPoint, Is.EqualTo((byte)AttachmentPoint.Chest));
            Assert.That(attSo.IsAttachment);
            Assert.That(attSo.UsesPhysics, Is.False);
            Assert.That(attSo.IsTemporary, Is.False);

            // Check item status
            Assert.That(
                sp.Appearance.GetAttachpoint(attSo.FromItemID),
                Is.EqualTo((int)AttachmentPoint.Chest));

            InventoryItemBase attachmentItem = scene.InventoryService.GetItem(new InventoryItemBase(attSo.FromItemID));
            Assert.That(attachmentItem, Is.Not.Null);
            Assert.That(attachmentItem.Name, Is.EqualTo(attName));

            InventoryFolderBase targetFolder = scene.InventoryService.GetFolderForType(sp.UUID, AssetType.Object);
            Assert.That(attachmentItem.Folder, Is.EqualTo(targetFolder.ID));

//            TestHelpers.DisableLogging();
        }

        [Test]
        public void TestAddAttachmentFromInventory()
        {
            TestHelpers.InMethod();
//            log4net.Config.XmlConfigurator.Configure();

            Scene scene = CreateDefaultTestScene();
            UserAccount ua1 = UserAccountHelpers.CreateUserWithInventory(scene, 0x1);
            ScenePresence sp = SceneHelpers.AddScenePresence(scene, ua1.PrincipalID);

            InventoryItemBase attItem = CreateAttachmentItem(scene, ua1.PrincipalID, "att", 0x10, 0x20);

            scene.AttachmentsModule.RezSingleAttachmentFromInventory(
                sp, attItem.ID, (uint)AttachmentPoint.Chest);

            // Check scene presence status
            Assert.That(sp.HasAttachments(), Is.True);
            List<SceneObjectGroup> attachments = sp.GetAttachments();
            Assert.That(attachments.Count, Is.EqualTo(1));
            SceneObjectGroup attSo = attachments[0];
            Assert.That(attSo.Name, Is.EqualTo(attItem.Name));
            Assert.That(attSo.AttachmentPoint, Is.EqualTo((byte)AttachmentPoint.Chest));
            Assert.That(attSo.IsAttachment);
            Assert.That(attSo.UsesPhysics, Is.False);
            Assert.That(attSo.IsTemporary, Is.False);

            // Check appearance status
            Assert.That(sp.Appearance.GetAttachments().Count, Is.EqualTo(1));
            Assert.That(sp.Appearance.GetAttachpoint(attItem.ID), Is.EqualTo((int)AttachmentPoint.Chest));
        }

        [Test]
        public void TestDetachAttachmentToGround()
        {
            TestHelpers.InMethod();
//            log4net.Config.XmlConfigurator.Configure();

            Scene scene = CreateDefaultTestScene();
            UserAccount ua1 = UserAccountHelpers.CreateUserWithInventory(scene, 0x1);
            ScenePresence sp = SceneHelpers.AddScenePresence(scene, ua1.PrincipalID);

            InventoryItemBase attItem = CreateAttachmentItem(scene, ua1.PrincipalID, "att", 0x10, 0x20);

            ISceneEntity so
                = scene.AttachmentsModule.RezSingleAttachmentFromInventory(
                    sp, attItem.ID, (uint)AttachmentPoint.Chest);
            scene.AttachmentsModule.DetachSingleAttachmentToGround(sp, so.LocalId);

            // Check scene presence status
            Assert.That(sp.HasAttachments(), Is.False);
            List<SceneObjectGroup> attachments = sp.GetAttachments();
            Assert.That(attachments.Count, Is.EqualTo(0));

            // Check appearance status
            Assert.That(sp.Appearance.GetAttachments().Count, Is.EqualTo(0));

            // Check item status
            Assert.That(scene.InventoryService.GetItem(new InventoryItemBase(attItem.ID)), Is.Null);

            // Check object in scene
            Assert.That(scene.GetSceneObjectGroup("att"), Is.Not.Null);
        }

        [Test]
        public void TestDetachAttachmentToInventory()
        {
            TestHelpers.InMethod();
//            log4net.Config.XmlConfigurator.Configure();

            Scene scene = CreateDefaultTestScene();
            UserAccount ua1 = UserAccountHelpers.CreateUserWithInventory(scene, 0x1);
            ScenePresence sp = SceneHelpers.AddScenePresence(scene, ua1.PrincipalID);

            InventoryItemBase attItem = CreateAttachmentItem(scene, ua1.PrincipalID, "att", 0x10, 0x20);

            scene.AttachmentsModule.RezSingleAttachmentFromInventory(
                sp, attItem.ID, (uint)AttachmentPoint.Chest);
            scene.AttachmentsModule.DetachSingleAttachmentToInv(sp, attItem.ID);

            // Check status on scene presence
            Assert.That(sp.HasAttachments(), Is.False);
            List<SceneObjectGroup> attachments = sp.GetAttachments();
            Assert.That(attachments.Count, Is.EqualTo(0));

            // Check item status
            Assert.That(sp.Appearance.GetAttachpoint(attItem.ID), Is.EqualTo(0));
        }

        /// <summary>
        /// Test that attachments don't hang about in the scene when the agent is closed
        /// </summary>
        [Test]
        public void TestRemoveAttachmentsOnAvatarExit()
        {
            TestHelpers.InMethod();
//            log4net.Config.XmlConfigurator.Configure();

            Scene scene = CreateDefaultTestScene();
            UserAccount ua1 = UserAccountHelpers.CreateUserWithInventory(scene, 0x1);
            InventoryItemBase attItem = CreateAttachmentItem(scene, ua1.PrincipalID, "att", 0x10, 0x20);

            AgentCircuitData acd = SceneHelpers.GenerateAgentData(ua1.PrincipalID);
            acd.Appearance = new AvatarAppearance();
            acd.Appearance.SetAttachment((int)AttachmentPoint.Chest, attItem.ID, attItem.AssetID);
            ScenePresence presence = SceneHelpers.AddScenePresence(scene, acd);

            SceneObjectGroup rezzedAtt = presence.GetAttachments()[0];

            scene.IncomingCloseAgent(presence.UUID);

            // Check that we can't retrieve this attachment from the scene.
            Assert.That(scene.GetSceneObjectGroup(rezzedAtt.UUID), Is.Null);
        }

        [Test]
        public void TestRezAttachmentsOnAvatarEntrance()
        {
            TestHelpers.InMethod();
//            log4net.Config.XmlConfigurator.Configure();

            Scene scene = CreateDefaultTestScene();
            UserAccount ua1 = UserAccountHelpers.CreateUserWithInventory(scene, 0x1);
            InventoryItemBase attItem = CreateAttachmentItem(scene, ua1.PrincipalID, "att", 0x10, 0x20);

            AgentCircuitData acd = SceneHelpers.GenerateAgentData(ua1.PrincipalID);
            acd.Appearance = new AvatarAppearance();
            acd.Appearance.SetAttachment((int)AttachmentPoint.Chest, attItem.ID, attItem.AssetID);
            ScenePresence presence = SceneHelpers.AddScenePresence(scene, acd);

            Assert.That(presence.HasAttachments(), Is.True);
            List<SceneObjectGroup> attachments = presence.GetAttachments();

            Assert.That(attachments.Count, Is.EqualTo(1));
            SceneObjectGroup attSo = attachments[0];
            Assert.That(attSo.Name, Is.EqualTo(attItem.Name));
            Assert.That(attSo.AttachmentPoint, Is.EqualTo((byte)AttachmentPoint.Chest));
            Assert.That(attSo.IsAttachment);
            Assert.That(attSo.UsesPhysics, Is.False);
            Assert.That(attSo.IsTemporary, Is.False);

            // Check appearance status
            List<AvatarAttachment> retreivedAttachments = presence.Appearance.GetAttachments();
            Assert.That(retreivedAttachments.Count, Is.EqualTo(1));
            Assert.That(retreivedAttachments[0].AttachPoint, Is.EqualTo((int)AttachmentPoint.Chest));
            Assert.That(retreivedAttachments[0].ItemID, Is.EqualTo(attItem.ID));
            Assert.That(retreivedAttachments[0].AssetID, Is.EqualTo(attItem.AssetID));
            Assert.That(presence.Appearance.GetAttachpoint(attItem.ID), Is.EqualTo((int)AttachmentPoint.Chest));
        }

        [Test]
        public void TestUpdateAttachmentPosition()
        {
            TestHelpers.InMethod();

            Scene scene = CreateDefaultTestScene();
            UserAccount ua1 = UserAccountHelpers.CreateUserWithInventory(scene, 0x1);
            InventoryItemBase attItem = CreateAttachmentItem(scene, ua1.PrincipalID, "att", 0x10, 0x20);

            AgentCircuitData acd = SceneHelpers.GenerateAgentData(ua1.PrincipalID);
            acd.Appearance = new AvatarAppearance();
            acd.Appearance.SetAttachment((int)AttachmentPoint.Chest, attItem.ID, attItem.AssetID);
            ScenePresence sp = SceneHelpers.AddScenePresence(scene, acd);

            SceneObjectGroup attSo = sp.GetAttachments()[0];

            Vector3 newPosition = new Vector3(1, 2, 4);

            scene.SceneGraph.UpdatePrimGroupPosition(attSo.LocalId, newPosition, sp.ControllingClient);

            Assert.That(attSo.AbsolutePosition, Is.EqualTo(sp.AbsolutePosition));
            Assert.That(attSo.RootPart.AttachedPos, Is.EqualTo(newPosition));
        }

        [Test]
        public void TestSameSimulatorNeighbouringRegionsTeleport()
        {
            TestHelpers.InMethod();
//            TestHelpers.EnableLogging();

            AttachmentsModule attModA = new AttachmentsModule();
            AttachmentsModule attModB = new AttachmentsModule();
            EntityTransferModule etmA = new EntityTransferModule();
            EntityTransferModule etmB = new EntityTransferModule();
            LocalSimulationConnectorModule lscm = new LocalSimulationConnectorModule();

            IConfigSource config = new IniConfigSource();
            IConfig modulesConfig = config.AddConfig("Modules");
            modulesConfig.Set("EntityTransferModule", etmA.Name);
            modulesConfig.Set("SimulationServices", lscm.Name);
            IConfig entityTransferConfig = config.AddConfig("EntityTransfer");

            // In order to run a single threaded regression test we do not want the entity transfer module waiting
            // for a callback from the destination scene before removing its avatar data.
            entityTransferConfig.Set("wait_for_callback", false);

            modulesConfig.Set("InventoryAccessModule", "BasicInventoryAccessModule");

            SceneHelpers sh = new SceneHelpers();
            TestScene sceneA = sh.SetupScene("sceneA", TestHelpers.ParseTail(0x100), 1000, 1000);
            TestScene sceneB = sh.SetupScene("sceneB", TestHelpers.ParseTail(0x200), 1001, 1000);

            SceneHelpers.SetupSceneModules(new Scene[] { sceneA, sceneB }, config, lscm);
            SceneHelpers.SetupSceneModules(
                sceneA, config, new CapabilitiesModule(), etmA, attModA, new BasicInventoryAccessModule());
            SceneHelpers.SetupSceneModules(
                sceneB, config, new CapabilitiesModule(), etmB, attModB, new BasicInventoryAccessModule());

            UserAccount ua1 = UserAccountHelpers.CreateUserWithInventory(sceneA, 0x1);
            ScenePresence beforeTeleportSp = SceneHelpers.AddScenePresence(sceneA, ua1.PrincipalID, sh.SceneManager);
            beforeTeleportSp.AbsolutePosition = new Vector3(30, 31, 32);

            InventoryItemBase attItem = CreateAttachmentItem(sceneA, ua1.PrincipalID, "att", 0x10, 0x20);

            sceneA.AttachmentsModule.RezSingleAttachmentFromInventory(
                beforeTeleportSp, attItem.ID, (uint)AttachmentPoint.Chest);

            Vector3 teleportPosition = new Vector3(10, 11, 12);
            Vector3 teleportLookAt = new Vector3(20, 21, 22);

            sceneA.RequestTeleportLocation(
                beforeTeleportSp.ControllingClient,
                sceneB.RegionInfo.RegionHandle,
                teleportPosition,
                teleportLookAt,
                (uint)TeleportFlags.ViaLocation);

            ((TestClient)beforeTeleportSp.ControllingClient).CompleteTeleportClientSide();

            // Check attachments have made it into sceneB
            ScenePresence afterTeleportSceneBSp = sceneB.GetScenePresence(ua1.PrincipalID);

            // This is appearance data, as opposed to actually rezzed attachments
            List<AvatarAttachment> sceneBAttachments = afterTeleportSceneBSp.Appearance.GetAttachments();
            Assert.That(sceneBAttachments.Count, Is.EqualTo(1));
            Assert.That(sceneBAttachments[0].AttachPoint, Is.EqualTo((int)AttachmentPoint.Chest));
            Assert.That(sceneBAttachments[0].ItemID, Is.EqualTo(attItem.ID));
            Assert.That(sceneBAttachments[0].AssetID, Is.EqualTo(attItem.AssetID));
            Assert.That(afterTeleportSceneBSp.Appearance.GetAttachpoint(attItem.ID), Is.EqualTo((int)AttachmentPoint.Chest));

            // This is the actual attachment
            List<SceneObjectGroup> actualSceneBAttachments = afterTeleportSceneBSp.GetAttachments();
            Assert.That(actualSceneBAttachments.Count, Is.EqualTo(1));
            SceneObjectGroup actualSceneBAtt = actualSceneBAttachments[0];
            Assert.That(actualSceneBAtt.Name, Is.EqualTo(attItem.Name));
            Assert.That(actualSceneBAtt.AttachmentPoint, Is.EqualTo((uint)AttachmentPoint.Chest));

            // Check attachments have been removed from sceneA
            ScenePresence afterTeleportSceneASp = sceneA.GetScenePresence(ua1.PrincipalID);

            // Since this is appearance data, it is still present on the child avatar!
            List<AvatarAttachment> sceneAAttachments = afterTeleportSceneASp.Appearance.GetAttachments();
            Assert.That(sceneAAttachments.Count, Is.EqualTo(1));
            Assert.That(afterTeleportSceneASp.Appearance.GetAttachpoint(attItem.ID), Is.EqualTo((int)AttachmentPoint.Chest));

            // This is the actual attachment, which should no longer exist
            List<SceneObjectGroup> actualSceneAAttachments = afterTeleportSceneASp.GetAttachments();
            Assert.That(actualSceneAAttachments.Count, Is.EqualTo(0));
        }

        // I'm commenting this test because scene setup NEEDS InventoryService to 
        // be non-null
        //[Test]
//        public void T032_CrossAttachments()
//        {
//            TestHelpers.InMethod();
//
//            ScenePresence presence = scene.GetScenePresence(agent1);
//            ScenePresence presence2 = scene2.GetScenePresence(agent1);
//            presence2.AddAttachment(sog1);
//            presence2.AddAttachment(sog2);
//
//            ISharedRegionModule serialiser = new SerialiserModule();
//            SceneHelpers.SetupSceneModules(scene, new IniConfigSource(), serialiser);
//            SceneHelpers.SetupSceneModules(scene2, new IniConfigSource(), serialiser);
//
//            Assert.That(presence.HasAttachments(), Is.False, "Presence has attachments before cross");
//
//            //Assert.That(presence2.CrossAttachmentsIntoNewRegion(region1, true), Is.True, "Cross was not successful");
//            Assert.That(presence2.HasAttachments(), Is.False, "Presence2 objects were not deleted");
//            Assert.That(presence.HasAttachments(), Is.True, "Presence has not received new objects");
//        }
    }
}<|MERGE_RESOLUTION|>--- conflicted
+++ resolved
@@ -124,11 +124,7 @@
 
             SceneObjectGroup so = SceneHelpers.AddSceneObject(scene, attName, sp.UUID).ParentGroup;
 
-<<<<<<< HEAD
-            m_attMod.AttachObject(m_presence, so, (uint)AttachmentPoint.Chest, false, false);
-=======
-            scene.AttachmentsModule.AttachObject(sp, so, (uint)AttachmentPoint.Chest, false);
->>>>>>> 25baa2d8
+            scene.AttachmentsModule.AttachObject(sp, so, (uint)AttachmentPoint.Chest, false, false);
 
             // Check status on scene presence
             Assert.That(sp.HasAttachments(), Is.True);
