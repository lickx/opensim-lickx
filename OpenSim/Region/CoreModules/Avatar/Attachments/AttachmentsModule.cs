/*
 * Copyright (c) Contributors, http://opensimulator.org/
 * See CONTRIBUTORS.TXT for a full list of copyright holders.
 *
 * Redistribution and use in source and binary forms, with or without
 * modification, are permitted provided that the following conditions are met:
 *     * Redistributions of source code must retain the above copyright
 *       notice, this list of conditions and the following disclaimer.
 *     * Redistributions in binary form must reproduce the above copyright
 *       notice, this list of conditions and the following disclaimer in the
 *       documentation and/or other materials provided with the distribution.
 *     * Neither the name of the OpenSimulator Project nor the
 *       names of its contributors may be used to endorse or promote products
 *       derived from this software without specific prior written permission.
 *
 * THIS SOFTWARE IS PROVIDED BY THE DEVELOPERS ``AS IS'' AND ANY
 * EXPRESS OR IMPLIED WARRANTIES, INCLUDING, BUT NOT LIMITED TO, THE IMPLIED
 * WARRANTIES OF MERCHANTABILITY AND FITNESS FOR A PARTICULAR PURPOSE ARE
 * DISCLAIMED. IN NO EVENT SHALL THE CONTRIBUTORS BE LIABLE FOR ANY
 * DIRECT, INDIRECT, INCIDENTAL, SPECIAL, EXEMPLARY, OR CONSEQUENTIAL DAMAGES
 * (INCLUDING, BUT NOT LIMITED TO, PROCUREMENT OF SUBSTITUTE GOODS OR SERVICES;
 * LOSS OF USE, DATA, OR PROFITS; OR BUSINESS INTERRUPTION) HOWEVER CAUSED AND
 * ON ANY THEORY OF LIABILITY, WHETHER IN CONTRACT, STRICT LIABILITY, OR TORT
 * (INCLUDING NEGLIGENCE OR OTHERWISE) ARISING IN ANY WAY OUT OF THE USE OF THIS
 * SOFTWARE, EVEN IF ADVISED OF THE POSSIBILITY OF SUCH DAMAGE.
 */

using System;
using System.Collections.Generic;
using System.Reflection;
using System.IO;
using System.Xml;
using log4net;
using Mono.Addins;
using Nini.Config;
using OpenMetaverse;
using OpenMetaverse.Packets;
using OpenSim.Framework;
using OpenSim.Region.Framework;
using OpenSim.Region.Framework.Interfaces;
using OpenSim.Region.Framework.Scenes;
using OpenSim.Region.Framework.Scenes.Serialization;
using OpenSim.Services.Interfaces;

namespace OpenSim.Region.CoreModules.Avatar.Attachments
{
    [Extension(Path = "/OpenSim/RegionModules", NodeName = "RegionModule", Id = "AttachmentsModule")]
    public class AttachmentsModule : IAttachmentsModule, INonSharedRegionModule
    {
        #region INonSharedRegionModule
        private static readonly ILog m_log = LogManager.GetLogger(MethodBase.GetCurrentMethod().DeclaringType);

        public int DebugLevel { get; set; }
        
        private Scene m_scene;
        private IInventoryAccessModule m_invAccessModule;

        /// <summary>
        /// Are attachments enabled?
        /// </summary>
        public bool Enabled { get; private set; }
        
        public string Name { get { return "Attachments Module"; } }
        public Type ReplaceableInterface { get { return null; } }

        public void Initialise(IConfigSource source)
        {
            IConfig config = source.Configs["Attachments"];
            if (config != null)
                Enabled = config.GetBoolean("Enabled", true);
            else
                Enabled = true;
        }
        
        public void AddRegion(Scene scene)
        {
            m_scene = scene;
            m_scene.RegisterModuleInterface<IAttachmentsModule>(this);

            if (Enabled)
            {
                m_scene.EventManager.OnNewClient += SubscribeToClientEvents;
                m_scene.EventManager.OnStartScript += (localID, itemID) => HandleScriptStateChange(localID, true);
                m_scene.EventManager.OnStopScript += (localID, itemID) => HandleScriptStateChange(localID, false);

                MainConsole.Instance.Commands.AddCommand(
                    "Debug",
                    false,
                    "debug attachments",
                    "debug attachments [0|1]",
                    "Turn on attachments debugging\n"
                        + "  <= 0 - turns off debugging\n"
                        + "  >= 1 - turns on attachment message logging\n",
                    HandleDebugAttachments);
            }

            // TODO: Should probably be subscribing to CloseClient too, but this doesn't yet give us IClientAPI
        }

        private void HandleDebugAttachments(string module, string[] args)
        {
            int debugLevel;

            if (!(args.Length == 3 && int.TryParse(args[2], out debugLevel)))
            {
                MainConsole.Instance.OutputFormat("Usage: debug attachments [0|1]");
            }
            else
            {
                DebugLevel = debugLevel;
                MainConsole.Instance.OutputFormat(
                    "Set event queue debug level to {0} in {1}", DebugLevel, m_scene.Name);
            }
        }

        /// <summary>
        /// Listen for client triggered running state changes so that we can persist the script's object if necessary.
        /// </summary>
        /// <param name='localID'></param>
        /// <param name='itemID'></param>
        private void HandleScriptStateChange(uint localID, bool started)
        {
            SceneObjectGroup sog = m_scene.GetGroupByPrim(localID);
            if (sog != null && sog.IsAttachment) 
            {
                if (!started)
                {
                    // FIXME: This is a convoluted way for working out whether the script state has changed to stop
                    // because it has been manually stopped or because the stop was called in UpdateDetachedObject() below
                    // This needs to be handled in a less tangled way.
                    ScenePresence sp = m_scene.GetScenePresence(sog.AttachedAvatar);
                    if (sp.ControllingClient.IsActive)
                        sog.HasGroupChanged = true;
                }
                else
                {
                    sog.HasGroupChanged = true;
                }
            }
        }
        
        public void RemoveRegion(Scene scene) 
        {
            m_scene.UnregisterModuleInterface<IAttachmentsModule>(this);

            if (Enabled)
                m_scene.EventManager.OnNewClient -= SubscribeToClientEvents;
        }
        
        public void RegionLoaded(Scene scene)
        {
            m_invAccessModule = m_scene.RequestModuleInterface<IInventoryAccessModule>();
        }
        
        public void Close() 
        {
            RemoveRegion(m_scene);
        }

        #endregion

        #region IAttachmentsModule

        public void CopyAttachments(IScenePresence sp, AgentData ad)
        {
            lock (sp.AttachmentsSyncLock)
            {
                // Attachment objects
                List<SceneObjectGroup> attachments = sp.GetAttachments();
                if (attachments.Count > 0)
                {
                    ad.AttachmentObjects = new List<ISceneObject>();
                    ad.AttachmentObjectStates = new List<string>();
    //                IScriptModule se = m_scene.RequestModuleInterface<IScriptModule>();
                    sp.InTransitScriptStates.Clear();

                    foreach (SceneObjectGroup sog in attachments)
                    {
                        // We need to make a copy and pass that copy
                        // because of transfers withn the same sim
                        ISceneObject clone = sog.CloneForNewScene();
                        // Attachment module assumes that GroupPosition holds the offsets...!
                        ((SceneObjectGroup)clone).RootPart.GroupPosition = sog.RootPart.AttachedPos;
                        ((SceneObjectGroup)clone).IsAttachment = false;
                        ad.AttachmentObjects.Add(clone);
                        string state = sog.GetStateSnapshot();
                        ad.AttachmentObjectStates.Add(state);
                        sp.InTransitScriptStates.Add(state);
                        // Let's remove the scripts of the original object here
                        sog.RemoveScriptInstances(true);
                    }
                }
            }
        }

        public void CopyAttachments(AgentData ad, IScenePresence sp)
        {
            if (ad.AttachmentObjects != null && ad.AttachmentObjects.Count > 0)
            {
                lock (sp.AttachmentsSyncLock)
                    sp.ClearAttachments();

                int i = 0;
                foreach (ISceneObject so in ad.AttachmentObjects)
                {
                    ((SceneObjectGroup)so).LocalId = 0;
                    ((SceneObjectGroup)so).RootPart.ClearUpdateSchedule();
                    so.SetState(ad.AttachmentObjectStates[i++], m_scene);
                    m_scene.IncomingCreateObject(Vector3.Zero, so);
                }
            }
        }

        public void RezAttachments(IScenePresence sp)
        {
            if (!Enabled)
                return;

            if (null == sp.Appearance)
            {
                m_log.WarnFormat("[ATTACHMENTS MODULE]: Appearance has not been initialized for agent {0}", sp.UUID);

                return;
            }

            if (sp.GetAttachments().Count > 0)
            {
                if (DebugLevel > 0)
                    m_log.DebugFormat(
                        "[ATTACHMENTS MODULE]: Not doing simulator-side attachment rez for {0} in {1} as their viewer has already rezzed attachments", 
                        m_scene.Name, sp.Name);

                  return;
            }

            if (DebugLevel > 0)
                m_log.DebugFormat("[ATTACHMENTS MODULE]: Rezzing any attachments for {0} from simulator-side", sp.Name);

            XmlDocument doc = new XmlDocument();
            string stateData = String.Empty;

            IAttachmentsService attServ = m_scene.RequestModuleInterface<IAttachmentsService>();
            if (attServ != null)
            {
                m_log.DebugFormat("[ATTACHMENT]: Loading attachment data from attachment service");
                stateData = attServ.Get(sp.UUID.ToString());
                if (stateData != String.Empty)
                {
                    try
                    {
                        doc.LoadXml(stateData);
                    }
                    catch { }
                }
            }

            Dictionary<UUID, string> itemData = new Dictionary<UUID, string>();

            XmlNodeList nodes = doc.GetElementsByTagName("Attachment");
            if (nodes.Count > 0)
            {
                foreach (XmlNode n in nodes)
                {
                    XmlElement elem = (XmlElement)n;
                    string itemID = elem.GetAttribute("ItemID");
                    string xml = elem.InnerXml;

                    itemData[new UUID(itemID)] = xml;
                }
            }


            List<AvatarAttachment> attachments = sp.Appearance.GetAttachments();
            foreach (AvatarAttachment attach in attachments)
            {
                uint p = (uint)attach.AttachPoint;

//                m_log.DebugFormat(
//                    "[ATTACHMENTS MODULE]: Doing initial rez of attachment with itemID {0}, assetID {1}, point {2} for {3} in {4}",
//                    attach.ItemID, attach.AssetID, p, sp.Name, m_scene.RegionInfo.RegionName);

                // For some reason assetIDs are being written as Zero's in the DB -- need to track tat down
                // But they're not used anyway, the item is being looked up for now, so let's proceed.
                //if (UUID.Zero == assetID) 
                //{
                //    m_log.DebugFormat("[ATTACHMENT]: Cannot rez attachment in point {0} with itemID {1}", p, itemID);
                //    continue;
                //}

                try
                {
                    string xmlData;
                    XmlDocument d = null;
                    UUID asset;
                    if (itemData.TryGetValue(attach.ItemID, out xmlData))
                    {
                        d = new XmlDocument();
                        d.LoadXml(xmlData);
                        m_log.InfoFormat("[ATTACHMENT]: Found saved state for item {0}, loading it", attach.ItemID);
                    }

                    // If we're an NPC then skip all the item checks and manipulations since we don't have an
                    // inventory right now.
<<<<<<< HEAD
                    if (sp.PresenceType == PresenceType.Npc)
                        RezSingleAttachmentFromInventoryInternal(sp, UUID.Zero, attach.AssetID, p, null, true);
                    else
                        RezSingleAttachmentFromInventory(sp, attach.ItemID, p | (uint)0x80, d);
=======
                    RezSingleAttachmentFromInventoryInternal(
                        sp, sp.PresenceType == PresenceType.Npc ? UUID.Zero : attach.ItemID, attach.AssetID, p | (uint)0x80);
>>>>>>> cbc9ae89
                }
                catch (Exception e)
                {
                    UUID agentId = (sp.ControllingClient == null) ? (UUID)null : sp.ControllingClient.AgentId;
                    m_log.ErrorFormat("[ATTACHMENTS MODULE]: Unable to rez attachment with itemID {0}, assetID {1}, point {2} for {3}: {4}\n{5}",
                        attach.ItemID, attach.AssetID, p, agentId, e.Message, e.StackTrace);
                }
            }
        }

        public void DeRezAttachments(IScenePresence sp)
        {
            if (!Enabled)
                return;

            if (DebugLevel > 0)
                m_log.DebugFormat("[ATTACHMENTS MODULE]: Saving changed attachments for {0}", sp.Name);

            List<SceneObjectGroup> attachments = sp.GetAttachments();

            if (attachments.Count <= 0)
                return;

            Dictionary<SceneObjectGroup, string> scriptStates = new Dictionary<SceneObjectGroup, string>();

            foreach (SceneObjectGroup so in attachments)
            {
                // Scripts MUST be snapshotted before the object is
                // removed from the scene because doing otherwise will
                // clobber the run flag
                // This must be done outside the sp.AttachmentSyncLock so that there is no risk of a deadlock from
                // scripts performing attachment operations at the same time.  Getting object states stops the scripts.
                scriptStates[so] = PrepareScriptInstanceForSave(so, false);
            }

            lock (sp.AttachmentsSyncLock)
            {
                foreach (SceneObjectGroup so in attachments)
                    UpdateDetachedObject(sp, so, scriptStates[so]);
    
                sp.ClearAttachments();
            }
        }

        public void DeleteAttachmentsFromScene(IScenePresence sp, bool silent)
        {
            if (!Enabled)
                return;

            if (DebugLevel > 0)
                m_log.DebugFormat(
                    "[ATTACHMENTS MODULE]: Deleting attachments from scene {0} for {1}, silent = {2}",
                    m_scene.RegionInfo.RegionName, sp.Name, silent);            

            foreach (SceneObjectGroup sop in sp.GetAttachments())
            {
                sop.Scene.DeleteSceneObject(sop, silent);
            }

            sp.ClearAttachments();
        }
        
        public bool AttachObject(IScenePresence sp, SceneObjectGroup group, uint attachmentPt, bool silent, bool useAttachData, bool addToInventory, bool append)
        {
            if (!Enabled)
                return false;

            return AttachObjectInternal(sp, group, attachmentPt, silent, useAttachData, addToInventory, false, append);
        }

        /// <summary>
        /// Internal method which actually does all the work for attaching an object.
        /// </summary>
        /// <returns>The object attached.</returns>
        /// <param name='sp'></param>
        /// <param name='group'>The object to attach.</param>
        /// <param name='attachmentPt'></param>
        /// <param name='silent'></param>
        /// <param name='addToInventory'>If true then add object to user inventory.</param>
        /// <param name='resumeScripts'>If true then scripts are resumed on the attached object.</param>
        private bool AttachObjectInternal(IScenePresence sp, SceneObjectGroup group, uint attachmentPt, bool silent, bool useAttachData, bool addToInventory, bool resumeScripts, bool append)
        {
//                m_log.DebugFormat(
//                    "[ATTACHMENTS MODULE]: Attaching object {0} {1} to {2} point {3} from ground (silent = {4})",
//                    group.Name, group.LocalId, sp.Name, attachmentPt, silent);

            if (sp.GetAttachments().Contains(group))
            {
//                m_log.WarnFormat(
//                    "[ATTACHMENTS MODULE]: Ignoring request to attach {0} {1} to {2} on {3} since it's already attached",
//                    group.Name, group.LocalId, sp.Name, AttachmentPt);

                return false;
            }

            if (group.GetSittingAvatarsCount() != 0)
            {
                if (DebugLevel > 0)
                    m_log.WarnFormat(
                        "[ATTACHMENTS MODULE]: Ignoring request to attach {0} {1} to {2} on {3} since {4} avatars are still sitting on it",
                        group.Name, group.LocalId, sp.Name, attachmentPt, group.GetSittingAvatarsCount());

                return false;
            }

            Vector3 attachPos = group.AbsolutePosition;

            // TODO: this short circuits multiple attachments functionality  in  LL viewer 2.1+ and should
            // be removed when that functionality is implemented in opensim
            attachmentPt &= 0x7f;
            
            // If the attachment point isn't the same as the one previously used
            // set it's offset position = 0 so that it appears on the attachment point
            // and not in a weird location somewhere unknown.
            if (attachmentPt != (uint)AttachmentPoint.Default && attachmentPt != group.AttachmentPoint)
            {
                attachPos = Vector3.Zero;
            }

            // AttachmentPt 0 (default) means the client chose to 'wear' the attachment.
            if (attachmentPt == (uint)AttachmentPoint.Default)
            {
                // Check object for stored attachment point
                attachmentPt = group.AttachmentPoint;
            }

            // if we still didn't find a suitable attachment point.......
            if (attachmentPt == 0)
            {
                // Stick it on left hand with Zero Offset from the attachment point.
                attachmentPt = (uint)AttachmentPoint.LeftHand;
                attachPos = Vector3.Zero;
            }

            List<SceneObjectGroup> attachments = sp.GetAttachments(attachmentPt);

            if (attachments.Contains(group))
            {
                if (DebugLevel > 0)
                    m_log.WarnFormat(
                        "[ATTACHMENTS MODULE]: Ignoring request to attach {0} {1} to {2} on {3} since it's already attached",
                        group.Name, group.LocalId, sp.Name, attachmentPt);

                return false;
            }

            // If we already have 5, remove the oldest until only 4 are left. Skip over temp ones
            while (attachments.Count >= 5)
            {
                if (attachments[0].FromItemID != UUID.Zero)
                    DetachSingleAttachmentToInv(sp, attachments[0]);
                attachments.RemoveAt(0);
            }

            // If we're not appending, remove the rest as well
            if (attachments.Count != 0 && !append)
            {
                foreach (SceneObjectGroup g in attachments)
                {
                    if (g.FromItemID != UUID.Zero)
                        DetachSingleAttachmentToInv(sp, g);
                }
            }

            lock (sp.AttachmentsSyncLock)
            {
                group.AttachmentPoint = attachmentPt;
                group.AbsolutePosition = attachPos;

                if (addToInventory && sp.PresenceType != PresenceType.Npc)
                    UpdateUserInventoryWithAttachment(sp, group, attachmentPt, append);
    
                AttachToAgent(sp, group, attachmentPt, attachPos, silent);

                if (resumeScripts)
                {
                    // Fire after attach, so we don't get messy perms dialogs
                    // 4 == AttachedRez
                    group.CreateScriptInstances(0, true, m_scene.DefaultScriptEngine, 4);
                    group.ResumeScripts();
                }

                // Do this last so that event listeners have access to all the effects of the attachment
                m_scene.EventManager.TriggerOnAttach(group.LocalId, group.FromItemID, sp.UUID);
            }

            return true;
        }

        private void UpdateUserInventoryWithAttachment(IScenePresence sp, SceneObjectGroup group, uint attachmentPt, bool append)
        {
            // Add the new attachment to inventory if we don't already have it.
            UUID newAttachmentItemID = group.FromItemID;
            if (newAttachmentItemID == UUID.Zero)
                newAttachmentItemID = AddSceneObjectAsNewAttachmentInInv(sp, group).ID;

            ShowAttachInUserInventory(sp, attachmentPt, newAttachmentItemID, group, append);
        }

        public ISceneEntity RezSingleAttachmentFromInventory(IScenePresence sp, UUID itemID, uint AttachmentPt)
		{
			return RezSingleAttachmentFromInventory(sp, itemID, AttachmentPt, null);
		}

		public ISceneEntity RezSingleAttachmentFromInventory(IScenePresence sp, UUID itemID, uint AttachmentPt, XmlDocument doc)
        {
            if (!Enabled)
                return null;

            if (DebugLevel > 0)
                m_log.DebugFormat(
                    "[ATTACHMENTS MODULE]: RezSingleAttachmentFromInventory to point {0} from item {1} for {2} in {3}",
                    (AttachmentPoint)AttachmentPt, itemID, sp.Name, m_scene.Name);

            // We check the attachments in the avatar appearance here rather than the objects attached to the
            // ScenePresence itself so that we can ignore calls by viewer 2/3 to attach objects on startup.  We are 
            // already doing this in ScenePresence.MakeRootAgent().  Simulator-side attaching needs to be done 
            // because pre-outfit folder viewers (most version 1 viewers) require it.
            bool alreadyOn = false;
            List<AvatarAttachment> existingAttachments = sp.Appearance.GetAttachments();
            foreach (AvatarAttachment existingAttachment in existingAttachments)
            {
                if (existingAttachment.ItemID == itemID)
                {
                    alreadyOn = true;
                    break;
                }
            }

            if (alreadyOn)
            {
                if (DebugLevel > 0)
                    m_log.DebugFormat(
                        "[ATTACHMENTS MODULE]: Ignoring request by {0} to wear item {1} at {2} since it is already worn",
                        sp.Name, itemID, AttachmentPt);

                return null;
            }

<<<<<<< HEAD
            return RezSingleAttachmentFromInventoryInternal(sp, itemID, UUID.Zero, AttachmentPt, doc, append);
=======
            return RezSingleAttachmentFromInventoryInternal(sp, itemID, UUID.Zero, AttachmentPt);
>>>>>>> cbc9ae89
        }

        public void RezMultipleAttachmentsFromInventory(IScenePresence sp, List<KeyValuePair<UUID, uint>> rezlist)
        {
            if (!Enabled)
                return;

            if (DebugLevel > 0)
                m_log.DebugFormat(
                    "[ATTACHMENTS MODULE]: Rezzing {0} attachments from inventory for {1} in {2}", 
                    rezlist.Count, sp.Name, m_scene.Name);

            foreach (KeyValuePair<UUID, uint> rez in rezlist)
            {
                RezSingleAttachmentFromInventory(sp, rez.Key, rez.Value);
            }
        }

        public void DetachSingleAttachmentToGround(IScenePresence sp, uint soLocalId)
        {
            DetachSingleAttachmentToGround(sp, soLocalId, sp.AbsolutePosition, Quaternion.Identity);
        }

        public void DetachSingleAttachmentToGround(IScenePresence sp, uint soLocalId, Vector3 absolutePos, Quaternion absoluteRot)
        {
            if (!Enabled)
                return;

            if (DebugLevel > 0)
                m_log.DebugFormat(
                    "[ATTACHMENTS MODULE]: DetachSingleAttachmentToGround() for {0}, object {1}",
                    sp.UUID, soLocalId);

            SceneObjectGroup so = m_scene.GetGroupByPrim(soLocalId);

            if (so == null)
                return;

            if (so.AttachedAvatar != sp.UUID)
                return;

            UUID inventoryID = so.FromItemID;

            // As per Linden spec, drop is disabled for temp attachs
            if (inventoryID == UUID.Zero)
                return;

            if (DebugLevel > 0)
                m_log.DebugFormat(
                    "[ATTACHMENTS MODULE]: In DetachSingleAttachmentToGround(), object is {0} {1}, associated item is {2}",
                    so.Name, so.LocalId, inventoryID);

            lock (sp.AttachmentsSyncLock)
            {
                if (!m_scene.Permissions.CanRezObject(
                    so.PrimCount, sp.UUID, sp.AbsolutePosition))
                    return;

                bool changed = false;
                if (inventoryID != UUID.Zero)
                    changed = sp.Appearance.DetachAttachment(inventoryID);
                if (changed && m_scene.AvatarFactory != null)
                    m_scene.AvatarFactory.QueueAppearanceSave(sp.UUID);

                sp.RemoveAttachment(so);
                so.FromItemID = UUID.Zero;

                SceneObjectPart rootPart = so.RootPart;
                so.AbsolutePosition = absolutePos;
                if (absoluteRot != Quaternion.Identity)
                {
                    so.UpdateGroupRotationR(absoluteRot);
                }
                so.AttachedAvatar = UUID.Zero;
                rootPart.SetParentLocalId(0);
                so.ClearPartAttachmentData();
                rootPart.ApplyPhysics(rootPart.GetEffectiveObjectFlags(), rootPart.VolumeDetectActive,false);
                so.HasGroupChanged = true;
                rootPart.Rezzed = DateTime.Now;
                rootPart.RemFlag(PrimFlags.TemporaryOnRez);
                so.AttachToBackup();
                m_scene.EventManager.TriggerParcelPrimCountTainted();
                rootPart.ScheduleFullUpdate();
                rootPart.ClearUndoState();

                List<UUID> uuids = new List<UUID>();
                uuids.Add(inventoryID);
                m_scene.InventoryService.DeleteItems(sp.UUID, uuids);
                sp.ControllingClient.SendRemoveInventoryItem(inventoryID);
            }

            m_scene.EventManager.TriggerOnAttach(so.LocalId, so.UUID, UUID.Zero);
        }

        public void DetachSingleAttachmentToInv(IScenePresence sp, SceneObjectGroup so)
        {
            if (so.AttachedAvatar != sp.UUID)
            {
                m_log.WarnFormat(
                    "[ATTACHMENTS MODULE]: Tried to detach object {0} from {1} {2} but attached avatar id was {3} in {4}",
                    so.Name, sp.Name, sp.UUID, so.AttachedAvatar, m_scene.RegionInfo.RegionName);

                return;
            }

            if (DebugLevel > 0)
                m_log.DebugFormat(
                    "[ATTACHMENTS MODULE]: Detaching object {0} {1} (FromItemID {2}) for {3} in {4}", 
                    so.Name, so.LocalId, so.FromItemID, sp.Name, m_scene.Name);

            // Scripts MUST be snapshotted before the object is
            // removed from the scene because doing otherwise will
            // clobber the run flag
            // This must be done outside the sp.AttachmentSyncLock so that there is no risk of a deadlock from
            // scripts performing attachment operations at the same time.  Getting object states stops the scripts.
            string scriptedState = PrepareScriptInstanceForSave(so, true);

            lock (sp.AttachmentsSyncLock)
            {
                // Save avatar attachment information
//                m_log.Debug("[ATTACHMENTS MODULE]: Detaching from UserID: " + sp.UUID + ", ItemID: " + itemID);

                bool changed = sp.Appearance.DetachAttachment(so.FromItemID);
                if (changed && m_scene.AvatarFactory != null)
                    m_scene.AvatarFactory.QueueAppearanceSave(sp.UUID);

                sp.RemoveAttachment(so);
                UpdateDetachedObject(sp, so, scriptedState);
            }
        }
        
        public void UpdateAttachmentPosition(SceneObjectGroup sog, Vector3 pos)
        {
            if (!Enabled)
                return;

            sog.UpdateGroupPosition(pos);
            sog.HasGroupChanged = true;            
        }

        #endregion

        #region AttachmentModule private methods

        // This is public but is not part of the IAttachmentsModule interface.
        // RegionCombiner module needs to poke at it to deliver client events.
        // This breaks the encapsulation of the module and should get fixed somehow. 
        public void SubscribeToClientEvents(IClientAPI client)
        {
            client.OnRezSingleAttachmentFromInv += Client_OnRezSingleAttachmentFromInv;
            client.OnRezMultipleAttachmentsFromInv += Client_OnRezMultipleAttachmentsFromInv;
            client.OnObjectAttach += Client_OnObjectAttach;
            client.OnObjectDetach += Client_OnObjectDetach;
            client.OnDetachAttachmentIntoInv += Client_OnDetachAttachmentIntoInv;
            client.OnObjectDrop += Client_OnObjectDrop;
        }

        // This is public but is not part of the IAttachmentsModule interface.
        // RegionCombiner module needs to poke at it to deliver client events.
        // This breaks the encapsulation of the module and should get fixed somehow. 
        public void UnsubscribeFromClientEvents(IClientAPI client)
        {
            client.OnRezSingleAttachmentFromInv -= Client_OnRezSingleAttachmentFromInv;
            client.OnRezMultipleAttachmentsFromInv -= Client_OnRezMultipleAttachmentsFromInv;
            client.OnObjectAttach -= Client_OnObjectAttach;
            client.OnObjectDetach -= Client_OnObjectDetach;
            client.OnDetachAttachmentIntoInv -= Client_OnDetachAttachmentIntoInv;
            client.OnObjectDrop -= Client_OnObjectDrop;
        }

        /// <summary>
        /// Update the attachment asset for the new sog details if they have changed.
        /// </summary>
        /// <remarks>
        /// This is essential for preserving attachment attributes such as permission.  Unlike normal scene objects,
        /// these details are not stored on the region.
        /// </remarks>
        /// <param name="sp"></param>
        /// <param name="grp"></param>
        /// <param name="saveAllScripted"></param>
        private void UpdateKnownItem(IScenePresence sp, SceneObjectGroup grp, string scriptedState)
        {
            if (grp.FromItemID == UUID.Zero)
            {
                // We can't save temp attachments
                grp.HasGroupChanged = false;
                return;
            }

            // Saving attachments for NPCs messes them up for the real owner!
            INPCModule module = m_scene.RequestModuleInterface<INPCModule>();
            if (module != null)
            {
                if (module.IsNPC(sp.UUID, m_scene))
                    return;
            }

            if (grp.HasGroupChanged)
            {
                m_log.DebugFormat(
                    "[ATTACHMENTS MODULE]: Updating asset for attachment {0}, attachpoint {1}",
                    grp.UUID, grp.AttachmentPoint);

                string sceneObjectXml = SceneObjectSerializer.ToOriginalXmlFormat(grp, scriptedState);

                InventoryItemBase item = new InventoryItemBase(grp.FromItemID, sp.UUID);
                item = m_scene.InventoryService.GetItem(item);

                if (item != null)
                {
                    AssetBase asset = m_scene.CreateAsset(
                        grp.GetPartName(grp.LocalId),
                        grp.GetPartDescription(grp.LocalId),
                        (sbyte)AssetType.Object,
                        Utils.StringToBytes(sceneObjectXml),
                        sp.UUID);
                    m_scene.AssetService.Store(asset);

                    item.AssetID = asset.FullID;
                    item.Description = asset.Description;
                    item.Name = asset.Name;
                    item.AssetType = asset.Type;
                    item.InvType = (int)InventoryType.Object;

                    m_scene.InventoryService.UpdateItem(item);

                    // If the name of the object has been changed whilst attached then we want to update the inventory
                    // item in the viewer.
                    if (sp.ControllingClient != null)
                        sp.ControllingClient.SendInventoryItemCreateUpdate(item, 0);
                }

                grp.HasGroupChanged = false; // Prevent it being saved over and over
            }
            else if (DebugLevel > 0)
            {
                m_log.DebugFormat(
                    "[ATTACHMENTS MODULE]: Don't need to update asset for unchanged attachment {0}, attachpoint {1}",
                    grp.UUID, grp.AttachmentPoint);
            }
        }

        /// <summary>
        /// Attach this scene object to the given avatar.
        /// </summary>
        /// <remarks>
        /// This isn't publicly available since attachments should always perform the corresponding inventory 
        /// operation (to show the attach in user inventory and update the asset with positional information).
        /// </remarks>
        /// <param name="sp"></param>
        /// <param name="so"></param>
        /// <param name="attachmentpoint"></param>
        /// <param name="attachOffset"></param>
        /// <param name="silent"></param>
        private void AttachToAgent(
            IScenePresence sp, SceneObjectGroup so, uint attachmentpoint, Vector3 attachOffset, bool silent)
        {
            if (DebugLevel > 0)
                m_log.DebugFormat(
                    "[ATTACHMENTS MODULE]: Adding attachment {0} to avatar {1} in pt {2} pos {3} {4}",
                    so.Name, sp.Name, attachmentpoint, attachOffset, so.RootPart.AttachedPos);

            so.DetachFromBackup();

            // Remove from database and parcel prim count
            m_scene.DeleteFromStorage(so.UUID);
            m_scene.EventManager.TriggerParcelPrimCountTainted();

            so.AttachedAvatar = sp.UUID;

            if (so.RootPart.PhysActor != null)
                so.RootPart.RemoveFromPhysics();

            so.AbsolutePosition = attachOffset;
            so.RootPart.AttachedPos = attachOffset;
            so.IsAttachment = true;
            so.RootPart.SetParentLocalId(sp.LocalId);
            so.AttachmentPoint = attachmentpoint;

            sp.AddAttachment(so);

            if (!silent)
            {
                if (so.HasPrivateAttachmentPoint)
                {
                    if (DebugLevel > 0)
                        m_log.DebugFormat(
                            "[ATTACHMENTS MODULE]: Killing private HUD {0} for avatars other than {1} at attachment point {2}",
                            so.Name, sp.Name, so.AttachmentPoint);

                    // As this scene object can now only be seen by the attaching avatar, tell everybody else in the
                    // scene that it's no longer in their awareness.
                    m_scene.ForEachClient(
                        client =>
                            { if (client.AgentId != so.AttachedAvatar)
                                client.SendKillObject(m_scene.RegionInfo.RegionHandle, new List<uint>() { so.LocalId });
                            });
                }

                // Fudge below is an extremely unhelpful comment.  It's probably here so that the scheduled full update
                // will succeed, as that will not update if an attachment is selected.
                so.IsSelected = false; // fudge.... 

                so.ScheduleGroupForFullUpdate();
            }

            // In case it is later dropped again, don't let
            // it get cleaned up
            so.RootPart.RemFlag(PrimFlags.TemporaryOnRez);
        }

        /// <summary>
        /// Add a scene object as a new attachment in the user inventory.
        /// </summary>
        /// <param name="remoteClient"></param>
        /// <param name="grp"></param>
        /// <returns>The user inventory item created that holds the attachment.</returns>
        private InventoryItemBase AddSceneObjectAsNewAttachmentInInv(IScenePresence sp, SceneObjectGroup grp)
        {
            if (m_invAccessModule == null)
                return null;

            if (DebugLevel > 0)
                m_log.DebugFormat(
                    "[ATTACHMENTS MODULE]: Called AddSceneObjectAsAttachment for object {0} {1} for {2}",
                    grp.Name, grp.LocalId, sp.Name);

            InventoryItemBase newItem
                = m_invAccessModule.CopyToInventory(
                    DeRezAction.TakeCopy,
                    m_scene.InventoryService.GetFolderForType(sp.UUID, AssetType.Object).ID,
                    new List<SceneObjectGroup> { grp },
                    sp.ControllingClient, true)[0];

            // sets itemID so client can show item as 'attached' in inventory
            grp.FromItemID = newItem.ID;

            return newItem;
        }

        /// <summary>
        /// Prepares the script instance for save.
        /// </summary>
        /// <remarks>
        /// This involves triggering the detach event and getting the script state (which also stops the script)
        /// This MUST be done outside sp.AttachmentsSyncLock, since otherwise there is a chance of deadlock if a 
        /// running script is performing attachment operations.
        /// </remarks>
        /// <returns>
        /// The script state ready for persistence.
        /// </returns>
        /// <param name='grp'>
        /// </param>
        /// <param name='fireDetachEvent'>
        /// If true, then fire the script event before we save its state.
        /// </param>
        private string PrepareScriptInstanceForSave(SceneObjectGroup grp, bool fireDetachEvent)
        {
            if (fireDetachEvent)
                m_scene.EventManager.TriggerOnAttach(grp.LocalId, grp.FromItemID, UUID.Zero);

            using (StringWriter sw = new StringWriter())
            {
                using (XmlTextWriter writer = new XmlTextWriter(sw))
                {
                    grp.SaveScriptedState(writer);
                }

                return sw.ToString();
            }
        }

        private void UpdateDetachedObject(IScenePresence sp, SceneObjectGroup so, string scriptedState)
        {
            // Don't save attachments for HG visitors, it
            // messes up their inventory. When a HG visitor logs
            // out on a foreign grid, their attachments will be
            // reloaded in the state they were in when they left
            // the home grid. This is best anyway as the visited
            // grid may use an incompatible script engine.
            bool saveChanged
                    = sp.PresenceType != PresenceType.Npc
                    && (m_scene.UserManagementModule == null
                    || m_scene.UserManagementModule.IsLocalGridUser(sp.UUID));

            // Remove the object from the scene so no more updates
            // are sent. Doing this before the below changes will ensure
            // updates can't cause "HUD artefacts"
            m_scene.DeleteSceneObject(so, false, false);

            // Prepare sog for storage
            so.AttachedAvatar = UUID.Zero;
            so.RootPart.SetParentLocalId(0);
            so.IsAttachment = false;

            if (saveChanged)
            {
                // We cannot use AbsolutePosition here because that would
                // attempt to cross the prim as it is detached
                so.ForEachPart(x => { x.GroupPosition = so.RootPart.AttachedPos; });

                UpdateKnownItem(sp, so, scriptedState);
            }

            // Now, remove the scripts
            so.RemoveScriptInstances(true);
        }

        protected SceneObjectGroup RezSingleAttachmentFromInventoryInternal(
<<<<<<< HEAD
            IScenePresence sp, UUID itemID, UUID assetID, uint attachmentPt, XmlDocument doc, bool append)
=======
            IScenePresence sp, UUID itemID, UUID assetID, uint attachmentPt)
>>>>>>> cbc9ae89
        {
            if (m_invAccessModule == null)
                return null;

            bool append = (attachmentPt & 0x80) != 0;
            attachmentPt &= 0x7f;

            SceneObjectGroup objatt;

            if (itemID != UUID.Zero)
                objatt = m_invAccessModule.RezObject(sp.ControllingClient,
                    itemID, Vector3.Zero, Vector3.Zero, UUID.Zero, (byte)1, true,
                    false, false, sp.UUID, true);
            else
                objatt = m_invAccessModule.RezObject(sp.ControllingClient,
                    null, assetID, Vector3.Zero, Vector3.Zero, UUID.Zero, (byte)1, true,
                    false, false, sp.UUID, true);

            if (objatt == null)
            {
                m_log.WarnFormat(
                    "[ATTACHMENTS MODULE]: Could not retrieve item {0} for attaching to avatar {1} at point {2}",
                    itemID, sp.Name, attachmentPt);

                return null;
            }

            if (DebugLevel > 0)
                m_log.DebugFormat(
                    "[ATTACHMENTS MODULE]: Rezzed single object {0} for attachment to {1} on point {2} in {3}",
                    objatt.Name, sp.Name, attachmentPt, m_scene.Name);

            // HasGroupChanged is being set from within RezObject.  Ideally it would be set by the caller.
            objatt.HasGroupChanged = false;
            bool tainted = false;
            if (attachmentPt != 0 && attachmentPt != objatt.AttachmentPoint)
                tainted = true;

            // FIXME: Detect whether it's really likely for AttachObject to throw an exception in the normal
            // course of events.  If not, then it's probably not worth trying to recover the situation
            // since this is more likely to trigger further exceptions and confuse later debugging.  If
            // exceptions can be thrown in expected error conditions (not NREs) then make this consistent
            // since other normal error conditions will simply return false instead.
            // This will throw if the attachment fails
            try
            {
                if (doc != null)
                {
                    objatt.LoadScriptState(doc);
                    objatt.ResetOwnerChangeFlag();
                }

                AttachObjectInternal(sp, objatt, attachmentPt, false, true, true, true, append);
            }
            catch (Exception e)
            {
                m_log.ErrorFormat(
                    "[ATTACHMENTS MODULE]: Failed to attach {0} {1} for {2}, exception {3}{4}",
                    objatt.Name, objatt.UUID, sp.Name, e.Message, e.StackTrace);

                // Make sure the object doesn't stick around and bail
                sp.RemoveAttachment(objatt);
                m_scene.DeleteSceneObject(objatt, false);
                return null;
            }

            if (tainted)
                objatt.HasGroupChanged = true;

            return objatt;
        }

        /// <summary>
        /// Update the user inventory to reflect an attachment
        /// </summary>
        /// <param name="sp"></param>
        /// <param name="AttachmentPt"></param>
        /// <param name="itemID"></param>
        /// <param name="att"></param>
        private void ShowAttachInUserInventory(IScenePresence sp, uint AttachmentPt, UUID itemID, SceneObjectGroup att, bool append)
        {
//            m_log.DebugFormat(
//                "[USER INVENTORY]: Updating attachment {0} for {1} at {2} using item ID {3}",
//                att.Name, sp.Name, AttachmentPt, itemID);

            if (UUID.Zero == itemID)
            {
                m_log.Error("[ATTACHMENTS MODULE]: Unable to save attachment. Error inventory item ID.");
                return;
            }

            if (0 == AttachmentPt)
            {
                m_log.Error("[ATTACHMENTS MODULE]: Unable to save attachment. Error attachment point.");
                return;
            }

            InventoryItemBase item = new InventoryItemBase(itemID, sp.UUID);
            item = m_scene.InventoryService.GetItem(item);
            if (item == null)
                return;

            int attFlag = append ? 0x80 : 0;
            bool changed = sp.Appearance.SetAttachment((int)AttachmentPt | attFlag, itemID, item.AssetID);
            if (changed && m_scene.AvatarFactory != null)
            {
                if (DebugLevel > 0)
                    m_log.DebugFormat(
                        "[ATTACHMENTS MODULE]: Queueing appearance save for {0}, attachment {1} point {2} in ShowAttachInUserInventory()",
                        sp.Name, att.Name, AttachmentPt);

                m_scene.AvatarFactory.QueueAppearanceSave(sp.UUID);
            }
        }

        #endregion

        #region Client Event Handlers

        private ISceneEntity Client_OnRezSingleAttachmentFromInv(IClientAPI remoteClient, UUID itemID, uint AttachmentPt)
        {
            if (!Enabled)
                return null;

            if (DebugLevel > 0)
                m_log.DebugFormat(
                    "[ATTACHMENTS MODULE]: Rezzing attachment to point {0} from item {1} for {2}",
                    (AttachmentPoint)AttachmentPt, itemID, remoteClient.Name);

            ScenePresence sp = m_scene.GetScenePresence(remoteClient.AgentId);

            if (sp == null)
            {
                m_log.ErrorFormat(
                    "[ATTACHMENTS MODULE]: Could not find presence for client {0} {1} in RezSingleAttachmentFromInventory()",
                    remoteClient.Name, remoteClient.AgentId);
                return null;
            }

            return RezSingleAttachmentFromInventory(sp, itemID, AttachmentPt);
        }

        private void Client_OnRezMultipleAttachmentsFromInv(IClientAPI remoteClient, List<KeyValuePair<UUID, uint>> rezlist)
        {
            if (!Enabled)
                return;

            ScenePresence sp = m_scene.GetScenePresence(remoteClient.AgentId);
            if (sp != null)
                RezMultipleAttachmentsFromInventory(sp, rezlist);
            else
                m_log.ErrorFormat(
                    "[ATTACHMENTS MODULE]: Could not find presence for client {0} {1} in RezMultipleAttachmentsFromInventory()",
                    remoteClient.Name, remoteClient.AgentId);
        }

        private void Client_OnObjectAttach(IClientAPI remoteClient, uint objectLocalID, uint AttachmentPt, bool silent)
        {
            if (DebugLevel > 0)
                m_log.DebugFormat(
                    "[ATTACHMENTS MODULE]: Attaching object local id {0} to {1} point {2} from ground (silent = {3})",
                    objectLocalID, remoteClient.Name, AttachmentPt, silent);

            if (!Enabled)
                return;

            try
            {
                ScenePresence sp = m_scene.GetScenePresence(remoteClient.AgentId);

                if (sp == null)
                {
                    m_log.ErrorFormat(
                        "[ATTACHMENTS MODULE]: Could not find presence for client {0} {1}", remoteClient.Name, remoteClient.AgentId);
                    return;
                }

                // If we can't take it, we can't attach it!
                SceneObjectPart part = m_scene.GetSceneObjectPart(objectLocalID);
                if (part == null)
                    return;

                if (!m_scene.Permissions.CanTakeObject(part.UUID, remoteClient.AgentId))
                {
                    remoteClient.SendAgentAlertMessage(
                        "You don't have sufficient permissions to attach this object", false);

                    return;
                }

                bool append = (AttachmentPt & 0x80) != 0;
                AttachmentPt &= 0x7f;

                // Calls attach with a Zero position
                if (AttachObject(sp, part.ParentGroup, AttachmentPt, false, false, false, append))
                {
                    if (DebugLevel > 0)
                        m_log.Debug(
                            "[ATTACHMENTS MODULE]: Saving avatar attachment. AgentID: " + remoteClient.AgentId
                            + ", AttachmentPoint: " + AttachmentPt);

                    // Save avatar attachment information
                    m_scene.EventManager.TriggerOnAttach(objectLocalID, part.ParentGroup.FromItemID, remoteClient.AgentId);
                }
            }
            catch (Exception e)
            {
                m_log.ErrorFormat("[ATTACHMENTS MODULE]: exception upon Attach Object {0}{1}", e.Message, e.StackTrace);
            }
        }

        private void Client_OnObjectDetach(uint objectLocalID, IClientAPI remoteClient)
        {
            if (!Enabled)
                return;

            ScenePresence sp = m_scene.GetScenePresence(remoteClient.AgentId);
            SceneObjectGroup group = m_scene.GetGroupByPrim(objectLocalID);

            if (sp != null && group != null && group.FromItemID != UUID.Zero)
                DetachSingleAttachmentToInv(sp, group);
        }

        private void Client_OnDetachAttachmentIntoInv(UUID itemID, IClientAPI remoteClient)
        {
            if (!Enabled)
                return;

            ScenePresence sp = m_scene.GetScenePresence(remoteClient.AgentId);
            if (sp != null)
            {
                List<SceneObjectGroup> attachments = sp.GetAttachments();

                foreach (SceneObjectGroup group in attachments)
                {
                    if (group.FromItemID == itemID && group.FromItemID != UUID.Zero)
                    {
                        DetachSingleAttachmentToInv(sp, group);
                        return;
                    }
                }
            }
        }

        private void Client_OnObjectDrop(uint soLocalId, IClientAPI remoteClient)
        {
            if (!Enabled)
                return;

            ScenePresence sp = m_scene.GetScenePresence(remoteClient.AgentId);
            if (sp != null)
                DetachSingleAttachmentToGround(sp, soLocalId);
        }

        #endregion
    }
}<|MERGE_RESOLUTION|>--- conflicted
+++ resolved
@@ -301,15 +301,7 @@
 
                     // If we're an NPC then skip all the item checks and manipulations since we don't have an
                     // inventory right now.
-<<<<<<< HEAD
-                    if (sp.PresenceType == PresenceType.Npc)
-                        RezSingleAttachmentFromInventoryInternal(sp, UUID.Zero, attach.AssetID, p, null, true);
-                    else
-                        RezSingleAttachmentFromInventory(sp, attach.ItemID, p | (uint)0x80, d);
-=======
-                    RezSingleAttachmentFromInventoryInternal(
-                        sp, sp.PresenceType == PresenceType.Npc ? UUID.Zero : attach.ItemID, attach.AssetID, p | (uint)0x80);
->>>>>>> cbc9ae89
+                    RezSingleAttachmentFromInventoryInternal(sp, sp.PresenceType == PresenceType.Npc ? UUID.Zero : attach.ItemID, attach.AssetID, p | (uint)0x80, null);
                 }
                 catch (Exception e)
                 {
@@ -549,11 +541,7 @@
                 return null;
             }
 
-<<<<<<< HEAD
-            return RezSingleAttachmentFromInventoryInternal(sp, itemID, UUID.Zero, AttachmentPt, doc, append);
-=======
-            return RezSingleAttachmentFromInventoryInternal(sp, itemID, UUID.Zero, AttachmentPt);
->>>>>>> cbc9ae89
+            return RezSingleAttachmentFromInventoryInternal(sp, itemID, UUID.Zero, AttachmentPt, doc);
         }
 
         public void RezMultipleAttachmentsFromInventory(IScenePresence sp, List<KeyValuePair<UUID, uint>> rezlist)
@@ -963,11 +951,7 @@
         }
 
         protected SceneObjectGroup RezSingleAttachmentFromInventoryInternal(
-<<<<<<< HEAD
-            IScenePresence sp, UUID itemID, UUID assetID, uint attachmentPt, XmlDocument doc, bool append)
-=======
-            IScenePresence sp, UUID itemID, UUID assetID, uint attachmentPt)
->>>>>>> cbc9ae89
+            IScenePresence sp, UUID itemID, UUID assetID, uint attachmentPt, XmlDocument doc)
         {
             if (m_invAccessModule == null)
                 return null;
