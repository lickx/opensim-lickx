--- conflicted
+++ resolved
@@ -300,29 +300,15 @@
                     List<SceneObjectGroup> attachments = sp.GetAttachments(attachmentPt);
     
                     // At the moment we can only deal with a single attachment
-<<<<<<< HEAD
 //                    if (attachments.Count != 0)
 //                    {
-//                        UUID oldAttachmentItemID = attachments[0].FromItemID;
-//        
-//                        if (oldAttachmentItemID != UUID.Zero)
-//                            DetachSingleAttachmentToInvInternal(sp, oldAttachmentItemID);
+//                        if (attachments[0].FromItemID != UUID.Zero)
+//                            DetachSingleAttachmentToInvInternal(sp, attachments[0]);
 //                        else
 //                            m_log.WarnFormat(
 //                                "[ATTACHMENTS MODULE]: When detaching existing attachment {0} {1} at point {2} to make way for {3} {4} for {5}, couldn't find the associated item ID to adjust inventory attachment record!",
 //                                attachments[0].Name, attachments[0].LocalId, attachmentPt, group.Name, group.LocalId, sp.Name);
 //                    }
-=======
-                    if (attachments.Count != 0)
-                    {
-                        if (attachments[0].FromItemID != UUID.Zero)
-                            DetachSingleAttachmentToInvInternal(sp, attachments[0]);
-                        else
-                            m_log.WarnFormat(
-                                "[ATTACHMENTS MODULE]: When detaching existing attachment {0} {1} at point {2} to make way for {3} {4} for {5}, couldn't find the associated item ID to adjust inventory attachment record!",
-                                attachments[0].Name, attachments[0].LocalId, attachmentPt, group.Name, group.LocalId, sp.Name);
-                    }
->>>>>>> 0229e90d
     
                     // Add the new attachment to inventory if we don't already have it.
                     UUID newAttachmentItemID = group.FromItemID;
