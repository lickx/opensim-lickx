--- conflicted
+++ resolved
@@ -123,24 +123,12 @@
                     m_scene.EventManager.TriggerOnAttach(objectLocalID, part.ParentGroup.GetFromItemID(), remoteClient.AgentId);
 
                     // Save avatar attachment information
-<<<<<<< HEAD
-                    ScenePresence presence;
-                    if (m_scene.AvatarService != null && m_scene.TryGetScenePresence(remoteClient.AgentId, out presence))
-                    {
-                        m_log.Info(
-                            "[ATTACHMENTS MODULE]: Saving avatar attachment. AgentID: " + remoteClient.AgentId
-                                + ", AttachmentPoint: " + AttachmentPt);
-
-                        m_scene.AvatarService.SetAppearance(remoteClient.AgentId, presence.Appearance);
-                    }
-=======
                     m_log.Info(
                         "[ATTACHMENTS MODULE]: Saving avatar attachment. AgentID: " + remoteClient.AgentId
                         + ", AttachmentPoint: " + AttachmentPt);
 
                     if (m_scene.AvatarFactory != null)
                         m_scene.AvatarFactory.QueueAppearanceSave(remoteClient.AgentId);
->>>>>>> 49fa7e91
                 }
             }
             catch (Exception e)
@@ -391,13 +379,8 @@
                 item = m_scene.InventoryService.GetItem(item);
                 presence.Appearance.SetAttachment((int)AttachmentPt, itemID, item.AssetID /* att.UUID */);
 
-<<<<<<< HEAD
-                if (m_scene.AvatarService != null)
-                    m_scene.AvatarService.SetAppearance(remoteClient.AgentId, presence.Appearance);
-=======
                 if (m_scene.AvatarFactory != null)
                     m_scene.AvatarFactory.QueueAppearanceSave(remoteClient.AgentId);
->>>>>>> 49fa7e91
             }
         }
 
@@ -419,17 +402,9 @@
                 presence.Appearance.DetachAttachment(itemID);
 
                 // Save avatar attachment information
-<<<<<<< HEAD
-                if (m_scene.AvatarService != null)
-                {
-                    m_log.Debug("[ATTACHMENTS MODULE]: Detaching from UserID: " + remoteClient.AgentId + ", ItemID: " + itemID);
-                    m_scene.AvatarService.SetAppearance(remoteClient.AgentId, presence.Appearance);
-                }
-=======
                 m_log.Debug("[ATTACHMENTS MODULE]: Detaching from UserID: " + remoteClient.AgentId + ", ItemID: " + itemID);
                 if (m_scene.AvatarFactory != null)
                     m_scene.AvatarFactory.QueueAppearanceSave(remoteClient.AgentId);
->>>>>>> 49fa7e91
             }
 
             DetachSingleAttachmentToInv(itemID, remoteClient);
@@ -455,16 +430,9 @@
 
                 presence.Appearance.DetachAttachment(itemID);
 
-<<<<<<< HEAD
-                if (m_scene.AvatarService != null)
-                {
-                    m_scene.AvatarService.SetAppearance(remoteClient.AgentId, presence.Appearance);
-                }
-=======
                 if (m_scene.AvatarFactory != null)
                     m_scene.AvatarFactory.QueueAppearanceSave(remoteClient.AgentId);
 
->>>>>>> 49fa7e91
                 part.ParentGroup.DetachToGround();
 
                 List<UUID> uuids = new List<UUID>();
