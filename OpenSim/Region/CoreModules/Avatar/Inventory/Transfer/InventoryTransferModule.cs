--- conflicted
+++ resolved
@@ -313,14 +313,9 @@
                         m_TransferModule.SendInstantMessage(im, delegate(bool success) {});
                 }
             }
-<<<<<<< HEAD
-            else if (im.dialog == (byte) InstantMessageDialog.InventoryDeclined ||
-                     im.dialog == (byte) InstantMessageDialog.TaskInventoryDeclined)
-=======
             else if (
                 im.dialog == (byte)InstantMessageDialog.InventoryDeclined
                 || im.dialog == (byte)InstantMessageDialog.TaskInventoryDeclined)
->>>>>>> 6dda7c65
             {
                 // Here, the recipient is local and we can assume that the
                 // inventory is loaded. Courtesy of the above bulk update,
