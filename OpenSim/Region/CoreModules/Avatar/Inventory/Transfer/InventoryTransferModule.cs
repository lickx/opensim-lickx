/*
 * Copyright (c) Contributors, http://opensimulator.org/
 * See CONTRIBUTORS.TXT for a full list of copyright holders.
 *
 * Redistribution and use in source and binary forms, with or without
 * modification, are permitted provided that the following conditions are met:
 *     * Redistributions of source code must retain the above copyright
 *       notice, this list of conditions and the following disclaimer.
 *     * Redistributions in binary form must reproduce the above copyright
 *       notice, this list of conditions and the following disclaimer in the
 *       documentation and/or other materials provided with the distribution.
 *     * Neither the name of the OpenSimulator Project nor the
 *       names of its contributors may be used to endorse or promote products
 *       derived from this software without specific prior written permission.
 *
 * THIS SOFTWARE IS PROVIDED BY THE DEVELOPERS ``AS IS'' AND ANY
 * EXPRESS OR IMPLIED WARRANTIES, INCLUDING, BUT NOT LIMITED TO, THE IMPLIED
 * WARRANTIES OF MERCHANTABILITY AND FITNESS FOR A PARTICULAR PURPOSE ARE
 * DISCLAIMED. IN NO EVENT SHALL THE CONTRIBUTORS BE LIABLE FOR ANY
 * DIRECT, INDIRECT, INCIDENTAL, SPECIAL, EXEMPLARY, OR CONSEQUENTIAL DAMAGES
 * (INCLUDING, BUT NOT LIMITED TO, PROCUREMENT OF SUBSTITUTE GOODS OR SERVICES;
 * LOSS OF USE, DATA, OR PROFITS; OR BUSINESS INTERRUPTION) HOWEVER CAUSED AND
 * ON ANY THEORY OF LIABILITY, WHETHER IN CONTRACT, STRICT LIABILITY, OR TORT
 * (INCLUDING NEGLIGENCE OR OTHERWISE) ARISING IN ANY WAY OUT OF THE USE OF THIS
 * SOFTWARE, EVEN IF ADVISED OF THE POSSIBILITY OF SUCH DAMAGE.
 */

using System;
using System.Collections.Generic;
using System.Reflection;
using log4net;
using Nini.Config;
using OpenMetaverse;
using OpenSim.Framework;

using OpenSim.Region.Framework.Interfaces;
using OpenSim.Region.Framework.Scenes;
using OpenSim.Services.Interfaces;

namespace OpenSim.Region.CoreModules.Avatar.Inventory.Transfer
{
    public class InventoryTransferModule : IInventoryTransferModule, ISharedRegionModule
    {
        private static readonly ILog m_log
            = LogManager.GetLogger(MethodBase.GetCurrentMethod().DeclaringType);

        /// <summary>
        private List<Scene> m_Scenelist = new List<Scene>();
        private Dictionary<UUID, Scene> m_AgentRegions =
                new Dictionary<UUID, Scene>();

        private IMessageTransferModule m_TransferModule = null;
        private bool m_Enabled = true;

        #region IRegionModule Members

        public void Initialise(IConfigSource config)
        {
            if (config.Configs["Messaging"] != null)
            {
                // Allow disabling this module in config
                //
                if (config.Configs["Messaging"].GetString(
                        "InventoryTransferModule", "InventoryTransferModule") !=
                        "InventoryTransferModule")
                {
                    m_Enabled = false;
                    return;
                }
            }
        }

        public void AddRegion(Scene scene)
        {
            if (!m_Enabled)
                return;

            m_Scenelist.Add(scene);

            scene.RegisterModuleInterface<IInventoryTransferModule>(this);

            scene.EventManager.OnNewClient += OnNewClient;
            scene.EventManager.OnClientClosed += ClientLoggedOut;
            scene.EventManager.OnIncomingInstantMessage += OnGridInstantMessage;
        }

        public void RegionLoaded(Scene scene)
        {
            if (m_TransferModule == null)
            {
                m_TransferModule = m_Scenelist[0].RequestModuleInterface<IMessageTransferModule>();
                if (m_TransferModule == null)
                {
                    m_log.Error("[INVENTORY TRANSFER] No Message transfer module found, transfers will be local only");
                    m_Enabled = false;

                    m_Scenelist.Clear();
                    scene.EventManager.OnNewClient -= OnNewClient;
                    scene.EventManager.OnClientClosed -= ClientLoggedOut;
                    scene.EventManager.OnIncomingInstantMessage -= OnGridInstantMessage;
                }
            }

        }

        public void RemoveRegion(Scene scene)
        {
            scene.EventManager.OnNewClient -= OnNewClient;
            scene.EventManager.OnClientClosed -= ClientLoggedOut;
            scene.EventManager.OnIncomingInstantMessage -= OnGridInstantMessage;
            m_Scenelist.Remove(scene);
        }

        public void PostInitialise()
        {
        }

        public void Close()
        {
        }

        public string Name
        {
            get { return "InventoryModule"; }
        }

        public Type ReplaceableInterface
        {
            get { return null; }
        }

        #endregion

        private void OnNewClient(IClientAPI client)
        {
            // Inventory giving is conducted via instant message
            client.OnInstantMessage += OnInstantMessage;
        }

        private Scene FindClientScene(UUID agentId)
        {
            lock (m_Scenelist)
            {
                foreach (Scene scene in m_Scenelist)
                {
                    ScenePresence presence = scene.GetScenePresence(agentId);
                    if (presence != null)
                        return scene;
                }
            }
            return null;
        }

        private void OnInstantMessage(IClientAPI client, GridInstantMessage im)
        {
            m_log.InfoFormat("[INVENTORY TRANSFER]: OnInstantMessage {0}", im.dialog);
            Scene scene = FindClientScene(client.AgentId);

            if (scene == null) // Something seriously wrong here.
                return;



            if (im.dialog == (byte) InstantMessageDialog.InventoryOffered)
            {
                //m_log.DebugFormat("Asset type {0}", ((AssetType)im.binaryBucket[0]));

                UUID receipientID = new UUID(im.toAgentID);
                ScenePresence user = scene.GetScenePresence(receipientID);
                UUID copyID;

                // First byte is the asset type
                AssetType assetType = (AssetType)im.binaryBucket[0];
                
                if (AssetType.Folder == assetType)
                {
                    UUID folderID = new UUID(im.binaryBucket, 1);
                    
                    m_log.DebugFormat("[AGENT INVENTORY]: Inserting original folder {0} "+
                            "into agent {1}'s inventory",
                            folderID, new UUID(im.toAgentID));
                    
                    InventoryFolderBase folderCopy 
                        = scene.GiveInventoryFolder(receipientID, client.AgentId, folderID, UUID.Zero);
                    
                    if (folderCopy == null)
                    {
                        client.SendAgentAlertMessage("Can't find folder to give. Nothing given.", false);
                        return;
                    }
                                                           
                    // The outgoing binary bucket should contain only the byte which signals an asset folder is
                    // being copied and the following bytes for the copied folder's UUID
                    copyID = folderCopy.ID;
                    byte[] copyIDBytes = copyID.GetBytes();
                    im.binaryBucket = new byte[1 + copyIDBytes.Length];
                    im.binaryBucket[0] = (byte)AssetType.Folder;
                    Array.Copy(copyIDBytes, 0, im.binaryBucket, 1, copyIDBytes.Length);
                    
                    if (user != null)
                    {
                        user.ControllingClient.SendBulkUpdateInventory(folderCopy);
                    }

                    // HACK!!
                    im.imSessionID = folderID.Guid;
                }
                else
                {
                    // First byte of the array is probably the item type
                    // Next 16 bytes are the UUID

                    UUID itemID = new UUID(im.binaryBucket, 1);

                    m_log.DebugFormat("[AGENT INVENTORY]: (giving) Inserting item {0} "+
                            "into agent {1}'s inventory",
                            itemID, new UUID(im.toAgentID));

                    InventoryItemBase itemCopy = scene.GiveInventoryItem(
                            new UUID(im.toAgentID),
                            client.AgentId, itemID);

                    if (itemCopy == null)
                    {
                        client.SendAgentAlertMessage("Can't find item to give. Nothing given.", false);
                        return;
                    }
                    
                    copyID = itemCopy.ID;
                    Array.Copy(copyID.GetBytes(), 0, im.binaryBucket, 1, 16);
                    
                    if (user != null)
                    {
                        user.ControllingClient.SendBulkUpdateInventory(itemCopy);
                    }

                    // HACK!!
                    im.imSessionID = itemID.Guid;
                }

                // Send the IM to the recipient. The item is already
                // in their inventory, so it will not be lost if
                // they are offline.
                //
                if (user != null)
                {
                    user.ControllingClient.SendInstantMessage(im);
                    return;
                }
                else
                {
                    if (m_TransferModule != null)
                        m_TransferModule.SendInstantMessage(im, delegate(bool success) 
                        {
                            if (!success)
                                client.SendAlertMessage("User not online. Inventory has been saved");
                        });
                }
            }
            else if (im.dialog == (byte) InstantMessageDialog.InventoryAccepted)
            {
                ScenePresence user = scene.GetScenePresence(new UUID(im.toAgentID));

                if (user != null) // Local
                {
                    user.ControllingClient.SendInstantMessage(im);
                }
                else
                {
                    if (m_TransferModule != null)
                        m_TransferModule.SendInstantMessage(im, delegate(bool success) {});
                }
            }
            else if (im.dialog == (byte) InstantMessageDialog.InventoryDeclined)
            {
                // Here, the recipient is local and we can assume that the
                // inventory is loaded. Courtesy of the above bulk update,
                // It will have been pushed to the client, too
                //
                
                //CachedUserInfo userInfo =
                //        scene.CommsManager.UserProfileCacheService.
                //        GetUserDetails(client.AgentId);
                IInventoryService invService = scene.InventoryService;

                InventoryFolderBase trashFolder =
                    invService.GetFolderForType(client.AgentId, AssetType.TrashFolder);

                UUID inventoryID = new UUID(im.imSessionID); // The inventory item/folder, back from it's trip

                InventoryItemBase item = new InventoryItemBase(inventoryID, client.AgentId);
                item = invService.GetItem(item);
                InventoryFolderBase folder = null;
                
                if (item != null && trashFolder != null)
                {
                    item.Folder = trashFolder.ID;

                    // Diva comment: can't we just update this item???
                    List<UUID> uuids = new List<UUID>();
                    uuids.Add(item.ID);
                    invService.DeleteItems(item.Owner, uuids);
                    scene.AddInventoryItem(client, item);
                }
                else
                {
                    folder = new InventoryFolderBase(inventoryID, client.AgentId);
                    folder = invService.GetFolder(folder);
                    
                    if (folder != null & trashFolder != null)
                    {
                        folder.ParentID = trashFolder.ID;
                        invService.MoveFolder(folder);
                    }
                }
                
                if ((null == item && null == folder) | null == trashFolder)
                {
                    string reason = String.Empty;
                    
                    if (trashFolder == null)
                        reason += " Trash folder not found.";
                    if (item == null)
                        reason += " Item not found.";
                    if (folder == null)
                        reason += " Folder not found.";
                    
                    client.SendAgentAlertMessage("Unable to delete "+
                            "received inventory" + reason, false);
                }

                ScenePresence user = scene.GetScenePresence(new UUID(im.toAgentID));

                if (user != null) // Local
                {
                    user.ControllingClient.SendInstantMessage(im);
                }
                else
                {
                    if (m_TransferModule != null)
                        m_TransferModule.SendInstantMessage(im, delegate(bool success) {});
                }
            }
        }

        public void SetRootAgentScene(UUID agentID, Scene scene)
        {
            m_AgentRegions[agentID] = scene;
        }

        public bool NeedSceneCacheClear(UUID agentID, Scene scene)
        {
            if (!m_AgentRegions.ContainsKey(agentID))
            {
                // Since we can get here two ways, we need to scan
                // the scenes here. This is somewhat more expensive
                // but helps avoid a nasty bug
                //

                foreach (Scene s in m_Scenelist)
                {
                    ScenePresence presence;

                    if (s.TryGetScenePresence(agentID, out presence))
                    {
                        // If the agent is in this scene, then we
                        // are being called twice in a single
                        // teleport. This is wasteful of cycles
                        // but harmless due to this 2nd level check
                        //
                        // If the agent is found in another scene
                        // then the list wasn't current
                        //
                        // If the agent is totally unknown, then what
                        // are we even doing here??
                        //
                        if (s == scene)
                        {
                            //m_log.Debug("[INVTRANSFERMOD]: s == scene. Returning true in " + scene.RegionInfo.RegionName);
                            return true;
                        }
                        else
                        {
                            //m_log.Debug("[INVTRANSFERMOD]: s != scene. Returning false in " + scene.RegionInfo.RegionName);
                            return false;
                        }
                    }
                }
                //m_log.Debug("[INVTRANSFERMOD]: agent not in scene. Returning true in " + scene.RegionInfo.RegionName);
                return true;
            }

            // The agent is left in current Scene, so we must be
            // going to another instance
            //
            if (m_AgentRegions[agentID] == scene)
            {
                //m_log.Debug("[INVTRANSFERMOD]: m_AgentRegions[agentID] == scene. Returning true in " + scene.RegionInfo.RegionName);
                m_AgentRegions.Remove(agentID);
                return true;
            }

            // Another region has claimed the agent
            //
            //m_log.Debug("[INVTRANSFERMOD]: last resort. Returning false in " + scene.RegionInfo.RegionName);
            return false;
        }

        public void ClientLoggedOut(UUID agentID, Scene scene)
        {
            if (m_AgentRegions.ContainsKey(agentID))
                m_AgentRegions.Remove(agentID);
        }

        /// <summary>
        ///
        /// </summary>
        /// <param name="msg"></param>
        private void OnGridInstantMessage(GridInstantMessage msg)
        {
            // Check if this is ours to handle
            //
<<<<<<< HEAD
            //m_log.Info("OnFridInstantMessage");
            if (msg.dialog != (byte) InstantMessageDialog.InventoryOffered)
                return;

            if (msg.binaryBucket.Length < 17) // Invalid
                return;
=======
            m_log.Info("OnGridInstantMessage");
>>>>>>> 556e91d3

            Scene scene = FindClientScene(new UUID(msg.toAgentID));

            if (scene == null)
                return;

            // Find agent to deliver to
            //
            ScenePresence user = scene.GetScenePresence(new UUID(msg.toAgentID));

            // Just forward to local handling
            OnInstantMessage(user.ControllingClient, msg);

        }
    }
}<|MERGE_RESOLUTION|>--- conflicted
+++ resolved
@@ -420,16 +420,7 @@
         {
             // Check if this is ours to handle
             //
-<<<<<<< HEAD
-            //m_log.Info("OnFridInstantMessage");
-            if (msg.dialog != (byte) InstantMessageDialog.InventoryOffered)
-                return;
-
-            if (msg.binaryBucket.Length < 17) // Invalid
-                return;
-=======
             m_log.Info("OnGridInstantMessage");
->>>>>>> 556e91d3
 
             Scene scene = FindClientScene(new UUID(msg.toAgentID));
 
