--- conflicted
+++ resolved
@@ -325,13 +325,6 @@
                     if (checkonly)
                         return false;
 
-<<<<<<< HEAD
-=======
-                    m_log.DebugFormat(
-                        "[AVFACTORY]: Missing baked texture {0} ({1}) for {2}, requesting rebake.",
-                        face.TextureID, idx, sp.Name);
-                    
->>>>>>> e88ad5aa
                     sp.ControllingClient.SendRebakeAvatarTextures(face.TextureID);
                 }
             }
@@ -342,27 +335,6 @@
             return (defonly ? false : true);
         }
 
-<<<<<<< HEAD
-        /// <summary>
-        /// Checks for the existance of a baked texture asset and
-        /// requests the viewer rebake if the asset is not found
-        /// </summary>
-        /// <param name="sp"></param>
-        /// <param name="textureID"></param>
-        /// <param name="idx"></param>
-        private bool CheckBakedTextureAsset(IScenePresence sp, UUID textureID, int idx)
-        {
-            if (m_scene.AssetService.Get(textureID.ToString()) == null)
-            {
-                m_log.InfoFormat("[AVFACTORY]: Missing baked texture {0} ({1}) for avatar {2}",
-                                 textureID, idx, sp.Name);
-                return false;
-            }
-            return true;
-        }
-
-=======
->>>>>>> e88ad5aa
         private Dictionary<BakeType, Primitive.TextureEntryFace> GetBakedTextureFaces(ScenePresence sp)
         {
             if (sp.IsChildAgent)
