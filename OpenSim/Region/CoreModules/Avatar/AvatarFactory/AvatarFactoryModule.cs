--- conflicted
+++ resolved
@@ -312,16 +312,7 @@
                 defonly = false; // found a non-default texture reference
 
                 if (m_scene.AssetService.Get(face.TextureID.ToString()) == null)
-<<<<<<< HEAD
-                {
-                    if (checkonly)
-                        return false;
-
-                    sp.ControllingClient.SendRebakeAvatarTextures(face.TextureID);
-                }
-=======
                     return false;
->>>>>>> 2c401b73
             }
 
             m_log.DebugFormat("[AVFACTORY]: Completed texture check for {0}", sp.UUID);
