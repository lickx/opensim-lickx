--- conflicted
+++ resolved
@@ -620,7 +620,6 @@
         {
             StoreFriendships(client.AgentId, friendID);
 
-<<<<<<< HEAD
             ICallingCardModule ccm = client.Scene.RequestModuleInterface<ICallingCardModule>();
             if (ccm != null)
             {
@@ -628,9 +627,6 @@
             }
 
             // Update the local cache
-=======
-            // Update the local cache. 
->>>>>>> 7a0d7be4
             RecacheFriends(client);
 
             //
