/*
 * Copyright (c) Contributors, http://opensimulator.org/
 * See CONTRIBUTORS.TXT for a full list of copyright holders.
 *
 * Redistribution and use in source and binary forms, with or without
 * modification, are permitted provided that the following conditions are met:
 *     * Redistributions of source code must retain the above copyright
 *       notice, this list of conditions and the following disclaimer.
 *     * Redistributions in binary form must reproduce the above copyright
 *       notice, this list of conditions and the following disclaimer in the
 *       documentation and/or other materials provided with the distribution.
 *     * Neither the name of the OpenSimulator Project nor the
 *       names of its contributors may be used to endorse or promote products
 *       derived from this software without specific prior written permission.
 *
 * THIS SOFTWARE IS PROVIDED BY THE DEVELOPERS ``AS IS'' AND ANY
 * EXPRESS OR IMPLIED WARRANTIES, INCLUDING, BUT NOT LIMITED TO, THE IMPLIED
 * WARRANTIES OF MERCHANTABILITY AND FITNESS FOR A PARTICULAR PURPOSE ARE
 * DISCLAIMED. IN NO EVENT SHALL THE CONTRIBUTORS BE LIABLE FOR ANY
 * DIRECT, INDIRECT, INCIDENTAL, SPECIAL, EXEMPLARY, OR CONSEQUENTIAL DAMAGES
 * (INCLUDING, BUT NOT LIMITED TO, PROCUREMENT OF SUBSTITUTE GOODS OR SERVICES;
 * LOSS OF USE, DATA, OR PROFITS; OR BUSINESS INTERRUPTION) HOWEVER CAUSED AND
 * ON ANY THEORY OF LIABILITY, WHETHER IN CONTRACT, STRICT LIABILITY, OR TORT
 * (INCLUDING NEGLIGENCE OR OTHERWISE) ARISING IN ANY WAY OUT OF THE USE OF THIS
 * SOFTWARE, EVEN IF ADVISED OF THE POSSIBILITY OF SUCH DAMAGE.
 */

using System;
using System.Collections;
using System.Collections.Generic;
using System.Reflection;
using log4net;
using Nini.Config;
using Nwc.XmlRpc;
using OpenMetaverse;
using OpenSim.Framework;
using OpenSim.Framework.Communications;
using OpenSim.Region.Framework.Interfaces;
using OpenSim.Region.Framework.Scenes;
using OpenSim.Services.Interfaces;
using OpenSim.Services.Connectors.Friends;
using OpenSim.Server.Base;
using OpenSim.Framework.Servers.HttpServer;
using FriendInfo = OpenSim.Services.Interfaces.FriendInfo;
using PresenceInfo = OpenSim.Services.Interfaces.PresenceInfo;
using GridRegion = OpenSim.Services.Interfaces.GridRegion;

namespace OpenSim.Region.CoreModules.Avatar.Friends
{
    public class FriendsModule : ISharedRegionModule, IFriendsModule
    {
        protected class UserFriendData
        {
            public UUID PrincipalID;
            public FriendInfo[] Friends;
            public int Refcount;

            public bool IsFriend(string friend)
            {
                foreach (FriendInfo fi in Friends)
                {
                    if (fi.Friend == friend)
                        return true;
                }

                return false;
            }
        }

<<<<<<< HEAD
=======
        private static readonly FriendInfo[] EMPTY_FRIENDS = new FriendInfo[0];
>>>>>>> 18a9ac6b
        private static readonly ILog m_log = LogManager.GetLogger(MethodBase.GetCurrentMethod().DeclaringType);

        protected List<Scene> m_Scenes = new List<Scene>();

        protected IPresenceService m_PresenceService = null;
        protected IFriendsService m_FriendsService = null;
        protected FriendsSimConnector m_FriendsSimConnector;

        protected Dictionary<UUID, UserFriendData> m_Friends =
                new Dictionary<UUID, UserFriendData>();

        protected HashSet<UUID> m_NeedsListOfFriends = new HashSet<UUID>();

        protected IPresenceService PresenceService
        {
            get
            {
                if (m_PresenceService == null)
                {
                    if (m_Scenes.Count > 0)
                        m_PresenceService = m_Scenes[0].RequestModuleInterface<IPresenceService>();
                }

                return m_PresenceService;
            }
        }

        protected IFriendsService FriendsService
        {
            get
            {
                if (m_FriendsService == null)
                {
                    if (m_Scenes.Count > 0)
                        m_FriendsService = m_Scenes[0].RequestModuleInterface<IFriendsService>();
                }

                return m_FriendsService;
            }
        }

        protected IGridService GridService
        {
            get { return m_Scenes[0].GridService; }
        }

        public IUserAccountService UserAccountService
        {
            get { return m_Scenes[0].UserAccountService; }
        }

        public IScene Scene
        {
            get
            {
                if (m_Scenes.Count > 0)
                    return m_Scenes[0];
                else
                    return null;
            }
        }

        public void Initialise(IConfigSource config)
        {
            IConfig friendsConfig = config.Configs["Friends"];
            if (friendsConfig != null)
            {
                int mPort = friendsConfig.GetInt("Port", 0);

                string connector = friendsConfig.GetString("Connector", String.Empty);
                Object[] args = new Object[] { config };

                m_FriendsService = ServerUtils.LoadPlugin<IFriendsService>(connector, args);
                m_FriendsSimConnector = new FriendsSimConnector();

                // Instantiate the request handler
                IHttpServer server = MainServer.GetHttpServer((uint)mPort);
                server.AddStreamHandler(new FriendsRequestHandler(this));
            }

            if (m_FriendsService == null)
            {
                m_log.Error("[FRIENDS]: No Connector defined in section Friends, or failed to load, cannot continue");
                throw new Exception("Connector load error");
            }

        }

        public void PostInitialise()
        {
        }

        public void Close()
        {
        }

        public void AddRegion(Scene scene)
        {
            m_Scenes.Add(scene);
            scene.RegisterModuleInterface<IFriendsModule>(this);

            scene.EventManager.OnNewClient += OnNewClient;
            scene.EventManager.OnClientClosed += OnClientClosed;
            scene.EventManager.OnMakeRootAgent += OnMakeRootAgent;
            scene.EventManager.OnClientLogin += OnClientLogin;
        }

        public void RegionLoaded(Scene scene)
        {
        }

        public void RemoveRegion(Scene scene)
        {
            m_Scenes.Remove(scene);
        }

        public string Name
        {
            get { return "FriendsModule"; }
        }

        public Type ReplaceableInterface
        {
            get { return null; }
        }

        public uint GetFriendPerms(UUID principalID, UUID friendID)
        {
<<<<<<< HEAD
            if (!m_Friends.ContainsKey(principalID))
                return 0;

            UserFriendData data = m_Friends[principalID];

            string searchFor = friendID.ToString();
            foreach (FriendInfo fi in data.Friends)
=======
            FriendInfo[] friends = GetFriends(principalID);
            foreach (FriendInfo fi in friends)
>>>>>>> 18a9ac6b
            {
                if (fi.Friend == searchFor)
                    return (uint)fi.TheirFlags;
            }

            return 0;
        }

        private void OnNewClient(IClientAPI client)
        {
            client.OnInstantMessage += OnInstantMessage;
            client.OnApproveFriendRequest += OnApproveFriendRequest;
            client.OnDenyFriendRequest += OnDenyFriendRequest;
            client.OnTerminateFriendship += OnTerminateFriendship;
            client.OnGrantUserRights += OnGrantUserRights;

            // Asynchronously fetch the friends list or increment the refcount for the existing 
            // friends list
            Util.FireAndForget(
                delegate(object o)
                {
                    lock (m_Friends)
                    {
                        UserFriendData friendsData;
                        if (m_Friends.TryGetValue(client.AgentId, out friendsData))
                        {
                            friendsData.Refcount++;
                        }
                        else
                        {
                            friendsData = new UserFriendData();
                            friendsData.PrincipalID = client.AgentId;
                            friendsData.Friends = FriendsService.GetFriends(client.AgentId);
                            friendsData.Refcount = 1;

                            m_Friends[client.AgentId] = friendsData;
                        }
                    }
                }
            );
        }

        private void OnClientClosed(UUID agentID, Scene scene)
        {
            ScenePresence sp = scene.GetScenePresence(agentID);
            if (sp != null && !sp.IsChildAgent)
            {
                // do this for root agents closing out
                StatusChange(agentID, false);
            }

            lock (m_Friends)
            {
                UserFriendData friendsData;
                if (m_Friends.TryGetValue(agentID, out friendsData))
                {
                    friendsData.Refcount--;
                    if (friendsData.Refcount <= 0)
                        m_Friends.Remove(agentID);
                }
            }
        }

        private void OnMakeRootAgent(ScenePresence sp)
        {
            UUID agentID = sp.ControllingClient.AgentId;
            UpdateFriendsCache(agentID);
        }

        private void OnClientLogin(IClientAPI client)
        {
            UUID agentID = client.AgentId;

            // Inform the friends that this user is online
            StatusChange(agentID, true);

            // Register that we need to send the list of online friends to this user
            lock (m_NeedsListOfFriends)
                m_NeedsListOfFriends.Add(agentID);
        }

        public void SendFriendsOnlineIfNeeded(IClientAPI client)
        {
            UUID agentID = client.AgentId;

            // Check if the online friends list is needed
            lock (m_NeedsListOfFriends)
            {
                if (!m_NeedsListOfFriends.Remove(agentID))
                    return;
            }

            // Send the friends online
            List<UUID> online = GetOnlineFriends(agentID);
            if (online.Count > 0)
            {
                m_log.DebugFormat("[FRIENDS MODULE]: User {0} in region {1} has {2} friends online", client.AgentId, client.Scene.RegionInfo.RegionName, online.Count);
                client.SendAgentOnline(online.ToArray());
            }

            // Send outstanding friendship offers
            List<string> outstanding = new List<string>();
            FriendInfo[] friends = GetFriends(agentID);
            foreach (FriendInfo fi in friends)
            {
                if (fi.TheirFlags == -1)
                    outstanding.Add(fi.Friend);
            }

            GridInstantMessage im = new GridInstantMessage(client.Scene, UUID.Zero, String.Empty, agentID, (byte)InstantMessageDialog.FriendshipOffered,
                "Will you be my friend?", true, Vector3.Zero);

            foreach (string fid in outstanding)
            {
                UUID fromAgentID;
                if (!UUID.TryParse(fid, out fromAgentID))
                    continue;

                UserAccount account = m_Scenes[0].UserAccountService.GetUserAccount(client.Scene.RegionInfo.ScopeID, fromAgentID);
                PresenceInfo presence = PresenceService.GetAgent(fromAgentID);

                im.fromAgentID = fromAgentID.Guid;
                im.fromAgentName = account.FirstName + " " + account.LastName;
                im.offline = (byte)((presence == null) ? 1 : 0);
                im.imSessionID = im.fromAgentID;

                // Finally
                LocalFriendshipOffered(agentID, im);
            }
        }

        List<UUID> GetOnlineFriends(UUID userID)
        {
            List<string> friendList = new List<string>();
            List<UUID> online = new List<UUID>();

            FriendInfo[] friends = GetFriends(userID);
            foreach (FriendInfo fi in friends)
            {
                if (((fi.TheirFlags & 1) != 0) && (fi.TheirFlags != -1))
                    friendList.Add(fi.Friend);
            }

            if (friendList.Count > 0)
            {
                PresenceInfo[] presence = PresenceService.GetAgents(friendList.ToArray());
                foreach (PresenceInfo pi in presence)
                {
                    UUID presenceID;
                    if (UUID.TryParse(pi.UserID, out presenceID))
                        online.Add(presenceID);
                }
            }

            return online;
        }

        /// <summary>
        /// Find the client for a ID
        /// </summary>
        public IClientAPI LocateClientObject(UUID agentID)
        {
            Scene scene = GetClientScene(agentID);
            if (scene != null)
            {
                ScenePresence presence = scene.GetScenePresence(agentID);
                if (presence != null)
                    return presence.ControllingClient;
            }

            return null;
        }

        /// <summary>
        /// Find the scene for an agent
        /// </summary>
        private Scene GetClientScene(UUID agentId)
        {
            lock (m_Scenes)
            {
                foreach (Scene scene in m_Scenes)
                {
                    ScenePresence presence = scene.GetScenePresence(agentId);
                    if (presence != null && !presence.IsChildAgent)
                        return scene;
                }
            }

            return null;
        }

        /// <summary>
        /// Caller beware! Call this only for root agents.
        /// </summary>
        /// <param name="agentID"></param>
        /// <param name="online"></param>
        private void StatusChange(UUID agentID, bool online)
        {
            FriendInfo[] friends = GetFriends(agentID);
            if (friends.Length > 0)
            {
                List<FriendInfo> friendList = new List<FriendInfo>();
                foreach (FriendInfo fi in friends)
                {
                    if (((fi.MyFlags & 1) != 0) && (fi.TheirFlags != -1))
                        friendList.Add(fi);
                }

                Util.FireAndForget(
                    delegate
                    {
                        foreach (FriendInfo fi in friendList)
                        {
                            //m_log.DebugFormat("[FRIENDS]: Notifying {0}", fi.PrincipalID);
                            // Notify about this user status
                            StatusNotify(fi, agentID, online);
                        }
                    }
                );
            }
        }

        private void StatusNotify(FriendInfo friend, UUID userID, bool online)
        {
            UUID friendID;
            if (UUID.TryParse(friend.Friend, out friendID))
            {
                // Try local
                if (LocalStatusNotification(userID, friendID, online))
                    return;

                // The friend is not here [as root]. Let's forward.
                PresenceInfo friendSession = PresenceService.GetAgent(friendID);
                if (friendSession != null && friendSession.RegionID != UUID.Zero) // let's guard against sessions-gone-bad with the RegionID check
                {
                    GridRegion region = GridService.GetRegionByUUID(m_Scenes[0].RegionInfo.ScopeID, friendSession.RegionID);
                    //m_log.DebugFormat("[FRIENDS]: Remote Notify to region {0}", region.RegionName);
                    m_FriendsSimConnector.StatusNotify(region, userID, friendID, online);
                }
            }
            else
            {
                m_log.WarnFormat("[FRIENDS]: Error parsing friend ID {0}", friend.Friend);
            }
        }

        private void OnInstantMessage(IClientAPI client, GridInstantMessage im)
        {
<<<<<<< HEAD
            if (im.dialog == (byte)OpenMetaverse.InstantMessageDialog.FriendshipOffered)
            {
=======
            if ((InstantMessageDialog)im.dialog == InstantMessageDialog.FriendshipOffered)
            { 
>>>>>>> 18a9ac6b
                // we got a friendship offer
                UUID principalID = new UUID(im.fromAgentID);
                UUID friendID = new UUID(im.toAgentID);

                m_log.DebugFormat("[FRIENDS]: {0} ({1}) offered friendship to {2}", principalID, im.fromAgentName, friendID);

                // This user wants to be friends with the other user.
                // Let's add the relation backwards, in case the other is not online
                FriendsService.StoreFriend(friendID, principalID.ToString(), 0);

                // Now let's ask the other user to be friends with this user
                ForwardFriendshipOffer(principalID, friendID, im);
            }
        }

        private void ForwardFriendshipOffer(UUID agentID, UUID friendID, GridInstantMessage im)
        {
            // !!!!!!!! This is a hack so that we don't have to keep state (transactionID/imSessionID)
            // We stick this agent's ID as imSession, so that it's directly available on the receiving end
            im.imSessionID = im.fromAgentID;

            // Try the local sim
            UserAccount account = UserAccountService.GetUserAccount(Scene.RegionInfo.ScopeID, agentID);
            im.fromAgentName = (account == null) ? "Unknown" : account.FirstName + " " + account.LastName;
            
            if (LocalFriendshipOffered(friendID, im))
                return;

            // The prospective friend is not here [as root]. Let's forward.
            PresenceInfo friendSession = PresenceService.GetAgent(friendID);
            if (friendSession != null)
            {
                GridRegion region = GridService.GetRegionByUUID(m_Scenes[0].RegionInfo.ScopeID, friendSession.RegionID);
                m_FriendsSimConnector.FriendshipOffered(region, agentID, friendID, im.message);
            }
            // If the prospective friend is not online, he'll get the message upon login.
        }

        private void OnApproveFriendRequest(IClientAPI client, UUID agentID, UUID friendID, List<UUID> callingCardFolders)
        {
            m_log.DebugFormat("[FRIENDS]: {0} accepted friendship from {1}", agentID, friendID);
            
            FriendsService.StoreFriend(agentID, friendID.ToString(), 1);
            FriendsService.StoreFriend(friendID, agentID.ToString(), 1);

            // Update the local cache
            UpdateFriendsCache(agentID);

            //
            // Notify the friend
            //

            // Try Local
            if (LocalFriendshipApproved(agentID, client.Name, friendID))
            {
                client.SendAgentOnline(new UUID[] { friendID });
                return;
            }

            // The friend is not here
            PresenceInfo friendSession = PresenceService.GetAgent(friendID);
            if (friendSession != null)
            {
                GridRegion region = GridService.GetRegionByUUID(m_Scenes[0].RegionInfo.ScopeID, friendSession.RegionID);
                m_FriendsSimConnector.FriendshipApproved(region, agentID, client.Name, friendID);
                client.SendAgentOnline(new UUID[] { friendID });
            }
        }

        private void OnDenyFriendRequest(IClientAPI client, UUID agentID, UUID friendID, List<UUID> callingCardFolders)
        {
            m_log.DebugFormat("[FRIENDS]: {0} denied friendship to {1}", agentID, friendID);

            FriendsService.Delete(agentID, friendID.ToString());
            FriendsService.Delete(friendID, agentID.ToString());

            //
            // Notify the friend
            //

            // Try local
            if (LocalFriendshipDenied(agentID, client.Name, friendID))
                return;

            PresenceInfo friendSession = PresenceService.GetAgent(friendID);
            if (friendSession != null)
            {
                GridRegion region = GridService.GetRegionByUUID(m_Scenes[0].RegionInfo.ScopeID, friendSession.RegionID);
                if (region != null)
                    m_FriendsSimConnector.FriendshipDenied(region, agentID, client.Name, friendID);
                else
                    m_log.WarnFormat("[FRIENDS]: Could not find region {0} in locating {1}", friendSession.RegionID, friendID);
            }
        }

        private void OnTerminateFriendship(IClientAPI client, UUID agentID, UUID exfriendID)
        {
            FriendsService.Delete(agentID, exfriendID.ToString());
            FriendsService.Delete(exfriendID, agentID.ToString());

            // Update local cache
            UpdateFriendsCache(agentID);

            client.SendTerminateFriend(exfriendID);

            //
            // Notify the friend
            //

            // Try local
            if (LocalFriendshipTerminated(exfriendID))
                return;

            PresenceInfo friendSession = PresenceService.GetAgent(exfriendID);
            if (friendSession != null)
            {
                GridRegion region = GridService.GetRegionByUUID(m_Scenes[0].RegionInfo.ScopeID, friendSession.RegionID);
                m_FriendsSimConnector.FriendshipTerminated(region, agentID, exfriendID);
            }
        }

        private void OnGrantUserRights(IClientAPI remoteClient, UUID requester, UUID target, int rights)
        {
            FriendInfo[] friends = GetFriends(remoteClient.AgentId);
            if (friends.Length == 0)
                return;

            m_log.DebugFormat("[FRIENDS MODULE]: User {0} changing rights to {1} for friend {2}", requester, rights, target);
            // Let's find the friend in this user's friend list
            FriendInfo friend = null;
            foreach (FriendInfo fi in friends)
            {
                if (fi.Friend == target.ToString())
                    friend = fi;
            }

            if (friend != null) // Found it
            {
                // Store it on the DB
                FriendsService.StoreFriend(requester, target.ToString(), rights);

                // Store it in the local cache
                int myFlags = friend.MyFlags;
                friend.MyFlags = rights;

                // Always send this back to the original client
                remoteClient.SendChangeUserRights(requester, target, rights);

                //
                // Notify the friend
                //

                // Try local
                if (LocalGrantRights(requester, target, myFlags, rights))
                    return;

                PresenceInfo friendSession = PresenceService.GetAgent(target);
                if (friendSession != null)
                {
                    GridRegion region = GridService.GetRegionByUUID(m_Scenes[0].RegionInfo.ScopeID, friendSession.RegionID);
                    // TODO: You might want to send the delta to save the lookup
                    // on the other end!!
                    m_FriendsSimConnector.GrantRights(region, requester, target, myFlags, rights);
                }
            }
        }

        #region Local

        public bool LocalFriendshipOffered(UUID toID, GridInstantMessage im)
        {
            IClientAPI friendClient = LocateClientObject(toID);
            if (friendClient != null)
            {
                // the prospective friend in this sim as root agent
                friendClient.SendInstantMessage(im);
                // we're done
                return true;
            }
            return false;
        }

        public bool LocalFriendshipApproved(UUID userID, string userName, UUID friendID)
        {
            IClientAPI friendClient = LocateClientObject(friendID);
            if (friendClient != null)
            {
                // the prospective friend in this sim as root agent
                GridInstantMessage im = new GridInstantMessage(Scene, userID, userName, friendID,
                    (byte)OpenMetaverse.InstantMessageDialog.FriendshipAccepted, userID.ToString(), false, Vector3.Zero);
                friendClient.SendInstantMessage(im);

                // Update the local cache
                UpdateFriendsCache(friendID);

                // we're done
                return true;
            }

            return false;
        }

        public bool LocalFriendshipDenied(UUID userID, string userName, UUID friendID)
        {
            IClientAPI friendClient = LocateClientObject(friendID);
            if (friendClient != null)
            {
                // the prospective friend in this sim as root agent
                GridInstantMessage im = new GridInstantMessage(Scene, userID, userName, friendID,
                    (byte)OpenMetaverse.InstantMessageDialog.FriendshipDeclined, userID.ToString(), false, Vector3.Zero);
                friendClient.SendInstantMessage(im);
                // we're done
                return true;
            }

            return false;
        }

        public bool LocalFriendshipTerminated(UUID exfriendID)
        {
            IClientAPI friendClient = LocateClientObject(exfriendID);
            if (friendClient != null)
            {
                // the friend in this sim as root agent
                friendClient.SendTerminateFriend(exfriendID);
                // update local cache
                UpdateFriendsCache(exfriendID);
                // we're done
                return true;
            }

            return false;
        }

        public bool LocalGrantRights(UUID userID, UUID friendID, int userFlags, int rights)
        {
            IClientAPI friendClient = LocateClientObject(friendID);
            if (friendClient != null)
            {
                bool onlineBitChanged = ((rights ^ userFlags) & (int)FriendRights.CanSeeOnline) != 0;
                if (onlineBitChanged)
                {
                    if ((rights & (int)FriendRights.CanSeeOnline) == 1)
                        friendClient.SendAgentOnline(new UUID[] { new UUID(userID) });
                    else
                        friendClient.SendAgentOffline(new UUID[] { new UUID(userID) });
                }
                else
                {
                    bool canEditObjectsChanged = ((rights ^ userFlags) & (int)FriendRights.CanModifyObjects) != 0;
                    if (canEditObjectsChanged)
                        friendClient.SendChangeUserRights(userID, friendID, rights);

                }

                // Update local cache
                lock (m_Friends)
                {
                    FriendInfo[] friends = GetFriends(friendID);
                    foreach (FriendInfo finfo in friends)
                    {
                        if (finfo.Friend == userID.ToString())
                            finfo.TheirFlags = rights;
                    }
                }

                return true;
            }

            return false;

        }

        public bool LocalStatusNotification(UUID userID, UUID friendID, bool online)
        {
            IClientAPI friendClient = LocateClientObject(friendID);
            if (friendClient != null)
            {
                //m_log.DebugFormat("[FRIENDS]: Local Status Notify {0} that user {1} is {2}", friendID, userID, online);
                // the  friend in this sim as root agent
                if (online)
                    friendClient.SendAgentOnline(new UUID[] { userID });
                else
                    friendClient.SendAgentOffline(new UUID[] { userID });
                // we're done
                return true;
            }

            return false;
        }

        #endregion

        private FriendInfo[] GetFriends(UUID agentID)
        {
            UserFriendData friendsData;

            lock (m_Friends)
            {
                if (m_Friends.TryGetValue(agentID, out friendsData))
                    return friendsData.Friends;
            }

            return EMPTY_FRIENDS;
        }

        private void UpdateFriendsCache(UUID agentID)
        {
            lock (m_Friends)
            {
                UserFriendData friendsData;
                if (m_Friends.TryGetValue(agentID, out friendsData))
                    friendsData.Friends = FriendsService.GetFriends(agentID);
            }
        }
    }
}<|MERGE_RESOLUTION|>--- conflicted
+++ resolved
@@ -67,10 +67,7 @@
             }
         }
 
-<<<<<<< HEAD
-=======
         private static readonly FriendInfo[] EMPTY_FRIENDS = new FriendInfo[0];
->>>>>>> 18a9ac6b
         private static readonly ILog m_log = LogManager.GetLogger(MethodBase.GetCurrentMethod().DeclaringType);
 
         protected List<Scene> m_Scenes = new List<Scene>();
@@ -199,20 +196,10 @@
 
         public uint GetFriendPerms(UUID principalID, UUID friendID)
         {
-<<<<<<< HEAD
-            if (!m_Friends.ContainsKey(principalID))
-                return 0;
-
-            UserFriendData data = m_Friends[principalID];
-
-            string searchFor = friendID.ToString();
-            foreach (FriendInfo fi in data.Friends)
-=======
             FriendInfo[] friends = GetFriends(principalID);
             foreach (FriendInfo fi in friends)
->>>>>>> 18a9ac6b
-            {
-                if (fi.Friend == searchFor)
+            {
+                if (fi.Friend == friendID.ToString())
                     return (uint)fi.TheirFlags;
             }
 
@@ -459,13 +446,8 @@
 
         private void OnInstantMessage(IClientAPI client, GridInstantMessage im)
         {
-<<<<<<< HEAD
-            if (im.dialog == (byte)OpenMetaverse.InstantMessageDialog.FriendshipOffered)
-            {
-=======
             if ((InstantMessageDialog)im.dialog == InstantMessageDialog.FriendshipOffered)
             { 
->>>>>>> 18a9ac6b
                 // we got a friendship offer
                 UUID principalID = new UUID(im.fromAgentID);
                 UUID friendID = new UUID(im.toAgentID);
