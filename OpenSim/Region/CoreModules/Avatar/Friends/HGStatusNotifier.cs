﻿using System;
using System.Collections.Generic;
using System.Linq;
using System.Reflection;
using System.Text;
using OpenSim.Framework;
using OpenSim.Region.Framework.Interfaces;
using OpenSim.Services.Interfaces;
using OpenSim.Services.Connectors.Hypergrid;
using FriendInfo = OpenSim.Services.Interfaces.FriendInfo;

using OpenMetaverse;

using log4net;

namespace OpenSim.Region.CoreModules.Avatar.Friends
{
    public class HGStatusNotifier
    {
        private static readonly ILog m_log = LogManager.GetLogger(MethodBase.GetCurrentMethod().DeclaringType);

        private HGFriendsModule m_FriendsModule;

        public HGStatusNotifier(HGFriendsModule friendsModule)
        {
            m_FriendsModule = friendsModule;
        }

        // Currently unused
        /*
        public void Notify(UUID userID, Dictionary<string, List<FriendInfo>> friendsPerDomain, bool online)
        {
            if(m_FriendsModule is null)
                return;

            foreach (KeyValuePair<string, List<FriendInfo>> kvp in friendsPerDomain)
            {
                if (kvp.Value.Count == 0)
                    continue; // no one to notify. caller don't do this

                // ASSUMPTION: we assume that all users for one home domain
                // have exactly the same set of service URLs.
                // If this is ever not true, we need to change this.
                FriendInfo id0Info = kvp.Value[0];
                string id0 = id0Info.Friend; // the hgname of the first friend
                if (Util.ParseUniversalUserIdentifier(id0, out UUID firstID))
                {
                    string friendsServerURI = m_FriendsModule.UserManagementModule.GetUserServerURL(firstID, "FriendsServerURI");
                    if (string.IsNullOrEmpty(friendsServerURI))
                        continue;

                    HGFriendsServicesConnector fConn = new(friendsServerURI);

                    List<string> ids = new(kvp.Value.Count);
                    foreach (FriendInfo f in kvp.Value)
                    {
                        if (Util.ParseUniversalUserIdentifier(f.Friend, out UUID friendID))
                            ids.Add(friendID.ToString());
                    }
                    if (ids.Count == 0)
                        continue;

<<<<<<< HEAD
                    // Note: first argument in StatusNotification needs to be
                    // a List<string> of UUIDs, not a List<string> of hgnames!
                    List<UUID> friendsOnline = fConn.StatusNotification(ids, userID, online);
                    if (friendsOnline.Count == 0)
                        continue;

                    IClientAPI client = m_FriendsModule.LocateClientObject(userID);
                    if(client is not null)
                    {
                        m_log.DebugFormat("[HG STATUS NOTIFIER]: Notifying {0} friends in {1}", friendsOnline.Count, kvp.Key);
                        m_FriendsModule.CacheFriendsOnline(userID, friendsOnline, online);
                        if(online)
                            client?.SendAgentOnline(friendsOnline.ToArray());
                        else
                            client?.SendAgentOffline(friendsOnline.ToArray());
                    }
                }
            }
        }
        */

        public void Notify(UUID userID, List<UUID>friendIds, bool online)
        {
            if(m_FriendsModule is null)
                return;

            if (friendIds.Count == 0)
                return; // no one to notify. caller don't do this

            m_log.DebugFormat("[HG STATUS NOTIFIER]: Notifying {0} foreign friends", friendIds.Count);
            foreach (UUID friendID in friendIds)
            {
                string friendsServerURI = m_FriendsModule.UserManagementModule.GetUserServerURL(friendID, "FriendsServerURI");
                if (!string.IsNullOrEmpty(friendsServerURI))
                {
                    HGFriendsServicesConnector fConn = new(friendsServerURI);

                    List<UUID> friendsOnline = fConn.StatusNotification(new List<string> { friendID.ToString() }, userID, online);

                    if (friendsOnline.Count > 0)
                    {
                        IClientAPI client = m_FriendsModule.LocateClientObject(userID);
                        if(client is not null)
=======
                        List<UUID> friendsOnline = fConn.StatusNotification(ids, userID, online);
                        if (friendsOnline.Count > 0)
>>>>>>> ad7cc123
                        {
                            m_FriendsModule.CacheFriendsOnline(userID, friendsOnline, online);
                            if(online)
                                client?.SendAgentOnline(friendsOnline.ToArray());
                            else
                                client?.SendAgentOffline(friendsOnline.ToArray());
                        }
                    }
                }
            }
        }

    }
}<|MERGE_RESOLUTION|>--- conflicted
+++ resolved
@@ -60,7 +60,6 @@
                     if (ids.Count == 0)
                         continue;
 
-<<<<<<< HEAD
                     // Note: first argument in StatusNotification needs to be
                     // a List<string> of UUIDs, not a List<string> of hgnames!
                     List<UUID> friendsOnline = fConn.StatusNotification(ids, userID, online);
@@ -99,15 +98,10 @@
                     HGFriendsServicesConnector fConn = new(friendsServerURI);
 
                     List<UUID> friendsOnline = fConn.StatusNotification(new List<string> { friendID.ToString() }, userID, online);
-
                     if (friendsOnline.Count > 0)
                     {
                         IClientAPI client = m_FriendsModule.LocateClientObject(userID);
                         if(client is not null)
-=======
-                        List<UUID> friendsOnline = fConn.StatusNotification(ids, userID, online);
-                        if (friendsOnline.Count > 0)
->>>>>>> ad7cc123
                         {
                             m_FriendsModule.CacheFriendsOnline(userID, friendsOnline, online);
                             if(online)
