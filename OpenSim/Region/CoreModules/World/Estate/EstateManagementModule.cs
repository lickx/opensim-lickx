--- conflicted
+++ resolved
@@ -293,15 +293,11 @@
                         timeInSeconds -= 15;
                 }
 
-<<<<<<< HEAD
                 restartModule.ScheduleRestart(UUID.Zero, "Region will restart in {0}", times.ToArray(), false);
-=======
-                restartModule.ScheduleRestart(UUID.Zero, "Region will restart in {0}", times.ToArray(), true);
 
                 m_log.InfoFormat(
                     "User {0} requested restart of region {1} in {2} seconds", 
                     remoteClient.Name, Scene.Name, times.Count != 0 ? times[0] : 0);
->>>>>>> 36c6edac
             }
         }
 
