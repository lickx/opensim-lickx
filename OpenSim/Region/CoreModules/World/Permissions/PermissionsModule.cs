/*
 * Copyright (c) Contributors, http://opensimulator.org/
 * See CONTRIBUTORS.TXT for a full list of copyright holders.
 *
 * Redistribution and use in source and binary forms, with or without
 * modification, are permitted provided that the following conditions are met:
 *     * Redistributions of source code must retain the above copyright
 *       notice, this list of conditions and the following disclaimer.
 *     * Redistributions in binary form must reproduce the above copyright
 *       notice, this list of conditions and the following disclaimer in the
 *       documentation and/or other materials provided with the distribution.
 *     * Neither the name of the OpenSimulator Project nor the
 *       names of its contributors may be used to endorse or promote products
 *       derived from this software without specific prior written permission.
 *
 * THIS SOFTWARE IS PROVIDED BY THE DEVELOPERS ``AS IS'' AND ANY
 * EXPRESS OR IMPLIED WARRANTIES, INCLUDING, BUT NOT LIMITED TO, THE IMPLIED
 * WARRANTIES OF MERCHANTABILITY AND FITNESS FOR A PARTICULAR PURPOSE ARE
 * DISCLAIMED. IN NO EVENT SHALL THE CONTRIBUTORS BE LIABLE FOR ANY
 * DIRECT, INDIRECT, INCIDENTAL, SPECIAL, EXEMPLARY, OR CONSEQUENTIAL DAMAGES
 * (INCLUDING, BUT NOT LIMITED TO, PROCUREMENT OF SUBSTITUTE GOODS OR SERVICES;
 * LOSS OF USE, DATA, OR PROFITS; OR BUSINESS INTERRUPTION) HOWEVER CAUSED AND
 * ON ANY THEORY OF LIABILITY, WHETHER IN CONTRACT, STRICT LIABILITY, OR TORT
 * (INCLUDING NEGLIGENCE OR OTHERWISE) ARISING IN ANY WAY OUT OF THE USE OF THIS
 * SOFTWARE, EVEN IF ADVISED OF THE POSSIBILITY OF SUCH DAMAGE.
 */

using System;
using System.Collections.Generic;
using System.Reflection;
using log4net;
using Nini.Config;
using OpenMetaverse;
using OpenSim.Framework;

using OpenSim.Region.Framework.Interfaces;
using OpenSim.Region.Framework.Scenes;
using OpenSim.Services.Interfaces;

// Temporary fix of wrong GroupPowers constants in OpenMetaverse library
enum GroupPowers : long
     {
        None = 0,
        LandEjectAndFreeze = 1,
        Invite = 2,
        ReturnGroupSet = 2,
        Eject = 4,
        ReturnNonGroup = 4,
        ChangeOptions = 8,
        LandGardening = 8,
        CreateRole = 16,
        DeedObject = 16,
        ModerateChat = 32,
        DeleteRole = 32,
        RoleProperties = 64,
        ObjectManipulate = 64,
        ObjectSetForSale = 128,
        AssignMemberLimited = 128,
        AssignMember = 256,
        Accountable = 256,
        RemoveMember = 512,
        SendNotices = 1024,
        ChangeActions = 1024,
        ChangeIdentity = 2048,
        ReceiveNotices = 2048,
        StartProposal = 4096,
        LandDeed = 4096,
        VoteOnProposal = 8192,
        LandRelease = 8192,
        LandSetSale = 16384,
        LandDivideJoin = 32768,
        ReturnGroupOwned = 65536,
        JoinChat = 65536,
        FindPlaces = 131072,
        LandChangeIdentity = 262144,
        SetLandingPoint = 524288,
        ChangeMedia = 1048576,
        LandEdit = 2097152,
        LandOptions = 4194304,
        AllowEditLand = 8388608,
        AllowFly = 16777216,
        AllowRez = 33554432,
        AllowLandmark = 67108864,
        AllowVoiceChat = 134217728,
        AllowSetHome = 268435456,
        LandManageAllowed = 536870912,
        LandManageBanned = 1073741824
     }

namespace OpenSim.Region.CoreModules.World.Permissions
{
    public class PermissionsModule : IRegionModule
    {
        private static readonly ILog m_log = LogManager.GetLogger(MethodBase.GetCurrentMethod().DeclaringType);
                
        protected Scene m_scene;

        private InventoryFolderImpl m_libraryRootFolder;
        protected InventoryFolderImpl LibraryRootFolder
        {
            get
            {
                if (m_libraryRootFolder != null)
                    return m_libraryRootFolder;

                ILibraryService lib = m_scene.RequestModuleInterface<ILibraryService>();
                if (lib != null)
                {
                    m_libraryRootFolder = lib.LibraryRootFolder;
                }
                return m_libraryRootFolder;
            }
        }

        #region Constants
        // These are here for testing.  They will be taken out

        //private uint PERM_ALL = (uint)2147483647;
        private uint PERM_COPY = (uint)32768;
        //private uint PERM_MODIFY = (uint)16384;
        private uint PERM_MOVE = (uint)524288;
        private uint PERM_TRANS = (uint)8192;
        private uint PERM_LOCKED = (uint)540672;
        
        /// <value>
        /// Different user set names that come in from the configuration file.
        /// </value>
        enum UserSet
        {
            All,
            Administrators
        };

        #endregion

        #region Bypass Permissions / Debug Permissions Stuff

        // Bypasses the permissions engine
        private bool m_bypassPermissions = true;
        private bool m_bypassPermissionsValue = true;
        private bool m_propagatePermissions = false;
        private bool m_debugPermissions = false;
        private bool m_allowGridGods = false;
        private bool m_RegionOwnerIsGod = false;
        private bool m_RegionManagerIsGod = false;
        private bool m_ParcelOwnerIsGod = false;
        
        /// <value>
        /// The set of users that are allowed to create scripts.  This is only active if permissions are not being
        /// bypassed.  This overrides normal permissions.
        /// </value>
        private UserSet m_allowedScriptCreators = UserSet.All;

        /// <value>
        /// The set of users that are allowed to edit (save) scripts.  This is only active if 
        /// permissions are not being bypassed.  This overrides normal permissions.-
        /// </value>
        private UserSet m_allowedScriptEditors = UserSet.All;
        
        private Dictionary<string, bool> GrantLSL = new Dictionary<string, bool>();
        private Dictionary<string, bool> GrantCS = new Dictionary<string, bool>();
        private Dictionary<string, bool> GrantVB = new Dictionary<string, bool>();
        private Dictionary<string, bool> GrantJS = new Dictionary<string, bool>();
        private Dictionary<string, bool> GrantYP = new Dictionary<string, bool>();
        private IFriendsModule m_friendsModule = null;

        #endregion

        #region IRegionModule Members

        public void Initialise(Scene scene, IConfigSource config)
        {
            m_scene = scene;

            IConfig myConfig = config.Configs["Startup"];

            string permissionModules = myConfig.GetString("permissionmodules", "DefaultPermissionsModule");

            List<string> modules=new List<string>(permissionModules.Split(','));

            if (!modules.Contains("DefaultPermissionsModule"))
                return;

            m_allowGridGods = myConfig.GetBoolean("allow_grid_gods", false);
            m_bypassPermissions = !myConfig.GetBoolean("serverside_object_permissions", false);
            m_propagatePermissions = myConfig.GetBoolean("propagate_permissions", true);
            m_RegionOwnerIsGod = myConfig.GetBoolean("region_owner_is_god", true);
            m_RegionManagerIsGod = myConfig.GetBoolean("region_manager_is_god", false);
            m_ParcelOwnerIsGod = myConfig.GetBoolean("parcel_owner_is_god", true);
            
            m_allowedScriptCreators 
                = ParseUserSetConfigSetting(myConfig, "allowed_script_creators", m_allowedScriptCreators);
            m_allowedScriptEditors
                = ParseUserSetConfigSetting(myConfig, "allowed_script_editors", m_allowedScriptEditors);

            if (m_bypassPermissions)
                m_log.Info("[PERMISSIONS]: serviceside_object_permissions = false in ini file so disabling all region service permission checks");
            else
                m_log.Debug("[PERMISSIONS]: Enabling all region service permission checks");

            //Register functions with Scene External Checks!
            m_scene.Permissions.OnBypassPermissions += BypassPermissions;
            m_scene.Permissions.OnSetBypassPermissions += SetBypassPermissions;
            m_scene.Permissions.OnPropagatePermissions += PropagatePermissions;
            m_scene.Permissions.OnGenerateClientFlags += GenerateClientFlags;
            m_scene.Permissions.OnAbandonParcel += CanAbandonParcel;
            m_scene.Permissions.OnReclaimParcel += CanReclaimParcel;
            m_scene.Permissions.OnDeedParcel += CanDeedParcel;
            m_scene.Permissions.OnDeedObject += CanDeedObject;
            m_scene.Permissions.OnIsGod += IsGod;
            m_scene.Permissions.OnDuplicateObject += CanDuplicateObject;
            m_scene.Permissions.OnDeleteObject += CanDeleteObject; //MAYBE FULLY IMPLEMENTED
            m_scene.Permissions.OnEditObject += CanEditObject; //MAYBE FULLY IMPLEMENTED
            m_scene.Permissions.OnEditParcel += CanEditParcel; //MAYBE FULLY IMPLEMENTED
            m_scene.Permissions.OnInstantMessage += CanInstantMessage;
            m_scene.Permissions.OnInventoryTransfer += CanInventoryTransfer; //NOT YET IMPLEMENTED
            m_scene.Permissions.OnIssueEstateCommand += CanIssueEstateCommand; //FULLY IMPLEMENTED
            m_scene.Permissions.OnMoveObject += CanMoveObject; //MAYBE FULLY IMPLEMENTED
            m_scene.Permissions.OnObjectEntry += CanObjectEntry;
            m_scene.Permissions.OnReturnObjects += CanReturnObjects; //NOT YET IMPLEMENTED
            m_scene.Permissions.OnRezObject += CanRezObject; //MAYBE FULLY IMPLEMENTED
            m_scene.Permissions.OnRunConsoleCommand += CanRunConsoleCommand;
            m_scene.Permissions.OnRunScript += CanRunScript; //NOT YET IMPLEMENTED
            m_scene.Permissions.OnCompileScript += CanCompileScript;
            m_scene.Permissions.OnSellParcel += CanSellParcel;
            m_scene.Permissions.OnTakeObject += CanTakeObject;
            m_scene.Permissions.OnTakeCopyObject += CanTakeCopyObject;
            m_scene.Permissions.OnTerraformLand += CanTerraformLand;
            m_scene.Permissions.OnLinkObject += CanLinkObject; //NOT YET IMPLEMENTED
            m_scene.Permissions.OnDelinkObject += CanDelinkObject; //NOT YET IMPLEMENTED
            m_scene.Permissions.OnBuyLand += CanBuyLand; //NOT YET IMPLEMENTED
            
            m_scene.Permissions.OnViewNotecard += CanViewNotecard; //NOT YET IMPLEMENTED
            m_scene.Permissions.OnViewScript += CanViewScript; //NOT YET IMPLEMENTED
            m_scene.Permissions.OnEditNotecard += CanEditNotecard; //NOT YET IMPLEMENTED
            m_scene.Permissions.OnEditScript += CanEditScript; //NOT YET IMPLEMENTED
            
            m_scene.Permissions.OnCreateObjectInventory += CanCreateObjectInventory; //NOT IMPLEMENTED HERE 
            m_scene.Permissions.OnEditObjectInventory += CanEditObjectInventory;//MAYBE FULLY IMPLEMENTED
            m_scene.Permissions.OnCopyObjectInventory += CanCopyObjectInventory; //NOT YET IMPLEMENTED
            m_scene.Permissions.OnDeleteObjectInventory += CanDeleteObjectInventory; //NOT YET IMPLEMENTED
            m_scene.Permissions.OnResetScript += CanResetScript;
            
            m_scene.Permissions.OnCreateUserInventory += CanCreateUserInventory; //NOT YET IMPLEMENTED
            m_scene.Permissions.OnCopyUserInventory += CanCopyUserInventory; //NOT YET IMPLEMENTED
            m_scene.Permissions.OnEditUserInventory += CanEditUserInventory; //NOT YET IMPLEMENTED
            m_scene.Permissions.OnDeleteUserInventory += CanDeleteUserInventory; //NOT YET IMPLEMENTED
            
            m_scene.Permissions.OnTeleport += CanTeleport; //NOT YET IMPLEMENTED

            m_scene.AddCommand(this, "bypass permissions",
                    "bypass permissions <true / false>",
                    "Bypass permission checks",
                    HandleBypassPermissions);

            m_scene.AddCommand(this, "force permissions",
                    "force permissions <true / false>",
                    "Force permissions on or off",
                    HandleForcePermissions);

            m_scene.AddCommand(this, "debug permissions",
                    "debug permissions <true / false>",
                    "Enable permissions debugging",
                    HandleDebugPermissions);
                    
                    
            string grant = myConfig.GetString("GrantLSL","");
            if (grant.Length > 0) {
                foreach (string uuidl in grant.Split(',')) {
                    string uuid = uuidl.Trim(" \t".ToCharArray());
                    GrantLSL.Add(uuid, true);
                }
            }

            grant = myConfig.GetString("GrantCS","");
            if (grant.Length > 0) {
                foreach (string uuidl in grant.Split(',')) {
                    string uuid = uuidl.Trim(" \t".ToCharArray());
                    GrantCS.Add(uuid, true);
                }
            }

            grant = myConfig.GetString("GrantVB","");
            if (grant.Length > 0) {
                foreach (string uuidl in grant.Split(',')) {
                    string uuid = uuidl.Trim(" \t".ToCharArray());
                    GrantVB.Add(uuid, true);
                }
            }

            grant = myConfig.GetString("GrantJS", "");
            if (grant.Length > 0)
            {
                foreach (string uuidl in grant.Split(','))
                {
                    string uuid = uuidl.Trim(" \t".ToCharArray());
                    GrantJS.Add(uuid, true);
                }
            }

            grant = myConfig.GetString("GrantYP", "");
            if (grant.Length > 0)
            {
                foreach (string uuidl in grant.Split(','))
                {
                    string uuid = uuidl.Trim(" \t".ToCharArray());
                    GrantYP.Add(uuid, true);
                }
            }

        }

        public void HandleBypassPermissions(string module, string[] args)
        {
            if (m_scene.ConsoleScene() != null &&
                m_scene.ConsoleScene() != m_scene)
            {
                return;
            }

            if (args.Length > 2)
            {
                bool val;

                if (!bool.TryParse(args[2], out val))
                    return;

                m_bypassPermissions = val;

                m_log.InfoFormat(
                    "[PERMISSIONS]: Set permissions bypass to {0} for {1}", 
                    m_bypassPermissions, m_scene.RegionInfo.RegionName);
            }
        }

        public void HandleForcePermissions(string module, string[] args)
        {
            if (m_scene.ConsoleScene() != null &&
                m_scene.ConsoleScene() != m_scene)
            {
                return;
            }

            if (!m_bypassPermissions)
            {
                m_log.Error("[PERMISSIONS] Permissions can't be forced unless they are bypassed first");
                return;
            }

            if (args.Length > 2)
            {
                bool val;

                if (!bool.TryParse(args[2], out val))
                    return;

                m_bypassPermissionsValue = val;

                m_log.InfoFormat("[PERMISSIONS] Forced permissions to {0} in {1}", m_bypassPermissionsValue, m_scene.RegionInfo.RegionName);
            }
        }

        public void HandleDebugPermissions(string module, string[] args)
        {
            if (m_scene.ConsoleScene() != null &&
                m_scene.ConsoleScene() != m_scene)
            {
                return;
            }

            if (args.Length > 2)
            {
                bool val;

                if (!bool.TryParse(args[2], out val))
                    return;

                m_debugPermissions = val;

                m_log.InfoFormat("[PERMISSIONS] Set permissions debugging to {0} in {1}", m_debugPermissions, m_scene.RegionInfo.RegionName);
            }
        }

        public void PostInitialise()
        {
            m_friendsModule = m_scene.RequestModuleInterface<IFriendsModule>();

            if (m_friendsModule == null)
                m_log.Error("[PERMISSIONS]: Friends module not found, friend permissions will not work");
            else
                m_log.Info("[PERMISSIONS]: Friends module found, friend permissions enabled");
        }

        public void Close()
        {
        }

        public string Name
        {
            get { return "PermissionsModule"; }
        }

        public bool IsSharedModule
        {
            get { return false; }
        }

        #endregion

        #region Helper Functions
        protected void SendPermissionError(UUID user, string reason)
        {
            m_scene.EventManager.TriggerPermissionError(user, reason);
        }
        
        protected void DebugPermissionInformation(string permissionCalled)
        {
            if (m_debugPermissions)
                m_log.Debug("[PERMISSIONS]: " + permissionCalled + " was called from " + m_scene.RegionInfo.RegionName);
        }
    
        // Checks if the given group is active and if the user is a group member
        // with the powers requested (powers = 0 for no powers check)
        protected bool IsGroupMember(UUID groupID, UUID userID, ulong powers)
        {
            ScenePresence sp = m_scene.GetScenePresence(userID);
            if (sp != null)
            {
                IClientAPI client = sp.ControllingClient;

                return ((groupID == client.ActiveGroupId) && (client.ActiveGroupPowers != 0) &&
                    ((powers == 0) || ((client.ActiveGroupPowers & powers) == powers)));
            }
            return false;
        }
            
        /// <summary>
        /// Parse a user set configuration setting
        /// </summary>
        /// <param name="config"></param>
        /// <param name="settingName"></param>
        /// <param name="defaultValue">The default value for this attribute</param>
        /// <returns>The parsed value</returns>
        private static UserSet ParseUserSetConfigSetting(IConfig config, string settingName, UserSet defaultValue)
        {
            UserSet userSet = defaultValue;
            
            string rawSetting = config.GetString(settingName, defaultValue.ToString());
            
            // Temporary measure to allow 'gods' to be specified in config for consistency's sake.  In the long term
            // this should disappear.
            if ("gods" == rawSetting.ToLower())
                rawSetting = UserSet.Administrators.ToString();
            
            // Doing it this was so that we can do a case insensitive conversion
            try
            {
                userSet = (UserSet)Enum.Parse(typeof(UserSet), rawSetting, true);
            }
            catch 
            {
                m_log.ErrorFormat(
                    "[PERMISSIONS]: {0} is not a valid {1} value, setting to {2}",
                    rawSetting, settingName, userSet);
            }
            
            m_log.DebugFormat("[PERMISSIONS]: {0} {1}", settingName, userSet);
            
            return userSet;
        }

        /// <summary>
        /// Is the given user an administrator (in other words, a god)?
        /// </summary>
        /// <param name="user"></param>
        /// <returns></returns>
        protected bool IsAdministrator(UUID user)
        {
            if (user == UUID.Zero) return false;
        
            if (m_scene.RegionInfo.EstateSettings.EstateOwner != UUID.Zero)
            {
                if (m_scene.RegionInfo.EstateSettings.EstateOwner == user && m_RegionOwnerIsGod)
                    return true;
            }
            
            if (IsEstateManager(user) && m_RegionManagerIsGod)
                return true;

            if (m_allowGridGods)
            {
                ScenePresence sp = m_scene.GetScenePresence(user);
                if (sp != null)
                {
                    if (sp.UserLevel >= 200)
                        return true;
                    return false;
                }

                UserAccount account = m_scene.UserAccountService.GetUserAccount(m_scene.RegionInfo.ScopeID, user);
                if (account != null)
                {
                    if (account.UserLevel >= 200)
                        return true;
                }
            }

            return false;
        }

        protected bool IsFriendWithPerms(UUID user,UUID objectOwner)
        {
            
            if (user == UUID.Zero)
                return false;

            if (m_friendsModule == null)
                return false;

            uint friendPerms = m_friendsModule.GetFriendPerms(user, objectOwner);
            if ((friendPerms & (uint)FriendRights.CanModifyObjects) != 0)
                return true;

            return false;
        }

        protected bool IsEstateManager(UUID user)
        {
            if (user == UUID.Zero) return false;
        
            return m_scene.RegionInfo.EstateSettings.IsEstateManager(user);
        }
#endregion

        public bool PropagatePermissions()
        {
            if (m_bypassPermissions)
                return false;

            return m_propagatePermissions;
        }

        public bool BypassPermissions()
        {
            return m_bypassPermissions;
        }

        public void SetBypassPermissions(bool value)
        {
            m_bypassPermissions=value;
        }

        #region Object Permissions

        public uint GenerateClientFlags(UUID user, UUID objID)
        {
            // Here's the way this works,
            // ObjectFlags and Permission flags are two different enumerations
            // ObjectFlags, however, tells the client to change what it will allow the user to do.
            // So, that means that all of the permissions type ObjectFlags are /temporary/ and only
            // supposed to be set when customizing the objectflags for the client.

            // These temporary objectflags get computed and added in this function based on the
            // Permission mask that's appropriate!
            // Outside of this method, they should never be added to objectflags!
            // -teravus

            SceneObjectPart task = m_scene.GetSceneObjectPart(objID);

            // this shouldn't ever happen..     return no permissions/objectflags.
            if (task == null)
                return (uint)0;

            uint objflags = task.GetEffectiveObjectFlags();
            UUID objectOwner = task.OwnerID;


            // Remove any of the objectFlags that are temporary.  These will get added back if appropriate
            // in the next bit of code

            // libomv will moan about PrimFlags.ObjectYouOfficer being
            // deprecated
            #pragma warning disable 0612 
            objflags &= (uint)
                ~(PrimFlags.ObjectCopy | // Tells client you can copy the object
                  PrimFlags.ObjectModify | // tells client you can modify the object
                  PrimFlags.ObjectMove |   // tells client that you can move the object (only, no mod)
                  PrimFlags.ObjectTransfer | // tells the client that you can /take/ the object if you don't own it
                  PrimFlags.ObjectYouOwner | // Tells client that you're the owner of the object
                  PrimFlags.ObjectAnyOwner | // Tells client that someone owns the object
                  PrimFlags.ObjectOwnerModify | // Tells client that you're the owner of the object
                  PrimFlags.ObjectYouOfficer // Tells client that you've got group object editing permission. Used when ObjectGroupOwned is set
                    );
            #pragma warning restore 0612

            // Creating the three ObjectFlags options for this method to choose from.
            // Customize the OwnerMask
            uint objectOwnerMask = ApplyObjectModifyMasks(task.OwnerMask, objflags);
            objectOwnerMask |= (uint)PrimFlags.ObjectYouOwner | (uint)PrimFlags.ObjectAnyOwner | (uint)PrimFlags.ObjectOwnerModify;

            // Customize the GroupMask
            uint objectGroupMask = ApplyObjectModifyMasks(task.GroupMask, objflags);

            // Customize the EveryoneMask
            uint objectEveryoneMask = ApplyObjectModifyMasks(task.EveryoneMask, objflags);
            if (objectOwner != UUID.Zero)
                objectEveryoneMask |= (uint)PrimFlags.ObjectAnyOwner;

            if (m_bypassPermissions)
                return objectOwnerMask;
        
            // Object owners should be able to edit their own content
            if (user == objectOwner)
                return objectOwnerMask;
            
            if (IsFriendWithPerms(user, objectOwner))
                return objectOwnerMask;

            // Estate users should be able to edit anything in the sim if RegionOwnerIsGod is set
            if (m_RegionOwnerIsGod && IsEstateManager(user) && !IsAdministrator(objectOwner))
                return objectOwnerMask;

            // Admin should be able to edit anything in the sim (including admin objects)
            if (IsAdministrator(user))
                return objectOwnerMask;
            
            // Users should be able to edit what is over their land.
            Vector3 taskPos = task.AbsolutePosition;
            ILandObject parcel = m_scene.LandChannel.GetLandObject(taskPos.X, taskPos.Y);
            if (parcel != null && parcel.LandData.OwnerID == user && m_ParcelOwnerIsGod)
            {
                // Admin objects should not be editable by the above
                if (!IsAdministrator(objectOwner))
                    return objectOwnerMask;
            }

            // Group permissions
            if ((task.GroupID != UUID.Zero) && IsGroupMember(task.GroupID, user, 0))
                return objectGroupMask | objectEveryoneMask;
        
            return objectEveryoneMask;
        }

        private uint ApplyObjectModifyMasks(uint setPermissionMask, uint objectFlagsMask)
        {
            // We are adding the temporary objectflags to the object's objectflags based on the
            // permission flag given.  These change the F flags on the client.

            if ((setPermissionMask & (uint)PermissionMask.Copy) != 0)
            {
                objectFlagsMask |= (uint)PrimFlags.ObjectCopy;
            }

            if ((setPermissionMask & (uint)PermissionMask.Move) != 0)
            {
                objectFlagsMask |= (uint)PrimFlags.ObjectMove;
            }

            if ((setPermissionMask & (uint)PermissionMask.Modify) != 0)
            {
                objectFlagsMask |= (uint)PrimFlags.ObjectModify;
            }

            if ((setPermissionMask & (uint)PermissionMask.Transfer) != 0)
            {
                objectFlagsMask |= (uint)PrimFlags.ObjectTransfer;
            }

            return objectFlagsMask;
        }

        /// <summary>
        /// General permissions checks for any operation involving an object.  These supplement more specific checks
        /// implemented by callers.
        /// </summary>
        /// <param name="currentUser"></param>
        /// <param name="objId"></param>
        /// <param name="denyOnLocked"></param>
        /// <returns></returns>
        protected bool GenericObjectPermission(UUID currentUser, UUID objId, bool denyOnLocked)
        {
            // Default: deny
            bool permission = false;
            bool locked = false;

            if (!m_scene.Entities.ContainsKey(objId))
            {
                return false;
            }

            // If it's not an object, we cant edit it.
            if ((!(m_scene.Entities[objId] is SceneObjectGroup)))
            {
                return false;
            }

            SceneObjectGroup group = (SceneObjectGroup)m_scene.Entities[objId];

            UUID objectOwner = group.OwnerID;
            locked = ((group.RootPart.OwnerMask & PERM_LOCKED) == 0);

            // People shouldn't be able to do anything with locked objects, except the Administrator
            // The 'set permissions' runs through a different permission check, so when an object owner
            // sets an object locked, the only thing that they can do is unlock it.
            //
            // Nobody but the object owner can set permissions on an object
            //

            if (locked && (!IsAdministrator(currentUser)) && denyOnLocked)
            {
                return false;
            }

            // Object owners should be able to edit their own content
            if (currentUser == objectOwner)
            {
                permission = true;
            }
            else if (group.IsAttachment)
            {
                permission = false;
            }

            // Group members should be able to edit group objects
            if ((group.GroupID != UUID.Zero) && ((m_scene.GetSceneObjectPart(objId).GroupMask & (uint)PermissionMask.Modify) != 0) && IsGroupMember(group.GroupID, currentUser, 0))
            {
                // Return immediately, so that the administrator can shares group objects
                return true;
            }
        
            // Users should be able to edit what is over their land.
            ILandObject parcel = m_scene.LandChannel.GetLandObject(group.AbsolutePosition.X, group.AbsolutePosition.Y);
            if ((parcel != null) && (parcel.LandData.OwnerID == currentUser))
            {
                permission = true;
            }

            // Estate users should be able to edit anything in the sim
            if (IsEstateManager(currentUser))
            {
                permission = true;
            }

            // Admin objects should not be editable by the above
            if (IsAdministrator(objectOwner))
            {
                permission = false;
            }

            // Admin should be able to edit anything in the sim (including admin objects)
            if (IsAdministrator(currentUser))
            {
                permission = true;
            }

            return permission;
        }

        #endregion

        #region Generic Permissions
        protected bool GenericCommunicationPermission(UUID user, UUID target)
        {
            // Setting this to true so that cool stuff can happen until we define what determines Generic Communication Permission
            bool permission = true;
            string reason = "Only registered users may communicate with another account.";

            // Uhh, we need to finish this before we enable it..   because it's blocking all sorts of goodies and features
            if (IsAdministrator(user))
                permission = true;

            if (IsEstateManager(user))
                permission = true;

            if (!permission)
                SendPermissionError(user, reason);

            return permission;
        }

        public bool GenericEstatePermission(UUID user)
        {
            // Default: deny
            bool permission = false;

            // Estate admins should be able to use estate tools
            if (IsEstateManager(user))
                permission = true;

            // Administrators always have permission
            if (IsAdministrator(user))
                permission = true;

            return permission;
        }

        protected bool GenericParcelPermission(UUID user, ILandObject parcel, ulong groupPowers)
        {
            bool permission = false;

            if (parcel.LandData.OwnerID == user)
            {
                permission = true;
            }

            if ((parcel.LandData.GroupID != UUID.Zero) && IsGroupMember(parcel.LandData.GroupID, user, groupPowers))
            {
                permission = true;
            }

            if (IsEstateManager(user))
            {
                permission = true;
            }

            if (IsAdministrator(user))
            {
                permission = true;
            }

            return permission;
        }
    
        protected bool GenericParcelOwnerPermission(UUID user, ILandObject parcel, ulong groupPowers)
        {
            if (parcel.LandData.OwnerID == user)
            {
                // Returning immediately so that group deeded objects on group deeded land don't trigger a NRE on
                // the subsequent redundant checks when using lParcelMediaCommandList()
                // See http://opensimulator.org/mantis/view.php?id=3999 for more details
                return true;
            }

            if (parcel.LandData.IsGroupOwned && IsGroupMember(parcel.LandData.GroupID, user, groupPowers))
            {
                return true;
            }
    
            if (IsEstateManager(user))
            {
                return true;
            }

            if (IsAdministrator(user))
            {
                return true;
            }

            return false;
        }

        protected bool GenericParcelPermission(UUID user, Vector3 pos, ulong groupPowers)
        {
            ILandObject parcel = m_scene.LandChannel.GetLandObject(pos.X, pos.Y);
            if (parcel == null) return false;
            return GenericParcelPermission(user, parcel, groupPowers);
        }
#endregion

        #region Permission Checks
        private bool CanAbandonParcel(UUID user, ILandObject parcel, Scene scene)
        {
            DebugPermissionInformation(MethodInfo.GetCurrentMethod().Name);
            if (m_bypassPermissions) return m_bypassPermissionsValue;
        
            return GenericParcelOwnerPermission(user, parcel, (ulong)GroupPowers.LandRelease);
        }

        private bool CanReclaimParcel(UUID user, ILandObject parcel, Scene scene)
        {
            DebugPermissionInformation(MethodInfo.GetCurrentMethod().Name);
            if (m_bypassPermissions) return m_bypassPermissionsValue;

            return GenericParcelOwnerPermission(user, parcel, 0);
        }

        private bool CanDeedParcel(UUID user, ILandObject parcel, Scene scene)
        {
            DebugPermissionInformation(MethodInfo.GetCurrentMethod().Name);
            if (m_bypassPermissions) return m_bypassPermissionsValue;

            if (parcel.LandData.OwnerID != user) // Only the owner can deed!
                return false;

            ScenePresence sp = scene.GetScenePresence(user);
            IClientAPI client = sp.ControllingClient;

            if ((client.GetGroupPowers(parcel.LandData.GroupID) & (ulong)GroupPowers.LandDeed) == 0)
                return false;

            return GenericParcelOwnerPermission(user, parcel, (ulong)GroupPowers.LandDeed);
        }

        private bool CanDeedObject(UUID user, UUID group, Scene scene)
        {
            DebugPermissionInformation(MethodInfo.GetCurrentMethod().Name);
            if (m_bypassPermissions) return m_bypassPermissionsValue;

            ScenePresence sp = scene.GetScenePresence(user);
            IClientAPI client = sp.ControllingClient;

            if ((client.GetGroupPowers(group) & (ulong)GroupPowers.DeedObject) == 0)
                return false;

            return true;
        }

        private bool IsGod(UUID user, Scene scene)
        {
            DebugPermissionInformation(MethodInfo.GetCurrentMethod().Name);
            if (m_bypassPermissions) return m_bypassPermissionsValue;

            return IsAdministrator(user);
        }

        private bool CanDuplicateObject(int objectCount, UUID objectID, UUID owner, Scene scene, Vector3 objectPosition)
        {
            DebugPermissionInformation(MethodInfo.GetCurrentMethod().Name);
            if (m_bypassPermissions) return m_bypassPermissionsValue;

            if (!GenericObjectPermission(owner, objectID, true))
            {
                //They can't even edit the object
                return false;
            }
        
            SceneObjectPart part = scene.GetSceneObjectPart(objectID);
            if (part == null)
                return false;

            if (part.OwnerID == owner)
                return ((part.OwnerMask & PERM_COPY) != 0);

            if (part.GroupID != UUID.Zero)
            {
                if ((part.OwnerID == part.GroupID) && ((owner != part.LastOwnerID) || ((part.GroupMask & PERM_TRANS) == 0)))
                    return false;

                if ((part.GroupMask & PERM_COPY) == 0)
                    return false;
            }
        
            //If they can rez, they can duplicate
            return CanRezObject(objectCount, owner, objectPosition, scene);
        }

        private bool CanDeleteObject(UUID objectID, UUID deleter, Scene scene)
        {
            DebugPermissionInformation(MethodInfo.GetCurrentMethod().Name);
            if (m_bypassPermissions) return m_bypassPermissionsValue;

            return GenericObjectPermission(deleter, objectID, false);
        }

        private bool CanEditObject(UUID objectID, UUID editorID, Scene scene)
        {
            DebugPermissionInformation(MethodInfo.GetCurrentMethod().Name);
            if (m_bypassPermissions) return m_bypassPermissionsValue;


            return GenericObjectPermission(editorID, objectID, false);
        }

        private bool CanEditObjectInventory(UUID objectID, UUID editorID, Scene scene)
        {
            DebugPermissionInformation(MethodInfo.GetCurrentMethod().Name);
            if (m_bypassPermissions) return m_bypassPermissionsValue;

            SceneObjectPart part = m_scene.GetSceneObjectPart(objectID);

            // If we selected a sub-prim to edit, the objectID won't represent the object, but only a part.
            // We have to check the permissions of the group, though.
            if (part.ParentID != 0)
            {
                objectID = part.ParentUUID;
                part = m_scene.GetSceneObjectPart(objectID);
            }

            return GenericObjectPermission(editorID, objectID, false);
        }

        private bool CanEditParcel(UUID user, ILandObject parcel, Scene scene)
        {
            DebugPermissionInformation(MethodInfo.GetCurrentMethod().Name);
            if (m_bypassPermissions) return m_bypassPermissionsValue;

            return GenericParcelOwnerPermission(user, parcel, (ulong)GroupPowers.LandDivideJoin);
        }

        /// <summary>
        /// Check whether the specified user can edit the given script
        /// </summary>
        /// <param name="script"></param>
        /// <param name="objectID"></param>
        /// <param name="user"></param>
        /// <param name="scene"></param>
        /// <returns></returns>
        private bool CanEditScript(UUID script, UUID objectID, UUID user, Scene scene)
        {
            DebugPermissionInformation(MethodInfo.GetCurrentMethod().Name);
            if (m_bypassPermissions) return m_bypassPermissionsValue;
                            
            if (m_allowedScriptEditors == UserSet.Administrators && !IsAdministrator(user))
                return false;
            
            // Ordinarily, if you can view it, you can edit it
            // There is no viewing a no mod script
            //
            return CanViewScript(script, objectID, user, scene);
        }

        /// <summary>
        /// Check whether the specified user can edit the given notecard
        /// </summary>
        /// <param name="notecard"></param>
        /// <param name="objectID"></param>
        /// <param name="user"></param>
        /// <param name="scene"></param>
        /// <returns></returns>
        private bool CanEditNotecard(UUID notecard, UUID objectID, UUID user, Scene scene)
        {
            DebugPermissionInformation(MethodInfo.GetCurrentMethod().Name);
            if (m_bypassPermissions) return m_bypassPermissionsValue;

            if (objectID == UUID.Zero) // User inventory
            {
                IInventoryService invService = m_scene.InventoryService;
                InventoryItemBase assetRequestItem = new InventoryItemBase(notecard, user);
                assetRequestItem = invService.GetItem(assetRequestItem);
                if (assetRequestItem == null && LibraryRootFolder != null) // Library item
                {
                    assetRequestItem = LibraryRootFolder.FindItem(notecard);

                    if (assetRequestItem != null) // Implicitly readable
                        return true;
                }

                // Notecards must be both mod and copy to be saveable
                // This is because of they're not copy, you can't read
                // them, and if they're not mod, well, then they're
                // not mod. Duh.
                //
                if ((assetRequestItem.CurrentPermissions &
                        ((uint)PermissionMask.Modify |
                        (uint)PermissionMask.Copy)) !=
                        ((uint)PermissionMask.Modify |
                        (uint)PermissionMask.Copy))
                    return false;
            }
            else // Prim inventory
            {
                SceneObjectPart part = scene.GetSceneObjectPart(objectID);

                if (part == null)
                    return false;

                if (part.OwnerID != user)
                {
                    if (part.GroupID == UUID.Zero)
                        return false;

                    if (!IsGroupMember(part.GroupID, user, 0))
                        return false;
            
                    if ((part.GroupMask & (uint)PermissionMask.Modify) == 0)
                        return false;
                } else {
                    if ((part.OwnerMask & (uint)PermissionMask.Modify) == 0)
                    return false;
                }

                TaskInventoryItem ti = part.Inventory.GetInventoryItem(notecard);

                if (ti == null)
                    return false;

                if (ti.OwnerID != user)
                {
                    if (ti.GroupID == UUID.Zero)
                        return false;

                    if (!IsGroupMember(ti.GroupID, user, 0))
                    return false;
                }

                // Require full perms
                if ((ti.CurrentPermissions &
                        ((uint)PermissionMask.Modify |
                        (uint)PermissionMask.Copy)) !=
                        ((uint)PermissionMask.Modify |
                        (uint)PermissionMask.Copy))
                    return false;
            }

            return true;
        }

        private bool CanInstantMessage(UUID user, UUID target, Scene startScene)
        {
            DebugPermissionInformation(MethodInfo.GetCurrentMethod().Name);
            if (m_bypassPermissions) return m_bypassPermissionsValue;

            // If the sender is an object, check owner instead
            //
            SceneObjectPart part = startScene.GetSceneObjectPart(user);
            if (part != null)
                user = part.OwnerID;

            return GenericCommunicationPermission(user, target);
        }

        private bool CanInventoryTransfer(UUID user, UUID target, Scene startScene)
        {
            DebugPermissionInformation(MethodInfo.GetCurrentMethod().Name);
            if (m_bypassPermissions) return m_bypassPermissionsValue;

            return GenericCommunicationPermission(user, target);
        }

        private bool CanIssueEstateCommand(UUID user, Scene requestFromScene, bool ownerCommand)
        {
            DebugPermissionInformation(MethodInfo.GetCurrentMethod().Name);
            if (m_bypassPermissions) return m_bypassPermissionsValue;

            if (IsAdministrator(user))
                return true;

            if (m_scene.RegionInfo.EstateSettings.IsEstateOwner(user))
                return true;

            if (ownerCommand)
                return false;

            return GenericEstatePermission(user);
        }

        private bool CanMoveObject(UUID objectID, UUID moverID, Scene scene)
        {
            DebugPermissionInformation(MethodInfo.GetCurrentMethod().Name);
            if (m_bypassPermissions)
            {
                SceneObjectPart part = scene.GetSceneObjectPart(objectID);
                if (part.OwnerID != moverID)
                {
                    if (part.ParentGroup != null && !part.ParentGroup.IsDeleted)
                    {
                        if (part.ParentGroup.IsAttachment)
                            return false;
                    }
                }
                return m_bypassPermissionsValue;
            }

            bool permission = GenericObjectPermission(moverID, objectID, true);
            if (!permission)
            {
                if (!m_scene.Entities.ContainsKey(objectID))
                {
                    return false;
                }

                // The client
                // may request to edit linked parts, and therefore, it needs
                // to also check for SceneObjectPart

                // If it's not an object, we cant edit it.
                if ((!(m_scene.Entities[objectID] is SceneObjectGroup)))
                {
                    return false;
                }


                SceneObjectGroup task = (SceneObjectGroup)m_scene.Entities[objectID];


                // UUID taskOwner = null;
                // Added this because at this point in time it wouldn't be wise for
                // the administrator object permissions to take effect.
                // UUID objectOwner = task.OwnerID;

                // Anyone can move
                if ((task.RootPart.EveryoneMask & PERM_MOVE) != 0)
                    permission = true;

                // Locked
                if ((task.RootPart.OwnerMask & PERM_LOCKED) == 0)
                    permission = false;
            }
            else
            {
                bool locked = false;
                if (!m_scene.Entities.ContainsKey(objectID))
                {
                    return false;
                }

                // If it's not an object, we cant edit it.
                if ((!(m_scene.Entities[objectID] is SceneObjectGroup)))
                {
                    return false;
                }

                SceneObjectGroup group = (SceneObjectGroup)m_scene.Entities[objectID];

                UUID objectOwner = group.OwnerID;
                locked = ((group.RootPart.OwnerMask & PERM_LOCKED) == 0);

                // This is an exception to the generic object permission.
                // Administrators who lock their objects should not be able to move them,
                // however generic object permission should return true.
                // This keeps locked objects from being affected by random click + drag actions by accident
                // and allows the administrator to grab or delete a locked object.

                // Administrators and estate managers are still able to click+grab locked objects not
                // owned by them in the scene
                // This is by design.

                if (locked && (moverID == objectOwner))
                    return false;
            }
            return permission;
        }

        private bool CanObjectEntry(UUID objectID, bool enteringRegion, Vector3 newPoint, Scene scene)
        {
            DebugPermissionInformation(MethodInfo.GetCurrentMethod().Name);
            if (m_bypassPermissions) return m_bypassPermissionsValue;

            if ((newPoint.X > 257f || newPoint.X < -1f || newPoint.Y > 257f || newPoint.Y < -1f))
            {
                return true;
            }

            SceneObjectGroup task = (SceneObjectGroup)m_scene.Entities[objectID];

            ILandObject land = m_scene.LandChannel.GetLandObject(newPoint.X, newPoint.Y);

            if (!enteringRegion)
            {
                ILandObject fromland = m_scene.LandChannel.GetLandObject(task.AbsolutePosition.X, task.AbsolutePosition.Y);

                if (fromland == land) // Not entering
                    return true;
            }

            if (land == null)
            {
                return false;
            }

            if ((land.LandData.Flags & ((int)ParcelFlags.AllowAPrimitiveEntry)) != 0)
            {
                return true;
            }

            if (!m_scene.Entities.ContainsKey(objectID))
            {
                return false;
            }

            // If it's not an object, we cant edit it.
            if (!(m_scene.Entities[objectID] is SceneObjectGroup))
            {
                return false;
            }


            if (GenericParcelPermission(task.OwnerID, newPoint, 0))
            {
                return true;
            }

            //Otherwise, false!
            return false;
        }

        private bool CanReturnObjects(ILandObject land, UUID user, List<SceneObjectGroup> objects, Scene scene)
        {
            if (objects.Count == 0)
                return false;

            DebugPermissionInformation(MethodInfo.GetCurrentMethod().Name);
            if (m_bypassPermissions) return m_bypassPermissionsValue;

<<<<<<< HEAD
            return GenericObjectPermission(user, objects[0].UUID, false);
=======
            GroupPowers powers;
            ILandObject l;

            ScenePresence sp = scene.GetScenePresence(user);
            if (sp == null)
                return false;

            IClientAPI client = sp.ControllingClient;

            foreach (SceneObjectGroup g in new List<SceneObjectGroup>(objects))
            {
                // Any user can return their own objects at any time
                //
                if (GenericObjectPermission(user, g.UUID, false))
                    continue;

                // This is a short cut for efficiency. If land is non-null,
                // then all objects are on that parcel and we can save
                // ourselves the checking for each prim. Much faster.
                //
                if (land != null)
                {
                    l = land;
                }
                else
                {
                    Vector3 pos = g.AbsolutePosition;

                    l = scene.LandChannel.GetLandObject(pos.X, pos.Y);
                }

                // If it's not over any land, then we can't do a thing
                if (l == null)
                {
                    objects.Remove(g);
                    continue;
                }

                // If we own the land outright, then allow
                //
                if (l.LandData.OwnerID == user)
                    continue;

                // Group voodoo
                //
                if (land.LandData.IsGroupOwned)
                {
                    powers = (GroupPowers)client.GetGroupPowers(land.LandData.GroupID);
                    // Not a group member, or no rights at all
                    //
                    if (powers == (GroupPowers)0)
                    {
                        objects.Remove(g);
                        continue;
                    }

                    // Group deeded object?
                    //
                    if (g.OwnerID == l.LandData.GroupID &&
                        (powers & GroupPowers.ReturnGroupOwned) == (GroupPowers)0)
                    {
                        objects.Remove(g);
                        continue;
                    }

                    // Group set object?
                    //
                    if (g.GroupID == l.LandData.GroupID &&
                        (powers & GroupPowers.ReturnGroupSet) == (GroupPowers)0)
                    {
                        objects.Remove(g);
                        continue;
                    }

                    if ((powers & GroupPowers.ReturnNonGroup) == (GroupPowers)0)
                    {
                        objects.Remove(g);
                        continue;
                    }

                    // So we can remove all objects from this group land.
                    // Fine.
                    //
                    continue;
                }

                // By default, we can't remove
                //
                objects.Remove(g);
            }

            if (objects.Count == 0)
                return false;

            return true;
>>>>>>> e0289bb4
        }

        private bool CanRezObject(int objectCount, UUID owner, Vector3 objectPosition, Scene scene)
        {
            DebugPermissionInformation(MethodInfo.GetCurrentMethod().Name);
            if (m_bypassPermissions) return m_bypassPermissionsValue;

            bool permission = false;

            ILandObject land = m_scene.LandChannel.GetLandObject(objectPosition.X, objectPosition.Y);
            if (land == null) return false;

            if ((land.LandData.Flags & ((int)ParcelFlags.CreateObjects)) ==
                (int)ParcelFlags.CreateObjects)
                permission = true;

            if (IsAdministrator(owner))
            {
                permission = true;
            }

        // Powers are zero, because GroupPowers.AllowRez is not a precondition for rezzing objects
            if (GenericParcelPermission(owner, objectPosition, 0))
            {
                permission = true;
            }

            return permission;
        }

        private bool CanRunConsoleCommand(UUID user, Scene requestFromScene)
        {
            DebugPermissionInformation(MethodInfo.GetCurrentMethod().Name);
            if (m_bypassPermissions) return m_bypassPermissionsValue;


            return IsAdministrator(user);
        }

        private bool CanRunScript(UUID script, UUID objectID, UUID user, Scene scene)
        {
            DebugPermissionInformation(MethodInfo.GetCurrentMethod().Name);
            if (m_bypassPermissions) return m_bypassPermissionsValue;

            return true;
        }

        private bool CanSellParcel(UUID user, ILandObject parcel, Scene scene)
        {
            DebugPermissionInformation(MethodInfo.GetCurrentMethod().Name);
            if (m_bypassPermissions) return m_bypassPermissionsValue;

            return GenericParcelOwnerPermission(user, parcel, (ulong)GroupPowers.LandSetSale);
        }

        private bool CanTakeObject(UUID objectID, UUID stealer, Scene scene)
        {
            DebugPermissionInformation(MethodInfo.GetCurrentMethod().Name);
            if (m_bypassPermissions) return m_bypassPermissionsValue;

            return GenericObjectPermission(stealer,objectID, false);
        }

        private bool CanTakeCopyObject(UUID objectID, UUID userID, Scene inScene)
        {
            DebugPermissionInformation(MethodInfo.GetCurrentMethod().Name);
            if (m_bypassPermissions) return m_bypassPermissionsValue;

            bool permission = GenericObjectPermission(userID, objectID, false);
            if (!permission)
            {
                if (!m_scene.Entities.ContainsKey(objectID))
                {
                    return false;
                }

                // If it's not an object, we cant edit it.
                if (!(m_scene.Entities[objectID] is SceneObjectGroup))
                {
                    return false;
                }

                SceneObjectGroup task = (SceneObjectGroup)m_scene.Entities[objectID];
                // UUID taskOwner = null;
                // Added this because at this point in time it wouldn't be wise for
                // the administrator object permissions to take effect.
                // UUID objectOwner = task.OwnerID;

                if ((task.RootPart.EveryoneMask & PERM_COPY) != 0)
                    permission = true;

                if (task.OwnerID != userID)
                {
                    if ((task.GetEffectivePermissions() & (PERM_COPY | PERM_TRANS)) != (PERM_COPY | PERM_TRANS))
                        permission = false;
                }
                else
                {
                    if ((task.GetEffectivePermissions() & PERM_COPY) != PERM_COPY)
                        permission = false;
                }
            }
            else
            {
                SceneObjectGroup task = (SceneObjectGroup)m_scene.Entities[objectID];

                if ((task.GetEffectivePermissions() & (PERM_COPY | PERM_TRANS)) != (PERM_COPY | PERM_TRANS))
                    permission = false;
            }
            
            return permission;
        }

        private bool CanTerraformLand(UUID user, Vector3 position, Scene requestFromScene)
        {
            DebugPermissionInformation(MethodInfo.GetCurrentMethod().Name);
            if (m_bypassPermissions) return m_bypassPermissionsValue;

            // Estate override
            if (GenericEstatePermission(user))
                return true;

            float X = position.X;
            float Y = position.Y;

            if (X > ((int)Constants.RegionSize - 1))
                X = ((int)Constants.RegionSize - 1);
            if (Y > ((int)Constants.RegionSize - 1))
                Y = ((int)Constants.RegionSize - 1);
            if (X < 0)
                X = 0;
            if (Y < 0)
                Y = 0;

            ILandObject parcel = m_scene.LandChannel.GetLandObject(X, Y);
            if (parcel == null)
                return false;

            // Others allowed to terraform?
            if ((parcel.LandData.Flags & ((int)ParcelFlags.AllowTerraform)) != 0)
                return true;

            // Land owner can terraform too
            if (parcel != null && GenericParcelPermission(user, parcel, (ulong)GroupPowers.AllowEditLand))
                return true;

            return false;
        }

        /// <summary>
        /// Check whether the specified user can view the given script
        /// </summary>
        /// <param name="script"></param>
        /// <param name="objectID"></param>
        /// <param name="user"></param>
        /// <param name="scene"></param>
        /// <returns></returns>
        private bool CanViewScript(UUID script, UUID objectID, UUID user, Scene scene)
        {
            DebugPermissionInformation(MethodInfo.GetCurrentMethod().Name);
            if (m_bypassPermissions) return m_bypassPermissionsValue;

            if (objectID == UUID.Zero) // User inventory
            {
                IInventoryService invService = m_scene.InventoryService;
                InventoryItemBase assetRequestItem = new InventoryItemBase(script, user);
                assetRequestItem = invService.GetItem(assetRequestItem);
                if (assetRequestItem == null && LibraryRootFolder != null) // Library item
                {
                    assetRequestItem = LibraryRootFolder.FindItem(script);

                    if (assetRequestItem != null) // Implicitly readable
                        return true;
                }

                // SL is rather harebrained here. In SL, a script you
                // have mod/copy no trans is readable. This subverts
                // permissions, but is used in some products, most
                // notably Hippo door plugin and HippoRent 5 networked
                // prim counter.
                // To enable this broken SL-ism, remove Transfer from
                // the below expressions.
                // Trying to improve on SL perms by making a script
                // readable only if it's really full perms
                //
                if ((assetRequestItem.CurrentPermissions &
                        ((uint)PermissionMask.Modify |
                        (uint)PermissionMask.Copy |
                        (uint)PermissionMask.Transfer)) !=
                        ((uint)PermissionMask.Modify |
                        (uint)PermissionMask.Copy |
                        (uint)PermissionMask.Transfer))
                    return false;
            }
            else // Prim inventory
            {
                SceneObjectPart part = scene.GetSceneObjectPart(objectID);

                if (part == null)
                    return false;
            
                if (part.OwnerID != user)
                {
                    if (part.GroupID == UUID.Zero)
                    return false;

                    if (!IsGroupMember(part.GroupID, user, 0))
                        return false;
            
                    if ((part.GroupMask & (uint)PermissionMask.Modify) == 0)
                        return false;
                } else {
                    if ((part.OwnerMask & (uint)PermissionMask.Modify) == 0)
                        return false;
                }

                TaskInventoryItem ti = part.Inventory.GetInventoryItem(script);

                if (ti == null)
                    return false;
            
                if (ti.OwnerID != user)
                {
                    if (ti.GroupID == UUID.Zero)
                        return false;
        
                    if (!IsGroupMember(ti.GroupID, user, 0))
                        return false;
                }

                // Require full perms
                if ((ti.CurrentPermissions &
                        ((uint)PermissionMask.Modify |
                        (uint)PermissionMask.Copy |
                        (uint)PermissionMask.Transfer)) !=
                        ((uint)PermissionMask.Modify |
                        (uint)PermissionMask.Copy |
                        (uint)PermissionMask.Transfer))
                    return false;
            }

            return true;
        }

        /// <summary>
        /// Check whether the specified user can view the given notecard
        /// </summary>
        /// <param name="script"></param>
        /// <param name="objectID"></param>
        /// <param name="user"></param>
        /// <param name="scene"></param>
        /// <returns></returns>
        private bool CanViewNotecard(UUID notecard, UUID objectID, UUID user, Scene scene)
        {
            DebugPermissionInformation(MethodInfo.GetCurrentMethod().Name);
            if (m_bypassPermissions) return m_bypassPermissionsValue;

            if (objectID == UUID.Zero) // User inventory
            {
                IInventoryService invService = m_scene.InventoryService;
                InventoryItemBase assetRequestItem = new InventoryItemBase(notecard, user);
                assetRequestItem = invService.GetItem(assetRequestItem);
                if (assetRequestItem == null && LibraryRootFolder != null) // Library item
                {
                    assetRequestItem = LibraryRootFolder.FindItem(notecard);

                    if (assetRequestItem != null) // Implicitly readable
                        return true;
                }

                // Notecards are always readable unless no copy
                //
                if ((assetRequestItem.CurrentPermissions &
                        (uint)PermissionMask.Copy) !=
                        (uint)PermissionMask.Copy)
                    return false;
            }
            else // Prim inventory
            {
                SceneObjectPart part = scene.GetSceneObjectPart(objectID);

                if (part == null)
                    return false;
            
                if (part.OwnerID != user)
                {
                    if (part.GroupID == UUID.Zero)
                        return false;
        
                    if (!IsGroupMember(part.GroupID, user, 0))
                        return false;
                }

                if ((part.OwnerMask & (uint)PermissionMask.Modify) == 0)
                    return false;

                TaskInventoryItem ti = part.Inventory.GetInventoryItem(notecard);

                if (ti == null)
                    return false;

                if (ti.OwnerID != user)
                {
                    if (ti.GroupID == UUID.Zero)
                        return false;
        
                    if (!IsGroupMember(ti.GroupID, user, 0))
                        return false;
                }

                // Notecards are always readable unless no copy
                //
                if ((ti.CurrentPermissions &
                        (uint)PermissionMask.Copy) !=
                        (uint)PermissionMask.Copy)
                    return false;
            }

            return true;
        }

        #endregion

        private bool CanLinkObject(UUID userID, UUID objectID)
        {
            DebugPermissionInformation(MethodInfo.GetCurrentMethod().Name);
            if (m_bypassPermissions) return m_bypassPermissionsValue;

            return true;
        }

        private bool CanDelinkObject(UUID userID, UUID objectID)
        {
            DebugPermissionInformation(MethodInfo.GetCurrentMethod().Name);
            if (m_bypassPermissions) return m_bypassPermissionsValue;

            return true;
        }

        private bool CanBuyLand(UUID userID, ILandObject parcel, Scene scene)
        {
            DebugPermissionInformation(MethodInfo.GetCurrentMethod().Name);
            if (m_bypassPermissions) return m_bypassPermissionsValue;

            return true;
        }

        private bool CanCopyObjectInventory(UUID itemID, UUID objectID, UUID userID)
        {
            DebugPermissionInformation(MethodInfo.GetCurrentMethod().Name);
            if (m_bypassPermissions) return m_bypassPermissionsValue;

            return true;
        }

        private bool CanDeleteObjectInventory(UUID itemID, UUID objectID, UUID userID)
        {
            DebugPermissionInformation(MethodInfo.GetCurrentMethod().Name);
            if (m_bypassPermissions) return m_bypassPermissionsValue;

            return true;
        }

        /// <summary>
        /// Check whether the specified user is allowed to directly create the given inventory type in a prim's
        /// inventory (e.g. the New Script button in the 1.21 Linden Lab client).
        /// </summary>
        /// <param name="invType"></param>
        /// <param name="objectID"></param>
        /// <param name="userID"></param>
        /// <returns></returns>
        private bool CanCreateObjectInventory(int invType, UUID objectID, UUID userID)
        {
            DebugPermissionInformation(MethodInfo.GetCurrentMethod().Name);
            if (m_bypassPermissions) return m_bypassPermissionsValue;

            if ((int)InventoryType.LSL == invType)
                if (m_allowedScriptCreators == UserSet.Administrators && !IsAdministrator(userID))
                    return false;
            
            return true;
        }
        
        /// <summary>
        /// Check whether the specified user is allowed to create the given inventory type in their inventory.
        /// </summary>
        /// <param name="invType"></param>
        /// <param name="userID"></param>
        /// <returns></returns>
        private bool CanCreateUserInventory(int invType, UUID userID)
        {
            DebugPermissionInformation(MethodInfo.GetCurrentMethod().Name);
            if (m_bypassPermissions) return m_bypassPermissionsValue;

            if ((int)InventoryType.LSL == invType)
                if (m_allowedScriptCreators == UserSet.Administrators && !IsAdministrator(userID))
                    return false;
            
            return true;
        }
        
        /// <summary>
        /// Check whether the specified user is allowed to copy the given inventory type in their inventory.
        /// </summary>
        /// <param name="itemID"></param>
        /// <param name="userID"></param>
        /// <returns></returns>
        private bool CanCopyUserInventory(UUID itemID, UUID userID)
        {
            DebugPermissionInformation(MethodInfo.GetCurrentMethod().Name);
            if (m_bypassPermissions) return m_bypassPermissionsValue;

            return true;
        }
        
        /// <summary>
        /// Check whether the specified user is allowed to edit the given inventory item within their own inventory.
        /// </summary>
        /// <param name="itemID"></param>
        /// <param name="userID"></param>
        /// <returns></returns>
        private bool CanEditUserInventory(UUID itemID, UUID userID)
        {
            DebugPermissionInformation(MethodInfo.GetCurrentMethod().Name);
            if (m_bypassPermissions) return m_bypassPermissionsValue;

            return true;
        }
        
        /// <summary>
        /// Check whether the specified user is allowed to delete the given inventory item from their own inventory.
        /// </summary>
        /// <param name="itemID"></param>
        /// <param name="userID"></param>
        /// <returns></returns>
        private bool CanDeleteUserInventory(UUID itemID, UUID userID)
        {
            DebugPermissionInformation(MethodInfo.GetCurrentMethod().Name);
            if (m_bypassPermissions) return m_bypassPermissionsValue;

            return true;
        }

        private bool CanTeleport(UUID userID, Scene scene)
        {
            DebugPermissionInformation(MethodInfo.GetCurrentMethod().Name);
            if (m_bypassPermissions) return m_bypassPermissionsValue;

            return true;
        }

        private bool CanResetScript(UUID prim, UUID script, UUID agentID, Scene scene)
        {
            DebugPermissionInformation(MethodInfo.GetCurrentMethod().Name);
            if (m_bypassPermissions) return m_bypassPermissionsValue;

            SceneObjectPart part = m_scene.GetSceneObjectPart(prim);

            // If we selected a sub-prim to reset, prim won't represent the object, but only a part.
            // We have to check the permissions of the object, though.
            if (part.ParentID != 0) prim = part.ParentUUID;

            // You can reset the scripts in any object you can edit
            return GenericObjectPermission(agentID, prim, false);
        }

        private bool CanCompileScript(UUID ownerUUID, int scriptType, Scene scene) {
             //m_log.DebugFormat("check if {0} is allowed to compile {1}", ownerUUID, scriptType);
            switch (scriptType) {
                case 0:
                    if (GrantLSL.Count == 0 || GrantLSL.ContainsKey(ownerUUID.ToString())) {
                        return(true);
                    }
                    break;
                case 1:
                    if (GrantCS.Count == 0 || GrantCS.ContainsKey(ownerUUID.ToString())) {
                        return(true);
                    }
                    break;
                case 2:
                    if (GrantVB.Count == 0 || GrantVB.ContainsKey(ownerUUID.ToString())) {
                        return(true);
                    }
                    break;
                case 3:
                    if (GrantJS.Count == 0 || GrantJS.ContainsKey(ownerUUID.ToString()))
                    {
                        return (true);
                    }
                    break;
                case 4:
                    if (GrantYP.Count == 0 || GrantYP.ContainsKey(ownerUUID.ToString()))
                    {
                        return (true);
                    }
                    break;
            }
            return(false);
        }
    }
}<|MERGE_RESOLUTION|>--- conflicted
+++ resolved
@@ -1276,15 +1276,9 @@
 
         private bool CanReturnObjects(ILandObject land, UUID user, List<SceneObjectGroup> objects, Scene scene)
         {
-            if (objects.Count == 0)
-                return false;
-
-            DebugPermissionInformation(MethodInfo.GetCurrentMethod().Name);
-            if (m_bypassPermissions) return m_bypassPermissionsValue;
-
-<<<<<<< HEAD
-            return GenericObjectPermission(user, objects[0].UUID, false);
-=======
+            DebugPermissionInformation(MethodInfo.GetCurrentMethod().Name);
+            if (m_bypassPermissions) return m_bypassPermissionsValue;
+
             GroupPowers powers;
             ILandObject l;
 
@@ -1380,7 +1374,6 @@
                 return false;
 
             return true;
->>>>>>> e0289bb4
         }
 
         private bool CanRezObject(int objectCount, UUID owner, Vector3 objectPosition, Scene scene)
