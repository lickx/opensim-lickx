--- conflicted
+++ resolved
@@ -1950,14 +1950,13 @@
 
             UUID sogOwnerID = sog.OwnerID;
             UUID sogCreatorID = sog.RootPart.CreatorID;
-            if (sogOwnerID == userID)
+            if (sogOwnerID.Equals(userID))
             {
                 if (m_hardenPermissions) {
                     // Can't sell copyable object that the owner didn't create
-                    if (sogOwnerID != sogCreatorID && saleType == (byte)SaleType.Copy)
+                    if (sogOwnerID.NotEqual(sogCreatorID) && saleType == (byte)SaleType.Copy)
                         return false;
 
-<<<<<<< HEAD
                     if (saleType == (byte)SaleType.Contents)
                     {
                         List<UUID> invList = sog.RootPart.Inventory.GetInventoryList();
@@ -1966,14 +1965,11 @@
                         {
                             TaskInventoryItem item1 = sog.RootPart.Inventory.GetInventoryItem(invID);
                             // Can't sell copyable contents that the owner didn't create
-                            if (item1.OwnerID != item1.CreatorID && (item1.CurrentPermissions & (uint)PermissionMask.Copy) != 0)
+                            if (item1.OwnerID.NotEqual(item1.CreatorID) && (item1.CurrentPermissions & (uint)PermissionMask.Copy) != 0)
                                 return false;
                         }
                     }
                 }
-=======
-            if(sogOwnerID.Equals(userID))
->>>>>>> 357f20eb
                 return true;
             }
 
@@ -2008,17 +2004,16 @@
                     (sogEffectiveOwnerPerms & (uint)PermissionMask.Copy) == 0)
                 return false;
 
-<<<<<<< HEAD
             UUID userID = sp.UUID;
             UUID sogOwnerID = sog.OwnerID;
             UUID sogCreatorID = sog.RootPart.CreatorID;
 
-            if(sogOwnerID == userID)
+            if(sogOwnerID.Equals(userID))
             {
                 if (m_hardenPermissions)
                 {
                     // Can't sell copyable object that you did not create
-                    if (sogCreatorID != userID && saleType == (byte)SaleType.Copy)
+                    if (sogCreatorID.NotEqual(userID) && saleType == (byte)SaleType.Copy)
                         return false;
 
                     if (saleType == (byte)SaleType.Contents)
@@ -2028,14 +2023,11 @@
                         {
                             TaskInventoryItem item1 = sog.RootPart.Inventory.GetInventoryItem(invID);
                             // Can't sell copyable contents that you did not create
-                            if (item1.OwnerID != item1.CreatorID && (item1.CurrentPermissions & (uint)PermissionMask.Copy) != 0)
+                            if (item1.OwnerID.NotEqual(item1.CreatorID) && (item1.CurrentPermissions & (uint)PermissionMask.Copy) != 0)
                                 return false;
                         }
                     }
                 }
-=======
-            if(sog.OwnerID.Equals(sp.UUID))
->>>>>>> 357f20eb
                 return true;
             }
 
@@ -2117,10 +2109,10 @@
                 return false;
             }
 
-            if(sog.OwnerID != sp.UUID && (perms & (uint)PermissionMask.Transfer) == 0)
+            if(sog.OwnerID.NotEqual(sp.UUID) && (perms & (uint)PermissionMask.Transfer) == 0)
                  return false;
 
-            if (sp.UUID != sog.OwnerID && IsFriendWithPerms(sp.UUID, sog.OwnerID) == false)
+            if (sp.UUID.NotEqual(sog.OwnerID) && IsFriendWithPerms(sp.UUID, sog.OwnerID) == false)
             {
                 if (m_takeCopyRestricted)
                 {
@@ -2130,7 +2122,7 @@
 
                 if (m_hardenPermissions)
                 {
-                    if (sog.OwnerID != sog.RootPart.CreatorID)
+                    if (sog.OwnerID.NotEqual(sog.RootPart.CreatorID))
                     {
                         sp.ControllingClient.SendAgentAlertMessage("Can't take a copy of an object that the owner did not create", false);
                         return false;
@@ -2140,7 +2132,7 @@
                     foreach (UUID invID in invList)
                     {
                         TaskInventoryItem item1 = sog.RootPart.Inventory.GetInventoryItem(invID);
-                        if (item1.OwnerID != item1.CreatorID)
+                        if (item1.OwnerID.NotEqual(item1.CreatorID))
                         {
                             sp.ControllingClient.SendAgentAlertMessage("Can't take a copy of an object containing items that the owner did not create", false);
                             return false;
@@ -2514,7 +2506,7 @@
 
             if (m_hardenPermissions)
             {
-                if (destsog.RootPart.ObjectSaleType > 0 && destsog.RootPart.OwnerID != item.CreatorIdAsUuid && (item.CurrentPermissions & (uint)PermissionMask.Copy) != 0)
+                if (destsog.RootPart.ObjectSaleType > 0 && destsog.RootPart.OwnerID.NotEqual(item.CreatorIdAsUuid) && (item.CurrentPermissions & (uint)PermissionMask.Copy) != 0)
                 {
                     sp.ControllingClient.SendAgentAlertMessage("Can't sell copyable items that you did not create", false);
                     return false;
