/*
 * Copyright (c) Contributors, http://opensimulator.org/
 * See CONTRIBUTORS.TXT for a full list of copyright holders.
 *
 * Redistribution and use in source and binary forms, with or without
 * modification, are permitted provided that the following conditions are met:
 *     * Redistributions of source code must retain the above copyright
 *       notice, this list of conditions and the following disclaimer.
 *     * Redistributions in binary form must reproduce the above copyright
 *       notice, this list of conditions and the following disclaimer in the
 *       documentation and/or other materials provided with the distribution.
 *     * Neither the name of the OpenSimulator Project nor the
 *       names of its contributors may be used to endorse or promote products
 *       derived from this software without specific prior written permission.
 *
 * THIS SOFTWARE IS PROVIDED BY THE DEVELOPERS ``AS IS'' AND ANY
 * EXPRESS OR IMPLIED WARRANTIES, INCLUDING, BUT NOT LIMITED TO, THE IMPLIED
 * WARRANTIES OF MERCHANTABILITY AND FITNESS FOR A PARTICULAR PURPOSE ARE
 * DISCLAIMED. IN NO EVENT SHALL THE CONTRIBUTORS BE LIABLE FOR ANY
 * DIRECT, INDIRECT, INCIDENTAL, SPECIAL, EXEMPLARY, OR CONSEQUENTIAL DAMAGES
 * (INCLUDING, BUT NOT LIMITED TO, PROCUREMENT OF SUBSTITUTE GOODS OR SERVICES;
 * LOSS OF USE, DATA, OR PROFITS; OR BUSINESS INTERRUPTION) HOWEVER CAUSED AND
 * ON ANY THEORY OF LIABILITY, WHETHER IN CONTRACT, STRICT LIABILITY, OR TORT
 * (INCLUDING NEGLIGENCE OR OTHERWISE) ARISING IN ANY WAY OUT OF THE USE OF THIS
 * SOFTWARE, EVEN IF ADVISED OF THE POSSIBILITY OF SUCH DAMAGE.
 */

using System;
using System.Collections;
using System.Collections.Generic;
using System.Diagnostics;
using System.Reflection;
using System.Text;
using log4net;
using Nini.Config;
using OpenMetaverse;
using OpenMetaverse.StructuredData;
using OpenMetaverse.Messages.Linden;
using Mono.Addins;
using OpenSim.Framework;
using OpenSim.Framework.Capabilities;
using OpenSim.Framework.Console;
using OpenSim.Framework.Servers;
using OpenSim.Framework.Servers.HttpServer;
using OpenSim.Region.Framework.Interfaces;
using OpenSim.Region.Framework.Scenes;
using OpenSim.Region.Physics.Manager;
using OpenSim.Services.Interfaces;
using Caps = OpenSim.Framework.Capabilities.Caps;
using GridRegion = OpenSim.Services.Interfaces.GridRegion;

namespace OpenSim.Region.CoreModules.World.Land
{
    // used for caching
    internal class ExtendedLandData 
    {
        public LandData LandData;
        public ulong RegionHandle;
        public uint X, Y;
        public byte RegionAccess;
    }

    [Extension(Path = "/OpenSim/RegionModules", NodeName = "RegionModule", Id = "LandManagementModule")]
    public class LandManagementModule : INonSharedRegionModule
    {
        private static readonly ILog m_log = LogManager.GetLogger(MethodBase.GetCurrentMethod().DeclaringType);

        private static readonly string remoteParcelRequestPath = "0009/";

        private LandChannel landChannel;
        private Scene m_scene;
        
        protected IUserManagement m_userManager;
        protected IPrimCountModule m_primCountModule;
        protected IDialogModule m_Dialog;

        // Minimum for parcels to work is 64m even if we don't actually use them.
        #pragma warning disable 0429
        private const int landArrayMax = ((int)((int)Constants.RegionSize / 4) >= 64) ? (int)((int)Constants.RegionSize / 4) : 64;
        #pragma warning restore 0429

        /// <value>
        /// Local land ids at specified region co-ordinates (region size / 4)
        /// </value>
        private readonly int[,] m_landIDList = new int[landArrayMax, landArrayMax];

        /// <value>
        /// Land objects keyed by local id
        /// </value>
//        private readonly Dictionary<int, ILandObject> m_landList = new Dictionary<int, ILandObject>();

        //ubit: removed the readonly so i can move it around
        private Dictionary<int, ILandObject> m_landList = new Dictionary<int, ILandObject>();

        private int m_lastLandLocalID = LandChannel.START_LAND_LOCAL_ID - 1;

        private bool m_allowedForcefulBans = true;
        private UUID DefaultGodParcelGroup;
        private string DefaultGodParcelName;

        // caches ExtendedLandData
        private Cache parcelInfoCache;
        private Dictionary<UUID, Vector3> forcedPosition =
                new Dictionary<UUID, Vector3>();

        #region INonSharedRegionModule Members

        public Type ReplaceableInterface
        {
            get { return null; }
        }

        public void Initialise(IConfigSource source)
        {
            IConfig cnf = source.Configs["LandManagement"];
            if (cnf != null)
            {
                DefaultGodParcelGroup = new UUID(cnf.GetString("DefaultAdministratorGroupUUID", UUID.Zero.ToString()));
                DefaultGodParcelName = cnf.GetString("DefaultAdministratorParcelName", "Default Parcel");
            }
        }

        public void AddRegion(Scene scene)
        {
            m_scene = scene;
            m_landIDList.Initialize();
            landChannel = new LandChannel(scene, this);

            parcelInfoCache = new Cache();
            parcelInfoCache.Size = 30; // the number of different parcel requests in this region to cache
            parcelInfoCache.DefaultTTL = new TimeSpan(0, 5, 0);

            m_scene.EventManager.OnParcelPrimCountAdd += EventManagerOnParcelPrimCountAdd;
            m_scene.EventManager.OnParcelPrimCountUpdate += EventManagerOnParcelPrimCountUpdate;
            m_scene.EventManager.OnObjectBeingRemovedFromScene += EventManagerOnObjectBeingRemovedFromScene;            
            m_scene.EventManager.OnRequestParcelPrimCountUpdate += EventManagerOnRequestParcelPrimCountUpdate;
            
            m_scene.EventManager.OnAvatarEnteringNewParcel += EventManagerOnAvatarEnteringNewParcel;
            m_scene.EventManager.OnClientMovement += EventManagerOnClientMovement;
            m_scene.EventManager.OnValidateLandBuy += EventManagerOnValidateLandBuy;
            m_scene.EventManager.OnLandBuy += EventManagerOnLandBuy;
            m_scene.EventManager.OnNewClient += EventManagerOnNewClient;
            m_scene.EventManager.OnMakeChildAgent += EventMakeChildAgent;
            m_scene.EventManager.OnSignificantClientMovement += EventManagerOnSignificantClientMovement;
            m_scene.EventManager.OnNoticeNoLandDataFromStorage += EventManagerOnNoLandDataFromStorage;
            m_scene.EventManager.OnIncomingLandDataFromStorage += EventManagerOnIncomingLandDataFromStorage;
            m_scene.EventManager.OnSetAllowForcefulBan += EventManagerOnSetAllowedForcefulBan;            
            m_scene.EventManager.OnRegisterCaps += EventManagerOnRegisterCaps;

            lock (m_scene)
            {
                m_scene.LandChannel = (ILandChannel)landChannel;
            }
            
            RegisterCommands();
        }

        public void RegionLoaded(Scene scene)
        {
             m_userManager = m_scene.RequestModuleInterface<IUserManagement>();         
             m_primCountModule = m_scene.RequestModuleInterface<IPrimCountModule>();
             m_Dialog = m_scene.RequestModuleInterface<IDialogModule>();
        }

        public void RemoveRegion(Scene scene)
        {            
            // TODO: Release event manager listeners here      
        }

<<<<<<< HEAD
        /// <summary>
        /// Processes commandline input. Do not call directly.
        /// </summary>
        /// <param name="args">Commandline arguments</param>
        protected void EventManagerOnPluginConsole(string[] args)
        {
            if (args[0] == "land")
            {
                if (args.Length == 1)
                {
                    m_commander.ProcessConsoleCommand("help", new string[0]);
                    return;
                }

                string[] tmpArgs = new string[args.Length - 2];
                int i;
                for (i = 2; i < args.Length; i++)
                    tmpArgs[i - 2] = args[i];

                m_commander.ProcessConsoleCommand(args[1], tmpArgs);
            }
        }        
=======
//        private bool OnVerifyUserConnection(ScenePresence scenePresence, out string reason)
//        {
//            ILandObject nearestParcel = m_scene.GetNearestAllowedParcel(scenePresence.UUID, scenePresence.AbsolutePosition.X, scenePresence.AbsolutePosition.Y);
//            reason = "You are not allowed to enter this sim.";
//            return nearestParcel != null;
//        }     
>>>>>>> 60e049ea

        void EventManagerOnNewClient(IClientAPI client)
        {
            //Register some client events
            client.OnParcelPropertiesRequest += ClientOnParcelPropertiesRequest;
            client.OnParcelDivideRequest += ClientOnParcelDivideRequest;
            client.OnParcelJoinRequest += ClientOnParcelJoinRequest;
            client.OnParcelPropertiesUpdateRequest += ClientOnParcelPropertiesUpdateRequest;
            client.OnParcelSelectObjects += ClientOnParcelSelectObjects;
            client.OnParcelObjectOwnerRequest += ClientOnParcelObjectOwnerRequest;
            client.OnParcelAccessListRequest += ClientOnParcelAccessListRequest;
            client.OnParcelAccessListUpdateRequest += ClientOnParcelAccessListUpdateRequest;
            client.OnParcelAbandonRequest += ClientOnParcelAbandonRequest;
            client.OnParcelGodForceOwner += ClientOnParcelGodForceOwner;
            client.OnParcelReclaim += ClientOnParcelReclaim;
            client.OnParcelInfoRequest += ClientOnParcelInfoRequest;
            client.OnParcelDeedToGroup += ClientOnParcelDeedToGroup;
            client.OnPreAgentUpdate += ClientOnPreAgentUpdate;
            client.OnParcelEjectUser += ClientOnParcelEjectUser;
            client.OnParcelFreezeUser += ClientOnParcelFreezeUser;
            client.OnSetStartLocationRequest += ClientOnSetHome;

            EntityBase presenceEntity;
            if (m_scene.Entities.TryGetValue(client.AgentId, out presenceEntity) && presenceEntity is ScenePresence)
            {
                SendLandUpdate((ScenePresence)presenceEntity, true);
                SendParcelOverlay(client);
            }
        }

        public void EventMakeChildAgent(ScenePresence avatar)
        {
            avatar.currentParcelUUID = UUID.Zero;
        }

        void ClientOnPreAgentUpdate(IClientAPI remoteClient, AgentUpdateArgs agentData)
        {
        }

        public void Close()
        {
        }

        public string Name
        {
            get { return "LandManagementModule"; }
        }

        #endregion

        #region Parcel Add/Remove/Get/Create

        public void EventManagerOnSetAllowedForcefulBan(bool forceful)
        {
            AllowedForcefulBans = forceful;
        }

        public void UpdateLandObject(int local_id, LandData data)
        {
            LandData newData = data.Copy();
            newData.LocalID = local_id;
            ILandObject landobj = null;        

            ILandObject land;
            lock (m_landList)
            {
                if (m_landList.TryGetValue(local_id, out land))
                    land.LandData = newData;
            }

            if (land != null)
                m_scene.EventManager.TriggerLandObjectUpdated((uint)local_id, land);
        }

        public bool AllowedForcefulBans
        {
            get { return m_allowedForcefulBans; }
            set { m_allowedForcefulBans = value; }
        }

        /// <summary>
        /// Resets the sim to the default land object (full sim piece of land owned by the default user)
        /// </summary>
        public void ResetSimLandObjects()
        {
            //Remove all the land objects in the sim and add a blank, full sim land object set to public
            lock (m_landList)
            {
                m_landList.Clear();
                m_lastLandLocalID = LandChannel.START_LAND_LOCAL_ID - 1;
                m_landIDList.Initialize();
            }
        }
        
        /// <summary>
        /// Create a default parcel that spans the entire region and is owned by the estate owner.
        /// </summary>
        /// <returns>The parcel created.</returns>
        protected ILandObject CreateDefaultParcel()
        {
            m_log.DebugFormat(
                    "[LAND MANAGEMENT MODULE]: Creating default parcel for region {0}", m_scene.RegionInfo.RegionName);

            ILandObject fullSimParcel = new LandObject(UUID.Zero, false, m_scene);
            fullSimParcel.SetLandBitmap(fullSimParcel.GetSquareLandBitmap(0, 0, (int)Constants.RegionSize, (int)Constants.RegionSize));
            fullSimParcel.LandData.OwnerID = m_scene.RegionInfo.EstateSettings.EstateOwner;
            fullSimParcel.LandData.ClaimDate = Util.UnixTimeSinceEpoch();

            return AddLandObject(fullSimParcel);
        }

        public List<ILandObject> AllParcels()
        {
            lock (m_landList)
            {
                return new List<ILandObject>(m_landList.Values);
            }
        }

        public List<ILandObject> ParcelsNearPoint(Vector3 position)
        {
            List<ILandObject> parcelsNear = new List<ILandObject>();
            for (int x = -4; x <= 4; x += 4)
            {
                for (int y = -4; y <= 4; y += 4)
                {
                    ILandObject check = GetLandObject(position.X + x, position.Y + y);
                    if (check != null)
                    {
                        if (!parcelsNear.Contains(check))
                        {
                            parcelsNear.Add(check);
                        }
                    }
                }
            }

            return parcelsNear;
        }

        public void SendYouAreBannedNotice(ScenePresence avatar)
        {
            if (AllowedForcefulBans)
            {
                avatar.ControllingClient.SendAlertMessage(
                    "You are not allowed on this parcel because you are banned. Please go away.");
            }
            else
            {
                avatar.ControllingClient.SendAlertMessage(
                    "You are not allowed on this parcel because you are banned; however, the grid administrator has disabled ban lines globally. Please obey the land owner's requests or you can be banned from the entire sim!");
            }
        }

        private void ForceAvatarToPosition(ScenePresence avatar, Vector3? position)
        {
            if (m_scene.Permissions.IsGod(avatar.UUID)) return;

            if (!position.HasValue)
                return;

            bool isFlying = avatar.PhysicsActor.Flying;
            avatar.RemoveFromPhysicalScene();

            avatar.AbsolutePosition = (Vector3)position;

            avatar.AddToPhysicalScene(isFlying);
        }

        public void SendYouAreRestrictedNotice(ScenePresence avatar)
        {
            avatar.ControllingClient.SendAlertMessage(
                "You are not allowed on this parcel because the land owner has restricted access.");
        }

        public void EventManagerOnAvatarEnteringNewParcel(ScenePresence avatar, int localLandID, UUID regionID)
        {
            if (m_scene.RegionInfo.RegionID == regionID)
            {
                ILandObject parcelAvatarIsEntering;
                lock (m_landList)
                {
                    parcelAvatarIsEntering = m_landList[localLandID];
                }

                if (parcelAvatarIsEntering != null)
                    EnforceBans(parcelAvatarIsEntering, avatar);
            }
        }

        public void SendOutNearestBanLine(IClientAPI client)
        {
            ScenePresence sp = m_scene.GetScenePresence(client.AgentId);
            if (sp == null || sp.IsChildAgent)
                return;

            List<ILandObject> checkLandParcels = ParcelsNearPoint(sp.AbsolutePosition);
            foreach (ILandObject checkBan in checkLandParcels)
            {
                if (checkBan.IsBannedFromLand(client.AgentId))
                {
                    checkBan.SendLandProperties((int)ParcelPropertiesStatus.CollisionBanned, false, (int)ParcelResult.Single, client);
                    return; //Only send one
                }
                if (checkBan.IsRestrictedFromLand(client.AgentId))
                {
                    checkBan.SendLandProperties((int)ParcelPropertiesStatus.CollisionNotOnAccessList, false, (int)ParcelResult.Single, client);
                    return; //Only send one
                }
            }
            return;
        }

        public void SendLandUpdate(ScenePresence avatar, bool force)
        {

            /* stop sendind same data twice
                        ILandObject over = GetLandObject((int)Math.Min(((int)Constants.RegionSize - 1), Math.Max(0, Math.Round(avatar.AbsolutePosition.X))),
                                                         (int)Math.Min(((int)Constants.RegionSize - 1), Math.Max(0, Math.Round(avatar.AbsolutePosition.Y))));

                        if (over != null)
                        {

                            if (force)
                            {
                                if (!avatar.IsChildAgent)
                                {
                                    over.SendLandUpdateToClient(avatar.ControllingClient);
                                    m_scene.EventManager.TriggerAvatarEnteringNewParcel(avatar, over.LandData.LocalID,
                                                                                        m_scene.RegionInfo.RegionID);
                                }
                            }

                            if (avatar.currentParcelUUID != over.LandData.GlobalID)
                            {
                                if (!avatar.IsChildAgent)
                                {
                                    over.SendLandUpdateToClient(avatar.ControllingClient);
                                    avatar.currentParcelUUID = over.LandData.GlobalID;
                                    m_scene.EventManager.TriggerAvatarEnteringNewParcel(avatar, over.LandData.LocalID,
                                                                                        m_scene.RegionInfo.RegionID);
                                }
                            }
             */
            if (avatar.IsChildAgent)
                return;

            ILandObject over = GetLandObject((int)Math.Min(((int)Constants.RegionSize - 1), Math.Max(0, Math.Round(avatar.AbsolutePosition.X))),
                                                         (int)Math.Min(((int)Constants.RegionSize - 1), Math.Max(0, Math.Round(avatar.AbsolutePosition.Y))));

            if (over != null)
            {
                bool NotsameID = (avatar.currentParcelUUID != over.LandData.GlobalID);
                if (force || NotsameID)
                {
                    over.SendLandUpdateToClient(avatar.ControllingClient);
                    if (NotsameID)
                        avatar.currentParcelUUID = over.LandData.GlobalID;
                    m_scene.EventManager.TriggerAvatarEnteringNewParcel(avatar, over.LandData.LocalID,
                                                                        m_scene.RegionInfo.RegionID);
                }
            }
        }

        public void SendLandUpdate(ScenePresence avatar)
        {
            SendLandUpdate(avatar, false);
        }

        public void EventManagerOnSignificantClientMovement(ScenePresence clientAvatar)
        {
            SendLandUpdate(clientAvatar);
            SendOutNearestBanLine(clientAvatar.ControllingClient);
            ILandObject parcel = GetLandObject(clientAvatar.AbsolutePosition.X, clientAvatar.AbsolutePosition.Y);
            if (parcel != null)
            {
                if (clientAvatar.AbsolutePosition.Z < LandChannel.BAN_LINE_SAFETY_HIEGHT &&
                    clientAvatar.sentMessageAboutRestrictedParcelFlyingDown)
                {
                    EventManagerOnAvatarEnteringNewParcel(clientAvatar, parcel.LandData.LocalID,
                                                          m_scene.RegionInfo.RegionID);
                    //They are going under the safety line!
                    if (!parcel.IsBannedFromLand(clientAvatar.UUID))
                    {
                        clientAvatar.sentMessageAboutRestrictedParcelFlyingDown = false;
                    }
                }
                else if (clientAvatar.AbsolutePosition.Z < LandChannel.BAN_LINE_SAFETY_HIEGHT &&
                         parcel.IsBannedFromLand(clientAvatar.UUID))
                {
                    //once we've sent the message once, keep going toward the target until we are done
                    if (forcedPosition.ContainsKey(clientAvatar.ControllingClient.AgentId))
                    {
                        SendYouAreBannedNotice(clientAvatar);
                        ForceAvatarToPosition(clientAvatar, m_scene.GetNearestAllowedPosition(clientAvatar));
                    }
                }
                else if (parcel.IsRestrictedFromLand(clientAvatar.UUID))
                {
                    //once we've sent the message once, keep going toward the target until we are done
                    if (forcedPosition.ContainsKey(clientAvatar.ControllingClient.AgentId))
                    {
                        SendYouAreRestrictedNotice(clientAvatar);
                        ForceAvatarToPosition(clientAvatar, m_scene.GetNearestAllowedPosition(clientAvatar));
                    }
                }
                else
                {
                    //when we are finally in a safe place, lets release the forced position lock
                    forcedPosition.Remove(clientAvatar.ControllingClient.AgentId);
                }
				EnforceBans(parcel, clientAvatar);
            }
        }

        /// <summary>
        /// Like handleEventManagerOnSignificantClientMovement, but called with an AgentUpdate regardless of distance.
        /// </summary>
        /// <param name="avatar"></param>
        public void EventManagerOnClientMovement(ScenePresence avatar)
        //
        {
            ILandObject over = GetLandObject(avatar.AbsolutePosition.X, avatar.AbsolutePosition.Y);
            if (over != null)
            {
                if (!over.IsRestrictedFromLand(avatar.UUID) && (!over.IsBannedFromLand(avatar.UUID) || avatar.AbsolutePosition.Z >= LandChannel.BAN_LINE_SAFETY_HIEGHT))
                {
                    avatar.lastKnownAllowedPosition =
                        new Vector3(avatar.AbsolutePosition.X, avatar.AbsolutePosition.Y, avatar.AbsolutePosition.Z);
                }
            }
        }

        public void ClientOnParcelAccessListRequest(UUID agentID, UUID sessionID, uint flags, int sequenceID,
                                                    int landLocalID, IClientAPI remote_client)
        {
            ILandObject land;
            lock (m_landList)
            {
                m_landList.TryGetValue(landLocalID, out land);
            }

            if (land != null)
            {
                land.SendAccessList(agentID, sessionID, flags, sequenceID, remote_client);
            }
        }

        public void ClientOnParcelAccessListUpdateRequest(UUID agentID,
                uint flags, int landLocalID, UUID transactionID, int sequenceID,
                int sections, List<LandAccessEntry> entries,
                IClientAPI remote_client)
        {
            // Flags is the list to update, it can mean either the ban or
            // the access list (WTH is a pass list? Mentioned in ParcelFlags)
            //
            // There may be multiple packets, because these can get LONG.
            // Use transactionID to determine a new chain of packets since
            // packets may have come in out of sequence and that would be
            // a big mess if using the sequenceID
            ILandObject land;
            lock (m_landList)
            {
                m_landList.TryGetValue(landLocalID, out land);
            }

            if (land != null)
            {
                GroupPowers requiredPowers = GroupPowers.LandManageAllowed;
                if (flags == (uint)AccessList.Ban)
                    requiredPowers = GroupPowers.LandManageBanned;

                if (m_scene.Permissions.CanEditParcelProperties(agentID,
                        land, requiredPowers))
                {
                    land.UpdateAccessList(flags, transactionID, sequenceID,
                            sections, entries, remote_client);
                }
            }
            else
            {
                m_log.WarnFormat("[LAND MANAGEMENT MODULE]: Invalid local land ID {0}", landLocalID);
            }
        }

        /// <summary>
        /// Adds a land object to the stored list and adds them to the landIDList to what they own
        /// </summary>
        /// <param name="new_land">The land object being added</param>
        public ILandObject AddLandObject(ILandObject land)
        {
            ILandObject new_land = land.Copy();
            
            // Only now can we add the prim counts to the land object - we rely on the global ID which is generated
            // as a random UUID inside LandData initialization
            if (m_primCountModule != null)
                new_land.PrimCounts = m_primCountModule.GetPrimCounts(new_land.LandData.GlobalID);

            lock (m_landList)
            {
                int newLandLocalID = ++m_lastLandLocalID;
                new_land.LandData.LocalID = newLandLocalID;

                bool[,] landBitmap = new_land.GetLandBitmap();
                for (int x = 0; x < landArrayMax; x++)
                {
                    for (int y = 0; y < landArrayMax; y++)
                    {
                        if (landBitmap[x, y])
                        {
//                            m_log.DebugFormat(
//                                "[LAND MANAGEMENT MODULE]: Registering parcel {0} for land co-ord ({1}, {2}) on {3}", 
//                                new_land.LandData.Name, x, y, m_scene.RegionInfo.RegionName);
                            
                            m_landIDList[x, y] = newLandLocalID;
                        }
                    }
                }

                m_landList.Add(newLandLocalID, new_land);
            }

            new_land.ForceUpdateLandInfo();
            m_scene.EventManager.TriggerLandObjectAdded(new_land);
            return new_land;
        }

        /// <summary>
        /// Removes a land object from the list. Will not remove if local_id is still owning an area in landIDList
        /// </summary>
        /// <param name="local_id">Land.localID of the peice of land to remove.</param>
        public void removeLandObject(int local_id)
        {
            ILandObject land;
            lock (m_landList)
            {
                for (int x = 0; x < 64; x++)
                {
                    for (int y = 0; y < 64; y++)
                    {
                        if (m_landIDList[x, y] == local_id)
                        {
                            m_log.WarnFormat("[LAND MANAGEMENT MODULE]: Not removing land object {0}; still being used at {1}, {2}",
                                             local_id, x, y);
                            return;
                            //throw new Exception("Could not remove land object. Still being used at " + x + ", " + y);
                        }
                    }
                }

                land = m_landList[local_id];
                m_landList.Remove(local_id);
            }

            m_scene.EventManager.TriggerLandObjectRemoved(land.LandData.GlobalID);
        }
        
        /// <summary>
        /// Clear the scene of all parcels
        /// </summary>        
        public void Clear(bool setupDefaultParcel)
        {
            Dictionary<int, ILandObject> landworkList;
            // move to work pointer since we are deleting it all
            lock (m_landList)
            {
                landworkList = m_landList;
                m_landList = new Dictionary<int, ILandObject>();
            }

            // this 2 methods have locks (now)
            ResetSimLandObjects();

            if (setupDefaultParcel)
                CreateDefaultParcel();

            // fire outside events unlocked
            foreach (ILandObject lo in landworkList.Values)
            {
                //m_scene.SimulationDataService.RemoveLandObject(lo.LandData.GlobalID);
                m_scene.EventManager.TriggerLandObjectRemoved(lo.LandData.GlobalID);
            }
            landworkList.Clear();

        }

        private void performFinalLandJoin(ILandObject master, ILandObject slave)
        {
            bool[,] landBitmapSlave = slave.GetLandBitmap();
            lock (m_landList)
            {
                for (int x = 0; x < 64; x++)
                {
                    for (int y = 0; y < 64; y++)
                    {
                        if (landBitmapSlave[x, y])
                        {
                            m_landIDList[x, y] = master.LandData.LocalID;
                        }
                    }
                }
            }

            removeLandObject(slave.LandData.LocalID);
            UpdateLandObject(master.LandData.LocalID, master.LandData);
        }

        public ILandObject GetLandObject(int parcelLocalID)
        {
            lock (m_landList)
            {
                if (m_landList.ContainsKey(parcelLocalID))
                {
                    return m_landList[parcelLocalID];
                }
            }
            return null;
        }

        /// <summary>
        /// Get the land object at the specified point
        /// </summary>
        /// <param name="x_float">Value between 0 - 256 on the x axis of the point</param>
        /// <param name="y_float">Value between 0 - 256 on the y axis of the point</param>
        /// <returns>Land object at the point supplied</returns>
        public ILandObject GetLandObject(float x_float, float y_float)
        {
            int x;
            int y;

            if (x_float > Constants.RegionSize || x_float < 0 || y_float > Constants.RegionSize || y_float < 0)
                return null;

            try
            {
                x = Convert.ToInt32(Math.Floor(Convert.ToDouble(x_float) / 4.0));
                y = Convert.ToInt32(Math.Floor(Convert.ToDouble(y_float) / 4.0));
            }
            catch (OverflowException)
            {
                return null;
            }

            if (x >= 64 || y >= 64 || x < 0 || y < 0)
            {
                return null;
            }

            lock (m_landList)
            {
                // Corner case. If an autoreturn happens during sim startup
                // we will come here with the list uninitialized
                //
//                int landId = m_landIDList[x, y];
                
//                if (landId == 0)
//                    m_log.DebugFormat(
//                        "[LAND MANAGEMENT MODULE]: No land object found at ({0}, {1}) on {2}", 
//                        x, y, m_scene.RegionInfo.RegionName);
                
                if (m_landList.ContainsKey(m_landIDList[x, y]))
                    return m_landList[m_landIDList[x, y]];
                
                return null;
            }
        }

        public ILandObject GetLandObject(int x, int y)
        {
            if (x >= Convert.ToInt32(Constants.RegionSize) || y >= Convert.ToInt32(Constants.RegionSize) || x < 0 || y < 0)
            {
                // These exceptions here will cause a lot of complaints from the users specifically because
                // they happen every time at border crossings
                throw new Exception("Error: Parcel not found at point " + x + ", " + y);
            }

            lock (m_landIDList)
            {
                try
                {
                    //if (m_landList.ContainsKey(m_landIDList[x / 4, y / 4]))
                        return m_landList[m_landIDList[x / 4, y / 4]];
                    //else
                    //    return null;
                }
                catch (IndexOutOfRangeException)
                {
                    return null;
                }
            }
        }

        #endregion

        #region Parcel Modification

        public void ResetOverMeRecords()
        {
            lock (m_landList)
            {
                foreach (LandObject p in m_landList.Values)
                {
                    p.ResetOverMeRecord();
                }
            }
        }

        public void EventManagerOnParcelPrimCountAdd(SceneObjectGroup obj)
        {
            Vector3 position = obj.AbsolutePosition;
            ILandObject landUnderPrim = GetLandObject(position.X, position.Y);
            if (landUnderPrim != null)
            {
                ((LandObject)landUnderPrim).AddPrimOverMe(obj);
            }
        }

        public void EventManagerOnObjectBeingRemovedFromScene(SceneObjectGroup obj)
        {
            lock (m_landList)
            {
                foreach (LandObject p in m_landList.Values)
                {
                    p.RemovePrimFromOverMe(obj);
                }
            }
        }

        public void FinalizeLandPrimCountUpdate()
        {
            //Get Simwide prim count for owner
            Dictionary<UUID, List<LandObject>> landOwnersAndParcels = new Dictionary<UUID, List<LandObject>>();
            lock (m_landList)
            {
                foreach (LandObject p in m_landList.Values)
                {
                    if (!landOwnersAndParcels.ContainsKey(p.LandData.OwnerID))
                    {
                        List<LandObject> tempList = new List<LandObject>();
                        tempList.Add(p);
                        landOwnersAndParcels.Add(p.LandData.OwnerID, tempList);
                    }
                    else
                    {
                        landOwnersAndParcels[p.LandData.OwnerID].Add(p);
                    }
                }
            }

            foreach (UUID owner in landOwnersAndParcels.Keys)
            {
                int simArea = 0;
                int simPrims = 0;
                foreach (LandObject p in landOwnersAndParcels[owner])
                {
                    simArea += p.LandData.Area;
                    simPrims += p.PrimCounts.Total;
                }

                foreach (LandObject p in landOwnersAndParcels[owner])
                {
                    p.LandData.SimwideArea = simArea;
                    p.LandData.SimwidePrims = simPrims;
                }
            }
        }

        public void EventManagerOnParcelPrimCountUpdate()
        {
//            m_log.DebugFormat(
//                "[LAND MANAGEMENT MODULE]: Triggered EventManagerOnParcelPrimCountUpdate() for {0}", 
//                m_scene.RegionInfo.RegionName);
            
            ResetOverMeRecords();
            EntityBase[] entities = m_scene.Entities.GetEntities();
            foreach (EntityBase obj in entities)
            {
                if (obj != null)
                {
                    if ((obj is SceneObjectGroup) && !obj.IsDeleted && !((SceneObjectGroup) obj).IsAttachment)
                    {
                        m_scene.EventManager.TriggerParcelPrimCountAdd((SceneObjectGroup) obj);
                    }
                }
            }
            FinalizeLandPrimCountUpdate();
        }

        public void EventManagerOnRequestParcelPrimCountUpdate()
        {
            ResetOverMeRecords();
            m_scene.EventManager.TriggerParcelPrimCountUpdate();
            FinalizeLandPrimCountUpdate();
        }

        /// <summary>
        /// Subdivides a piece of land
        /// </summary>
        /// <param name="start_x">West Point</param>
        /// <param name="start_y">South Point</param>
        /// <param name="end_x">East Point</param>
        /// <param name="end_y">North Point</param>
        /// <param name="attempting_user_id">UUID of user who is trying to subdivide</param>
        /// <returns>Returns true if successful</returns>
        private void subdivide(int start_x, int start_y, int end_x, int end_y, UUID attempting_user_id)
        {
            //First, lets loop through the points and make sure they are all in the same peice of land
            //Get the land object at start

            ILandObject startLandObject = GetLandObject(start_x, start_y);

            if (startLandObject == null) return;

            //Loop through the points
            try
            {
                int totalX = end_x - start_x;
                int totalY = end_y - start_y;
                for (int y = 0; y < totalY; y++)
                {
                    for (int x = 0; x < totalX; x++)
                    {
                        ILandObject tempLandObject = GetLandObject(start_x + x, start_y + y);
                        if (tempLandObject == null) return;
                        if (tempLandObject != startLandObject) return;
                    }
                }
            }
            catch (Exception)
            {
                return;
            }

            //If we are still here, then they are subdividing within one piece of land
            //Check owner
            if (!m_scene.Permissions.CanEditParcelProperties(attempting_user_id, startLandObject, GroupPowers.LandDivideJoin))
            {
                return;
            }

            //Lets create a new land object with bitmap activated at that point (keeping the old land objects info)
            ILandObject newLand = startLandObject.Copy();
            newLand.LandData.Name = newLand.LandData.Name;
            newLand.LandData.GlobalID = UUID.Random();
            newLand.LandData.Dwell = 0;
            // Clear "Show in search" on the cut out parcel to prevent double-charging
            newLand.LandData.Flags &= ~(uint)ParcelFlags.ShowDirectory;

            newLand.SetLandBitmap(newLand.GetSquareLandBitmap(start_x, start_y, end_x, end_y));

            //Now, lets set the subdivision area of the original to false
            int startLandObjectIndex = startLandObject.LandData.LocalID;
            lock (m_landList)
            {
                m_landList[startLandObjectIndex].SetLandBitmap(
                    newLand.ModifyLandBitmapSquare(startLandObject.GetLandBitmap(), start_x, start_y, end_x, end_y, false));
                m_landList[startLandObjectIndex].ForceUpdateLandInfo();
            }

            //Now add the new land object
            ILandObject result = AddLandObject(newLand);
            UpdateLandObject(startLandObject.LandData.LocalID, startLandObject.LandData);
            result.SendLandUpdateToAvatarsOverMe();
        }

        /// <summary>
        /// Join 2 land objects together
        /// </summary>
        /// <param name="start_x">x value in first piece of land</param>
        /// <param name="start_y">y value in first piece of land</param>
        /// <param name="end_x">x value in second peice of land</param>
        /// <param name="end_y">y value in second peice of land</param>
        /// <param name="attempting_user_id">UUID of the avatar trying to join the land objects</param>
        /// <returns>Returns true if successful</returns>
        private void join(int start_x, int start_y, int end_x, int end_y, UUID attempting_user_id)
        {
            end_x -= 4;
            end_y -= 4;

            List<ILandObject> selectedLandObjects = new List<ILandObject>();
            int stepYSelected;
            for (stepYSelected = start_y; stepYSelected <= end_y; stepYSelected += 4)
            {
                int stepXSelected;
                for (stepXSelected = start_x; stepXSelected <= end_x; stepXSelected += 4)
                {
                    ILandObject p = GetLandObject(stepXSelected, stepYSelected);

                    if (p != null)
                    {
                        if (!selectedLandObjects.Contains(p))
                        {
                            selectedLandObjects.Add(p);
                        }
                    }
                }
            }
            ILandObject masterLandObject = selectedLandObjects[0];
            selectedLandObjects.RemoveAt(0);

            if (selectedLandObjects.Count < 1)
            {
                return;
            }
            if (!m_scene.Permissions.CanEditParcelProperties(attempting_user_id, masterLandObject, GroupPowers.LandDivideJoin))
            {
                return;
            }
            foreach (ILandObject p in selectedLandObjects)
            {
                if (p.LandData.OwnerID != masterLandObject.LandData.OwnerID)
                {
                    return;
                }
            }

            lock (m_landList)
            {
                foreach (ILandObject slaveLandObject in selectedLandObjects)
                {
                    m_landList[masterLandObject.LandData.LocalID].SetLandBitmap(
                        slaveLandObject.MergeLandBitmaps(masterLandObject.GetLandBitmap(), slaveLandObject.GetLandBitmap()));
                    performFinalLandJoin(masterLandObject, slaveLandObject);
                }
            }

            masterLandObject.SendLandUpdateToAvatarsOverMe();
        }

        public void Join(int start_x, int start_y, int end_x, int end_y, UUID attempting_user_id)
        {
            join(start_x, start_y, end_x, end_y, attempting_user_id);
        }

        public void Subdivide(int start_x, int start_y, int end_x, int end_y, UUID attempting_user_id)
        {
            subdivide(start_x, start_y, end_x, end_y, attempting_user_id);
        }

        #endregion

        #region Parcel Updating

        /// <summary>
        /// Where we send the ParcelOverlay packet to the client
        /// </summary>
        /// <param name="remote_client">The object representing the client</param>
        public void SendParcelOverlay(IClientAPI remote_client)
        {
            const int LAND_BLOCKS_PER_PACKET = 1024;

            byte[] byteArray = new byte[LAND_BLOCKS_PER_PACKET];
            int byteArrayCount = 0;
            int sequenceID = 0;
            int blockmeters = 4 * (int) Constants.RegionSize/(int)Constants.TerrainPatchSize;


            for (int y = 0; y < blockmeters; y++)
            {
                for (int x = 0; x < blockmeters; x++)
                {
                    byte tempByte = 0; //This represents the byte for the current 4x4

                    ILandObject currentParcelBlock = GetLandObject(x * 4, y * 4);

                    if (currentParcelBlock != null)
                    {
                        if (currentParcelBlock.LandData.OwnerID == remote_client.AgentId)
                        {
                            //Owner Flag
                            tempByte = Convert.ToByte(tempByte | LandChannel.LAND_TYPE_OWNED_BY_REQUESTER);
                        }
                        else if (currentParcelBlock.LandData.IsGroupOwned && remote_client.IsGroupMember(currentParcelBlock.LandData.GroupID))
                        {
                            tempByte = Convert.ToByte(tempByte | LandChannel.LAND_TYPE_OWNED_BY_GROUP);
                        }
                        else if (currentParcelBlock.LandData.SalePrice > 0 &&
                                 (currentParcelBlock.LandData.AuthBuyerID == UUID.Zero ||
                                  currentParcelBlock.LandData.AuthBuyerID == remote_client.AgentId))
                        {
                            //Sale Flag
                            tempByte = Convert.ToByte(tempByte | LandChannel.LAND_TYPE_IS_FOR_SALE);
                        }
                        else if (currentParcelBlock.LandData.OwnerID == UUID.Zero)
                        {
                            //Public Flag
                            tempByte = Convert.ToByte(tempByte | LandChannel.LAND_TYPE_PUBLIC);
                        }
                        else
                        {
                            //Other Flag
                            tempByte = Convert.ToByte(tempByte | LandChannel.LAND_TYPE_OWNED_BY_OTHER);
                        }

                        //Now for border control

                        ILandObject westParcel = null;
                        ILandObject southParcel = null;
                        if (x > 0)
                        {
                            westParcel = GetLandObject((x - 1) * 4, y * 4);
                        }
                        if (y > 0)
                        {
                            southParcel = GetLandObject(x * 4, (y - 1) * 4);
                        }

                        if (x == 0)
                        {
                            tempByte = Convert.ToByte(tempByte | LandChannel.LAND_FLAG_PROPERTY_BORDER_WEST);
                        }
                        else if (westParcel != null && westParcel != currentParcelBlock)
                        {
                            tempByte = Convert.ToByte(tempByte | LandChannel.LAND_FLAG_PROPERTY_BORDER_WEST);
                        }

                        if (y == 0)
                        {
                            tempByte = Convert.ToByte(tempByte | LandChannel.LAND_FLAG_PROPERTY_BORDER_SOUTH);
                        }
                        else if (southParcel != null && southParcel != currentParcelBlock)
                        {
                            tempByte = Convert.ToByte(tempByte | LandChannel.LAND_FLAG_PROPERTY_BORDER_SOUTH);
                        }

                        byteArray[byteArrayCount] = tempByte;
                        byteArrayCount++;
                        if (byteArrayCount >= LAND_BLOCKS_PER_PACKET)
                        {
                            remote_client.SendLandParcelOverlay(byteArray, sequenceID);
                            byteArrayCount = 0;
                            sequenceID++;
                            byteArray = new byte[LAND_BLOCKS_PER_PACKET];
                        }
                    }
                }
            }
        }

        public void ClientOnParcelPropertiesRequest(int start_x, int start_y, int end_x, int end_y, int sequence_id,
                                                    bool snap_selection, IClientAPI remote_client)
        {
            //Get the land objects within the bounds
            List<ILandObject> temp = new List<ILandObject>();
            int inc_x = end_x - start_x;
            int inc_y = end_y - start_y;
            for (int x = 0; x < inc_x; x++)
            {
                for (int y = 0; y < inc_y; y++)
                {
                    ILandObject currentParcel = GetLandObject(start_x + x, start_y + y);

                    if (currentParcel != null)
                    {
                        if (!temp.Contains(currentParcel))
                        {
                            if (!currentParcel.IsEitherBannedOrRestricted(remote_client.AgentId))
                            {
                                currentParcel.ForceUpdateLandInfo();
                                temp.Add(currentParcel);
                            }
                        }
                    }
                }
            }

            int requestResult = LandChannel.LAND_RESULT_SINGLE;
            if (temp.Count > 1)
            {
                requestResult = LandChannel.LAND_RESULT_MULTIPLE;
            }

            for (int i = 0; i < temp.Count; i++)
            {
                temp[i].SendLandProperties(sequence_id, snap_selection, requestResult, remote_client);
            }

            SendParcelOverlay(remote_client);
        }

        public void ClientOnParcelPropertiesUpdateRequest(LandUpdateArgs args, int localID, IClientAPI remote_client)
        {
            ILandObject land;
            lock (m_landList)
            {
                m_landList.TryGetValue(localID, out land);
            }

            if (land != null)
            {
                land.UpdateLandProperties(args, remote_client);
                m_scene.EventManager.TriggerOnParcelPropertiesUpdateRequest(args, localID, remote_client);
            }
        }

        public void ClientOnParcelDivideRequest(int west, int south, int east, int north, IClientAPI remote_client)
        {
            subdivide(west, south, east, north, remote_client.AgentId);
        }

        public void ClientOnParcelJoinRequest(int west, int south, int east, int north, IClientAPI remote_client)
        {
            join(west, south, east, north, remote_client.AgentId);
        }

        public void ClientOnParcelSelectObjects(int local_id, int request_type,
                                                List<UUID> returnIDs, IClientAPI remote_client)
        {
            m_landList[local_id].SendForceObjectSelect(local_id, request_type, returnIDs, remote_client);
        }

        public void ClientOnParcelObjectOwnerRequest(int local_id, IClientAPI remote_client)
        {
            ILandObject land;
            lock (m_landList)
            {
                m_landList.TryGetValue(local_id, out land);
            }

            if (land != null)
            {
                m_scene.EventManager.TriggerParcelPrimCountUpdate();
                m_landList[local_id].SendLandObjectOwners(remote_client);
            }
            else
            {
                m_log.WarnFormat("[LAND MANAGEMENT MODULE]: Invalid land object {0} passed for parcel object owner request", local_id);
            }
        }

        public void ClientOnParcelGodForceOwner(int local_id, UUID ownerID, IClientAPI remote_client)
        {
            ILandObject land;
            lock (m_landList)
            {
                m_landList.TryGetValue(local_id, out land);
            }

            if (land != null)
            {
                if (m_scene.Permissions.IsGod(remote_client.AgentId))
                {
                    land.LandData.OwnerID = ownerID;
                    land.LandData.GroupID = UUID.Zero;
                    land.LandData.IsGroupOwned = false;
                    land.LandData.Flags &= ~(uint) (ParcelFlags.ForSale | ParcelFlags.ForSaleObjects | ParcelFlags.SellParcelObjects | ParcelFlags.ShowDirectory);

                    m_scene.ForEachClient(SendParcelOverlay);
                    land.SendLandUpdateToClient(true, remote_client);
                }
            }
        }

        public void ClientOnParcelAbandonRequest(int local_id, IClientAPI remote_client)
        {
            ILandObject land;
            lock (m_landList)
            {
                m_landList.TryGetValue(local_id, out land);
            }

            if (land != null)
            {
                if (m_scene.Permissions.CanAbandonParcel(remote_client.AgentId, land))
                {
                    land.LandData.OwnerID = m_scene.RegionInfo.EstateSettings.EstateOwner;
                    land.LandData.GroupID = UUID.Zero;
                    land.LandData.IsGroupOwned = false;
                    land.LandData.Flags &= ~(uint) (ParcelFlags.ForSale | ParcelFlags.ForSaleObjects | ParcelFlags.SellParcelObjects | ParcelFlags.ShowDirectory);
                    m_scene.ForEachClient(SendParcelOverlay);
                    land.SendLandUpdateToClient(true, remote_client);
                }
            }
        }

        public void ClientOnParcelReclaim(int local_id, IClientAPI remote_client)
        {
            ILandObject land;
            lock (m_landList)
            {
                m_landList.TryGetValue(local_id, out land);
            }

            if (land != null)
            {
                if (m_scene.Permissions.CanReclaimParcel(remote_client.AgentId, land))
                {
                    land.LandData.OwnerID = m_scene.RegionInfo.EstateSettings.EstateOwner;
                    land.LandData.ClaimDate = Util.UnixTimeSinceEpoch();
                    land.LandData.GroupID = UUID.Zero;
                    land.LandData.IsGroupOwned = false;
                    land.LandData.SalePrice = 0;
                    land.LandData.AuthBuyerID = UUID.Zero;
                    land.LandData.Flags &= ~(uint) (ParcelFlags.ForSale | ParcelFlags.ForSaleObjects | ParcelFlags.SellParcelObjects | ParcelFlags.ShowDirectory);

                    m_scene.ForEachClient(SendParcelOverlay);
                    land.SendLandUpdateToClient(true, remote_client);
                }
            }
        }
        #endregion

        // If the economy has been validated by the economy module,
        // and land has been validated as well, this method transfers
        // the land ownership

        public void EventManagerOnLandBuy(Object o, EventManager.LandBuyArgs e)
        {
            if (e.economyValidated && e.landValidated)
            {
                ILandObject land;
                lock (m_landList)
                {
                    m_landList.TryGetValue(e.parcelLocalID, out land);
                }

                if (land != null)
                {
                    land.UpdateLandSold(e.agentId, e.groupId, e.groupOwned, (uint)e.transactionID, e.parcelPrice, e.parcelArea);
                }
            }
        }

        // After receiving a land buy packet, first the data needs to
        // be validated. This method validates the right to buy the
        // parcel

        public void EventManagerOnValidateLandBuy(Object o, EventManager.LandBuyArgs e)
        {
            if (e.landValidated == false)
            {
                ILandObject lob = null;
                lock (m_landList)
                {
                    m_landList.TryGetValue(e.parcelLocalID, out lob);
                }

                if (lob != null)
                {
                    UUID AuthorizedID = lob.LandData.AuthBuyerID;
                    int saleprice = lob.LandData.SalePrice;
                    UUID pOwnerID = lob.LandData.OwnerID;

                    bool landforsale = ((lob.LandData.Flags &
                                         (uint)(ParcelFlags.ForSale | ParcelFlags.ForSaleObjects | ParcelFlags.SellParcelObjects)) != 0);
                    if ((AuthorizedID == UUID.Zero || AuthorizedID == e.agentId) && e.parcelPrice >= saleprice && landforsale)
                    {
                        // TODO I don't think we have to lock it here, no?
                        //lock (e)
                        //{
                            e.parcelOwnerID = pOwnerID;
                            e.landValidated = true;
                        //}
                    }
                }
            }
        }

        void ClientOnParcelDeedToGroup(int parcelLocalID, UUID groupID, IClientAPI remote_client)
        {
            ILandObject land;
            lock (m_landList)
            {
                m_landList.TryGetValue(parcelLocalID, out land);
            }

            if (!m_scene.Permissions.CanDeedParcel(remote_client.AgentId, land))
                return;

            if (land != null)
            {
                land.DeedToGroup(groupID);
            }
        }

        #region Land Object From Storage Functions

        public void EventManagerOnIncomingLandDataFromStorage(List<LandData> data)
        {
            Dictionary<int, ILandObject> landworkList;
            // move to work pointer since we are deleting it all
            lock (m_landList)
            {
                landworkList = m_landList;
                m_landList = new Dictionary<int, ILandObject>();
            }

            //Remove all the land objects in the sim and then process our new data
            foreach (int n in landworkList.Keys)
            {
                m_scene.EventManager.TriggerLandObjectRemoved(landworkList[n].LandData.GlobalID);
            }
            landworkList.Clear();

            lock (m_landList)
            {
                m_landIDList.Initialize();
                m_landList.Clear();
            }

            for (int i = 0; i < data.Count; i++)
                IncomingLandObjectFromStorage(data[i]);
        }

        public void IncomingLandObjectFromStorage(LandData data)
        {

            ILandObject new_land = new LandObject(data.OwnerID, data.IsGroupOwned, m_scene);
            new_land.LandData = data.Copy();
            new_land.SetLandBitmapFromByteArray();            
            AddLandObject(new_land);
            new_land.SendLandUpdateToAvatarsOverMe();
        }

        public void ReturnObjectsInParcel(int localID, uint returnType, UUID[] agentIDs, UUID[] taskIDs, IClientAPI remoteClient)
        {
            if (localID != -1)
            {
                ILandObject selectedParcel = null;
                lock (m_landList)
                {
                    m_landList.TryGetValue(localID, out selectedParcel);
                }

                if (selectedParcel == null) 
                    return;

                selectedParcel.ReturnLandObjects(returnType, agentIDs, taskIDs, remoteClient);
            }
            else
            {
                if (returnType != 1)
                {
                    m_log.WarnFormat("[LAND MANAGEMENT MODULE]: ReturnObjectsInParcel: unknown return type {0}", returnType);
                    return;
                }

                // We get here when the user returns objects from the list of Top Colliders or Top Scripts.
                // In that case we receive specific object UUID's, but no parcel ID.

                Dictionary<UUID, HashSet<SceneObjectGroup>> returns = new Dictionary<UUID, HashSet<SceneObjectGroup>>();

                foreach (UUID groupID in taskIDs)
                {
                    SceneObjectGroup obj = m_scene.GetSceneObjectGroup(groupID);
                    if (obj != null)
                    {
                        if (!returns.ContainsKey(obj.OwnerID))
                            returns[obj.OwnerID] = new HashSet<SceneObjectGroup>();
                        returns[obj.OwnerID].Add(obj);
                    }
                    else
                    {
                        m_log.WarnFormat("[LAND MANAGEMENT MODULE]: ReturnObjectsInParcel: unknown object {0}", groupID);
                    }
                }

                int num = 0;
                foreach (HashSet<SceneObjectGroup> objs in returns.Values)
                    num += objs.Count;
                m_log.DebugFormat("[LAND MANAGEMENT MODULE]: Returning {0} specific object(s)", num);

                foreach (HashSet<SceneObjectGroup> objs in returns.Values)
                {
                    List<SceneObjectGroup> objs2 = new List<SceneObjectGroup>(objs);
                    if (m_scene.Permissions.CanReturnObjects(null, remoteClient.AgentId, objs2))
                    {
                        m_scene.returnObjects(objs2.ToArray(), remoteClient.AgentId);
                    }
                    else
                    {
                        m_log.WarnFormat("[LAND MANAGEMENT MODULE]: ReturnObjectsInParcel: not permitted to return {0} object(s) belonging to user {1}",
                            objs2.Count, objs2[0].OwnerID);
                    }
                }
            }
        }

        public void EventManagerOnNoLandDataFromStorage()
        {
            ResetSimLandObjects();
            CreateDefaultParcel();
        }

        #endregion

        public void setParcelObjectMaxOverride(overrideParcelMaxPrimCountDelegate overrideDel)
        {
            lock (m_landList)
            {
                foreach (LandObject obj in m_landList.Values)
                {
                    obj.SetParcelObjectMaxOverride(overrideDel);
                }
            }
        }

        public void setSimulatorObjectMaxOverride(overrideSimulatorMaxPrimCountDelegate overrideDel)
        {
        }

        #region CAPS handler

        private void EventManagerOnRegisterCaps(UUID agentID, Caps caps)
        {
            string capsBase = "/CAPS/" + caps.CapsObjectPath;
            caps.RegisterHandler(
                "RemoteParcelRequest",
                new RestStreamHandler(
                    "POST",
                    capsBase + remoteParcelRequestPath,
                    (request, path, param, httpRequest, httpResponse)
                        => RemoteParcelRequest(request, path, param, agentID, caps),
                    "RemoteParcelRequest",
                    agentID.ToString()));

            UUID parcelCapID = UUID.Random();
            caps.RegisterHandler(
                "ParcelPropertiesUpdate",
                new RestStreamHandler(
                    "POST",
                    "/CAPS/" + parcelCapID,
                        (request, path, param, httpRequest, httpResponse)
                            => ProcessPropertiesUpdate(request, path, param, agentID, caps),
                    "ParcelPropertiesUpdate",
                    agentID.ToString()));
        }
        private string ProcessPropertiesUpdate(string request, string path, string param, UUID agentID, Caps caps)
        {
            IClientAPI client;
            if (!m_scene.TryGetClient(agentID, out client)) 
            {
                m_log.WarnFormat("[LAND MANAGEMENT MODULE]: Unable to retrieve IClientAPI for {0}", agentID);
                return LLSDHelpers.SerialiseLLSDReply(new LLSDEmpty());
            }

            ParcelPropertiesUpdateMessage properties = new ParcelPropertiesUpdateMessage();
            OpenMetaverse.StructuredData.OSDMap args = (OpenMetaverse.StructuredData.OSDMap) OSDParser.DeserializeLLSDXml(request);

            properties.Deserialize(args);

            LandUpdateArgs land_update = new LandUpdateArgs();
            int parcelID = properties.LocalID;
            land_update.AuthBuyerID = properties.AuthBuyerID;
            land_update.Category = properties.Category;
            land_update.Desc = properties.Desc;
            land_update.GroupID = properties.GroupID;
            land_update.LandingType = (byte) properties.Landing;
            land_update.MediaAutoScale = (byte) Convert.ToInt32(properties.MediaAutoScale);
            land_update.MediaID = properties.MediaID;
            land_update.MediaURL = properties.MediaURL;
            land_update.MusicURL = properties.MusicURL;
            land_update.Name = properties.Name;
            land_update.ParcelFlags = (uint) properties.ParcelFlags;
            land_update.PassHours = (int) properties.PassHours;
            land_update.PassPrice = (int) properties.PassPrice;
            land_update.SalePrice = (int) properties.SalePrice;
            land_update.SnapshotID = properties.SnapshotID;
            land_update.UserLocation = properties.UserLocation;
            land_update.UserLookAt = properties.UserLookAt;
            land_update.MediaDescription = properties.MediaDesc;
            land_update.MediaType = properties.MediaType;
            land_update.MediaWidth = properties.MediaWidth;
            land_update.MediaHeight = properties.MediaHeight;
            land_update.MediaLoop = properties.MediaLoop;
            land_update.ObscureMusic = properties.ObscureMusic;
            land_update.ObscureMedia = properties.ObscureMedia;

            ILandObject land;
            lock (m_landList)
            {
                m_landList.TryGetValue(parcelID, out land);
            }

            if (land != null)
            {
                land.UpdateLandProperties(land_update, client);
                m_scene.EventManager.TriggerOnParcelPropertiesUpdateRequest(land_update, parcelID, client);
            }
            else
            {
                m_log.WarnFormat("[LAND MANAGEMENT MODULE]: Unable to find parcelID {0}", parcelID);
            }
            return LLSDHelpers.SerialiseLLSDReply(new LLSDEmpty());
        }
        // we cheat here: As we don't have (and want) a grid-global parcel-store, we can't return the
        // "real" parcelID, because we wouldn't be able to map that to the region the parcel belongs to.
        // So, we create a "fake" parcelID by using the regionHandle (64 bit), and the local (integer) x
        // and y coordinate (each 8 bit), encoded in a UUID (128 bit).
        //
        // Request format:
        // <llsd>
        //   <map>
        //     <key>location</key>
        //     <array>
        //       <real>1.23</real>
        //       <real>45..6</real>
        //       <real>78.9</real>
        //     </array>
        //     <key>region_id</key>
        //     <uuid>xxxxxxxx-xxxx-xxxx-xxxx-xxxxxxxxxxxx</uuid>
        //   </map>
        // </llsd>
        private string RemoteParcelRequest(string request, string path, string param, UUID agentID, Caps caps)
        {
            UUID parcelID = UUID.Zero;
            try
            {
                Hashtable hash = new Hashtable();
                hash = (Hashtable)LLSD.LLSDDeserialize(Utils.StringToBytes(request));
                if (hash.ContainsKey("region_id") && hash.ContainsKey("location"))
                {
                    UUID regionID = (UUID)hash["region_id"];
                    ArrayList list = (ArrayList)hash["location"];
                    uint x = (uint)(double)list[0];
                    uint y = (uint)(double)list[1];
                    if (hash.ContainsKey("region_handle"))
                    {
                        // if you do a "About Landmark" on a landmark a second time, the viewer sends the
                        // region_handle it got earlier via RegionHandleRequest
                        ulong regionHandle = Util.BytesToUInt64Big((byte[])hash["region_handle"]);
                        parcelID = Util.BuildFakeParcelID(regionHandle, x, y);
                    }
                    else if (regionID == m_scene.RegionInfo.RegionID)
                    {
                        // a parcel request for a local parcel => no need to query the grid
                        parcelID = Util.BuildFakeParcelID(m_scene.RegionInfo.RegionHandle, x, y);
                    }
                    else
                    {
                        // a parcel request for a parcel in another region. Ask the grid about the region
                        GridRegion info = m_scene.GridService.GetRegionByUUID(UUID.Zero, regionID);
                        if (info != null)
                            parcelID = Util.BuildFakeParcelID(info.RegionHandle, x, y);
                    }
                }
            }
            catch (LLSD.LLSDParseException e)
            {
                m_log.ErrorFormat("[LAND MANAGEMENT MODULE]: Fetch error: {0}", e.Message);
                m_log.ErrorFormat("[LAND MANAGEMENT MODULE]: ... in request {0}", request);
            }
            catch (InvalidCastException)
            {
                m_log.ErrorFormat("[LAND MANAGEMENT MODULE]: Wrong type in request {0}", request);
            }

            LLSDRemoteParcelResponse response = new LLSDRemoteParcelResponse();
            response.parcel_id = parcelID;
            m_log.DebugFormat("[LAND MANAGEMENT MODULE]: Got parcelID {0}", parcelID);

            return LLSDHelpers.SerialiseLLSDReply(response);
        }

        #endregion

        private void ClientOnParcelInfoRequest(IClientAPI remoteClient, UUID parcelID)
        {
            if (parcelID == UUID.Zero)
                return;

            ExtendedLandData data = (ExtendedLandData)parcelInfoCache.Get(parcelID.ToString(),
                    delegate(string id)
                    {
                        UUID parcel = UUID.Zero;
                        UUID.TryParse(id, out parcel);
                        // assume we've got the parcelID we just computed in RemoteParcelRequest
                        ExtendedLandData extLandData = new ExtendedLandData();
                        Util.ParseFakeParcelID(parcel, out extLandData.RegionHandle,
                                               out extLandData.X, out extLandData.Y);
                        m_log.DebugFormat("[LAND MANAGEMENT MODULE]: Got parcelinfo request for regionHandle {0}, x/y {1}/{2}",
                                          extLandData.RegionHandle, extLandData.X, extLandData.Y);

                        // for this region or for somewhere else?
                        if (extLandData.RegionHandle == m_scene.RegionInfo.RegionHandle)
                        {
                            extLandData.LandData = this.GetLandObject(extLandData.X, extLandData.Y).LandData;
                            extLandData.RegionAccess = m_scene.RegionInfo.AccessLevel;
                        }
                        else
                        {
                            ILandService landService = m_scene.RequestModuleInterface<ILandService>();
                            extLandData.LandData = landService.GetLandData(m_scene.RegionInfo.ScopeID,
                                    extLandData.RegionHandle,
                                    extLandData.X,
                                    extLandData.Y,
                                    out extLandData.RegionAccess);
                            if (extLandData.LandData == null)
                            {
                                // we didn't find the region/land => don't cache
                                return null;
                            }
                        }
                        return extLandData;
                    });

            if (data != null)  // if we found some data, send it
            {
                GridRegion info;
                if (data.RegionHandle == m_scene.RegionInfo.RegionHandle)
                {
                    info = new GridRegion(m_scene.RegionInfo);
                }
                else
                {
                    // most likely still cached from building the extLandData entry
                    uint x = 0, y = 0;
                    Utils.LongToUInts(data.RegionHandle, out x, out y);
                    info = m_scene.GridService.GetRegionByPosition(m_scene.RegionInfo.ScopeID, (int)x, (int)y);
                }
                // we need to transfer the fake parcelID, not the one in landData, so the viewer can match it to the landmark.
                m_log.DebugFormat("[LAND MANAGEMENT MODULE]: got parcelinfo for parcel {0} in region {1}; sending...",
                                  data.LandData.Name, data.RegionHandle);
                // HACK for now
                RegionInfo r = new RegionInfo();
                r.RegionName = info.RegionName;
                r.RegionLocX = (uint)info.RegionLocX;
                r.RegionLocY = (uint)info.RegionLocY;
                r.RegionSettings.Maturity = (int)Util.ConvertAccessLevelToMaturity(data.RegionAccess);
                remoteClient.SendParcelInfo(r, data.LandData, parcelID, data.X, data.Y);
            }
            else
                m_log.Debug("[LAND MANAGEMENT MODULE]: got no parcelinfo; not sending");
        }

        public void setParcelOtherCleanTime(IClientAPI remoteClient, int localID, int otherCleanTime)
        {
            ILandObject land;
            lock (m_landList)
            {
                m_landList.TryGetValue(localID, out land);
            }

            if (land == null) return;

            if (!m_scene.Permissions.CanEditParcelProperties(remoteClient.AgentId, land, GroupPowers.LandOptions))
                return;

            land.LandData.OtherCleanTime = otherCleanTime;

            UpdateLandObject(localID, land.LandData);
        }

        public void ClientOnParcelGodMark(IClientAPI client, UUID god, int landID)
        {
            ILandObject land = null;
            List<ILandObject> Land = ((Scene)client.Scene).LandChannel.AllParcels();
            foreach (ILandObject landObject in Land)
            {
                if (landObject.LandData.LocalID == landID)
                {
                    land = landObject;
                }
            }
            land.DeedToGroup(DefaultGodParcelGroup);
            land.LandData.Name = DefaultGodParcelName;
            land.SendLandUpdateToAvatarsOverMe();
        }

        private void ClientOnSimWideDeletes(IClientAPI client, UUID agentID, int flags, UUID targetID)
        {
            ScenePresence SP;
            ((Scene)client.Scene).TryGetScenePresence(client.AgentId, out SP);
            List<SceneObjectGroup> returns = new List<SceneObjectGroup>();
            if (SP.UserLevel != 0)
            {
                if (flags == 0) //All parcels, scripted or not
                {
                    ((Scene)client.Scene).ForEachSOG(delegate(SceneObjectGroup e)
                    {
                        if (e.OwnerID == targetID)
                        {
                            returns.Add(e);
                        }
                    }
                                                    );
                }
                if (flags == 4) //All parcels, scripted object
                {
                    ((Scene)client.Scene).ForEachSOG(delegate(SceneObjectGroup e)
                    {
                        if (e.OwnerID == targetID)
                        {
                            if (e.ContainsScripts())
                            {
                                returns.Add(e);
                            }
                        }
                    }
                                                    );
                }
                if (flags == 4) //not target parcel, scripted object
                {
                    ((Scene)client.Scene).ForEachSOG(delegate(SceneObjectGroup e)
                    {
                        if (e.OwnerID == targetID)
                        {
                            ILandObject landobject = ((Scene)client.Scene).LandChannel.GetLandObject(e.AbsolutePosition.X, e.AbsolutePosition.Y);
                            if (landobject.LandData.OwnerID != e.OwnerID)
                            {
                                if (e.ContainsScripts())
                                {
                                    returns.Add(e);
                                }
                            }
                        }
                    }
                                                    );
                }
                foreach (SceneObjectGroup ol in returns)
                {
                    ReturnObject(ol, client);
                }
            }
        }
        public void ReturnObject(SceneObjectGroup obj, IClientAPI client)
        {
            SceneObjectGroup[] objs = new SceneObjectGroup[1];
            objs[0] = obj;
            ((Scene)client.Scene).returnObjects(objs, client.AgentId);
        }

        Dictionary<UUID, System.Threading.Timer> Timers = new Dictionary<UUID, System.Threading.Timer>();

        public void ClientOnParcelFreezeUser(IClientAPI client, UUID parcelowner, uint flags, UUID target)
        {
            ScenePresence targetAvatar = null;
            ((Scene)client.Scene).TryGetScenePresence(target, out targetAvatar);
            ScenePresence parcelManager = null;
            ((Scene)client.Scene).TryGetScenePresence(client.AgentId, out parcelManager);
            System.Threading.Timer Timer;

            if (targetAvatar.UserLevel == 0)
            {
                ILandObject land = ((Scene)client.Scene).LandChannel.GetLandObject(targetAvatar.AbsolutePosition.X, targetAvatar.AbsolutePosition.Y);
                if (!((Scene)client.Scene).Permissions.CanEditParcelProperties(client.AgentId, land, GroupPowers.LandEjectAndFreeze))
                    return;
                if (flags == 0)
                {
                    targetAvatar.AllowMovement = false;
                    targetAvatar.ControllingClient.SendAlertMessage(parcelManager.Firstname + " " + parcelManager.Lastname + " has frozen you for 30 seconds.  You cannot move or interact with the world.");
                    parcelManager.ControllingClient.SendAlertMessage("Avatar Frozen.");
                    System.Threading.TimerCallback timeCB = new System.Threading.TimerCallback(OnEndParcelFrozen);
                    Timer = new System.Threading.Timer(timeCB, targetAvatar, 30000, 0);
                    Timers.Add(targetAvatar.UUID, Timer);
                }
                else
                {
                    targetAvatar.AllowMovement = true;
                    targetAvatar.ControllingClient.SendAlertMessage(parcelManager.Firstname + " " + parcelManager.Lastname + " has unfrozen you.");
                    parcelManager.ControllingClient.SendAlertMessage("Avatar Unfrozen.");
                    Timers.TryGetValue(targetAvatar.UUID, out Timer);
                    Timers.Remove(targetAvatar.UUID);
                    Timer.Dispose();
                }
            }
        }
        private void OnEndParcelFrozen(object avatar)
        {
            ScenePresence targetAvatar = (ScenePresence)avatar;
            targetAvatar.AllowMovement = true;
            System.Threading.Timer Timer;
            Timers.TryGetValue(targetAvatar.UUID, out Timer);
            Timers.Remove(targetAvatar.UUID);
            targetAvatar.ControllingClient.SendAgentAlertMessage("The freeze has worn off; you may go about your business.", false);
        }


        public void ClientOnParcelEjectUser(IClientAPI client, UUID parcelowner, uint flags, UUID target)
        {
            ScenePresence targetAvatar = null;
            ScenePresence parcelManager = null;

            // Must have presences
            if (!m_scene.TryGetScenePresence(target, out targetAvatar) ||
                !m_scene.TryGetScenePresence(client.AgentId, out parcelManager))
                return;

            // Cannot eject estate managers or gods
            if (m_scene.Permissions.IsAdministrator(target))
                return;

            // Check if you even have permission to do this
            ILandObject land = m_scene.LandChannel.GetLandObject(targetAvatar.AbsolutePosition.X, targetAvatar.AbsolutePosition.Y);
            if (!m_scene.Permissions.CanEditParcelProperties(client.AgentId, land, GroupPowers.LandEjectAndFreeze) &&
                !m_scene.Permissions.IsAdministrator(client.AgentId))
                return;

            Vector3 pos = m_scene.GetNearestAllowedPosition(targetAvatar, land);

            targetAvatar.TeleportWithMomentum(pos, null);
            targetAvatar.ControllingClient.SendAlertMessage("You have been ejected by " + parcelManager.Firstname + " " + parcelManager.Lastname);
            parcelManager.ControllingClient.SendAlertMessage("Avatar Ejected.");
            
            if ((flags & 1) != 0) // Ban TODO: Remove magic number
            {
                LandAccessEntry entry = new LandAccessEntry();
                entry.AgentID = targetAvatar.UUID;
                entry.Flags = AccessList.Ban;
                entry.Expires = 0; // Perm

                land.LandData.ParcelAccessList.Add(entry);
            }
        }

        /// <summary>
        /// Sets the Home Point.   The LoginService uses this to know where to put a user when they log-in
        /// </summary>
        /// <param name="remoteClient"></param>
        /// <param name="regionHandle"></param>
        /// <param name="position"></param>
        /// <param name="lookAt"></param>
        /// <param name="flags"></param>
        public virtual void ClientOnSetHome(IClientAPI remoteClient, ulong regionHandle, Vector3 position, Vector3 lookAt, uint flags)
        {
            // Let's find the parcel in question
            ILandObject land = landChannel.GetLandObject(position);
            if (land == null || m_scene.GridUserService == null)
            {
                m_Dialog.SendAlertToUser(remoteClient, "Set Home request failed.");
                return;
            }

            // Gather some data
            ulong gpowers = remoteClient.GetGroupPowers(land.LandData.GroupID);
            SceneObjectGroup telehub = null;
            if (m_scene.RegionInfo.RegionSettings.TelehubObject != UUID.Zero)
                // Does the telehub exist in the scene?
                telehub = m_scene.GetSceneObjectGroup(m_scene.RegionInfo.RegionSettings.TelehubObject);

            // Can the user set home here?
            if (// (a) gods and land managers can set home
                m_scene.Permissions.IsAdministrator(remoteClient.AgentId) || 
                m_scene.Permissions.IsGod(remoteClient.AgentId) ||
                // (b) land owners can set home
                remoteClient.AgentId == land.LandData.OwnerID ||
                // (c) members of the land-associated group in roles that can set home
                ((gpowers & (ulong)GroupPowers.AllowSetHome) == (ulong)GroupPowers.AllowSetHome) ||
                // (d) parcels with telehubs can be the home of anyone
                (telehub != null && land.ContainsPoint((int)telehub.AbsolutePosition.X, (int)telehub.AbsolutePosition.Y)))
            {
                if (m_scene.GridUserService.SetHome(remoteClient.AgentId.ToString(), land.RegionUUID, position, lookAt))
                    // FUBAR ALERT: this needs to be "Home position set." so the viewer saves a home-screenshot.
                    m_Dialog.SendAlertToUser(remoteClient, "Home position set.");
                else
                    m_Dialog.SendAlertToUser(remoteClient, "Set Home request failed.");
            }
            else
                m_Dialog.SendAlertToUser(remoteClient, "You are not allowed to set your home location in this parcel.");
        }

<<<<<<< HEAD
        protected void InstallInterfaces()
=======
        protected void RegisterCommands()
>>>>>>> 60e049ea
        {
            ICommands commands = MainConsole.Instance.Commands;

            commands.AddCommand(
                "Land", false, "land clear",
                "land clear",
                "Clear all the parcels from the region.",
                "Command will ask for confirmation before proceeding.",
                HandleClearCommand);

            commands.AddCommand(
                "Land", false, "land show",
                "land show [<local-land-id>]",
                "Show information about the parcels on the region.",
                "If no local land ID is given, then summary information about all the parcels is shown.\n"
                    + "If a local land ID is given then full information about that parcel is shown.",
                HandleShowCommand);
        }    
        
        protected void HandleClearCommand(string module, string[] args)
        {
            if (!(MainConsole.Instance.ConsoleScene == null || MainConsole.Instance.ConsoleScene == m_scene))
                return;

            string response = MainConsole.Instance.CmdPrompt(
                string.Format(
                    "Are you sure that you want to clear all land parcels from {0} (y or n)", m_scene.Name), 
                "n");
            
            if (response.ToLower() == "y")
            {
                Clear(true);
                MainConsole.Instance.OutputFormat("Cleared all parcels from {0}", m_scene.Name);
            }
            else
            {
                MainConsole.Instance.OutputFormat("Aborting clear of all parcels from {0}", m_scene.Name);
            }
        }        
        
        protected void HandleShowCommand(string module, string[] args)
        {
            if (!(MainConsole.Instance.ConsoleScene == null || MainConsole.Instance.ConsoleScene == m_scene))
                return;

            StringBuilder report = new StringBuilder(); 

            if (args.Length <= 2)
            {
                AppendParcelsSummaryReport(report);
            }
            else
            {
                int landLocalId;

                if (!ConsoleUtil.TryParseConsoleInt(MainConsole.Instance, args[2], out landLocalId))
                    return;

                ILandObject lo;

                lock (m_landList)
                { 
                    if (!m_landList.TryGetValue(landLocalId, out lo))
                    {
                        MainConsole.Instance.OutputFormat("No parcel found with local ID {0}", landLocalId);
                        return;
                    }
                }

                AppendParcelReport(report, lo);
            }

            MainConsole.Instance.Output(report.ToString());
        }

        private void AppendParcelsSummaryReport(StringBuilder report)
        {           
            report.AppendFormat("Land information for {0}\n", m_scene.RegionInfo.RegionName);            
            report.AppendFormat(
                "{0,-20} {1,-10} {2,-9} {3,-18} {4,-18} {5,-20}\n",
                "Parcel Name",
                "Local ID",
                "Area",
                "Starts",
                "Ends",
                "Owner");
            
            lock (m_landList)
            {
                foreach (ILandObject lo in m_landList.Values)
                {
                    LandData ld = lo.LandData;
                    
                    report.AppendFormat(
                        "{0,-20} {1,-10} {2,-9} {3,-18} {4,-18} {5,-20}\n", 
                        ld.Name, ld.LocalID, ld.Area, lo.StartPoint, lo.EndPoint, m_userManager.GetUserName(ld.OwnerID));
                }
            }
<<<<<<< HEAD
            
            MainConsole.Instance.Output(report.ToString());
        }         

        public void EnforceBans(ILandObject land, ScenePresence avatar)
        {
            if (avatar.AbsolutePosition.Z > LandChannel.BAN_LINE_SAFETY_HIEGHT)
                return;

            if (land.IsEitherBannedOrRestricted(avatar.UUID))
            {
                if (land.ContainsPoint(Convert.ToInt32(avatar.lastKnownAllowedPosition.X), Convert.ToInt32(avatar.lastKnownAllowedPosition.Y)))
                {
                    Vector3? pos = m_scene.GetNearestAllowedPosition(avatar);
                    if (pos == null)
                        m_scene.TeleportClientHome(avatar.UUID, avatar.ControllingClient);
                    else
                        ForceAvatarToPosition(avatar, (Vector3)pos);
                }
                else
                {
                    ForceAvatarToPosition(avatar, avatar.lastKnownAllowedPosition);
                }
            }
=======
        } 

        private void AppendParcelReport(StringBuilder report, ILandObject lo)
        {
            LandData ld = lo.LandData;

            ConsoleDisplayList cdl = new ConsoleDisplayList();
            cdl.AddRow("Parcel name", ld.Name);
            cdl.AddRow("Local ID", ld.LocalID);
            cdl.AddRow("Description", ld.Description);
            cdl.AddRow("Snapshot ID", ld.SnapshotID);
            cdl.AddRow("Area", ld.Area);
            cdl.AddRow("Starts", lo.StartPoint);
            cdl.AddRow("Ends", lo.EndPoint);
            cdl.AddRow("AABB Min", ld.AABBMin);
            cdl.AddRow("AABB Max", ld.AABBMax);

            cdl.AddRow("Owner", m_userManager.GetUserName(ld.OwnerID));
            cdl.AddRow("Is group owned?", ld.IsGroupOwned);
            cdl.AddRow("GroupID", ld.GroupID);

            cdl.AddRow("Status", ld.Status);
            cdl.AddRow("Flags", (ParcelFlags)ld.Flags);           

            cdl.AddRow("Landing Type", (LandingType)ld.LandingType);
            cdl.AddRow("User Location", ld.UserLocation);
            cdl.AddRow("User look at", ld.UserLookAt);

            cdl.AddRow("Other clean time", ld.OtherCleanTime);

            cdl.AddRow("Max Prims", lo.GetParcelMaxPrimCount());
            IPrimCounts pc = lo.PrimCounts;
            cdl.AddRow("Owner Prims", pc.Owner);
            cdl.AddRow("Group Prims", pc.Group);
            cdl.AddRow("Other Prims", pc.Others);
            cdl.AddRow("Selected Prims", pc.Selected);
            cdl.AddRow("Total Prims", pc.Total);

            cdl.AddRow("Music URL", ld.MusicURL);
            cdl.AddRow("Obscure Music", ld.ObscureMusic);

            cdl.AddRow("Media ID", ld.MediaID);
            cdl.AddRow("Media Autoscale", Convert.ToBoolean(ld.MediaAutoScale));
            cdl.AddRow("Media URL", ld.MediaURL);
            cdl.AddRow("Media Type", ld.MediaType);
            cdl.AddRow("Media Description", ld.MediaDescription);
            cdl.AddRow("Media Width", ld.MediaWidth);
            cdl.AddRow("Media Height", ld.MediaHeight);
            cdl.AddRow("Media Loop", ld.MediaLoop);
            cdl.AddRow("Obscure Media", ld.ObscureMedia);

            cdl.AddRow("Parcel Category", ld.Category);

            cdl.AddRow("Claim Date", ld.ClaimDate);
            cdl.AddRow("Claim Price", ld.ClaimPrice);
            cdl.AddRow("Pass Hours", ld.PassHours);
            cdl.AddRow("Pass Price", ld.PassPrice);

            cdl.AddRow("Auction ID", ld.AuctionID);
            cdl.AddRow("Authorized Buyer ID", ld.AuthBuyerID);
            cdl.AddRow("Sale Price", ld.SalePrice);

            cdl.AddToStringBuilder(report);
>>>>>>> 60e049ea
        }
    }
}<|MERGE_RESOLUTION|>--- conflicted
+++ resolved
@@ -167,37 +167,12 @@
             // TODO: Release event manager listeners here      
         }
 
-<<<<<<< HEAD
-        /// <summary>
-        /// Processes commandline input. Do not call directly.
-        /// </summary>
-        /// <param name="args">Commandline arguments</param>
-        protected void EventManagerOnPluginConsole(string[] args)
-        {
-            if (args[0] == "land")
-            {
-                if (args.Length == 1)
-                {
-                    m_commander.ProcessConsoleCommand("help", new string[0]);
-                    return;
-                }
-
-                string[] tmpArgs = new string[args.Length - 2];
-                int i;
-                for (i = 2; i < args.Length; i++)
-                    tmpArgs[i - 2] = args[i];
-
-                m_commander.ProcessConsoleCommand(args[1], tmpArgs);
-            }
-        }        
-=======
 //        private bool OnVerifyUserConnection(ScenePresence scenePresence, out string reason)
 //        {
 //            ILandObject nearestParcel = m_scene.GetNearestAllowedParcel(scenePresence.UUID, scenePresence.AbsolutePosition.X, scenePresence.AbsolutePosition.Y);
 //            reason = "You are not allowed to enter this sim.";
 //            return nearestParcel != null;
 //        }     
->>>>>>> 60e049ea
 
         void EventManagerOnNewClient(IClientAPI client)
         {
@@ -1949,11 +1924,7 @@
                 m_Dialog.SendAlertToUser(remoteClient, "You are not allowed to set your home location in this parcel.");
         }
 
-<<<<<<< HEAD
-        protected void InstallInterfaces()
-=======
         protected void RegisterCommands()
->>>>>>> 60e049ea
         {
             ICommands commands = MainConsole.Instance.Commands;
 
@@ -2052,7 +2023,6 @@
                         ld.Name, ld.LocalID, ld.Area, lo.StartPoint, lo.EndPoint, m_userManager.GetUserName(ld.OwnerID));
                 }
             }
-<<<<<<< HEAD
             
             MainConsole.Instance.Output(report.ToString());
         }         
@@ -2077,7 +2047,6 @@
                     ForceAvatarToPosition(avatar, avatar.lastKnownAllowedPosition);
                 }
             }
-=======
         } 
 
         private void AppendParcelReport(StringBuilder report, ILandObject lo)
@@ -2141,7 +2110,6 @@
             cdl.AddRow("Sale Price", ld.SalePrice);
 
             cdl.AddToStringBuilder(report);
->>>>>>> 60e049ea
         }
     }
 }