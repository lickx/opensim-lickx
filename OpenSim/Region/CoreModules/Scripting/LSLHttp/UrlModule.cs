--- conflicted
+++ resolved
@@ -83,14 +83,6 @@
         private Dictionary<string, UrlData> m_UrlMap =
                 new Dictionary<string, UrlData>();
 
-<<<<<<< HEAD
-        /// <summary>
-        /// Maximum number of external urls that can be set up by this module.
-        /// </summary>
-        private int m_TotalUrls = 15000;
-
-=======
->>>>>>> 61ba02e9
         private uint m_HttpsPort = 0;
         private IHttpServer m_HttpServer = null;
         private IHttpServer m_HttpsServer = null;
@@ -100,7 +92,7 @@
         /// <summary>
         /// The default maximum number of urls
         /// </summary>
-        public const int DefaultTotalUrls = 100;
+        public const int DefaultTotalUrls = 15000;
 
         /// <summary>
         /// Maximum number of external urls that can be set up by this module.
@@ -370,12 +362,8 @@
 
         public int GetFreeUrls()
         {
-<<<<<<< HEAD
-            return m_TotalUrls - m_UrlMap.Count;
-=======
             lock (m_UrlMap)
                 return TotalUrls - m_UrlMap.Count;
->>>>>>> 61ba02e9
         }
 
         public void ScriptRemoved(UUID itemID)
