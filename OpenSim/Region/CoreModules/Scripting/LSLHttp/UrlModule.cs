/*
 * Copyright (c) Contributors, http://opensimulator.org/
 * See CONTRIBUTORS.TXT for a full list of copyright holders.
 *
 * Redistribution and use in source and binary forms, with or without
 * modification, are permitted provided that the following conditions are met:
 *     * Redistributions of source code must retain the above copyright
 *       notice, this list of conditions and the following disclaimer.
 *     * Redistributions in binary form must reproduce the above copyright
 *       notice, this list of conditions and the following disclaimer in the
 *       documentation and/or other materials provided with the distribution.
 *     * Neither the name of the OpenSimulator Project nor the
 *       names of its contributors may be used to endorse or promote products
 *       derived from this software without specific prior written permission.
 *
 * THIS SOFTWARE IS PROVIDED BY THE DEVELOPERS ``AS IS'' AND ANY
 * EXPRESS OR IMPLIED WARRANTIES, INCLUDING, BUT NOT LIMITED TO, THE IMPLIED
 * WARRANTIES OF MERCHANTABILITY AND FITNESS FOR A PARTICULAR PURPOSE ARE
 * DISCLAIMED. IN NO EVENT SHALL THE CONTRIBUTORS BE LIABLE FOR ANY
 * DIRECT, INDIRECT, INCIDENTAL, SPECIAL, EXEMPLARY, OR CONSEQUENTIAL DAMAGES
 * (INCLUDING, BUT NOT LIMITED TO, PROCUREMENT OF SUBSTITUTE GOODS OR SERVICES;
 * LOSS OF USE, DATA, OR PROFITS; OR BUSINESS INTERRUPTION) HOWEVER CAUSED AND
 * ON ANY THEORY OF LIABILITY, WHETHER IN CONTRACT, STRICT LIABILITY, OR TORT
 * (INCLUDING NEGLIGENCE OR OTHERWISE) ARISING IN ANY WAY OUT OF THE USE OF THIS
 * SOFTWARE, EVEN IF ADVISED OF THE POSSIBILITY OF SUCH DAMAGE.
 */

using System;
using System.Threading;
using System.Collections.Generic;
using System.Collections;
using System.Reflection;
using log4net;
using Mono.Addins;
using Nini.Config;
using OpenMetaverse;
using OpenSim.Framework;
using OpenSim.Framework.Servers;
using OpenSim.Framework.Servers.HttpServer;
using OpenSim.Region.Framework.Interfaces;
using OpenSim.Region.Framework.Scenes;

namespace OpenSim.Region.CoreModules.Scripting.LSLHttp
{
    public class UrlData
    {
        public UUID hostID;
        public UUID itemID;
        public IScriptModule engine;
        public string url;
        public UUID urlcode;
        public Dictionary<UUID, RequestData> requests;
        public bool isSsl;
        public Scene scene;
        public bool allowXss;
    }

    public class RequestData
    {
        public UUID requestID;
        public Dictionary<string, string> headers;
        public string body;
        public int responseCode;
        public string responseBody;
        public string responseType = "text/plain";
        //public ManualResetEvent ev;
        public bool requestDone;
        public int startTime;
        public bool responseSent;
        public string uri;
        public bool allowResponseType = false;
        public UUID hostID;
        public Scene scene;
    }

    /// <summary>
    /// This module provides external URLs for in-world scripts.
    /// </summary>
    [Extension(Path = "/OpenSim/RegionModules", NodeName = "RegionModule", Id = "UrlModule")]
    public class UrlModule : ISharedRegionModule, IUrlModule
    {
        private static readonly ILog m_log =
                LogManager.GetLogger(
                MethodBase.GetCurrentMethod().DeclaringType);

        protected Dictionary<UUID, UrlData> m_RequestMap =
                new Dictionary<UUID, UrlData>();

        protected Dictionary<string, UrlData> m_UrlMap =
                new Dictionary<string, UrlData>();

        protected uint m_HttpsPort = 0;
        protected IHttpServer m_HttpServer = null;
        protected IHttpServer m_HttpsServer = null;

        public string ExternalHostNameForLSL { get; protected set; }

        /// <summary>
        /// The default maximum number of urls
        /// </summary>
        public const int DefaultTotalUrls = 15000;

        /// <summary>
        /// Maximum number of external urls that can be set up by this module.
        /// </summary>
        public int TotalUrls { get; set; }

        public Type ReplaceableInterface
        {
            get { return typeof(IUrlModule); }
        }

        public string Name
        {
            get { return "UrlModule"; }
        }

        public void Initialise(IConfigSource config)
        {
            IConfig networkConfig = config.Configs["Network"];

            if (networkConfig != null)
            {
                ExternalHostNameForLSL = config.Configs["Network"].GetString("ExternalHostNameForLSL", null);

                bool ssl_enabled = config.Configs["Network"].GetBoolean("https_listener", false);

                if (ssl_enabled)
                    m_HttpsPort = (uint)config.Configs["Network"].GetInt("https_port", (int)m_HttpsPort);
            }

            if (ExternalHostNameForLSL == null)
                ExternalHostNameForLSL = System.Environment.MachineName;

            IConfig llFunctionsConfig = config.Configs["LL-Functions"];

            if (llFunctionsConfig != null)
                TotalUrls = llFunctionsConfig.GetInt("max_external_urls_per_simulator", DefaultTotalUrls);
            else
                TotalUrls = DefaultTotalUrls;
        }

        public void PostInitialise()
        {
        }

        public void AddRegion(Scene scene)
        {
            if (m_HttpServer == null)
            {
                // There can only be one
                //
                m_HttpServer = MainServer.Instance;
                //
                // We can use the https if it is enabled
                if (m_HttpsPort > 0)
                {
                    m_HttpsServer = MainServer.GetHttpServer(m_HttpsPort);
                }
            }

            scene.RegisterModuleInterface<IUrlModule>(this);

            scene.EventManager.OnScriptReset += OnScriptReset;
        }

        public void RegionLoaded(Scene scene)
        {
            IScriptModule[] scriptModules = scene.RequestModuleInterfaces<IScriptModule>();
            foreach (IScriptModule scriptModule in scriptModules)
            {
                scriptModule.OnScriptRemoved += ScriptRemoved;
                scriptModule.OnObjectRemoved += ObjectRemoved;
            }
        }

        public void RemoveRegion(Scene scene)
        {
            // Drop references to that scene
            foreach (KeyValuePair<string, UrlData> kvp in m_UrlMap)
            {
                if (kvp.Value.scene == scene)
                    kvp.Value.scene = null;
            }
            foreach (KeyValuePair<UUID, UrlData> kvp in m_RequestMap)
            {
                if (kvp.Value.scene == scene)
                    kvp.Value.scene = null;
            }
        }

        public void Close()
        {
        }

        public UUID RequestURL(IScriptModule engine, SceneObjectPart host, UUID itemID, Hashtable options)
        {
            UUID urlcode = UUID.Random();

            lock (m_UrlMap)
            {
                if (m_UrlMap.Count >= TotalUrls)
                {
                    engine.PostScriptEvent(itemID, "http_request", new Object[] { urlcode.ToString(), "URL_REQUEST_DENIED", "" });
                    return urlcode;
                }
                string url = "http://" + ExternalHostNameForLSL + ":" + m_HttpServer.Port.ToString() + "/lslhttp/" + urlcode.ToString() + "/";

                UrlData urlData = new UrlData();
                urlData.hostID = host.UUID;
                urlData.itemID = itemID;
                urlData.engine = engine;
                urlData.url = url;
                urlData.urlcode = urlcode;
                urlData.isSsl = false;
                urlData.requests = new Dictionary<UUID, RequestData>();
                urlData.scene = host.ParentGroup.Scene;
                urlData.allowXss = false;

                if (options != null && options["allowXss"] != null)
                    urlData.allowXss = true;

                m_UrlMap[url] = urlData;

                string uri = "/lslhttp/" + urlcode.ToString() + "/";

                PollServiceEventArgs args
                    = new PollServiceEventArgs(HttpRequestHandler, uri, HasEvents, GetEvents, NoEvents, Drop, urlcode, 25000);
                args.Type = PollServiceEventArgs.EventType.LslHttp;
                m_HttpServer.AddPollServiceHTTPHandler(uri, args);

//                m_log.DebugFormat(
//                    "[URL MODULE]: Set up incoming request url {0} for {1} in {2} {3}",
//                    uri, itemID, host.Name, host.LocalId);

                engine.PostScriptEvent(itemID, "http_request", new Object[] { urlcode.ToString(), "URL_REQUEST_GRANTED", url });
            }

            return urlcode;
        }

        public UUID RequestSecureURL(IScriptModule engine, SceneObjectPart host, UUID itemID, Hashtable options)
        {
            UUID urlcode = UUID.Random();

            if (m_HttpsServer == null)
            {
                engine.PostScriptEvent(itemID, "http_request", new Object[] { urlcode.ToString(), "URL_REQUEST_DENIED", "" });
                return urlcode;
            }

            lock (m_UrlMap)
            {
                if (m_UrlMap.Count >= TotalUrls)
                {
                    engine.PostScriptEvent(itemID, "http_request", new Object[] { urlcode.ToString(), "URL_REQUEST_DENIED", "" });
                    return urlcode;
                }
                string url = "https://" + ExternalHostNameForLSL + ":" + m_HttpsServer.Port.ToString() + "/lslhttps/" + urlcode.ToString() + "/";

                UrlData urlData = new UrlData();
                urlData.hostID = host.UUID;
                urlData.itemID = itemID;
                urlData.engine = engine;
                urlData.url = url;
                urlData.urlcode = urlcode;
                urlData.isSsl = true;
                urlData.requests = new Dictionary<UUID, RequestData>();
                urlData.allowXss = false;

                if (options != null && options["allowXss"] != null)
                    urlData.allowXss = true;

                m_UrlMap[url] = urlData;

                string uri = "/lslhttps/" + urlcode.ToString() + "/";

                PollServiceEventArgs args
                    = new PollServiceEventArgs(HttpRequestHandler, uri, HasEvents, GetEvents, NoEvents, Drop, urlcode, 25000);
                args.Type = PollServiceEventArgs.EventType.LslHttp;
                m_HttpsServer.AddPollServiceHTTPHandler(uri, args);

//                m_log.DebugFormat(
//                    "[URL MODULE]: Set up incoming secure request url {0} for {1} in {2} {3}",
//                    uri, itemID, host.Name, host.LocalId);

                engine.PostScriptEvent(itemID, "http_request", new Object[] { urlcode.ToString(), "URL_REQUEST_GRANTED", url });
            }

            return urlcode;
        }

        public void ReleaseURL(string url)
        {
            lock (m_UrlMap)
            {
                UrlData data;

                if (!m_UrlMap.TryGetValue(url, out data))
                {
                    return;
                }

                lock (m_RequestMap)
                {
                    foreach (UUID req in data.requests.Keys)
                        m_RequestMap.Remove(req);
                }

//                m_log.DebugFormat(
//                    "[URL MODULE]: Releasing url {0} for {1} in {2}",
//                    url, data.itemID, data.hostID);

                RemoveUrl(data);
                m_UrlMap.Remove(url);
            }
        }

        public void HttpContentType(UUID request, string type)
        {
            lock (m_UrlMap)
            {
                if (m_RequestMap.ContainsKey(request))
                {
                    UrlData urlData = m_RequestMap[request];
                    urlData.requests[request].responseType = type;
                }
                else
                {
                    m_log.Info("[HttpRequestHandler] There is no http-in request with id " + request.ToString());
                }
            }
        }

        public void HttpResponse(UUID request, int status, string body)
        {
            lock (m_RequestMap)
            {
                if (m_RequestMap.ContainsKey(request))
                {
                    UrlData urlData = m_RequestMap[request];
                    if (!urlData.requests[request].responseSent)
                    {
                        string responseBody = body;

                        // If we have no OpenID from built-in browser, disable this
                        if (!urlData.requests[request].allowResponseType)
                            urlData.requests[request].responseType = "text/plain";

                        if (urlData.requests[request].responseType.Equals("text/plain"))
                        {
                            string value;
                            if (urlData.requests[request].headers.TryGetValue("user-agent", out value))
                            {
                                if (value != null && value.IndexOf("MSIE") >= 0)
                                {
                                    // wrap the html escaped response if the target client is IE
                                    // It ignores "text/plain" if the body is html
                                    responseBody = "<html>" + System.Web.HttpUtility.HtmlEncode(body) + "</html>";
                                }
                            }
                        }

                        urlData.requests[request].responseCode = status;
                        urlData.requests[request].responseBody = responseBody;
                        //urlData.requests[request].ev.Set();
                        urlData.requests[request].requestDone = true;
                        urlData.requests[request].responseSent = true;
                    }
                }
                else
                {
                    m_log.Info("[HttpRequestHandler] There is no http-in request with id " + request.ToString());
                }
            }
        }

        public string GetHttpHeader(UUID requestId, string header)
        {
            lock (m_RequestMap)
            {
                if (m_RequestMap.ContainsKey(requestId))
                {
                    UrlData urlData = m_RequestMap[requestId];
                    string value;
                    if (urlData.requests[requestId].headers.TryGetValue(header, out value))
                        return value;
                }
                else
                {
                    m_log.Warn("[HttpRequestHandler] There was no http-in request with id " + requestId);
                }
            }
            return String.Empty;
        }

        public int GetFreeUrls()
        {
            lock (m_UrlMap)
                return TotalUrls - m_UrlMap.Count;
        }

        public void ScriptRemoved(UUID itemID)
        {
//            m_log.DebugFormat("[URL MODULE]: Removing script {0}", itemID);

            lock (m_UrlMap)
            {
                List<string> removeURLs = new List<string>();

                foreach (KeyValuePair<string, UrlData> url in m_UrlMap)
                {
                    if (url.Value.itemID == itemID)
                    {
                        RemoveUrl(url.Value);
                        removeURLs.Add(url.Key);
                        lock (m_RequestMap)
                        {
                            foreach (UUID req in url.Value.requests.Keys)
                                m_RequestMap.Remove(req);
                        }
                    }
                }

                foreach (string urlname in removeURLs)
                    m_UrlMap.Remove(urlname);
            }
        }

        public void ObjectRemoved(UUID objectID)
        {
            lock (m_UrlMap)
            {
                List<string> removeURLs = new List<string>();

                foreach (KeyValuePair<string, UrlData> url in m_UrlMap)
                {
                    if (url.Value.hostID == objectID)
                    {
                        RemoveUrl(url.Value);
                        removeURLs.Add(url.Key);
                        lock (m_RequestMap)
                        {
                            foreach (UUID req in url.Value.requests.Keys)
                                m_RequestMap.Remove(req);
                        }
                    }
                }

                foreach (string urlname in removeURLs)
                    m_UrlMap.Remove(urlname);
            }
        }


        protected void RemoveUrl(UrlData data)
        {
            if (data.isSsl)
                m_HttpsServer.RemoveHTTPHandler("", "/lslhttps/"+data.urlcode.ToString()+"/");
            else
                m_HttpServer.RemoveHTTPHandler("", "/lslhttp/"+data.urlcode.ToString()+"/");
        }

        protected Hashtable NoEvents(UUID requestID, UUID sessionID)
        {
            Hashtable response = new Hashtable();
            UrlData url;
            int startTime = 0;
            lock (m_RequestMap)
            {
                if (!m_RequestMap.ContainsKey(requestID))
                    return response;
                url = m_RequestMap[requestID];
                startTime = url.requests[requestID].startTime;
            }

            if (System.Environment.TickCount - startTime > 25000)
            {
                response["int_response_code"] = 500;
                response["str_response_string"] = "Script timeout";
                response["content_type"] = "text/plain";
                response["keepalive"] = false;
                response["reusecontext"] = false;

                //remove from map
                lock (url.requests)
                {
                    url.requests.Remove(requestID);
                }
                lock (m_RequestMap)
                {
                    m_RequestMap.Remove(requestID);
                }

                return response;
            }


            return response;
        }

        protected bool HasEvents(UUID requestID, UUID sessionID)
        {
            UrlData url=null;

            lock (m_RequestMap)
            {
                if (!m_RequestMap.ContainsKey(requestID))
                {
                    return false;
                }
                url = m_RequestMap[requestID];
            }
            lock (url.requests)
            {
                if (!url.requests.ContainsKey(requestID))
                {
                    return false;
                }
                else
                {
                    if (System.Environment.TickCount - url.requests[requestID].startTime > 25000)
                    {
                        return true;
                    }
                    if (url.requests[requestID].requestDone)
                        return true;
                    else
                        return false;
                }
            }
        }
<<<<<<< HEAD

        private void Drop(UUID requestID, UUID sessionID)
        {
            UrlData url = null;
            lock (m_RequestMap)
            {
                if (m_RequestMap.ContainsKey(requestID))
                {
                    url = m_RequestMap[requestID];
                    m_RequestMap.Remove(requestID);
                    if(url != null)
                    {
                        lock (url.requests)
                        {
                            if(url.requests.ContainsKey(requestID))
                                url.requests.Remove(requestID);
                        }
                    }
                }
            }
        }

        private Hashtable GetEvents(UUID requestID, UUID sessionID)
=======
        protected Hashtable GetEvents(UUID requestID, UUID sessionID)
>>>>>>> 7c5376f2
        {
            UrlData url = null;
            RequestData requestData = null;

            lock (m_RequestMap)
            {
                if (!m_RequestMap.ContainsKey(requestID))
                    return NoEvents(requestID,sessionID);
                url = m_RequestMap[requestID];
            }
            lock (url.requests)
            {
                requestData = url.requests[requestID];
            }

            if (!requestData.requestDone)
                return NoEvents(requestID,sessionID);

            Hashtable response = new Hashtable();

            if (System.Environment.TickCount - requestData.startTime > 25000)
            {
                response["int_response_code"] = 500;
                response["str_response_string"] = "Script timeout";
                response["content_type"] = "text/plain";
                response["keepalive"] = false;
                response["reusecontext"] = false;
                return response;
            }
            //put response
            response["int_response_code"] = requestData.responseCode;
            response["str_response_string"] = requestData.responseBody;
            response["content_type"] = requestData.responseType;
            response["keepalive"] = false;
            response["reusecontext"] = false;

            if (url.allowXss)
                response["access_control_allow_origin"] = "*";

            //remove from map
            lock (url.requests)
            {
                url.requests.Remove(requestID);
            }
            lock (m_RequestMap)
            {
                m_RequestMap.Remove(requestID);
            }

            return response;
        }

        public void HttpRequestHandler(UUID requestID, Hashtable request)
        {
            lock (request)
            {
                string uri = request["uri"].ToString();
                bool is_ssl = uri.Contains("lslhttps");

                try
                {
                    Hashtable headers = (Hashtable)request["headers"];

//                    string uri_full = "http://" + ExternalHostNameForLSL + ":" + m_HttpServer.Port.ToString() + uri;// "/lslhttp/" + urlcode.ToString() + "/";

                    int pos1 = uri.IndexOf("/");// /lslhttp
                    int pos2 = uri.IndexOf("/", pos1 + 1);// /lslhttp/
                    int pos3 = uri.IndexOf("/", pos2 + 1); // /lslhttp/urlcode

                    string uri_tmp = uri.Substring(0, pos3 + 1);
                    //HTTP server code doesn't provide us with QueryStrings
                    string pathInfo;
                    string queryString;
                    queryString = "";

                    pathInfo = uri.Substring(pos3);

                    UrlData url = null;
                    string urlkey;
                    if (!is_ssl)
                        urlkey = "http://" + ExternalHostNameForLSL + ":" + m_HttpServer.Port.ToString() + uri_tmp;
                    //m_UrlMap[];
                    else
                        urlkey = "https://" + ExternalHostNameForLSL + ":" + m_HttpsServer.Port.ToString() + uri_tmp;

                    if (m_UrlMap.ContainsKey(urlkey))
                    {
                        url = m_UrlMap[urlkey];
                    }
                    else
                    {
                        //m_log.Warn("[HttpRequestHandler]: http-in request failed; no such url: "+urlkey.ToString());
                        return;
                    }

                    //for llGetHttpHeader support we need to store original URI here
                    //to make x-path-info / x-query-string / x-script-url / x-remote-ip headers
                    //as per http://wiki.secondlife.com/wiki/LlGetHTTPHeader

                    RequestData requestData = new RequestData();
                    requestData.requestID = requestID;
                    requestData.requestDone = false;
                    requestData.startTime = System.Environment.TickCount;
                    requestData.uri = uri;
                    requestData.hostID = url.hostID;
                    requestData.scene = url.scene;
                    if (requestData.headers == null)
                        requestData.headers = new Dictionary<string, string>();

                    foreach (DictionaryEntry header in headers)
                    {
                        string key = (string)header.Key;
                        string value = (string)header.Value;
                        requestData.headers.Add(key, value);
                        if (key == "cookie")
                        {
                            string[] parts = value.Split(new char[] {'='});
                            if (parts[0] == "agni_sl_session_id" && parts.Length > 1)
                            {
                                string cookie = Uri.UnescapeDataString(parts[1]);
                                string[] crumbs = cookie.Split(new char[] {':'});
                                UUID owner;
                                if (crumbs.Length == 2 && UUID.TryParse(crumbs[0], out owner))
                                {
                                    if (crumbs[1].Length == 32)
                                    {
                                        Scene scene = requestData.scene;
                                        if (scene != null)
                                        {
                                            SceneObjectPart host = scene.GetSceneObjectPart(requestData.hostID);
                                            if (host != null)
                                            {
                                                if (host.OwnerID == owner)
                                                    requestData.allowResponseType = true;
                                            }
                                        }
                                    }
                                }
                            }
                        }
                    }
                    foreach (DictionaryEntry de in request)
                    {
                        if (de.Key.ToString() == "querystringkeys")
                        {
                            System.String[] keys = (System.String[])de.Value;
                            foreach (String key in keys)
                            {
                                if (request.ContainsKey(key))
                                {
                                    string val = (String)request[key];
                                    if (key != "")
                                    {
                                        queryString = queryString + key + "=" + val + "&";
                                    }
                                    else
                                    {
                                        queryString = queryString + val + "&";
                                }
                            }
                            }
                            if (queryString.Length > 1)
                                queryString = queryString.Substring(0, queryString.Length - 1);

                        }

                    }

                    //if this machine is behind DNAT/port forwarding, currently this is being
                    //set to address of port forwarding router
                    requestData.headers["x-remote-ip"] = requestData.headers["remote_addr"];
                    requestData.headers["x-path-info"] = pathInfo;
                    requestData.headers["x-query-string"] = queryString;
                    requestData.headers["x-script-url"] = url.url;

                    //requestData.ev = new ManualResetEvent(false);
                    lock (url.requests)
                    {
                        url.requests.Add(requestID, requestData);
                    }
                    lock (m_RequestMap)
                    {
                        //add to request map
                        m_RequestMap.Add(requestID, url);
                    }

                    url.engine.PostScriptEvent(url.itemID, "http_request", new Object[] { requestID.ToString(), request["http-method"].ToString(), request["body"].ToString() });

                    //send initial response?
//                    Hashtable response = new Hashtable();

                    return;

                }
                catch (Exception we)
                {
                    //Hashtable response = new Hashtable();
                    m_log.Warn("[HttpRequestHandler]: http-in request failed");
                    m_log.Warn(we.Message);
                    m_log.Warn(we.StackTrace);
                }
            }
        }

        protected void OnScriptReset(uint localID, UUID itemID)
        {
            ScriptRemoved(itemID);
        }
    }
}<|MERGE_RESOLUTION|>--- conflicted
+++ resolved
@@ -530,9 +530,8 @@
                 }
             }
         }
-<<<<<<< HEAD
-
-        private void Drop(UUID requestID, UUID sessionID)
+
+        protected void Drop(UUID requestID, UUID sessionID)
         {
             UrlData url = null;
             lock (m_RequestMap)
@@ -553,10 +552,7 @@
             }
         }
 
-        private Hashtable GetEvents(UUID requestID, UUID sessionID)
-=======
         protected Hashtable GetEvents(UUID requestID, UUID sessionID)
->>>>>>> 7c5376f2
         {
             UrlData url = null;
             RequestData requestData = null;
