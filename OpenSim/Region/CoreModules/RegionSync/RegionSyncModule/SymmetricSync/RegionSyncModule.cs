﻿/*
 * Copyright (c) Contributors: TO BE FILLED
 */

using System;
using System.Collections.Generic;
using System.Reflection;
using Nini.Config;
using OpenMetaverse;
using OpenSim.Framework;
using OpenSim.Framework.Client;
using OpenSim.Region.CoreModules.Framework.InterfaceCommander;
using OpenSim.Region.Framework.Interfaces;
using OpenSim.Region.Framework.Scenes;
using OpenSim.Region.Framework.Scenes.Serialization;
using OpenSim.Services.Interfaces;
using log4net;
using System.Net;
using System.Net.Sockets;
using System.Threading;
using System.Text;

using System.IO;
using System.Xml;
using Mono.Addins;
using OpenMetaverse.StructuredData;

/////////////////////////////////////////////////////////////////////////////////////////////
//KittyL: created 12/17/2010, to start DSG Symmetric Synch implementation
/////////////////////////////////////////////////////////////////////////////////////////////
namespace OpenSim.Region.CoreModules.RegionSync.RegionSyncModule
{
    [Extension(Path = "/OpenSim/RegionModules", NodeName = "RegionModule", Id = "AttachmentsModule")]
    public class RegionSyncModule : INonSharedRegionModule, IRegionSyncModule, ICommandableModule
    //public class RegionSyncModule : IRegionModule, IRegionSyncModule, ICommandableModule
    {
        #region INonSharedRegionModule

        public void Initialise(IConfigSource config)
        //public void Initialise(Scene scene, IConfigSource config)
        {
            m_log = LogManager.GetLogger(MethodBase.GetCurrentMethod().DeclaringType);

            m_sysConfig = config.Configs["RegionSyncModule"];
            m_active = false;
            if (m_sysConfig == null)
            {
                m_log.Warn("[REGION SYNC MODULE] No RegionSyncModule config section found. Shutting down.");
                return;
            }
            else if (!m_sysConfig.GetBoolean("Enabled", false))
            {
                m_log.Warn("[REGION SYNC MODULE] RegionSyncModule is not enabled. Shutting down.");
                return;
            }

            m_actorID = m_sysConfig.GetString("ActorID", "");
            if (m_actorID == "")
            {
                m_log.Error("ActorID not defined in [RegionSyncModule] section in config file. Shutting down.");
                return;
            }

            m_isSyncRelay = m_sysConfig.GetBoolean("IsSyncRelay", false);
            m_isSyncListenerLocal = m_sysConfig.GetBoolean("IsSyncListenerLocal", false);

            //Setup the PropertyBucketMap 
            PopulatePropertyBucketMap(m_sysConfig);

            m_active = true;

            LogHeader += "-Actor " + m_actorID;
            m_log.Warn("[REGION SYNC MODULE] Initialised for actor "+ m_actorID);

            //The ActorType configuration will be read in and process by an ActorSyncModule, not here.
        }

        //Called after Initialise()
        public void AddRegion(Scene scene)
        {
            //m_log.Warn(LogHeader + " AddRegion() called");

            if (!m_active)
                return;

            //connect with scene
            m_scene = scene;

            //register the module 
            m_scene.RegisterModuleInterface<IRegionSyncModule>(this);

            // Setup the command line interface
            m_scene.EventManager.OnPluginConsole += EventManager_OnPluginConsole;
            InstallInterfaces();

            //Register for local Scene events
            m_scene.EventManager.OnPostSceneCreation += OnPostSceneCreation;
            //m_scene.EventManager.OnObjectBeingRemovedFromScene += new EventManager.ObjectBeingRemovedFromScene(RegionSyncModule_OnObjectBeingRemovedFromScene);

            LogHeader += "-LocalRegion " + scene.RegionInfo.RegionName;
        }

        //Called after AddRegion() has been called for all region modules of the scene
        public void RegionLoaded(Scene scene)
        {
            //m_log.Warn(LogHeader + " RegionLoaded() called");

            /*
            //If this one is configured to start a listener so that other actors can connect to form a overlay, start the listener.
            //For now, we use the star topology, and ScenePersistence actor is always the one to start the listener.
            if (m_isSyncListenerLocal)
            {
                StartLocalSyncListener();
            }
            else
            {
                //Start connecting to the remote listener. TO BE IMPLEMENTED. 
                //For now, the connection will be started by manually typing in "sync start".

            }
             * */

            //Start symmetric synchronization initialization automatically
            //SyncStart(null);
            
        }

        public void RemoveRegion(Scene scene)
        {
        }

        public void Close()
        {
            m_scene = null;
        }

        public string Name
        {
            get { return "RegionSyncModule"; }
        }

        public Type ReplaceableInterface
        {
            get { return null; }
        }

        #endregion //INonSharedRegionModule

        #region IRegionSyncModule

        ///////////////////////////////////////////////////////////////////////////////////////////////////
        // Synchronization related members and functions, exposed through IRegionSyncModule interface
        ///////////////////////////////////////////////////////////////////////////////////////////////////

        private DSGActorTypes m_actorType = DSGActorTypes.Unknown;
        /// <summary>
        /// The type of the actor running locally. This value will be set by an ActorSyncModule, so that 
        /// no hard code needed in RegionSyncModule to recoganize the actor's type, thus make it easier
        /// to add new ActorSyncModules w/o chaning the code in RegionSyncModule.
        /// </summary>
        public DSGActorTypes DSGActorType
        {
            get { return m_actorType; }
            set { m_actorType = value; }
        }

        private string m_actorID;
        public string ActorID
        {
            get { return m_actorID; }
        }

        private bool m_active = false;
        public bool Active
        {
            get { return m_active; }
        }

        private bool m_isSyncRelay = false;
        public bool IsSyncRelay
        {
            get { return m_isSyncRelay; }
        }

        private Dictionary<SceneObjectPartProperties, string> m_primPropertyBucketMap = new Dictionary<SceneObjectPartProperties, string>();
        public Dictionary<SceneObjectPartProperties, string> PrimPropertyBucketMap
        {
            get { return m_primPropertyBucketMap; }
        }
        private List<string> m_propertyBucketNames = new List<string>();
        public List<string> PropertyBucketDescription
        {
            get { return m_propertyBucketNames; }
        }

<<<<<<< HEAD
        private RegionSyncListener m_localSyncListener = null;
        private bool m_synced = false;

        // Lock is used to synchronize access to the update status and update queues
        //private object m_updateSceneObjectPartLock = new object();
        //private Dictionary<UUID, SceneObjectGroup> m_primUpdates = new Dictionary<UUID, SceneObjectGroup>();
        private Dictionary<string, Object> m_primUpdateLocks = new Dictionary<string, object>();
        private Dictionary<string, Dictionary<UUID, SceneObjectPart>> m_primUpdates = new Dictionary<string, Dictionary<UUID, SceneObjectPart>>();

        private delegate void PrimUpdatePerBucketSender(string bucketName, List<SceneObjectPart> primUpdates);
        private Dictionary<string,PrimUpdatePerBucketSender> m_primUpdatesPerBucketSender = new Dictionary<string,PrimUpdatePerBucketSender>();

        private object m_updateScenePresenceLock = new object();
        private Dictionary<UUID, ScenePresence> m_presenceUpdates = new Dictionary<UUID, ScenePresence>();
        private int m_sendingUpdates=0;

        private int m_maxNumOfPropertyBuckets; 

        //Read in configuration for which property-bucket each property belongs to, and the description of each bucket
        private void PopulatePropertyBucketMap(IConfig config)
        {
            //We start with a default bucket map. Will add the code to read in configuration from config files later.
            PopulatePropertyBuketMapByDefault();

            //Pass the bucket information to SceneObjectPart.
            SceneObjectPart.InitializePropertyBucketInfo(m_primPropertyBucketMap, m_propertyBucketNames, m_actorID);

        }

        //As of current version, we still use the xml serialization as most of SOP's properties are in the General bucket.
        //Going forward, we may serialize the properties differently, e.g. using OSDMap 
        private void PrimUpdatesGeneralBucketSender(string bucketName, List<SceneObjectPart> primUpdates)
        {
            Dictionary<UUID, SceneObjectGroup> updatedObjects = new Dictionary<UUID, SceneObjectGroup>();
            foreach (SceneObjectPart part in primUpdates)
            {
                updatedObjects[part.ParentGroup.UUID] = part.ParentGroup;
            }
            foreach (SceneObjectGroup sog in updatedObjects.Values)
            {
                sog.UpdateTaintedBucketSyncInfo(bucketName, DateTime.Now.Ticks); //this update the timestamp and clear the taint info of the bucket
                string sogxml = SceneObjectSerializer.ToXml2Format(sog);
                SymmetricSyncMessage syncMsg = new SymmetricSyncMessage(SymmetricSyncMessage.MsgType.UpdatedObject, sogxml);
                m_log.DebugFormat("{0}: GeneralBucketSender for {1}", LogHeader, sog.UUID);
                SendObjectUpdateToRelevantSyncConnectors(sog, syncMsg);
            }
        }

        private void PrimUpdatesPhysicsBucketSender(string bucketName, List<SceneObjectPart> primUpdates)
        {
            foreach (SceneObjectPart updatedPart in primUpdates)
            {
                updatedPart.UpdateTaintedBucketSyncInfo(bucketName, DateTime.Now.Ticks);

                Physics.Manager.PhysicsActor pa = updatedPart.PhysActor;
                if (pa == null)
                    return;

                OSDMap data = new OSDMap();

                // data["UUID"] = OSD.FromUUID(updatedPart.UUID);
                data["UUID"] = OSD.FromUUID(pa.UUID);
                data["Bucket"] = OSD.FromString(bucketName);
                
                data["GroupPosition"] = OSD.FromVector3(updatedPart.GroupPosition);
                data["OffsetPosition"] = OSD.FromVector3(updatedPart.OffsetPosition);
                data["Scale"] = OSD.FromVector3(updatedPart.Scale);
                data["AngularVelocity"] = OSD.FromVector3(updatedPart.AngularVelocity);
                data["RotationOffset"] = OSD.FromQuaternion(updatedPart.RotationOffset);
                data["Size"] = OSD.FromVector3(pa.Size);
                data["Position"] = OSD.FromVector3(pa.Position);
                data["Force"] = OSD.FromVector3(pa.Force);
                data["Velocity"] = OSD.FromVector3(pa.Velocity);
                data["RotationalVelocity"] = OSD.FromVector3(pa.RotationalVelocity);
                data["PA_Acceleration"] = OSD.FromVector3(pa.Acceleration);
                data["Torque"] = OSD.FromVector3(pa.Torque);
                data["Orientation"] = OSD.FromQuaternion(pa.Orientation);
                data["IsPhysical"] = OSD.FromBoolean(pa.IsPhysical);
                data["Flying"] = OSD.FromBoolean(pa.Flying);
                data["Kinematic"] = OSD.FromBoolean(pa.Kinematic);
                data["Buoyancy"] = OSD.FromReal(pa.Buoyancy);
                data["CollidingGround"] = OSD.FromBoolean(pa.CollidingGround);
                data["IsColliding"] = OSD.FromBoolean(pa.IsColliding);

                data["LastUpdateTimeStamp"] = OSD.FromLong(updatedPart.BucketSyncInfoList[bucketName].LastUpdateTimeStamp);
                data["LastUpdateActorID"] = OSD.FromString(updatedPart.BucketSyncInfoList[bucketName].LastUpdateActorID);

                SymmetricSyncMessage syncMsg = new SymmetricSyncMessage(SymmetricSyncMessage.MsgType.UpdatedBucketProperties, OSDParser.SerializeJsonString(data));
                m_log.DebugFormat("{0}: PhysBucketSender for {1}, pos={2}", LogHeader, updatedPart.UUID.ToString(), pa.Position.ToString());
                SendObjectUpdateToRelevantSyncConnectors(updatedPart, syncMsg);
            }
        }

        //If nothing configured in the config file, this is the default settings for grouping properties into different bucket
        private void PopulatePropertyBuketMapByDefault()
        {
            //by default, there are two property buckets: the "General" bucket and the "Physics" bucket.
            string generalBucketName = "General";
            string physicsBucketName = "Physics";
            m_propertyBucketNames.Add(generalBucketName);
            m_propertyBucketNames.Add(physicsBucketName);
            m_maxNumOfPropertyBuckets = m_propertyBucketNames.Count;

            //Linking each bucket with the sender function that serializes the properties in the bucket and send out sync message
            m_primUpdatesPerBucketSender.Add("General", PrimUpdatesGeneralBucketSender);
            m_primUpdatesPerBucketSender.Add("Physics", PrimUpdatesPhysicsBucketSender);

            //Mapping properties to buckets.
            foreach (SceneObjectPartProperties property in Enum.GetValues(typeof(SceneObjectPartProperties)))
            {
                switch (property)
                {
                    case SceneObjectPartProperties.GroupPosition:
                    case SceneObjectPartProperties.OffsetPosition:
                    case SceneObjectPartProperties.Scale:
                    case SceneObjectPartProperties.AngularVelocity:
                    case SceneObjectPartProperties.RotationOffset:
                    case SceneObjectPartProperties.Size:
                    case SceneObjectPartProperties.Position:
                    case SceneObjectPartProperties.Force:
                    case SceneObjectPartProperties.Velocity:
                    case SceneObjectPartProperties.RotationalVelocity:
                    case SceneObjectPartProperties.PA_Acceleration:
                    case SceneObjectPartProperties.Torque:
                    case SceneObjectPartProperties.Orientation:
                    case SceneObjectPartProperties.IsPhysical:
                    case SceneObjectPartProperties.Flying:
                    case SceneObjectPartProperties.Kinematic:
                    case SceneObjectPartProperties.Buoyancy:
                    case SceneObjectPartProperties.IsCollidingGround:
                    case SceneObjectPartProperties.IsColliding:
                        m_primPropertyBucketMap.Add(property, physicsBucketName);
                        break;
                    default:
                        //all other properties belong to the "General" bucket.
                        m_primPropertyBucketMap.Add(property, generalBucketName);
                        break;
                }
            }

            //create different lists to keep track which SOP has what properties updated (which bucket of properties)
            foreach (string bucketName in m_propertyBucketNames)
            {
                m_primUpdates.Add(bucketName, new Dictionary<UUID, SceneObjectPart>());
                m_primUpdateLocks.Add(bucketName, new Object());
            }
        }

        private bool IsSyncingWithOtherActors()
        {
            return (m_syncConnectors.Count > 0);
        }
=======
>>>>>>> 91e8fc50

        public void QueueSceneObjectPartForUpdate(SceneObjectPart part)
        {
            
            foreach (string bucketName in m_propertyBucketNames)
            {
                if (m_isSyncRelay || part.HasPropertyUpdatedLocallyInGivenBucket(bucketName))
                {        
                    lock (m_primUpdateLocks[bucketName])
                    {
                        m_primUpdates[bucketName][part.UUID] = part;
                    }
                }
            }
            
        }


        public void QueueScenePresenceForTerseUpdate(ScenePresence presence)
        {
            lock (m_updateScenePresenceLock)
            {
                m_presenceUpdates[presence.UUID] = presence;
            }
        }



        //SendSceneUpdates put each update into an outgoing queue of each SyncConnector
        public void SendSceneUpdates()
        {
            if (!IsSyncingWithOtherActors())
            {
                //no SyncConnector connected. Do nothing.
                return;
            }

            // Existing value of 1 indicates that updates are currently being sent so skip updates this pass
            if (Interlocked.Exchange(ref m_sendingUpdates, 1) == 1)
            {
                m_log.DebugFormat("[REGION SYNC MODULE] SendUpdates(): An update thread is already running.");
                return;
            }

            //List<SceneObjectGroup> primUpdates=null;
            Dictionary<string, List<SceneObjectPart>> primUpdates = new Dictionary<string,List<SceneObjectPart>>();

            bool updated = false;
            //copy the updated SOG list and clear m_primUpdates for immediately future usage
            foreach (string bucketName in m_propertyBucketNames)
            {
                if (m_primUpdates[bucketName].Count > 0)
                {
                    lock (m_primUpdateLocks[bucketName])
                    {
                        updated = true;
                        primUpdates.Add(bucketName, new List<SceneObjectPart>(m_primUpdates[bucketName].Values));
                        
                        m_primUpdates[bucketName].Clear();
                        
                    }
                }
            }

            List<ScenePresence> presenceUpdates = new List<ScenePresence>();
            /*
            if (m_presenceUpdates.Count > 0)
            {
                lock (m_updateScenePresenceLock)
                {
                    updated = true;
                    presenceUpdates = new List<ScenePresence>(m_presenceUpdates.Values);
                    m_presenceUpdates.Clear();
                }
            }
             */

            if (updated)
            {
                long timeStamp = DateTime.Now.Ticks;

                // This could be another thread for sending outgoing messages or just have the Queue functions
                // create and queue the messages directly into the outgoing server thread.
                System.Threading.ThreadPool.QueueUserWorkItem(delegate
                {
                    // Dan's note: Sending the message when it's first queued would yield lower latency but much higher load on the simulator
                    // as parts may be updated many many times very quickly. Need to implement a higher resolution send in heartbeat

                    foreach (string bucketName in m_propertyBucketNames)
                    {
                        if (primUpdates.ContainsKey(bucketName) && primUpdates[bucketName].Count > 0)
                        {
                            /*
                            foreach (SceneObjectGroup sog in primUpdates[bucketName])
                            {
                                
                                //If this is a relay node, or at least one part of the object has the last update caused by this actor, then send the update
                                sog.UpdateTaintedBucketSyncInfo(timeStamp);
                                if (m_isSyncRelay || (!sog.IsDeleted && CheckObjectForSendingUpdate(sog)))
                                {
                                    //send 
                                    string sogxml = SceneObjectSerializer.ToXml2Format(sog);
                                    SymmetricSyncMessage syncMsg = new SymmetricSyncMessage(SymmetricSyncMessage.MsgType.UpdatedObject, sogxml);
                                    SendObjectUpdateToRelevantSyncConnectors(sog, syncMsg);
                                }
                            }
                             * */
                            m_primUpdatesPerBucketSender[bucketName](bucketName, primUpdates[bucketName]);
                        }
                    }
                    foreach (ScenePresence presence in presenceUpdates)
                    {
                        try
                        {
                            if (!presence.IsDeleted)
                            {
                                /*
                                OSDMap data = new OSDMap(10);
                                data["id"] = OSD.FromUUID(presence.UUID);
                                // Do not include offset for appearance height. That will be handled by RegionSyncClient before sending to viewers
                                if(presence.AbsolutePosition.IsFinite())
                                    data["pos"] = OSD.FromVector3(presence.AbsolutePosition);
                                else
                                    data["pos"] = OSD.FromVector3(Vector3.Zero);
                                if(presence.Velocity.IsFinite())
                                    data["vel"] = OSD.FromVector3(presence.Velocity);
                                else
                                    data["vel"] = OSD.FromVector3(Vector3.Zero);
                                data["rot"] = OSD.FromQuaternion(presence.Rotation);
                                data["fly"] = OSD.FromBoolean(presence.Flying);
                                data["flags"] = OSD.FromUInteger((uint)presence.AgentControlFlags);
                                data["anim"] = OSD.FromString(presence.Animator.CurrentMovementAnimation);
                                // needed for a full update
                                if (presence.ParentID != presence.lastSentParentID)
                                {
                                    data["coll"] = OSD.FromVector4(presence.CollisionPlane);
                                    data["off"] = OSD.FromVector3(presence.OffsetPosition);
                                    data["pID"] = OSD.FromUInteger(presence.ParentID);
                                    presence.lastSentParentID = presence.ParentID;
                                }

                                RegionSyncMessage rsm = new RegionSyncMessage(RegionSyncMessage.MsgType.UpdatedAvatar, OSDParser.SerializeJsonString(data));
                                m_server.EnqueuePresenceUpdate(presence.UUID, rsm.ToBytes());
                                */                           

                            }
                        }
                        catch (Exception e)
                        {
                            m_log.ErrorFormat("[REGION SYNC MODULE] Caught exception sending presence updates for {0}: {1}", presence.Name, e);
                        }
                    }

                    // Indicate that the current batch of updates has been completed
                    Interlocked.Exchange(ref m_sendingUpdates, 0);
                });
            }
            else
            {
                Interlocked.Exchange(ref m_sendingUpdates, 0);
            }
        }

        //The following Sendxxx calls,send out a message immediately, w/o putting it in the SyncConnector's outgoing queue.
        //May need some optimization there on the priorities.

        public void SendTerrainUpdates(string lastUpdateActorID)
        {
            if (!IsSyncingWithOtherActors())
            {
                //no SyncConnector connected. Do nothing.
                return;
            }
            if(m_isSyncRelay || m_actorID.Equals(lastUpdateActorID))
            {
                //m_scene.Heightmap should have been updated already by the caller, send it out
                //SendSyncMessage(SymmetricSyncMessage.MsgType.Terrain, m_scene.Heightmap.SaveToXmlString());
                SendTerrainUpdateMessage();
            }
        }

        /// <summary>
        /// Send a sync message to remove the given objects in all connected actors. 
        /// UUID is used for identified a removed object. This function now should
        /// only be triggered by an object removal that is initiated locally.
        /// </summary>
        /// <param name="sog"></param>
        //private void RegionSyncModule_OnObjectBeingRemovedFromScene(SceneObjectGroup sog)
        public void SendDeleteObject(SceneObjectGroup sog, bool softDelete)
        {
            if (!IsSyncingWithOtherActors())
            {
                //no SyncConnector connected. Do nothing.
                return;
            }

            m_log.DebugFormat(LogHeader+"SendDeleteObject called for object {0}", sog.UUID);

            //Only send the message out if this is a relay node for sync messages, or this actor caused deleting the object
            //if (m_isSyncRelay || CheckObjectForSendingUpdate(sog))


            OSDMap data = new OSDMap();
            //data["regionHandle"] = OSD.FromULong(regionHandle);
            //data["localID"] = OSD.FromUInteger(sog.LocalId);
            data["UUID"] = OSD.FromUUID(sog.UUID);
            data["actorID"] = OSD.FromString(m_actorID);
            data["softDelete"] = OSD.FromBoolean(softDelete);

            SymmetricSyncMessage rsm = new SymmetricSyncMessage(SymmetricSyncMessage.MsgType.RemovedObject, OSDParser.SerializeJsonString(data));
            SendObjectUpdateToRelevantSyncConnectors(sog, rsm);
        }


        public void SendLinkObject(SceneObjectGroup linkedGroup, SceneObjectPart root, List<SceneObjectPart> children)
        {
            if(children.Count==0) return;

            if (!IsSyncingWithOtherActors())
            {
                //no SyncConnector connected. Do nothing.
                return;
            }

            //First, make sure the linked group has updated timestamp info for synchronization
            linkedGroup.BucketSyncInfoUpdate();

            OSDMap data = new OSDMap();
            string sogxml = SceneObjectSerializer.ToXml2Format(linkedGroup);
            data["linkedGroup"]=OSD.FromString(sogxml);
            data["rootID"] = OSD.FromUUID(root.UUID);
            data["partCount"] = OSD.FromInteger(children.Count);
            data["actorID"] = OSD.FromString(m_actorID);
            int partNum = 0;
            foreach(SceneObjectPart part in children){
                string partTempID = "part"+partNum;
                data[partTempID] = OSD.FromUUID(part.UUID);
                partNum++;
            }

            SymmetricSyncMessage rsm = new SymmetricSyncMessage(SymmetricSyncMessage.MsgType.LinkObject, OSDParser.SerializeJsonString(data));
            SendObjectUpdateToRelevantSyncConnectors(linkedGroup, rsm);
        }

        public void SendDeLinkObject(List<SceneObjectPart> prims, List<SceneObjectGroup> beforeDelinkGroups, List<SceneObjectGroup> afterDelinkGroups)
        {
            if (prims.Count==0 || beforeDelinkGroups.Count==0) return;

            if (!IsSyncingWithOtherActors())
            {
                //no SyncConnector connected. Do nothing.
                return;
            }

            OSDMap data = new OSDMap();
            data["partCount"] = OSD.FromInteger(prims.Count);
            int partNum = 0;
            foreach (SceneObjectPart part in prims)
            {
                string partTempID = "part" + partNum;
                data[partTempID] = OSD.FromUUID(part.UUID);
                partNum++;
            }
            //We also include the IDs of beforeDelinkGroups, for now it is more for sanity checking at the receiving end, so that the receiver 
            //could make sure its delink starts with the same linking state of the groups/prims.
            data["beforeGroupsCount"] = OSD.FromInteger(beforeDelinkGroups.Count);
            int groupNum = 0;
            foreach (SceneObjectGroup affectedGroup in beforeDelinkGroups)
            {
                string groupTempID = "beforeGroup" + groupNum;
                data[groupTempID] = OSD.FromUUID(affectedGroup.UUID);
                groupNum++;
            }

            //include the property values of each object after delinking, for synchronizing the values
            data["afterGroupsCount"] = OSD.FromInteger(afterDelinkGroups.Count);
            groupNum = 0;
            foreach (SceneObjectGroup afterGroup in afterDelinkGroups)
            {
                string groupTempID = "afterGroup" + groupNum;
                string sogxml = SceneObjectSerializer.ToXml2Format(afterGroup);
                data[groupTempID] = OSD.FromString(sogxml);
                groupNum++;
            }

            //make sure the newly delinked objects have the updated timestamp information
            foreach (SceneObjectGroup sog in afterDelinkGroups)
            {
                sog.BucketSyncInfoUpdate();
            }

            SymmetricSyncMessage rsm = new SymmetricSyncMessage(SymmetricSyncMessage.MsgType.DelinkObject, OSDParser.SerializeJsonString(data));
            SendDelinkObjectToRelevantSyncConnectors(beforeDelinkGroups, rsm);
        }

        public void PublishSceneEvent(EventManager.EventNames ev, Object[] evArgs)
        {
            if (!IsSyncingWithOtherActors())
            {
                //no SyncConnector connected. Do nothing.
                return;
            }

            switch (ev)
            {
                case EventManager.EventNames.NewScript:
                    if (evArgs.Length < 3)
                    {
                        m_log.Error(LogHeader + " not enough event args for NewScript");
                        return;
                    }
                    OnLocalNewScript((UUID)evArgs[0], (SceneObjectPart)evArgs[1], (UUID)evArgs[2]);
                    return;
                case EventManager.EventNames.UpdateScript:
                    if (evArgs.Length < 5)
                    {
                        m_log.Error(LogHeader + " not enough event args for UpdateScript");
                        return;
                    }
                    OnLocalUpdateScript((UUID)evArgs[0], (UUID)evArgs[1], (UUID)evArgs[2], (bool)evArgs[3], (UUID)evArgs[4]);
                    return;
                case EventManager.EventNames.ScriptReset:
                    if (evArgs.Length < 2)
                    {
                        m_log.Error(LogHeader + " not enough event args for ScriptReset");
                        return;
                    }
                    OnLocalScriptReset((uint)evArgs[0], (UUID)evArgs[1]);
                    return;
                case EventManager.EventNames.ChatFromClient:
                    if (evArgs.Length < 2)
                    {
                        m_log.Error(LogHeader + " not enough event args for ChatFromClient");
                        return;
                    }
                    OnLocalChatFromClient(evArgs[0], (OSChatMessage)evArgs[1]);
                    return;
                case EventManager.EventNames.ChatFromWorld:
                    if (evArgs.Length < 2)
                    {
                        m_log.Error(LogHeader + " not enough event args for ChatFromWorld");
                        return;
                    }
                    OnLocalChatFromWorld(evArgs[0], (OSChatMessage)evArgs[1]);
                    return;
                case EventManager.EventNames.ObjectGrab:
                    OnLocalGrabObject((uint)evArgs[0], (uint)evArgs[1], (Vector3)evArgs[2], (IClientAPI)evArgs[3], (SurfaceTouchEventArgs)evArgs[4]);
                    return;
                case EventManager.EventNames.ObjectGrabbing:
                    OnLocalObjectGrabbing((uint)evArgs[0], (uint)evArgs[1], (Vector3)evArgs[2], (IClientAPI)evArgs[3], (SurfaceTouchEventArgs)evArgs[4]);
                    return;
                case EventManager.EventNames.ObjectDeGrab:
                    OnLocalDeGrabObject((uint)evArgs[0], (uint)evArgs[1], (IClientAPI)evArgs[2], (SurfaceTouchEventArgs)evArgs[3]);
                    return;
                case EventManager.EventNames.Attach:
                    OnLocalAttach((uint)evArgs[0], (UUID)evArgs[1], (UUID)evArgs[2]);
                    return;
                default:
                    return;
            }
        }


        #endregion //IRegionSyncModule  

        #region ICommandableModule Members
        private readonly Commander m_commander = new Commander("ssync");
        public ICommander CommandInterface
        {
            get { return m_commander; }
        }
        #endregion

        #region Console Command Interface
        private void InstallInterfaces()
        {
            Command cmdSyncStart = new Command("start", CommandIntentions.COMMAND_HAZARDOUS, SyncStart, "Begins synchronization with RegionSyncServer.");
            //cmdSyncStart.AddArgument("server_address", "The IP address of the server to synchronize with", "String");
            //cmdSyncStart.AddArgument("server_port", "The port of the server to synchronize with", "Integer");

            Command cmdSyncStop = new Command("stop", CommandIntentions.COMMAND_HAZARDOUS, SyncStop, "Stops synchronization with RegionSyncServer.");
            //cmdSyncStop.AddArgument("server_address", "The IP address of the server to synchronize with", "String");
            //cmdSyncStop.AddArgument("server_port", "The port of the server to synchronize with", "Integer");

            Command cmdSyncStatus = new Command("status", CommandIntentions.COMMAND_HAZARDOUS, SyncStatus, "Displays synchronization status.");

            //for debugging purpose
            Command cmdSyncDebug = new Command("debug", CommandIntentions.COMMAND_HAZARDOUS, SyncDebug, "Trigger some debugging functions");

            m_commander.RegisterCommand("start", cmdSyncStart);
            m_commander.RegisterCommand("stop", cmdSyncStop);
            m_commander.RegisterCommand("status", cmdSyncStatus);
            m_commander.RegisterCommand("debug", cmdSyncDebug);

            lock (m_scene)
            {
                // Add this to our scene so scripts can call these functions
                m_scene.RegisterModuleCommander(m_commander);
            }
        }


        /// <summary>
        /// Processes commandline input. Do not call directly.
        /// </summary>
        /// <param name="args">Commandline arguments</param>
        private void EventManager_OnPluginConsole(string[] args)
        {
            if (args[0] == "ssync")
            {
                if (args.Length == 1)
                {
                    m_commander.ProcessConsoleCommand("help", new string[0]);
                    return;
                }

                string[] tmpArgs = new string[args.Length - 2];
                int i;
                for (i = 2; i < args.Length; i++)
                    tmpArgs[i - 2] = args[i];

                m_commander.ProcessConsoleCommand(args[1], tmpArgs);
            }
        }


        #endregion Console Command Interface

        #region RegionSyncModule members and functions

        /////////////////////////////////////////////////////////////////////////////////////////
        // Synchronization related functions, NOT exposed through IRegionSyncModule interface
        /////////////////////////////////////////////////////////////////////////////////////////

        private static int PortUnknown = -1;
        private static string IPAddrUnknown = String.Empty;

        private ILog m_log;
        //private bool m_active = true;

        private bool m_isSyncListenerLocal = false;
        //private RegionSyncListenerInfo m_localSyncListenerInfo 

        private HashSet<RegionSyncListenerInfo> m_remoteSyncListeners;

        private int m_syncConnectorNum = 0;

        private Scene m_scene;
        public Scene LocalScene
        {
            get { return m_scene; }
        }

        private IConfig m_sysConfig = null;
        private string LogHeader = "[REGION SYNC MODULE]";

        //The list of SyncConnectors. ScenePersistence could have multiple SyncConnectors, each connecting to a differerent actor.
        //An actor could have several SyncConnectors as well, each connecting to a ScenePersistence that hosts a portion of the objects/avatars
        //the actor operates on.
        private HashSet<SyncConnector> m_syncConnectors= new HashSet<SyncConnector>();
        private object m_syncConnectorsLock = new object();

        //seq number for scene events that are sent out to other actors
        private ulong m_eventSeq = 0;

        //Timers for periodically status report has not been implemented yet.
        private System.Timers.Timer m_statsTimer = new System.Timers.Timer(1000);

        private RegionSyncListener m_localSyncListener = null;
        private bool m_synced = false;

        // Lock is used to synchronize access to the update status and update queues
        //private object m_updateSceneObjectPartLock = new object();
        //private Dictionary<UUID, SceneObjectGroup> m_primUpdates = new Dictionary<UUID, SceneObjectGroup>();
        private Dictionary<string, Object> m_primUpdateLocks = new Dictionary<string, object>();
        private Dictionary<string, Dictionary<UUID, SceneObjectPart>> m_primUpdates = new Dictionary<string, Dictionary<UUID, SceneObjectPart>>();

        private delegate void PrimUpdatePerBucketSender(string bucketName, List<SceneObjectPart> primUpdates);
        private Dictionary<string, PrimUpdatePerBucketSender> m_primUpdatesPerBucketSender = new Dictionary<string, PrimUpdatePerBucketSender>();

        private object m_updateScenePresenceLock = new object();
        private Dictionary<UUID, ScenePresence> m_presenceUpdates = new Dictionary<UUID, ScenePresence>();
        private int m_sendingUpdates = 0;

        private int m_maxNumOfPropertyBuckets;

        private void StatsTimerElapsed(object source, System.Timers.ElapsedEventArgs e)
        {
            //TO BE IMPLEMENTED
            m_log.Warn("[REGION SYNC MODULE]: StatsTimerElapsed -- NOT yet implemented.");
        }

        //Read in configuration for which property-bucket each property belongs to, and the description of each bucket
        private void PopulatePropertyBucketMap(IConfig config)
        {
            //We start with a default bucket map. Will add the code to read in configuration from config files later.
            PopulatePropertyBuketMapByDefault();

            //Pass the bucket information to SceneObjectPart.
            SceneObjectPart.InitializePropertyBucketInfo(m_primPropertyBucketMap, m_propertyBucketNames, m_actorID);
        }

        //As of current version, we still use the xml serialization as most of SOP's properties are in the General bucket.
        //Going forward, we may serialize the properties differently, e.g. using OSDMap 
        private void PrimUpdatesGeneralBucketSender(string bucketName, List<SceneObjectPart> primUpdates)
        {
            Dictionary<UUID, SceneObjectGroup> updatedObjects = new Dictionary<UUID, SceneObjectGroup>();
            foreach (SceneObjectPart part in primUpdates)
            {
                updatedObjects[part.ParentGroup.UUID] = part.ParentGroup;
            }
            foreach (SceneObjectGroup sog in updatedObjects.Values)
            {
                sog.UpdateTaintedBucketSyncInfo(bucketName, DateTime.Now.Ticks); //this update the timestamp and clear the taint info of the bucket
                string sogxml = SceneObjectSerializer.ToXml2Format(sog);
                SymmetricSyncMessage syncMsg = new SymmetricSyncMessage(SymmetricSyncMessage.MsgType.UpdatedObject, sogxml);
                SendObjectUpdateToRelevantSyncConnectors(sog, syncMsg);
            }
        }

        private void PrimUpdatesPhysicsBucketSender(string bucketName, List<SceneObjectPart> primUpdates)
        {
            foreach (SceneObjectPart updatedPart in primUpdates)
            {
                updatedPart.UpdateTaintedBucketSyncInfo(bucketName, DateTime.Now.Ticks);

                OSDMap data = new OSDMap();

                data["UUID"] = OSD.FromUUID(updatedPart.UUID);
                data["Bucket"] = OSD.FromString(bucketName);

                data["GroupPosition"] = OSD.FromVector3(updatedPart.GroupPosition);
                data["OffsetPosition"] = OSD.FromVector3(updatedPart.OffsetPosition);
                data["RotationOffset"] = OSD.FromQuaternion(updatedPart.RotationOffset);
                data["Velocity"] = OSD.FromVector3(updatedPart.Velocity);
                data["Scale"] = OSD.FromVector3(updatedPart.Scale);
                //Other properties to be included
                /*
                "Position":
                "Size":
                "Force":
                "RotationalVelocity":
                "PA_Acceleration":
                "Torque":
                "Orientation":
                "IsPhysical":
                "Flying":
                "Buoyancy":
                 * */

                data["LastUpdateTimeStamp"] = OSD.FromLong(updatedPart.BucketSyncInfoList[bucketName].LastUpdateTimeStamp);
                data["LastUpdateActorID"] = OSD.FromString(updatedPart.BucketSyncInfoList[bucketName].LastUpdateActorID);

                SymmetricSyncMessage syncMsg = new SymmetricSyncMessage(SymmetricSyncMessage.MsgType.UpdatedBucketProperties, OSDParser.SerializeJsonString(data));
                SendObjectUpdateToRelevantSyncConnectors(updatedPart, syncMsg);
            }
        }

        //If nothing configured in the config file, this is the default settings for grouping properties into different bucket
        private void PopulatePropertyBuketMapByDefault()
        {
            //by default, there are two property buckets: the "General" bucket and the "Physics" bucket.
            string generalBucketName = "General";
            string physicsBucketName = "Physics";
            m_propertyBucketNames.Add(generalBucketName);
            m_propertyBucketNames.Add(physicsBucketName);
            m_maxNumOfPropertyBuckets = m_propertyBucketNames.Count;

            //Linking each bucket with the sender function that serializes the properties in the bucket and send out sync message
            m_primUpdatesPerBucketSender.Add("General", PrimUpdatesGeneralBucketSender);
            m_primUpdatesPerBucketSender.Add("Physics", PrimUpdatesPhysicsBucketSender);

            //Mapping properties to buckets.
            foreach (SceneObjectPartProperties property in Enum.GetValues(typeof(SceneObjectPartProperties)))
            {
                switch (property)
                {
                    case SceneObjectPartProperties.GroupPosition:
                    case SceneObjectPartProperties.OffsetPosition:
                    case SceneObjectPartProperties.Scale:
                    case SceneObjectPartProperties.Velocity:
                    case SceneObjectPartProperties.AngularVelocity:
                    case SceneObjectPartProperties.RotationOffset:
                    case SceneObjectPartProperties.Position:
                    case SceneObjectPartProperties.Size:
                    case SceneObjectPartProperties.Force:
                    case SceneObjectPartProperties.RotationalVelocity:
                    case SceneObjectPartProperties.PA_Acceleration:
                    case SceneObjectPartProperties.Torque:
                    case SceneObjectPartProperties.Orientation:
                    case SceneObjectPartProperties.IsPhysical:
                    case SceneObjectPartProperties.Flying:
                    case SceneObjectPartProperties.Buoyancy:
                        m_primPropertyBucketMap.Add(property, physicsBucketName);
                        break;
                    default:
                        //all other properties belong to the "General" bucket.
                        m_primPropertyBucketMap.Add(property, generalBucketName);
                        break;
                }
            }

            //create different lists to keep track which SOP has what properties updated (which bucket of properties)
            foreach (string bucketName in m_propertyBucketNames)
            {
                m_primUpdates.Add(bucketName, new Dictionary<UUID, SceneObjectPart>());
                m_primUpdateLocks.Add(bucketName, new Object());
            }
        }

        private bool IsSyncingWithOtherActors()
        {
            return (m_syncConnectors.Count > 0);
        }

        //Object updates are sent by enqueuing into each connector's outQueue.
        private void SendObjectUpdateToRelevantSyncConnectors(SceneObjectGroup sog, SymmetricSyncMessage syncMsg)
        {
            List<SyncConnector> syncConnectors = GetSyncConnectorsForObjectUpdates(sog);

            foreach (SyncConnector connector in syncConnectors)
            {
                //string sogxml = SceneObjectSerializer.ToXml2Format(sog);
                //SymmetricSyncMessage syncMsg = new SymmetricSyncMessage(SymmetricSyncMessage.MsgType.UpdatedObject, sogxml);
                connector.EnqueueOutgoingUpdate(sog.UUID, syncMsg.ToBytes());
            }
        }

        //Object updates are sent by enqueuing into each connector's outQueue.
        private void SendObjectUpdateToRelevantSyncConnectors(SceneObjectPart updatedPart, SymmetricSyncMessage syncMsg)
        {
            List<SyncConnector> syncConnectors = GetSyncConnectorsForObjectUpdates(updatedPart);

            foreach (SyncConnector connector in syncConnectors)
            {
                //string sogxml = SceneObjectSerializer.ToXml2Format(sog);
                //SymmetricSyncMessage syncMsg = new SymmetricSyncMessage(SymmetricSyncMessage.MsgType.UpdatedObject, sogxml);
                connector.EnqueueOutgoingUpdate(updatedPart.UUID, syncMsg.ToBytes());
            }
        }

        private void SendDelinkObjectToRelevantSyncConnectors(List<SceneObjectGroup> beforeDelinkGroups, SymmetricSyncMessage syncMsg)
        {
            HashSet<int> syncConnectorsSent = new HashSet<int>();

            foreach (SceneObjectGroup sog in beforeDelinkGroups)
            {
                List<SyncConnector> syncConnectors = GetSyncConnectorsForObjectUpdates(sog);
                foreach (SyncConnector connector in syncConnectors)
                {
                    if (!syncConnectorsSent.Contains(connector.ConnectorNum))
                    {
                        m_log.Debug(LogHeader + " send DeLinkObject to " + connector.Description);
                        connector.EnqueueOutgoingUpdate(sog.UUID, syncMsg.ToBytes());
                        syncConnectorsSent.Add(connector.ConnectorNum);
                    }
                }
            }
        }

        //Events are send out right away, without being put into the connector's outQueue first. 
        //May need a better method for managing the outgoing messages (i.e. prioritizing object updates and events)
        private void SendSceneEventToRelevantSyncConnectors(string init_actorID, SymmetricSyncMessage rsm)
        {
            List<SyncConnector> syncConnectors = GetSyncConnectorsForSceneEvents(init_actorID, rsm);

            foreach (SyncConnector connector in syncConnectors)
            {
                connector.Send(rsm);
            }
        }

        /// <summary>
        /// Check if we need to send out an update message for the given object. For now, we have a very inefficient solution:
        /// If any synchronization bucket in any part shows a property in that bucket has changed, we'll serialize and ship the whole object.
        /// </summary>
        /// <param name="sog"></param>
        /// <returns></returns>
        private bool CheckObjectForSendingUpdate(SceneObjectGroup sog)
        {
            //If any part in the object has the last update caused by this actor itself, then send the update
            foreach (SceneObjectPart part in sog.Parts)
            {
                /*
                if (part.LastUpdateActorID.Equals(m_actorID))
                {
                    return true;
                }
                 * */ 
                 
                foreach (KeyValuePair<string, BucketSyncInfo> pair in part.BucketSyncInfoList)
                {
                    if (pair.Value.LastUpdateActorID.Equals(m_actorID))
                    {
                        return true;
                    }
                }
            }

            return false;
        }

        /// <summary>
        /// Get the set of SyncConnectors to send updates of the given object. 
        /// </summary>
        /// <param name="sog"></param>
        /// <returns></returns>
        private List<SyncConnector> GetSyncConnectorsForObjectUpdates(SceneObjectGroup sog)
        {
            List<SyncConnector> syncConnectors = new List<SyncConnector>();
            if (m_isSyncRelay)
            {
                //This is a relay node in the synchronization overlay, forward it to all connectors. 
                //Note LastUpdateTimeStamp and LastUpdateActorID is one per SceneObjectPart, not one per SceneObjectGroup, 
                //hence an actor sending in an update on one SceneObjectPart of a SceneObjectGroup may need to know updates
                //in other parts as well, so we are sending to all connectors.
                ForEachSyncConnector(delegate(SyncConnector connector)
                {
                    syncConnectors.Add(connector);
                });
            }
            else
            {
                //This is a end node in the synchronization overlay (e.g. a non ScenePersistence actor). Get the right set of synconnectors.
                //This may go more complex when an actor connects to several ScenePersistence actors.
                ForEachSyncConnector(delegate(SyncConnector connector)
                {
                    syncConnectors.Add(connector);
                });
            }

            return syncConnectors;
        }

        private List<SyncConnector> GetSyncConnectorsForObjectUpdates(SceneObjectPart updatedPart)
        {
            return GetSyncConnectorsForObjectUpdates(updatedPart.ParentGroup);
        }

        /// <summary>
        /// Get the set of SyncConnectors to send certain scene events. 
        /// </summary>
        /// <param name="sog"></param>
        /// <returns></returns>
        private List<SyncConnector> GetSyncConnectorsForSceneEvents(string init_actorID, SymmetricSyncMessage rsm)
        {
            List<SyncConnector> syncConnectors = new List<SyncConnector>();
            if (m_isSyncRelay)
            {
                //This is a relay node in the synchronization overlay, forward it to all connectors, except the one that sends in the event
                ForEachSyncConnector(delegate(SyncConnector connector)
                {
                    if (connector.OtherSideActorID != init_actorID)
                    {
                        syncConnectors.Add(connector);
                    }
                });
            }
            else
            {
                //This is a end node in the synchronization overlay (e.g. a non ScenePersistence actor). Get the right set of synconnectors.
                //For now, there is only one syncconnector that connects to ScenePersistence, due to the star topology.
                //This may go more complex when an actor connects to several ScenePersistence actors.
                ForEachSyncConnector(delegate(SyncConnector connector)
                {
                    syncConnectors.Add(connector);
                });
            }

            return syncConnectors;
        }

        //NOTE: We proably don't need to do this, and there might not be a need for OnPostSceneCreation event to let RegionSyncModule
        //      and ActorSyncModules to gain some access to each other. We'll keep it here for a while, until we are sure it's not 
        //      needed.
        //      Now the communication between RegionSyncModule and ActorSyncModules are through SceneGraph or Scene.EventManager events.
        public void OnPostSceneCreation(Scene createdScene)
        {
            //If this is the local scene the actor is working on, find out the actor type.
            if (createdScene.RegionInfo.RegionName == m_scene.RegionInfo.RegionName)
            {
                if(m_scene.ActorSyncModule == null){
                    m_log.Error(LogHeader + "interface Scene.ActorSyncModule has not been set yet");
                    return;
                }
                m_actorType = m_scene.ActorSyncModule.ActorType;
            }

            //Start symmetric synchronization initialization automatically
            SyncStart(null);
        }

        private void StartLocalSyncListener()
        {
            RegionSyncListenerInfo localSyncListenerInfo = GetLocalSyncListenerInfo();

            if (localSyncListenerInfo!=null)
            {
                m_log.Warn(LogHeader + " Starting SyncListener");
                m_localSyncListener = new RegionSyncListener(localSyncListenerInfo, this);
                m_localSyncListener.Start();
            }
            
            //STATS TIMER: TO BE IMPLEMENTED
            //m_statsTimer.Elapsed += new System.Timers.ElapsedEventHandler(StatsTimerElapsed);
            //m_statsTimer.Start();
        }

        //Get the information for local IP:Port for listening incoming connection requests.
        //For now, we use configuration to access the information. Might be replaced by some Grid Service later on.
        private RegionSyncListenerInfo GetLocalSyncListenerInfo()
        {
            m_log.Debug(LogHeader + ": Reading in " + m_scene.RegionInfo.RegionName + "_SyncListenerIPAddress" + " and " + m_scene.RegionInfo.RegionName + "_SyncListenerPort");

            //string addr = m_sysConfig.GetString(m_scene.RegionInfo.RegionName+"_SyncListenerIPAddress", IPAddrUnknown);
            //int port = m_sysConfig.GetInt(m_scene.RegionInfo.RegionName+"_SyncListenerPort", PortUnknown);

            string addr = m_scene.RegionInfo.SyncServerAddress;
            int port = m_scene.RegionInfo.SyncServerPort;

            m_log.Warn(LogHeader + ": listener addr: " + addr + ", port: " + port);

            if (!addr.Equals(IPAddrUnknown) && port != PortUnknown)
            {
                RegionSyncListenerInfo info = new RegionSyncListenerInfo(addr, port);

                // remove any cruft from previous runs
                m_scene.GridService.CleanUpEndpoint(m_scene.RegionInfo.RegionID.ToString());
                // Register the endpoint and quark and persistence actor for this simulator instance
                GridEndpointInfo gei = new GridEndpointInfo();
                gei.syncServerID = m_scene.RegionInfo.RegionID.ToString();
                gei.address = m_scene.RegionInfo.SyncServerAddress;
                gei.port = (uint)m_scene.RegionInfo.SyncServerPort;
                if (!m_scene.GridService.RegisterEndpoint(gei))
                {
                    m_log.ErrorFormat("{0}: Failure registering endpoint", LogHeader);
                }
                if (!m_scene.GridService.RegisterQuark(m_scene.RegionInfo.RegionID.ToString(),
                            m_scene.RegionInfo.SyncQuarkLocationX, m_scene.RegionInfo.SyncQuarkLocationY))
                {
                    m_log.ErrorFormat("{0}: Failure registering quark", LogHeader);
                }

                return info;
            }

            return null;
        }

        //Get the information for remote [IP:Port] to connect to for synchronization purpose.
        //For example, an actor may need to connect to several ScenePersistence's if the objects it operates are hosted collectively
        //by these ScenePersistence.
        //For now, we use configuration to access the information. Might be replaced by some Grid Service later on.
        //And for now, we assume there is only 1 remote listener to connect to.
        private void GetRemoteSyncListenerInfo()
        {
            //For now, we assume there is only one remote listener to connect to. Later on, 
            //we may need to modify the code to read in multiple listeners.
            //string addr = m_sysConfig.GetString(m_scene.RegionInfo.RegionName + "_SyncListenerIPAddress", IPAddrUnknown);
            //int port = m_sysConfig.GetInt(m_scene.RegionInfo.RegionName + "_SyncListenerPort", PortUnknown);

            string addr = m_scene.RegionInfo.SyncServerAddress;
            int port = m_scene.RegionInfo.SyncServerPort;

            // if the address is not specified in the region configuration file, get it from the grid service
            if (addr.Equals(IPAddrUnknown))
            {
                List<GridEndpointInfo> lgei = m_scene.GridService.LookupQuark(
                        m_scene.RegionInfo.SyncQuarkLocationX, m_scene.RegionInfo.SyncQuarkLocationY, "scene_persistence");
                if (lgei == null || lgei.Count != 1)
                {
                    m_log.ErrorFormat("{0}: Failed to find quark persistence actor", LogHeader);
                    addr = IPAddrUnknown;
                    port = PortUnknown;
                }
                else
                {
                    GridEndpointInfo gei = lgei[0];
                    addr = gei.address;
                    port = (int)gei.port;
                    m_log.WarnFormat("{0}: Found quark ({1}/{2}) persistence actor at {3}:{4}", LogHeader,
                            m_scene.RegionInfo.SyncQuarkLocationX, m_scene.RegionInfo.SyncQuarkLocationY,
                            addr, port.ToString());
                }
            }

            if (!addr.Equals(IPAddrUnknown) && port != PortUnknown)
            {
                RegionSyncListenerInfo info = new RegionSyncListenerInfo(addr, port);
                m_remoteSyncListeners = new HashSet<RegionSyncListenerInfo>();
                m_remoteSyncListeners.Add(info);
            }
        }

        //Start SyncListener if a listener is supposed to run on this actor; Otherwise, initiate connections to remote listeners.
        private void SyncStart(Object[] args)
        {
            if (m_actorType == DSGActorTypes.Unknown)
            {
                m_log.Error(LogHeader + ": SyncStart -- ActorType not set yet. Either it's not defined in config file (DSGActorType), or the ActorSyncModule (ScenePersistenceSyncModule, ScriptEngineSyncModule etc) has not defined it.");
                return;
            }

            if (m_isSyncListenerLocal)
            {
                if (m_localSyncListener!=null && m_localSyncListener.IsListening)
                {
                    m_log.Warn("[REGION SYNC MODULE]: RegionSyncListener is local, already started");
                }
                else
                {
                    StartLocalSyncListener();
                }
            }
            else
            {
                if (m_remoteSyncListeners == null)
                {
                    GetRemoteSyncListenerInfo();
                }
                if (StartSyncConnections())
                {
                    DoInitialSync();
                }
            }
        }

        private void SyncStop(Object[] args)
        {
            if (m_isSyncListenerLocal)
            {
                if (m_localSyncListener!=null && m_localSyncListener.IsListening)
                {
                    m_localSyncListener.Shutdown();
                    //Trigger SyncStop event, ActorSyncModules can then take actor specific action if needed.
                    //For instance, script engine will save script states
                    //save script state and stop script instances
                    m_scene.EventManager.TriggerOnSymmetricSyncStop();
                }
                m_synced = true;
            }
            else
            {
                //Shutdown all sync connectors
                if (m_synced)
                {
                    StopAllSyncConnectors();
                    m_synced = false;

                    //Trigger SyncStop event, ActorSyncModules can then take actor specific action if needed.
                    //For instance, script engine will save script states
                    //save script state and stop script instances
                    m_scene.EventManager.TriggerOnSymmetricSyncStop();
                }
            }


            
        }

        private void SyncStatus(Object[] args)
        {
            //TO BE IMPLEMENTED
            m_log.Warn("[REGION SYNC MODULE]: SyncStatus() TO BE IMPLEMENTED !!!");
        }

        private void SyncDebug(Object[] args)
        {
            if (m_scene != null)
            {
                EntityBase[] entities = m_scene.GetEntities();
                foreach (EntityBase entity in entities)
                {
                    if (entity is SceneObjectGroup)
                    {
                        //first test serialization
                        StringWriter sw = new StringWriter();
                        XmlTextWriter writer = new XmlTextWriter(sw);
                        Dictionary<string, BucketSyncInfo> bucketSyncInfoList = new Dictionary<string,BucketSyncInfo>();
                        BucketSyncInfo generalBucket = new BucketSyncInfo(DateTime.Now.Ticks, m_actorID, "General");
                        bucketSyncInfoList.Add("General", generalBucket);
                        BucketSyncInfo physicsBucket = new BucketSyncInfo(DateTime.Now.Ticks, m_actorID, "Physics");
                        bucketSyncInfoList.Add("Physics", physicsBucket);
                        SceneObjectSerializer.WriteBucketSyncInfo(writer, bucketSyncInfoList);

                        string xmlString = sw.ToString();
                        m_log.Debug("Serialized xml string: " + xmlString);

                        //second, test de-serialization
                        XmlTextReader reader = new XmlTextReader(new StringReader(xmlString));
                        SceneObjectPart part = new SceneObjectPart();
                        SceneObjectSerializer.ProcessBucketSyncInfo(part, reader);
                        break;
                    }
                }
            }
        }

        //Start connections to each remote listener. 
        //For now, there is only one remote listener.
        private bool StartSyncConnections()
        {
            if (m_remoteSyncListeners == null)
            {
                m_log.Error(LogHeader + " SyncListener's address or port has not been configured.");
                return false;
            }

            if (m_synced)
            {
                m_log.Warn(LogHeader + ": Already synced.");
                return false;
            }

            foreach (RegionSyncListenerInfo remoteListener in m_remoteSyncListeners)
            {
                SyncConnector syncConnector = new SyncConnector(m_syncConnectorNum++, remoteListener, this);
                if (syncConnector.Connect())
                {
                    syncConnector.StartCommThreads();
                    AddSyncConnector(syncConnector);
                    m_synced = true;
                }
            }

            return true;
        }

        //To be called when a SyncConnector needs to be created by that the local listener receives a connection request
        public void AddNewSyncConnector(TcpClient tcpclient)
        {
            //Create a SynConnector due to an incoming request, and starts its communication threads
            SyncConnector syncConnector = new SyncConnector(m_syncConnectorNum++, tcpclient, this);
            syncConnector.StartCommThreads();
            AddSyncConnector(syncConnector);
        }

        public void AddSyncConnector(SyncConnector syncConnector)
        {
            lock (m_syncConnectorsLock)
            {
                // Create a new list while modifying the list: An optimization for frequent reads and occasional writes.
                // Anyone holding the previous version of the list can keep using it since
                // they will not hold it for long and get a new copy next time they need to iterate

                HashSet<SyncConnector> currentlist = m_syncConnectors;
                HashSet<SyncConnector> newlist = new HashSet<SyncConnector>(currentlist);
                newlist.Add(syncConnector);

                m_syncConnectors = newlist;
            }

            m_log.Debug("[REGION SYNC MODULE]: new connector " + syncConnector.ConnectorNum);
        }

        public void RemoveSyncConnector(SyncConnector syncConnector)
        {
            lock (m_syncConnectorsLock)
            {
                // Create a new list while modifying the list: An optimization for frequent reads and occasional writes.
                // Anyone holding the previous version of the list can keep using it since
                // they will not hold it for long and get a new copy next time they need to iterate

                HashSet<SyncConnector> currentlist = m_syncConnectors;
                HashSet<SyncConnector> newlist = new HashSet<SyncConnector>(currentlist);
                newlist.Remove(syncConnector);

                m_syncConnectors = newlist;
            }
        }

        public void StopAllSyncConnectors()
        {
            lock (m_syncConnectorsLock)
            {
                foreach (SyncConnector syncConnector in m_syncConnectors)
                {
                    syncConnector.Shutdown();
                }

                m_syncConnectors.Clear();
            }
        }

        private void DoInitialSync()
        {
            m_scene.DeleteAllSceneObjects();
            
            SendSyncMessage(SymmetricSyncMessage.MsgType.RegionName, m_scene.RegionInfo.RegionName);
            m_log.WarnFormat("Sending region name: \"{0}\"", m_scene.RegionInfo.RegionName);

            SendSyncMessage(SymmetricSyncMessage.MsgType.ActorID, m_actorID);

            SendSyncMessage(SymmetricSyncMessage.MsgType.GetTerrain);
            SendSyncMessage(SymmetricSyncMessage.MsgType.GetObjects);
            //Send(new RegionSyncMessage(RegionSyncMessage.MsgType.GetAvatars));

            //We'll deal with Event a bit later

            // Register for events which will be forwarded to authoritative scene
            // m_scene.EventManager.OnNewClient += EventManager_OnNewClient;
            //m_scene.EventManager.OnMakeRootAgent += EventManager_OnMakeRootAgent;
            //m_scene.EventManager.OnMakeChildAgent += EventManager_OnMakeChildAgent;
            //m_scene.EventManager.OnClientClosed += new EventManager.ClientClosed(RemoveLocalClient);
        }

        /// <summary>
        /// This function will send out the sync message right away, without putting it into the SyncConnector's queue.
        /// Should only be called for infrequent or high prority messages.
        /// </summary>
        /// <param name="msgType"></param>
        /// <param name="data"></param>
        private void SendSyncMessage(SymmetricSyncMessage.MsgType msgType, string data)
        {
            //See RegionSyncClientView for initial implementation by Dan Lake

            SymmetricSyncMessage msg = new SymmetricSyncMessage(msgType, data);
            ForEachSyncConnector(delegate(SyncConnector syncConnector)
            {
                syncConnector.Send(msg);
            });
        }

        private void SendSyncMessage(SymmetricSyncMessage.MsgType msgType)
        {
            //See RegionSyncClientView for initial implementation by Dan Lake

            SendSyncMessage(msgType, "");
        }

        public void ForEachSyncConnector(Action<SyncConnector> action)
        {
            List<SyncConnector> closed = null;
            foreach (SyncConnector syncConnector in m_syncConnectors)
            {
                // If connected, apply the action
                if (syncConnector.Connected)
                {
                    action(syncConnector);
                }                
                    // Else, remove the SyncConnector from the list
                else
                {
                    if (closed == null)
                        closed = new List<SyncConnector>();
                    closed.Add(syncConnector);
                }
            }

            if (closed != null)
            {
                foreach (SyncConnector connector in closed)
                {
                    RemoveSyncConnector(connector);
                }
            }
        }



        /// <summary>
        /// The handler for processing incoming sync messages.
        /// </summary>
        /// <param name="msg"></param>
        /// <param name="senderActorID">ActorID of the sender</param>
        public void HandleIncomingMessage(SymmetricSyncMessage msg, string senderActorID)
        {
            //Added senderActorID, so that we don't have to include actorID in sync messages -- TODO
            switch (msg.Type)
            {
                case SymmetricSyncMessage.MsgType.GetTerrain:
                    {
                        //SendSyncMessage(SymmetricSyncMessage.MsgType.Terrain, m_scene.Heightmap.SaveToXmlString());
                        SendTerrainUpdateMessage();
                        return;
                    }
                case SymmetricSyncMessage.MsgType.Terrain:
                    {
                        /*
                        m_scene.Heightmap.LoadFromXmlString(Encoding.ASCII.GetString(msg.Data, 0, msg.Length));
                        //Inform the terrain module that terrain has been updated
                        m_scene.RequestModuleInterface<ITerrainModule>().TaintTerrain();
                        m_log.Debug(LogHeader+": Synchronized terrain");
                         * */
                        HandleTerrainUpdateMessage(msg, senderActorID);
                        return;
                    }
                case SymmetricSyncMessage.MsgType.GetObjects:
                    {
                        EntityBase[] entities = m_scene.GetEntities(); 
                        foreach (EntityBase e in entities)
                        {
                            if (e is SceneObjectGroup)
                            {
                                string sogxml = SceneObjectSerializer.ToXml2Format((SceneObjectGroup)e);
                                SendSyncMessage(SymmetricSyncMessage.MsgType.NewObject, sogxml);

                                //m_log.Debug(LogHeader + ": " + sogxml);
                            }
                        }
                        return;
                    }
                case SymmetricSyncMessage.MsgType.NewObject:
                case SymmetricSyncMessage.MsgType.UpdatedObject:
                    {
                        HandleAddOrUpdateObjectBySynchronization(msg, senderActorID);
                        //HandleAddNewObject(sog);
                        return;
                    }
                case SymmetricSyncMessage.MsgType.UpdatedBucketProperties:
                    {
                        HandleUpdatedBucketProperties(msg, senderActorID);
                        return;
                    }
                case SymmetricSyncMessage.MsgType.RemovedObject:
                    {
                        HandleRemovedObject(msg, senderActorID);
                        return;
                    }
                case SymmetricSyncMessage.MsgType.LinkObject:
                    {
                        HandleLinkObject(msg, senderActorID);
                        return;
                    }
                case SymmetricSyncMessage.MsgType.DelinkObject:
                    {
                        HandleDelinkObject(msg, senderActorID);
                        return;
                    }
                    //EVENTS PROCESSING
                case SymmetricSyncMessage.MsgType.NewScript:
                case SymmetricSyncMessage.MsgType.UpdateScript:
                case SymmetricSyncMessage.MsgType.ScriptReset:
                case SymmetricSyncMessage.MsgType.ChatFromClient:
                case SymmetricSyncMessage.MsgType.ChatFromWorld:
                case SymmetricSyncMessage.MsgType.ObjectGrab:
                case SymmetricSyncMessage.MsgType.ObjectGrabbing:
                case SymmetricSyncMessage.MsgType.ObjectDeGrab:
                case SymmetricSyncMessage.MsgType.Attach:
                    {
                        HandleRemoteEvent(msg, senderActorID);
                        return;
                    }
                default:
                    return;
            }
        }

        private void HandleTerrainUpdateMessage(SymmetricSyncMessage msg, string senderActorID)
        {
            // Get the data from message and error check
            OSDMap data = DeserializeMessage(msg);

            if (data == null)
            {
                SymmetricSyncMessage.HandleError(LogHeader, msg, "Could not deserialize JSON data.");
                return;
            }

            string msgData = data["terrain"].AsString();
            long lastUpdateTimeStamp = data["actorID"].AsLong();
            string lastUpdateActorID = data["timeStamp"].AsString();

            //set new terrain
            m_scene.Heightmap.LoadFromXmlString(msgData);
            m_scene.RequestModuleInterface<ITerrainModule>().TaintTerrianBySynchronization(lastUpdateTimeStamp, lastUpdateActorID); ;
            m_log.Debug(LogHeader + ": Synchronized terrain");
        }

        private void HandleAddOrUpdateObjectBySynchronization(SymmetricSyncMessage msg, string senderActorID)
        {
            string sogxml = Encoding.ASCII.GetString(msg.Data, 0, msg.Length);
            SceneObjectGroup sog = SceneObjectSerializer.FromXml2Format(sogxml);

            if (sog.IsDeleted)
            {
                SymmetricSyncMessage.HandleTrivial(LogHeader, msg, String.Format("Ignoring update on deleted object, UUID: {0}.", sog.UUID));
                return;
            }
            else
            {
                Scene.ObjectUpdateResult updateResult = m_scene.AddOrUpdateObjectBySynchronization(sog);

                //if (added)
                switch (updateResult)
                {
                    case Scene.ObjectUpdateResult.New:
                        m_log.DebugFormat("[{0} Object \"{1}\" ({1}) ({2}) added.", LogHeader, sog.Name, sog.UUID.ToString(), sog.LocalId.ToString());
                        break;
                    case Scene.ObjectUpdateResult.Updated:
                        m_log.DebugFormat("[{0} Object \"{1}\" ({1}) ({2}) updated.", LogHeader, sog.Name, sog.UUID.ToString(), sog.LocalId.ToString());
                        break;
                    case Scene.ObjectUpdateResult.Error:
                        m_log.WarnFormat("[{0} Object \"{1}\" ({1}) ({2}) -- add or update ERROR.", LogHeader, sog.Name, sog.UUID.ToString(), sog.LocalId.ToString());
                        break;
                    case Scene.ObjectUpdateResult.Unchanged:
                        //m_log.DebugFormat("[{0} Object \"{1}\" ({1}) ({2}) unchanged after receiving an update.", LogHeader, sog.Name, sog.UUID.ToString(), sog.LocalId.ToString());
                        break;
                }
            }
        }

        private void HandleUpdatedBucketProperties(SymmetricSyncMessage msg, string senderActorID)
        {
            // Get the data from message and error check
            OSDMap data = DeserializeMessage(msg);

            if (data == null)
            {
                SymmetricSyncMessage.HandleError(LogHeader, msg, "Could not deserialize JSON data.");
                return;
            }

            UUID partUUID = data["UUID"].AsUUID();
            string bucketName = data["Bucket"].AsString();

            m_log.DebugFormat("{0}: HandleUpdatedBucketProperties {1}: for {2}/{3}", LogHeader, senderActorID, partUUID.ToString(), bucketName);

            /* Commented out since OSDMap is now passed all the way through to the unpacker.
             * Previous implementation is to create a SOP and copy the values into same and copy them out later.
            SceneObjectPart updatedPart = new SceneObjectPart();
            updatedPart.GroupPosition = data["GroupPosition"].AsVector3();
            updatedPart.OffsetPosition = data["OffsetPosition"].AsVector3();
            updatedPart.RotationOffset = data["RotationOffset"].AsQuaternion();
            updatedPart.Velocity = data["Velocity"].AsVector3();
            updatedPart.AngularVelocity = data["AngularVelocity"].AsVector3();
            //Scale is a bit complex, we need to have Shape first -- not a good solution, but leave it as is so that we can move on,
            updatedPart.Shape = new PrimitiveBaseShape();
            updatedPart.Scale = data["Scale"].AsVector3();

            Dictionary<string, Object> updatedProperties = new Dictionary<string, Object>();
            updatedProperties.Add("GroupPosition", (Object)data["GroupPosition"].AsVector3());
            updatedProperties.Add("OffsetPosition", (Object)data["OffsetPosition"].AsVector3());
            updatedProperties.Add("RotationOffset", (Object)data["RotationOffset"].AsQuaternion());
            updatedProperties.Add("Velocity", (Object)data["Velocity"].AsVector3());
            updatedProperties.Add("AngularVelocity", (Object)data["AngularVelocity"].AsVector3());
            updatedProperties.Add("Scale", (Object)data["Scale"].AsVector3());
             */
            //Other properties to be included
            /*
            "Position":
            "Size":
            "Force":
            "RotationalVelocity":
            "PA_Acceleration":
            "Torque":
            "Orientation":
            "IsPhysical":
            "Flying":
            "Buoyancy":
             * */
            
            BucketSyncInfo rBucketSyncInfo = new BucketSyncInfo(bucketName);
            rBucketSyncInfo.LastUpdateTimeStamp = data["LastUpdateTimeStamp"].AsLong();
            rBucketSyncInfo.LastUpdateActorID = data["LastUpdateActorID"].AsString();
            // updatedPart.BucketSyncInfoList.Add(bucketName, rBucketSyncInfo);

            m_scene.UpdateObjectPartBucketProperties(bucketName, partUUID, data, rBucketSyncInfo);
        }

        private void SendTerrainUpdateMessage()
        {
            string msgData = m_scene.Heightmap.SaveToXmlString();
            long lastUpdateTimeStamp;
            string lastUpdateActorID;
            m_scene.RequestModuleInterface<ITerrainModule>().GetSyncInfo(out lastUpdateTimeStamp, out lastUpdateActorID);

            OSDMap data = new OSDMap(3);
            data["terrain"] = OSD.FromString(msgData);
            data["actorID"] = OSD.FromString(lastUpdateActorID);
            data["timeStamp"] = OSD.FromLong(lastUpdateTimeStamp);

            SendSyncMessage(SymmetricSyncMessage.MsgType.Terrain, OSDParser.SerializeJsonString(data));
        }



        HashSet<string> exceptions = new HashSet<string>();
        private OSDMap DeserializeMessage(SymmetricSyncMessage msg)
        {
            OSDMap data = null;
            try
            {
                data = OSDParser.DeserializeJson(Encoding.ASCII.GetString(msg.Data, 0, msg.Length)) as OSDMap;
            }
            catch (Exception e)
            {
                lock (exceptions)
                    // If this is a new message, then print the underlying data that caused it
                    if (!exceptions.Contains(e.Message))
                        m_log.Error(LogHeader + " " + Encoding.ASCII.GetString(msg.Data, 0, msg.Length));
                data = null;
            }
            return data;
        }

        private void HandleAddNewObject(SceneObjectGroup sog)
        {
            //RegionSyncModule only add object to SceneGraph. Any actor specific actions will be implemented 
            //by each ActorSyncModule, which would be triggered its subcription to event SceneGraph.OnObjectCreate.
            bool attachToBackup = false;

            if (m_scene.AddNewSceneObject(sog, attachToBackup))
            {
                m_log.Debug(LogHeader + ": added obj " + sog.UUID);
            }
        }

        private void HandleRemovedObject(SymmetricSyncMessage msg, string senderActorID)
        {
            // Get the data from message and error check
            OSDMap data = DeserializeMessage(msg);

            if (data == null)
            {

                SymmetricSyncMessage.HandleError(LogHeader, msg, "Could not deserialize JSON data.");
                return;
            }

            UUID sogUUID = data["UUID"].AsUUID();
            string init_actorID = data["actorID"].AsString();
            bool softDelete = data["softDelete"].AsBoolean();

            SceneObjectGroup sog = m_scene.SceneGraph.GetGroupByPrim(sogUUID);

            if (sog != null)
            {
                if (!softDelete)
                {
                    m_log.Debug(LogHeader + " hard delete object " + sog.UUID);
                    m_scene.DeleteSceneObjectBySynchronization(sog);
                }
                else
                {
                    m_log.Debug(LogHeader + " soft delete object " + sog.UUID);
                    m_scene.UnlinkSceneObject(sog, true);
                }
            }

            //if this is a relay node, forwards the event
            if (m_isSyncRelay)
            {
                //SendSceneEventToRelevantSyncConnectors(init_actorID, msg);
                SendSceneEventToRelevantSyncConnectors(senderActorID, msg);
            }
        }

        private void HandleLinkObject(SymmetricSyncMessage msg, string senderActorID)
        {
            // Get the data from message and error check
            OSDMap data = DeserializeMessage(msg);
            if (data == null)
            {
                SymmetricSyncMessage.HandleError(LogHeader, msg, "Could not deserialize JSON data.");
                return;
            }

            //string init_actorID = data["actorID"].AsString();
            string sogxml = data["linkedGroup"].AsString();
            SceneObjectGroup linkedGroup = SceneObjectSerializer.FromXml2Format(sogxml);
            UUID rootID = data["rootID"].AsUUID();
            int partCount = data["partCount"].AsInteger();
            List<UUID> childrenIDs = new List<UUID>();

            for (int i = 0; i < partCount; i++)
            {
                string partTempID = "part" + i;
                childrenIDs.Add(data[partTempID].AsUUID());
            }

            m_scene.LinkObjectBySync(linkedGroup, rootID, childrenIDs);

            //if this is a relay node, forwards the event
            if (m_isSyncRelay)
            {
                //SendSceneEventToRelevantSyncConnectors(init_actorID, msg);
                SendSceneEventToRelevantSyncConnectors(senderActorID, msg);
            }
        }

        private void HandleDelinkObject(SymmetricSyncMessage msg, string senderActorID)
        {
            OSDMap data = DeserializeMessage(msg);
            if (data == null)
            {
                SymmetricSyncMessage.HandleError(LogHeader, msg, "Could not deserialize JSON data.");
                return;
            }

            //List<SceneObjectPart> localPrims = new List<SceneObjectPart>();
            List<UUID> delinkPrimIDs = new List<UUID>();
            List<UUID> beforeDelinkGroupIDs = new List<UUID>();
            List<SceneObjectGroup> incomingAfterDelinkGroups = new List<SceneObjectGroup>();

            int partCount = data["partCount"].AsInteger();
            for (int i = 0; i < partCount; i++)
            {
                string partTempID = "part" + i;
                UUID primID = data[partTempID].AsUUID();
                //SceneObjectPart localPart = m_scene.GetSceneObjectPart(primID);
                //localPrims.Add(localPart);
                delinkPrimIDs.Add(primID);
            }

            int beforeGroupCount = data["beforeGroupsCount"].AsInteger();
            for (int i = 0; i < beforeGroupCount; i++)
            {
                string groupTempID = "beforeGroup" + i;
                UUID beforeGroupID = data[groupTempID].AsUUID();
                beforeDelinkGroupIDs.Add(beforeGroupID);
            }

            int afterGroupsCount = data["afterGroupsCount"].AsInteger();
            for (int i = 0; i < afterGroupsCount; i++)
            {
                string groupTempID = "afterGroup" + i;
                string sogxml = data[groupTempID].AsString();
                SceneObjectGroup afterGroup = SceneObjectSerializer.FromXml2Format(sogxml);
                incomingAfterDelinkGroups.Add(afterGroup);
            }

            m_scene.DelinkObjectsBySync(delinkPrimIDs, beforeDelinkGroupIDs, incomingAfterDelinkGroups);

            //if this is a relay node, forwards the event
            if (m_isSyncRelay)
            {
                //SendSceneEventToRelevantSyncConnectors(init_actorID, msg);
                SendSceneEventToRelevantSyncConnectors(senderActorID, msg);
            }
        }

        /// <summary>
        /// The common actions for handling remote events (event initiated at other actors and propogated here)
        /// </summary>
        /// <param name="msg"></param>
        private void HandleRemoteEvent(SymmetricSyncMessage msg, string senderActorID)
        {
            OSDMap data = DeserializeMessage(msg);
            if (data == null)
            {
                SymmetricSyncMessage.HandleError(LogHeader, msg, "Could not deserialize JSON data.");
                return;
            }

            string init_actorID = data["actorID"].AsString();
            ulong evSeqNum = data["seqNum"].AsULong();

            switch (msg.Type)
            {
                case SymmetricSyncMessage.MsgType.NewScript:
                    HandleRemoteEvent_OnNewScript(init_actorID, evSeqNum, data);
                    break;
                case SymmetricSyncMessage.MsgType.UpdateScript:
                    HandleRemoteEvent_OnUpdateScript(init_actorID, evSeqNum, data);
                    break; 
                case SymmetricSyncMessage.MsgType.ScriptReset:
                    HandleRemoteEvent_OnScriptReset(init_actorID, evSeqNum, data);
                    break;
                case SymmetricSyncMessage.MsgType.ChatFromClient:
                    HandleRemoteEvent_OnChatFromClient(init_actorID, evSeqNum, data);
                    break;
                case SymmetricSyncMessage.MsgType.ChatFromWorld:
                    HandleRemoteEvent_OnChatFromWorld(init_actorID, evSeqNum, data);
                    break;
                case SymmetricSyncMessage.MsgType.ObjectGrab:
                    HandleRemoteEvent_OnObjectGrab(init_actorID, evSeqNum, data);
                    break;
                case SymmetricSyncMessage.MsgType.ObjectGrabbing:
                    HandleRemoteEvent_OnObjectGrabbing(init_actorID, evSeqNum, data);
                    break;
                case SymmetricSyncMessage.MsgType.ObjectDeGrab:
                    HandleRemoteEvent_OnObjectDeGrab(init_actorID, evSeqNum, data);
                    break;
                case SymmetricSyncMessage.MsgType.Attach:
                    HandleRemoteEvent_OnAttach(init_actorID, evSeqNum, data);
                    break;
            }

            //if this is a relay node, forwards the event
            if (m_isSyncRelay)
            {
                //SendSceneEventToRelevantSyncConnectors(init_actorID, msg);
                SendSceneEventToRelevantSyncConnectors(senderActorID, msg);
            }
        }

        /// <summary>
        /// 
        /// </summary>
        /// <param name="actorID">the ID of the actor that initiates the event</param>
        /// <param name="evSeqNum">sequence num of the event from the actor</param>
        /// <param name="data">OSDMap data of event args</param>
        private void HandleRemoteEvent_OnNewScript(string actorID, ulong evSeqNum, OSDMap data)
        {
            m_log.Debug(LogHeader + ", " + m_actorID + ": received NewScript");

            UUID agentID = data["agentID"].AsUUID();
            UUID primID = data["primID"].AsUUID();
            UUID itemID = data["itemID"].AsUUID();

            string sogXml = data["sog"].AsString();
            SceneObjectGroup sog = SceneObjectSerializer.FromXml2Format(sogXml);
            SceneObjectPart part = null;
            
            foreach (SceneObjectPart prim in sog.Parts)
            {
                if(prim.UUID.Equals(primID)){
                    part = prim;
                    break;
                }
            }
            if(part == null)
            {
                m_log.Warn(LogHeader+": part "+primID+" not exist in the serialized object, do nothing");
                return;
            }
            //Update the object first
            Scene.ObjectUpdateResult updateResult = m_scene.AddOrUpdateObjectBySynchronization(sog);

            if (updateResult == Scene.ObjectUpdateResult.Updated || updateResult == Scene.ObjectUpdateResult.New)
            {
                m_log.Debug(LogHeader + ": TriggerNewScriptLocally");
                //Next, trigger creating the new script
                SceneObjectPart localPart = m_scene.GetSceneObjectPart(primID);
                m_scene.EventManager.TriggerNewScriptLocally(agentID, localPart, itemID);
            }
        }
       

        /// <summary>
        /// Special actions for remote event UpdateScript
        /// </summary>
        /// <param name="actorID">the ID of the actor that initiates the event</param>
        /// <param name="evSeqNum">sequence num of the event from the actor</param>
        /// <param name="data">OSDMap data of event args</param>
        private void HandleRemoteEvent_OnUpdateScript(string actorID, ulong evSeqNum, OSDMap data)
        {
            m_log.Debug(LogHeader + ", " + m_actorID + ": received UpdateScript");

            UUID agentID = data["agentID"].AsUUID();
            UUID itemID = data["itemID"].AsUUID();
            UUID primID = data["primID"].AsUUID();
            bool isRunning = data["running"].AsBoolean();
            UUID assetID = data["assetID"].AsUUID();

            //trigger the event in the local scene
            m_scene.EventManager.TriggerUpdateScriptLocally(agentID, itemID, primID, isRunning, assetID);           
        }

        /// <summary>
        /// Special actions for remote event ScriptReset
        /// </summary>
        /// <param name="data">OSDMap data of event args</param>
        private void HandleRemoteEvent_OnScriptReset(string actorID, ulong evSeqNum, OSDMap data)
        {
            m_log.Debug(LogHeader + ", " + m_actorID + ": received ScriptReset");

            UUID agentID = data["agentID"].AsUUID();
            UUID itemID = data["itemID"].AsUUID();
            UUID primID = data["primID"].AsUUID();

            SceneObjectPart part = m_scene.GetSceneObjectPart(primID);
            if (part == null || part.ParentGroup.IsDeleted)
            {
                m_log.Warn(LogHeader + " part " + primID + " not exist, all is deleted");
                return;
            }
            m_scene.EventManager.TriggerScriptResetLocally(part.LocalId, itemID);
        }

        /// <summary>
        /// Special actions for remote event ChatFromClient
        /// </summary>
        /// <param name="data">OSDMap data of event args</param>
        private void HandleRemoteEvent_OnChatFromClient(string actorID, ulong evSeqNum, OSDMap data)
        {
            //m_log.Debug(LogHeader + ": received ChatFromClient from "+actorID+", seq "+evSeqNum);

            OSChatMessage args = new OSChatMessage();
            args.Channel = data["channel"].AsInteger();
            args.Message = data["msg"].AsString();
            args.Position = data["pos"].AsVector3();
            args.From = data["name"].AsString();
            UUID id = data["id"].AsUUID();
            args.Scene = m_scene;
            //args.Type = ChatTypeEnum.Say;
            args.Type = (ChatTypeEnum) data["type"].AsInteger();
            ScenePresence sp;
            m_scene.TryGetScenePresence(id, out sp);

            m_scene.EventManager.TriggerOnChatFromClientLocally(sp, args); //Let WorldCommModule and other modules to catch the event
            m_scene.EventManager.TriggerOnChatFromWorldLocally(sp, args); //This is to let ChatModule to get the event and deliver it to avatars
        }

        private void HandleRemoteEvent_OnChatFromWorld(string actorID, ulong evSeqNum, OSDMap data)
        {
            //m_log.Debug(LogHeader + ", " + m_actorID + ": received ChatFromWorld from " + actorID + ", seq " + evSeqNum);

            OSChatMessage args = new OSChatMessage();
            args.Channel = data["channel"].AsInteger();
            args.Message = data["msg"].AsString();
            args.Position = data["pos"].AsVector3();
            args.From = data["name"].AsString();
            UUID id = data["id"].AsUUID();
            args.Scene = m_scene;
            //args.Type = ChatTypeEnum.Say;
            args.Type = (ChatTypeEnum)data["type"].AsInteger();
            //ScenePresence sp;
            //m_scene.TryGetScenePresence(id, out sp);

            m_scene.EventManager.TriggerOnChatFromWorldLocally(m_scene, args);
        }

        /// <summary>
        /// Special actions for remote event ChatFromClient
        /// </summary>
        /// <param name="data">OSDMap data of event args</param>
        private void HandleRemoteEvent_OnObjectGrab(string actorID, ulong evSeqNum, OSDMap data)
        {
            m_log.Debug(LogHeader + ", " + m_actorID + ": received GrabObject from " + actorID + ", seq " + evSeqNum);


            UUID agentID = data["agentID"].AsUUID();
            UUID primID = data["primID"].AsUUID();
            UUID originalPrimID = data["originalPrimID"].AsUUID();
            Vector3 offsetPos = data["offsetPos"].AsVector3();
            SurfaceTouchEventArgs surfaceArgs = new SurfaceTouchEventArgs();
            surfaceArgs.Binormal = data["binormal"].AsVector3();
            surfaceArgs.FaceIndex = data["faceIndex"].AsInteger();
            surfaceArgs.Normal = data["normal"].AsVector3();
            surfaceArgs.Position = data["position"].AsVector3();
            surfaceArgs.STCoord = data["stCoord"].AsVector3();
            surfaceArgs.UVCoord = data["uvCoord"].AsVector3();

            //Create an instance of IClientAPI to pass along agentID, see SOPObject.EventManager_OnObjectGrab()
            //We don't really need RegionSyncAvatar's implementation here, just borrow it's IClientAPI interface. 
            //If we decide to remove RegionSyncAvatar later, we can simple just define a very simple class that implements
            //ICleintAPI to be used here. 
            IClientAPI remoteClinet = new RegionSyncAvatar(m_scene, agentID, "", "", Vector3.Zero);
            SceneObjectPart part = m_scene.GetSceneObjectPart(primID);
            if (part == null)
            {
                m_log.Error(LogHeader + ": no prim with ID " + primID);
                return;
            }
            uint originalID = 0;
            if (originalPrimID != UUID.Zero)
            {
                SceneObjectPart originalPart = m_scene.GetSceneObjectPart(originalPrimID);
                originalID = originalPart.LocalId;
            }
            m_scene.EventManager.TriggerObjectGrabLocally(part.LocalId, originalID, offsetPos, remoteClinet, surfaceArgs);
        }

        private void HandleRemoteEvent_OnObjectGrabbing(string actorID, ulong evSeqNum, OSDMap data)
        {
            m_log.Debug(LogHeader + ", " + m_actorID + ": received GrabObject from " + actorID + ", seq " + evSeqNum);

            UUID agentID = data["agentID"].AsUUID();
            UUID primID = data["primID"].AsUUID();
            UUID originalPrimID = data["originalPrimID"].AsUUID();
            Vector3 offsetPos = data["offsetPos"].AsVector3();
            SurfaceTouchEventArgs surfaceArgs = new SurfaceTouchEventArgs();
            surfaceArgs.Binormal = data["binormal"].AsVector3();
            surfaceArgs.FaceIndex = data["faceIndex"].AsInteger();
            surfaceArgs.Normal = data["normal"].AsVector3();
            surfaceArgs.Position = data["position"].AsVector3();
            surfaceArgs.STCoord = data["stCoord"].AsVector3();
            surfaceArgs.UVCoord = data["uvCoord"].AsVector3();

            //Create an instance of IClientAPI to pass along agentID, see SOPObject.EventManager_OnObjectGrab()
            //We don't really need RegionSyncAvatar's implementation here, just borrow it's IClientAPI interface. 
            //If we decide to remove RegionSyncAvatar later, we can simple just define a very simple class that implements
            //ICleintAPI to be used here. 
            IClientAPI remoteClinet = new RegionSyncAvatar(m_scene, agentID, "", "", Vector3.Zero);
            SceneObjectPart part = m_scene.GetSceneObjectPart(primID);
            if (part == null)
            {
                m_log.Error(LogHeader + ": no prim with ID " + primID);
                return;
            }
            uint originalID = 0;
            if (originalPrimID != UUID.Zero)
            {
                SceneObjectPart originalPart = m_scene.GetSceneObjectPart(originalPrimID);
                originalID = originalPart.LocalId;
            }

            m_scene.EventManager.TriggerObjectGrabbingLocally(part.LocalId, originalID, offsetPos, remoteClinet, surfaceArgs);
        }

        private void HandleRemoteEvent_OnObjectDeGrab(string actorID, ulong evSeqNum, OSDMap data)
        {
            m_log.Debug(LogHeader + ", " + m_actorID + ": received GrabObject from " + actorID + ", seq " + evSeqNum);

            UUID agentID = data["agentID"].AsUUID();
            UUID primID = data["primID"].AsUUID();
            UUID originalPrimID = data["originalPrimID"].AsUUID();
            
            SurfaceTouchEventArgs surfaceArgs = new SurfaceTouchEventArgs();
            surfaceArgs.Binormal = data["binormal"].AsVector3();
            surfaceArgs.FaceIndex = data["faceIndex"].AsInteger();
            surfaceArgs.Normal = data["normal"].AsVector3();
            surfaceArgs.Position = data["position"].AsVector3();
            surfaceArgs.STCoord = data["stCoord"].AsVector3();
            surfaceArgs.UVCoord = data["uvCoord"].AsVector3();

            //Create an instance of IClientAPI to pass along agentID, see SOPObject.EventManager_OnObjectGrab()
            //We don't really need RegionSyncAvatar's implementation here, just borrow it's IClientAPI interface. 
            //If we decide to remove RegionSyncAvatar later, we can simple just define a very simple class that implements
            //ICleintAPI to be used here. 
            IClientAPI remoteClinet = new RegionSyncAvatar(m_scene, agentID, "", "", Vector3.Zero);
            SceneObjectPart part = m_scene.GetSceneObjectPart(primID);
            if (part == null)
            {
                m_log.Error(LogHeader + ": no prim with ID " + primID);
                return;
            }
            uint originalID = 0;
            if (originalPrimID != UUID.Zero)
            {
                SceneObjectPart originalPart = m_scene.GetSceneObjectPart(originalPrimID);
                originalID = originalPart.LocalId;
            }

            m_scene.EventManager.TriggerObjectDeGrabLocally(part.LocalId, originalID, remoteClinet, surfaceArgs);
        }

        private void HandleRemoteEvent_OnAttach(string actorID, ulong evSeqNum, OSDMap data)
        {
            
            UUID primID = data["primID"].AsUUID();
            UUID itemID = data["itemID"].AsUUID();
            UUID avatarID = data["avatarID"].AsUUID();

            SceneObjectPart part = m_scene.GetSceneObjectPart(primID);
            if (part == null)
            {
                m_log.Warn(LogHeader + ", HandleRemoteEvent_OnAttach: no part with UUID " + primID + " found");
                return;
            }

            uint localID = part.LocalId;
            m_scene.EventManager.TriggerOnAttachLocally(localID, itemID, avatarID);
            
        }

        /// <summary>
        /// The handler for (locally initiated) event OnNewScript: triggered by client's RezSript packet, publish it to other actors.
        /// </summary>
        /// <param name="clientID">ID of the client who creates the new script</param>
        /// <param name="part">the prim that contains the new script</param>
        private void OnLocalNewScript(UUID clientID, SceneObjectPart part, UUID itemID)
        {
            m_log.Debug(LogHeader + " RegionSyncModule_OnLocalNewScript");

            SceneObjectGroup sog = part.ParentGroup;
            if(sog==null){
                m_log.Warn(LogHeader + ": part " + part.UUID + " not in an SceneObjectGroup yet. Will not propagating new script event");
                //sog = new SceneObjectGroup(part);
                return;
            }
            //For simplicity, we just leverage a SOP's serialization method to transmit the information of new inventory item for the script).
            //This can certainly be optimized later (e.g. only sending serialization of the inventory item)
            OSDMap data = new OSDMap();
            data["agentID"] = OSD.FromUUID(clientID);
            data["primID"] = OSD.FromUUID(part.UUID);
            data["itemID"] = OSD.FromUUID(itemID); //id of the new inventory item of the part
            data["sog"] = OSD.FromString(SceneObjectSerializer.ToXml2Format(sog));

            SendSceneEvent(SymmetricSyncMessage.MsgType.NewScript, data);
        }

        /// <summary>
        /// The handler for (locally initiated) event OnUpdateScript: publish it to other actors.
        /// </summary>
        /// <param name="agentID"></param>
        /// <param name="itemId"></param>
        /// <param name="primId"></param>
        /// <param name="isScriptRunning"></param>
        /// <param name="newAssetID"></param>
        private void OnLocalUpdateScript(UUID agentID, UUID itemId, UUID primId, bool isScriptRunning, UUID newAssetID)
        {
            m_log.Debug(LogHeader + " RegionSyncModule_OnUpdateScript");

            OSDMap data = new OSDMap();
            data["agentID"] = OSD.FromUUID(agentID);
            data["itemID"] = OSD.FromUUID(itemId);
            data["primID"] = OSD.FromUUID(primId);
            data["running"] = OSD.FromBoolean(isScriptRunning);
            data["assetID"] = OSD.FromUUID(newAssetID);

            /*
            data["actorID"] = OSD.FromString(m_actorID);
            data["seqNum"] = OSD.FromULong(GetNextEventSeq());

            SymmetricSyncMessage rsm = new SymmetricSyncMessage(SymmetricSyncMessage.MsgType.UpdateScript, OSDParser.SerializeJsonString(data));
            //send to actors who are interested in the event
            SendSceneEventToRelevantSyncConnectors(m_actorID, rsm);
             * */
            SendSceneEvent(SymmetricSyncMessage.MsgType.UpdateScript, data);
        }

        private void OnLocalScriptReset(uint localID, UUID itemID)
        {
            //we will use the prim's UUID as the identifier, not the localID, to publish the event for the prim                
            SceneObjectPart part = m_scene.GetSceneObjectPart(localID);

            if (part == null)
            {
                m_log.Warn(LogHeader + ": part with localID " + localID + " not exist");
                return;
            }

            OSDMap data = new OSDMap();
            data["primID"] = OSD.FromUUID(part.UUID);
            data["itemID"] = OSD.FromUUID(itemID);

            SendSceneEvent(SymmetricSyncMessage.MsgType.ScriptReset, data);
        }


        private void OnLocalChatFromClient(Object sender, OSChatMessage chat)
        {
            ScenePresence avatar = m_scene.GetScenePresence(chat.SenderUUID);

            if (avatar == null)
            {
                m_log.Warn(LogHeader + "avatar " + chat.SenderUUID + " not exist locally, NOT sending out ChatFromClient");
                return;
            }

            OSDMap data = new OSDMap();
            data["channel"] = OSD.FromInteger(chat.Channel);
            data["msg"] = OSD.FromString(chat.Message);
            data["pos"] = OSD.FromVector3(chat.Position);
            data["name"] = OSD.FromString(avatar.Name); //note this is different from OnLocalChatFromWorld
            data["id"] = OSD.FromUUID(chat.SenderUUID);
            data["type"] = OSD.FromInteger((int)chat.Type);
            SendSceneEvent(SymmetricSyncMessage.MsgType.ChatFromClient, data);
        }


        private void OnLocalChatFromWorld(Object sender, OSChatMessage chat)
        {

            OSDMap data = new OSDMap();
            data["channel"] = OSD.FromInteger(chat.Channel);
            data["msg"] = OSD.FromString(chat.Message);
            data["pos"] = OSD.FromVector3(chat.Position);
            data["name"] = OSD.FromString(chat.From); //note this is different from OnLocalChatFromClient
            data["id"] = OSD.FromUUID(chat.SenderUUID);
            data["type"] = OSD.FromInteger((int)chat.Type);
            SendSceneEvent(SymmetricSyncMessage.MsgType.ChatFromWorld, data);
        }

        private void OnLocalAttach(uint localID, UUID itemID, UUID avatarID)
        {

            OSDMap data = new OSDMap();
            SceneObjectPart part = m_scene.GetSceneObjectPart(localID);
            if (part == null)
            {
                m_log.Warn(LogHeader + ", OnLocalAttach: no part with localID: " + localID);
                return;
            }
            data["primID"] = OSD.FromUUID(part.UUID);
            data["itemID"] = OSD.FromUUID(itemID);
            data["avatarID"] = OSD.FromUUID(avatarID);
            SendSceneEvent(SymmetricSyncMessage.MsgType.Attach, data);
        }

        private void OnLocalGrabObject(uint localID, uint originalID, Vector3 offsetPos, IClientAPI remoteClient, SurfaceTouchEventArgs surfaceArgs)
        {
            /*
            //we will use the prim's UUID as the identifier, not the localID, to publish the event for the prim                
            SceneObjectPart part = m_scene.GetSceneObjectPart(localID);
            if (part == null)
            {
                m_log.Warn(LogHeader + ": part with localID " + localID + " not exist");
                return;
            }

            //this seems to be useful if the prim touched and the prim handling the touch event are different:
            //i.e. a child part is touched, pass the event to root, and root handles the event. then root is the "part",
            //and the child part is the "originalPart"
            SceneObjectPart originalPart = null;
            if (originalID != 0)
            {
                originalPart = m_scene.GetSceneObjectPart(originalID);
                if (originalPart == null)
                {
                    m_log.Warn(LogHeader + ": part with localID " + localID + " not exist");
                    return;
                }
            }

            OSDMap data = new OSDMap();
            data["agentID"] = OSD.FromUUID(remoteClient.AgentId);
            data["primID"] = OSD.FromUUID(part.UUID);
            if (originalID != 0)
            {
                data["originalPrimID"] = OSD.FromUUID(originalPart.UUID);
            }
            else
            {
                data["originalPrimID"] = OSD.FromUUID(UUID.Zero);
            }
            data["offsetPos"] = OSD.FromVector3(offsetPos);
            
            data["binormal"] = OSD.FromVector3(surfaceArgs.Binormal);
            data["faceIndex"] = OSD.FromInteger(surfaceArgs.FaceIndex);
            data["normal"] = OSD.FromVector3(surfaceArgs.Normal);
            data["position"] = OSD.FromVector3(surfaceArgs.Position);
            data["stCoord"] = OSD.FromVector3(surfaceArgs.STCoord);
            data["uvCoord"] = OSD.FromVector3(surfaceArgs.UVCoord);
             * */
            OSDMap data = PrepareObjectGrabArgs(localID, originalID, offsetPos, remoteClient, surfaceArgs);
            SendSceneEvent(SymmetricSyncMessage.MsgType.ObjectGrab, data);
        }

        private void OnLocalObjectGrabbing(uint localID, uint originalID, Vector3 offsetPos, IClientAPI remoteClient, SurfaceTouchEventArgs surfaceArgs)
        {
            OSDMap data = PrepareObjectGrabArgs(localID, originalID, offsetPos, remoteClient, surfaceArgs);
            if (data != null)
            {
                SendSceneEvent(SymmetricSyncMessage.MsgType.ObjectGrabbing, data);
            }
        }

        private OSDMap PrepareObjectGrabArgs(uint localID, uint originalID, Vector3 offsetPos, IClientAPI remoteClient, SurfaceTouchEventArgs surfaceArgs)
        {
            //we will use the prim's UUID as the identifier, not the localID, to publish the event for the prim                
            SceneObjectPart part = m_scene.GetSceneObjectPart(localID);
            if (part == null)
            {
                m_log.Warn(LogHeader + ": PrepareObjectGrabArgs - part with localID " + localID + " not exist");
                return null;
            }

            //this seems to be useful if the prim touched and the prim handling the touch event are different:
            //i.e. a child part is touched, pass the event to root, and root handles the event. then root is the "part",
            //and the child part is the "originalPart"
            SceneObjectPart originalPart = null;
            if (originalID != 0)
            {
                originalPart = m_scene.GetSceneObjectPart(originalID);
                if (originalPart == null)
                {
                    m_log.Warn(LogHeader + ": PrepareObjectGrabArgs - part with localID " + localID + " not exist");
                    return null;
                }
            }

            OSDMap data = new OSDMap();
            data["agentID"] = OSD.FromUUID(remoteClient.AgentId);
            data["primID"] = OSD.FromUUID(part.UUID);
            if (originalID != 0)
            {
                data["originalPrimID"] = OSD.FromUUID(originalPart.UUID);
            }
            else
            {
                data["originalPrimID"] = OSD.FromUUID(UUID.Zero);
            }
            data["offsetPos"] = OSD.FromVector3(offsetPos);

            data["binormal"] = OSD.FromVector3(surfaceArgs.Binormal);
            data["faceIndex"] = OSD.FromInteger(surfaceArgs.FaceIndex);
            data["normal"] = OSD.FromVector3(surfaceArgs.Normal);
            data["position"] = OSD.FromVector3(surfaceArgs.Position);
            data["stCoord"] = OSD.FromVector3(surfaceArgs.STCoord);
            data["uvCoord"] = OSD.FromVector3(surfaceArgs.UVCoord);

            return data;
        }


        private void OnLocalDeGrabObject(uint localID, uint originalID, IClientAPI remoteClient, SurfaceTouchEventArgs surfaceArgs)
        {

        }



        private void SendSceneEvent(SymmetricSyncMessage.MsgType msgType, OSDMap data)
        {
            data["actorID"] = OSD.FromString(m_actorID);
            data["seqNum"] = OSD.FromULong(GetNextEventSeq());
            SymmetricSyncMessage rsm = new SymmetricSyncMessage(msgType, OSDParser.SerializeJsonString(data));

            //send to actors who are interested in the event
            SendSceneEventToRelevantSyncConnectors(m_actorID, rsm);
        }

        /*
        private void PublishSceneEvent(OSDMap data)
        {
            data["actorID"] = OSD.FromString(m_actorID);
            data["seqNum"] = OSD.FromULong(GetNextEventSeq());

            SymmetricSyncMessage rsm = new SymmetricSyncMessage(SymmetricSyncMessage.MsgType.OnUpdateScript, OSDParser.SerializeJsonString(data));
            SendSceneEventToRelevantSyncConnectors(m_actorID, rsm);
        }
         * */ 

        private ulong GetNextEventSeq()
        {
            return m_eventSeq++;
        }

        #endregion //RegionSyncModule members and functions

    }

    public class RegionSyncListenerInfo
    {
        public IPAddress Addr;
        public int Port;

        //TO ADD: reference to RegionInfo that describes the shape/size of the space that the listener is associated with

        public RegionSyncListenerInfo(string addr, int port)
        {
            Addr = IPAddress.Parse(addr);
            Port = port;
        }
    }

    public class RegionSyncListener
    {
        private RegionSyncListenerInfo m_listenerInfo;
        private RegionSyncModule m_regionSyncModule;
        private ILog m_log;
        private string LogHeader = "[RegionSyncListener]";

        // The listener and the thread which listens for sync connection requests
        private TcpListener m_listener;
        private Thread m_listenerThread;
        
        private bool m_isListening = false;
        public bool IsListening
        {
            get { return m_isListening; }
        }

        public RegionSyncListener(RegionSyncListenerInfo listenerInfo, RegionSyncModule regionSyncModule)
        {
            m_listenerInfo = listenerInfo;
            m_regionSyncModule = regionSyncModule;

            m_log = LogManager.GetLogger(System.Reflection.MethodBase.GetCurrentMethod().DeclaringType);
        }

        // Start the listener
        public void Start()
        {
            m_listenerThread = new Thread(new ThreadStart(Listen));
            m_listenerThread.Name = "RegionSyncListener";
            m_log.WarnFormat(LogHeader+" Starting {0} thread", m_listenerThread.Name);
            m_listenerThread.Start();
            m_isListening = true;
            //m_log.Warn("[REGION SYNC SERVER] Started");
        }

        // Stop the server and disconnect all RegionSyncClients
        public void Shutdown()
        {
            // Stop the listener and listening thread so no new clients are accepted
            m_listener.Stop();

            //Aborting the listener thread probably is not the best way to shutdown, but let's worry about that later.
            m_listenerThread.Abort();
            m_listenerThread = null;
            m_isListening = false;
        }

        // Listen for connections from a new SyncConnector
        // When connected, start the ReceiveLoop for the new client
        private void Listen()
        {
            m_listener = new TcpListener(m_listenerInfo.Addr, m_listenerInfo.Port);

            try
            {
                // Start listening for clients
                m_listener.Start();
                while (true)
                {
                    // *** Move/Add TRY/CATCH to here, but we don't want to spin loop on the same error
                    m_log.WarnFormat("[REGION SYNC SERVER] Listening for new connections on {0}:{1}...", m_listenerInfo.Addr.ToString(), m_listenerInfo.Port.ToString());
                    TcpClient tcpclient = m_listener.AcceptTcpClient();

                    //Create a SynConnector and starts it communication threads
                    m_regionSyncModule.AddNewSyncConnector(tcpclient);
                }
            }
            catch (SocketException e)
            {
                m_log.WarnFormat("[REGION SYNC SERVER] [Listen] SocketException: {0}", e);
            }
        }

    }
 
}<|MERGE_RESOLUTION|>--- conflicted
+++ resolved
@@ -192,162 +192,6 @@
         {
             get { return m_propertyBucketNames; }
         }
-
-<<<<<<< HEAD
-        private RegionSyncListener m_localSyncListener = null;
-        private bool m_synced = false;
-
-        // Lock is used to synchronize access to the update status and update queues
-        //private object m_updateSceneObjectPartLock = new object();
-        //private Dictionary<UUID, SceneObjectGroup> m_primUpdates = new Dictionary<UUID, SceneObjectGroup>();
-        private Dictionary<string, Object> m_primUpdateLocks = new Dictionary<string, object>();
-        private Dictionary<string, Dictionary<UUID, SceneObjectPart>> m_primUpdates = new Dictionary<string, Dictionary<UUID, SceneObjectPart>>();
-
-        private delegate void PrimUpdatePerBucketSender(string bucketName, List<SceneObjectPart> primUpdates);
-        private Dictionary<string,PrimUpdatePerBucketSender> m_primUpdatesPerBucketSender = new Dictionary<string,PrimUpdatePerBucketSender>();
-
-        private object m_updateScenePresenceLock = new object();
-        private Dictionary<UUID, ScenePresence> m_presenceUpdates = new Dictionary<UUID, ScenePresence>();
-        private int m_sendingUpdates=0;
-
-        private int m_maxNumOfPropertyBuckets; 
-
-        //Read in configuration for which property-bucket each property belongs to, and the description of each bucket
-        private void PopulatePropertyBucketMap(IConfig config)
-        {
-            //We start with a default bucket map. Will add the code to read in configuration from config files later.
-            PopulatePropertyBuketMapByDefault();
-
-            //Pass the bucket information to SceneObjectPart.
-            SceneObjectPart.InitializePropertyBucketInfo(m_primPropertyBucketMap, m_propertyBucketNames, m_actorID);
-
-        }
-
-        //As of current version, we still use the xml serialization as most of SOP's properties are in the General bucket.
-        //Going forward, we may serialize the properties differently, e.g. using OSDMap 
-        private void PrimUpdatesGeneralBucketSender(string bucketName, List<SceneObjectPart> primUpdates)
-        {
-            Dictionary<UUID, SceneObjectGroup> updatedObjects = new Dictionary<UUID, SceneObjectGroup>();
-            foreach (SceneObjectPart part in primUpdates)
-            {
-                updatedObjects[part.ParentGroup.UUID] = part.ParentGroup;
-            }
-            foreach (SceneObjectGroup sog in updatedObjects.Values)
-            {
-                sog.UpdateTaintedBucketSyncInfo(bucketName, DateTime.Now.Ticks); //this update the timestamp and clear the taint info of the bucket
-                string sogxml = SceneObjectSerializer.ToXml2Format(sog);
-                SymmetricSyncMessage syncMsg = new SymmetricSyncMessage(SymmetricSyncMessage.MsgType.UpdatedObject, sogxml);
-                m_log.DebugFormat("{0}: GeneralBucketSender for {1}", LogHeader, sog.UUID);
-                SendObjectUpdateToRelevantSyncConnectors(sog, syncMsg);
-            }
-        }
-
-        private void PrimUpdatesPhysicsBucketSender(string bucketName, List<SceneObjectPart> primUpdates)
-        {
-            foreach (SceneObjectPart updatedPart in primUpdates)
-            {
-                updatedPart.UpdateTaintedBucketSyncInfo(bucketName, DateTime.Now.Ticks);
-
-                Physics.Manager.PhysicsActor pa = updatedPart.PhysActor;
-                if (pa == null)
-                    return;
-
-                OSDMap data = new OSDMap();
-
-                // data["UUID"] = OSD.FromUUID(updatedPart.UUID);
-                data["UUID"] = OSD.FromUUID(pa.UUID);
-                data["Bucket"] = OSD.FromString(bucketName);
-                
-                data["GroupPosition"] = OSD.FromVector3(updatedPart.GroupPosition);
-                data["OffsetPosition"] = OSD.FromVector3(updatedPart.OffsetPosition);
-                data["Scale"] = OSD.FromVector3(updatedPart.Scale);
-                data["AngularVelocity"] = OSD.FromVector3(updatedPart.AngularVelocity);
-                data["RotationOffset"] = OSD.FromQuaternion(updatedPart.RotationOffset);
-                data["Size"] = OSD.FromVector3(pa.Size);
-                data["Position"] = OSD.FromVector3(pa.Position);
-                data["Force"] = OSD.FromVector3(pa.Force);
-                data["Velocity"] = OSD.FromVector3(pa.Velocity);
-                data["RotationalVelocity"] = OSD.FromVector3(pa.RotationalVelocity);
-                data["PA_Acceleration"] = OSD.FromVector3(pa.Acceleration);
-                data["Torque"] = OSD.FromVector3(pa.Torque);
-                data["Orientation"] = OSD.FromQuaternion(pa.Orientation);
-                data["IsPhysical"] = OSD.FromBoolean(pa.IsPhysical);
-                data["Flying"] = OSD.FromBoolean(pa.Flying);
-                data["Kinematic"] = OSD.FromBoolean(pa.Kinematic);
-                data["Buoyancy"] = OSD.FromReal(pa.Buoyancy);
-                data["CollidingGround"] = OSD.FromBoolean(pa.CollidingGround);
-                data["IsColliding"] = OSD.FromBoolean(pa.IsColliding);
-
-                data["LastUpdateTimeStamp"] = OSD.FromLong(updatedPart.BucketSyncInfoList[bucketName].LastUpdateTimeStamp);
-                data["LastUpdateActorID"] = OSD.FromString(updatedPart.BucketSyncInfoList[bucketName].LastUpdateActorID);
-
-                SymmetricSyncMessage syncMsg = new SymmetricSyncMessage(SymmetricSyncMessage.MsgType.UpdatedBucketProperties, OSDParser.SerializeJsonString(data));
-                m_log.DebugFormat("{0}: PhysBucketSender for {1}, pos={2}", LogHeader, updatedPart.UUID.ToString(), pa.Position.ToString());
-                SendObjectUpdateToRelevantSyncConnectors(updatedPart, syncMsg);
-            }
-        }
-
-        //If nothing configured in the config file, this is the default settings for grouping properties into different bucket
-        private void PopulatePropertyBuketMapByDefault()
-        {
-            //by default, there are two property buckets: the "General" bucket and the "Physics" bucket.
-            string generalBucketName = "General";
-            string physicsBucketName = "Physics";
-            m_propertyBucketNames.Add(generalBucketName);
-            m_propertyBucketNames.Add(physicsBucketName);
-            m_maxNumOfPropertyBuckets = m_propertyBucketNames.Count;
-
-            //Linking each bucket with the sender function that serializes the properties in the bucket and send out sync message
-            m_primUpdatesPerBucketSender.Add("General", PrimUpdatesGeneralBucketSender);
-            m_primUpdatesPerBucketSender.Add("Physics", PrimUpdatesPhysicsBucketSender);
-
-            //Mapping properties to buckets.
-            foreach (SceneObjectPartProperties property in Enum.GetValues(typeof(SceneObjectPartProperties)))
-            {
-                switch (property)
-                {
-                    case SceneObjectPartProperties.GroupPosition:
-                    case SceneObjectPartProperties.OffsetPosition:
-                    case SceneObjectPartProperties.Scale:
-                    case SceneObjectPartProperties.AngularVelocity:
-                    case SceneObjectPartProperties.RotationOffset:
-                    case SceneObjectPartProperties.Size:
-                    case SceneObjectPartProperties.Position:
-                    case SceneObjectPartProperties.Force:
-                    case SceneObjectPartProperties.Velocity:
-                    case SceneObjectPartProperties.RotationalVelocity:
-                    case SceneObjectPartProperties.PA_Acceleration:
-                    case SceneObjectPartProperties.Torque:
-                    case SceneObjectPartProperties.Orientation:
-                    case SceneObjectPartProperties.IsPhysical:
-                    case SceneObjectPartProperties.Flying:
-                    case SceneObjectPartProperties.Kinematic:
-                    case SceneObjectPartProperties.Buoyancy:
-                    case SceneObjectPartProperties.IsCollidingGround:
-                    case SceneObjectPartProperties.IsColliding:
-                        m_primPropertyBucketMap.Add(property, physicsBucketName);
-                        break;
-                    default:
-                        //all other properties belong to the "General" bucket.
-                        m_primPropertyBucketMap.Add(property, generalBucketName);
-                        break;
-                }
-            }
-
-            //create different lists to keep track which SOP has what properties updated (which bucket of properties)
-            foreach (string bucketName in m_propertyBucketNames)
-            {
-                m_primUpdates.Add(bucketName, new Dictionary<UUID, SceneObjectPart>());
-                m_primUpdateLocks.Add(bucketName, new Object());
-            }
-        }
-
-        private bool IsSyncingWithOtherActors()
-        {
-            return (m_syncConnectors.Count > 0);
-        }
-=======
->>>>>>> 91e8fc50
 
         public void QueueSceneObjectPartForUpdate(SceneObjectPart part)
         {
