--- conflicted
+++ resolved
@@ -66,16 +66,10 @@
         protected internal event PhysicsCrash UnRecoverableError;
         private PhysicsCrash handlerPhysicsCrash = null;
 
-<<<<<<< HEAD
-        public event ObjectDuplicateDelegate OnObjectDuplicate;
         public event AttachToBackupDelegate OnAttachToBackup;
         public event DetachFromBackupDelegate OnDetachFromBackup;
         public event ChangedBackupDelegate OnChangeBackup;
-        public event ObjectCreateDelegate OnObjectCreate;
-        public event ObjectDeleteDelegate OnObjectRemove;
-
-=======
->>>>>>> 2d0412d3
+
         #endregion
 
         #region Fields
