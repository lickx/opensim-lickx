--- conflicted
+++ resolved
@@ -107,12 +107,7 @@
                 List<uint> killIDs = new List<uint>();
 
                 foreach (SceneObjectGroup g in objectGroups)
-<<<<<<< HEAD
-                {
-                    killIDs.Add(g.LocalId);
-=======
                 {   killIDs.Add(g.LocalId);
->>>>>>> 559e6e52
                     g.DeleteGroupFromScene(true);
                 }
 
