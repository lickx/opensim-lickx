--- conflicted
+++ resolved
@@ -317,11 +317,6 @@
                                });
             }
         }
-<<<<<<< HEAD
-
-        static System.Text.ASCIIEncoding enc = new System.Text.ASCIIEncoding();
-=======
->>>>>>> 83929c69
 
         private void RestoreSavedScriptState(UUID oldID, UUID newID)
         {
