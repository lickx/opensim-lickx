/*
 * Copyright (c) Contributors, http://opensimulator.org/
 * See CONTRIBUTORS.TXT for a full list of copyright holders.
 *
 * Redistribution and use in source and binary forms, with or without
 * modification, are permitted provided that the following conditions are met:
 *     * Redistributions of source code must retain the above copyright
 *       notice, this list of conditions and the following disclaimer.
 *     * Redistributions in binary form must reproduce the above copyright
 *       notice, this list of conditions and the following disclaimer in the
 *       documentation and/or other materials provided with the distribution.
 *     * Neither the name of the OpenSimulator Project nor the
 *       names of its contributors may be used to endorse or promote products
 *       derived from this software without specific prior written permission.
 *
 * THIS SOFTWARE IS PROVIDED BY THE DEVELOPERS ``AS IS'' AND ANY
 * EXPRESS OR IMPLIED WARRANTIES, INCLUDING, BUT NOT LIMITED TO, THE IMPLIED
 * WARRANTIES OF MERCHANTABILITY AND FITNESS FOR A PARTICULAR PURPOSE ARE
 * DISCLAIMED. IN NO EVENT SHALL THE CONTRIBUTORS BE LIABLE FOR ANY
 * DIRECT, INDIRECT, INCIDENTAL, SPECIAL, EXEMPLARY, OR CONSEQUENTIAL DAMAGES
 * (INCLUDING, BUT NOT LIMITED TO, PROCUREMENT OF SUBSTITUTE GOODS OR SERVICES;
 * LOSS OF USE, DATA, OR PROFITS; OR BUSINESS INTERRUPTION) HOWEVER CAUSED AND
 * ON ANY THEORY OF LIABILITY, WHETHER IN CONTRACT, STRICT LIABILITY, OR TORT
 * (INCLUDING NEGLIGENCE OR OTHERWISE) ARISING IN ANY WAY OUT OF THE USE OF THIS
 * SOFTWARE, EVEN IF ADVISED OF THE POSSIBILITY OF SUCH DAMAGE.
 */

using System;
using System.Collections.Generic;
using System.Reflection;
using Nini.Config;
using NUnit.Framework;
using OpenMetaverse;
using OpenSim.Framework;
using OpenSim.Framework.Communications;
using OpenSim.Region.CoreModules.World.Permissions;
using OpenSim.Region.Framework.Scenes;
using OpenSim.Tests.Common;
using OpenSim.Tests.Common.Mock;

namespace OpenSim.Region.Framework.Scenes.Tests
{
    /// <summary>
    /// Tests derez of scene objects by users.
    /// </summary>
    /// <remarks>
    /// This is at a level above the SceneObjectBasicTests, which act on the scene directly.
    /// TODO: These tests are very incomplete - they only test for a few conditions.
    /// </remarks>
    [TestFixture]
    public class SceneObjectDeRezTests
    {
        /// <summary>
        /// Test deleting an object from a scene.
        /// </summary>
        [Test]
        public void TestDeRezSceneObject()
        {
            TestHelpers.InMethod();
//            log4net.Config.XmlConfigurator.Configure();
                        
            UUID userId = UUID.Parse("10000000-0000-0000-0000-000000000001");
            
            TestScene scene = new SceneHelpers().SetupScene();
            IConfigSource configSource = new IniConfigSource();
            IConfig config = configSource.AddConfig("Startup");
            config.Set("serverside_object_permissions", true);
            SceneHelpers.SetupSceneModules(scene, configSource, new object[] { new PermissionsModule() });
            IClientAPI client = SceneHelpers.AddScenePresence(scene, userId).ControllingClient;
            
            // Turn off the timer on the async sog deleter - we'll crank it by hand for this test.
            AsyncSceneObjectGroupDeleter sogd = scene.SceneObjectGroupDeleter;
            sogd.Enabled = false;            
            
            SceneObjectPart part
                = new SceneObjectPart(userId, PrimitiveBaseShape.Default, Vector3.Zero, Quaternion.Identity, Vector3.Zero);
            part.Name = "obj1";
            scene.AddNewSceneObject(new SceneObjectGroup(part), false);
            List<uint> localIds = new List<uint>();
            localIds.Add(part.LocalId);

            scene.DeRezObjects(client, localIds, UUID.Zero, DeRezAction.Delete, UUID.Zero);
            sogd.InventoryDeQueueAndDelete();
            
            SceneObjectPart retrievedPart = scene.GetSceneObjectPart(part.LocalId);
            Assert.That(retrievedPart, Is.Null);
        }
        
        /// <summary>
        /// Test deleting an object from a scene where the deleter is not the owner
        /// </summary>
        /// 
        /// This test assumes that the deleter is not a god.       
        [Test]
        public void TestDeRezSceneObjectNotOwner()
        {
            TestHelpers.InMethod();
//            log4net.Config.XmlConfigurator.Configure();
                        
            UUID userId = UUID.Parse("10000000-0000-0000-0000-000000000001");
            UUID objectOwnerId = UUID.Parse("20000000-0000-0000-0000-000000000001");
            
            TestScene scene = new SceneHelpers().SetupScene();
            IConfigSource configSource = new IniConfigSource();
            IConfig config = configSource.AddConfig("Startup");
            config.Set("serverside_object_permissions", true);
            SceneHelpers.SetupSceneModules(scene, configSource, new object[] { new PermissionsModule() });            
            IClientAPI client = SceneHelpers.AddScenePresence(scene, userId).ControllingClient;
            
            // Turn off the timer on the async sog deleter - we'll crank it by hand for this test.
            AsyncSceneObjectGroupDeleter sogd = scene.SceneObjectGroupDeleter;
            sogd.Enabled = false;            
            
            SceneObjectPart part
                = new SceneObjectPart(objectOwnerId, PrimitiveBaseShape.Default, Vector3.Zero, Quaternion.Identity, Vector3.Zero);
            part.Name = "obj1";
            scene.AddNewSceneObject(new SceneObjectGroup(part), false);
            List<uint> localIds = new List<uint>();
            localIds.Add(part.LocalId);            

            scene.DeRezObjects(client, localIds, UUID.Zero, DeRezAction.Delete, UUID.Zero);
            sogd.InventoryDeQueueAndDelete();
            
            // Object should still be in the scene.
            SceneObjectPart retrievedPart = scene.GetSceneObjectPart(part.LocalId);
            Assert.That(retrievedPart.UUID, Is.EqualTo(part.UUID));
<<<<<<< HEAD
        }        
=======
        }   
 
        /// <summary>
        /// Test deleting an object asynchronously to user inventory.
        /// </summary>
        [Test]
        public void TestDeleteSceneObjectAsyncToUserInventory()
        {
            TestHelpers.InMethod();
//            TestHelpers.EnableLogging();

            UUID agentId = UUID.Parse("00000000-0000-0000-0000-000000000001");
            string myObjectName = "Fred";

            TestScene scene = new SceneHelpers().SetupScene();

            IConfigSource configSource = new IniConfigSource();
            IConfig config = configSource.AddConfig("Modules");            
            config.Set("InventoryAccessModule", "BasicInventoryAccessModule");
            SceneHelpers.SetupSceneModules(
                scene, configSource, new object[] { new BasicInventoryAccessModule() });

            SceneHelpers.SetupSceneModules(scene, new object[] { });

            // Turn off the timer on the async sog deleter - we'll crank it by hand for this test.
            AsyncSceneObjectGroupDeleter sogd = scene.SceneObjectGroupDeleter;
            sogd.Enabled = false;

            SceneObjectGroup so = SceneHelpers.AddSceneObject(scene, myObjectName, agentId);

            UserAccount ua = UserAccountHelpers.CreateUserWithInventory(scene, agentId);
            InventoryFolderBase folder1
                = UserInventoryHelpers.CreateInventoryFolder(scene.InventoryService, ua.PrincipalID, "folder1", false);

            IClientAPI client = SceneHelpers.AddScenePresence(scene, agentId).ControllingClient;
            scene.DeRezObjects(client, new List<uint>() { so.LocalId }, UUID.Zero, DeRezAction.Take, folder1.ID);

            SceneObjectPart retrievedPart = scene.GetSceneObjectPart(so.LocalId);

            Assert.That(retrievedPart, Is.Not.Null);
            Assert.That(so.IsDeleted, Is.False);

            sogd.InventoryDeQueueAndDelete();

            Assert.That(so.IsDeleted, Is.True);

            SceneObjectPart retrievedPart2 = scene.GetSceneObjectPart(so.LocalId);
            Assert.That(retrievedPart2, Is.Null);

//            SceneSetupHelpers.DeleteSceneObjectAsync(scene, part, DeRezAction.Take, userInfo.RootFolder.ID, client);

            InventoryItemBase retrievedItem
                = UserInventoryHelpers.GetInventoryItem(
                    scene.InventoryService, ua.PrincipalID, "folder1/" + myObjectName);

            // Check that we now have the taken part in our inventory
            Assert.That(retrievedItem, Is.Not.Null);

            // Check that the taken part has actually disappeared
//            SceneObjectPart retrievedPart = scene.GetSceneObjectPart(part.LocalId);
//            Assert.That(retrievedPart, Is.Null);
        }
>>>>>>> c5de9840
    }
}<|MERGE_RESOLUTION|>--- conflicted
+++ resolved
@@ -33,22 +33,24 @@
 using OpenMetaverse;
 using OpenSim.Framework;
 using OpenSim.Framework.Communications;
+using OpenSim.Region.CoreModules.Framework.InventoryAccess;
 using OpenSim.Region.CoreModules.World.Permissions;
 using OpenSim.Region.Framework.Scenes;
+using OpenSim.Services.Interfaces;
 using OpenSim.Tests.Common;
 using OpenSim.Tests.Common.Mock;
 
 namespace OpenSim.Region.Framework.Scenes.Tests
 {
     /// <summary>
-    /// Tests derez of scene objects by users.
+    /// Tests derez of scene objects.
     /// </summary>
     /// <remarks>
     /// This is at a level above the SceneObjectBasicTests, which act on the scene directly.
-    /// TODO: These tests are very incomplete - they only test for a few conditions.
+    /// TODO: These tests are incomplete - need to test more kinds of derez (e.g. return object).
     /// </remarks>
     [TestFixture]
-    public class SceneObjectDeRezTests
+    public class SceneObjectDeRezTests : OpenSimTestCase
     {
         /// <summary>
         /// Test deleting an object from a scene.
@@ -76,14 +78,20 @@
                 = new SceneObjectPart(userId, PrimitiveBaseShape.Default, Vector3.Zero, Quaternion.Identity, Vector3.Zero);
             part.Name = "obj1";
             scene.AddNewSceneObject(new SceneObjectGroup(part), false);
+
             List<uint> localIds = new List<uint>();
             localIds.Add(part.LocalId);
+            scene.DeRezObjects(client, localIds, UUID.Zero, DeRezAction.Delete, UUID.Zero);
 
-            scene.DeRezObjects(client, localIds, UUID.Zero, DeRezAction.Delete, UUID.Zero);
+            // Check that object isn't deleted until we crank the sogd handle.
+            SceneObjectPart retrievedPart = scene.GetSceneObjectPart(part.LocalId);
+            Assert.That(retrievedPart, Is.Not.Null);
+            Assert.That(retrievedPart.ParentGroup.IsDeleted, Is.False);
+
             sogd.InventoryDeQueueAndDelete();
             
-            SceneObjectPart retrievedPart = scene.GetSceneObjectPart(part.LocalId);
-            Assert.That(retrievedPart, Is.Null);
+            SceneObjectPart retrievedPart2 = scene.GetSceneObjectPart(part.LocalId);
+            Assert.That(retrievedPart2, Is.Null);
         }
         
         /// <summary>
@@ -124,9 +132,6 @@
             // Object should still be in the scene.
             SceneObjectPart retrievedPart = scene.GetSceneObjectPart(part.LocalId);
             Assert.That(retrievedPart.UUID, Is.EqualTo(part.UUID));
-<<<<<<< HEAD
-        }        
-=======
         }   
  
         /// <summary>
@@ -189,6 +194,5 @@
 //            SceneObjectPart retrievedPart = scene.GetSceneObjectPart(part.LocalId);
 //            Assert.That(retrievedPart, Is.Null);
         }
->>>>>>> c5de9840
     }
 }