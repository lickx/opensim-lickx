--- conflicted
+++ resolved
@@ -79,13 +79,10 @@
 
             // TODO: Need to add tests for other ICapabiltiesModule methods.
 
-<<<<<<< HEAD
-            scene.IncomingCloseAgent(sp.UUID, false);
-            //Assert.That(capsMod.GetCapsForUser(spUuid), Is.Null);
-=======
+//            scene.IncomingCloseAgent(sp.UUID, false);
+//            //Assert.That(capsMod.GetCapsForUser(spUuid), Is.Null);
             scene.CloseAgent(sp.UUID, false);
-            Assert.That(capsMod.GetCapsForUser(spUuid), Is.Null);
->>>>>>> 8996ac1a
+//            Assert.That(capsMod.GetCapsForUser(spUuid), Is.Null);
 
             // TODO: Need to add tests for other ICapabiltiesModule methods.
         }
