/*
 * Copyright (c) Contributors, http://opensimulator.org/
 * See CONTRIBUTORS.TXT for a full list of copyright holders.
 *
 * Redistribution and use in source and binary forms, with or without
 * modification, are permitted provided that the following conditions are met:
 *     * Redistributions of source code must retain the above copyright
 *       notice, this list of conditions and the following disclaimer.
 *     * Redistributions in binary form must reproduce the above copyrightD
 *       notice, this list of conditions and the following disclaimer in the
 *       documentation and/or other materials provided with the distribution.
 *     * Neither the name of the OpenSimulator Project nor the
 *       names of its contributors may be used to endorse or promote products
 *       derived from this software without specific prior written permission.
 *
 * THIS SOFTWARE IS PROVIDED BY THE DEVELOPERS ``AS IS'' AND ANY
 * EXPRESS OR IMPLIED WARRANTIES, INCLUDING, BUT NOT LIMITED TO, THE IMPLIED
 * WARRANTIES OF MERCHANTABILITY AND FITNESS FOR A PARTICULAR PURPOSE ARE
 * DISCLAIMED. IN NO EVENT SHALL THE CONTRIBUTORS BE LIABLE FOR ANY
 * DIRECT, INDIRECT, INCIDENTAL, SPECIAL, EXEMPLARY, OR CONSEQUENTIAL DAMAGES
 * (INCLUDING, BUT NOT LIMITED TO, PROCUREMENT OF SUBSTITUTE GOODS OR SERVICES;
 * LOSS OF USE, DATA, OR PROFITS; OR BUSINESS INTERRUPTION) HOWEVER CAUSED AND
 * ON ANY THEORY OF LIABILITY, WHETHER IN CONTRACT, STRICT LIABILITY, OR TORT
 * (INCLUDING NEGLIGENCE OR OTHERWISE) ARISING IN ANY WAY OUT OF THE USE OF THIS
 * SOFTWARE, EVEN IF ADVISED OF THE POSSIBILITY OF SUCH DAMAGE.
 */

using System;
using System.Collections.Generic;
using System.Diagnostics;
using System.Drawing;
using System.Drawing.Imaging;
using System.IO;
using System.Text;
using System.Threading;
using System.Timers;
using System.Xml;
using Nini.Config;
using OpenMetaverse;
using OpenMetaverse.Packets;
using OpenMetaverse.Imaging;
using OpenSim.Framework;
using OpenSim.Framework.Monitoring;
using OpenSim.Services.Interfaces;
using OpenSim.Framework.Communications;
using OpenSim.Framework.Console;
using OpenSim.Region.Framework.Interfaces;
using OpenSim.Region.Framework.Scenes.Scripting;
using OpenSim.Region.Framework.Scenes.Serialization;
using OpenSim.Region.Physics.Manager;
using Timer=System.Timers.Timer;
using TPFlags = OpenSim.Framework.Constants.TeleportFlags;
using GridRegion = OpenSim.Services.Interfaces.GridRegion;
using PermissionMask = OpenSim.Framework.PermissionMask;

namespace OpenSim.Region.Framework.Scenes
{
    public delegate bool FilterAvatarList(ScenePresence avatar);

    public partial class Scene : SceneBase
    {
        private const long DEFAULT_MIN_TIME_FOR_PERSISTENCE = 60L;
        private const long DEFAULT_MAX_TIME_FOR_PERSISTENCE = 600L;

        public delegate void SynchronizeSceneHandler(Scene scene);

        #region Fields

        public bool EmergencyMonitoring = false;

        /// <summary>
        /// Show debug information about animations.
        /// </summary>
        public bool DebugAnimations { get; set; }

        /// <summary>
        /// Show debug information about teleports.
        /// </summary>
        public bool DebugTeleporting { get; set; }

        /// <summary>
        /// Show debug information about the scene loop.
        /// </summary>
        public bool DebugUpdates { get; set; }

        /// <summary>
        /// If true then the scene is saved to persistent storage periodically, every m_update_backup frames and
        /// if objects meet required conditions (m_dontPersistBefore and m_dontPersistAfter).
        /// </summary>
        /// <remarks>
        /// Even if false, the scene will still be saved on clean shutdown.
        /// FIXME: Currently, setting this to false will mean that objects are not periodically returned from parcels.  
        /// This needs to be fixed.
        /// </remarks>
        public bool PeriodicBackup { get; set; }

        /// <summary>
        /// If false then the scene is never saved to persistence storage even if PeriodicBackup == true and even
        /// if the scene is being shut down for the final time.
        /// </summary>
        public bool UseBackup { get; set; }

        /// <summary>
        /// If false then physical objects are disabled, though collisions will continue as normal.
        /// </summary>
        public bool PhysicsEnabled { get; set; }

        /// <summary>
        /// If false then scripts are not enabled on the smiulator
        /// </summary>
        public bool ScriptsEnabled 
        { 
            get { return m_scripts_enabled; }
            set 
            {
                if (m_scripts_enabled != value)
                {
                    if (!value)
                    {
                        m_log.Info("Stopping all Scripts in Scene");

                        EntityBase[] entities = Entities.GetEntities();
                        foreach (EntityBase ent in entities)
                        {
                            if (ent is SceneObjectGroup)
                                ((SceneObjectGroup)ent).RemoveScriptInstances(false);
                        }
                    }
                    else
                    {
                        m_log.Info("Starting all Scripts in Scene");
    
                        EntityBase[] entities = Entities.GetEntities();
                        foreach (EntityBase ent in entities)
                        {
                            if (ent is SceneObjectGroup)
                            {
                                SceneObjectGroup sog = (SceneObjectGroup)ent;
                                sog.CreateScriptInstances(0, false, DefaultScriptEngine, 0);
                                sog.ResumeScripts();
                            }
                        }
                    }

                    m_scripts_enabled = value;
                }
            }
        }
        private bool m_scripts_enabled;

        public SynchronizeSceneHandler SynchronizeScene;

        /// <summary>
        /// Used to prevent simultaneous calls to RemoveClient() for the same agent from interfering with each other.
        /// </summary>
        private object m_removeClientLock = new object();

        /// <summary>
        /// Statistical information for this scene.
        /// </summary>
        public SimStatsReporter StatsReporter { get; private set; }

        public List<Border> NorthBorders = new List<Border>();
        public List<Border> EastBorders = new List<Border>();
        public List<Border> SouthBorders = new List<Border>();
        public List<Border> WestBorders = new List<Border>();

        /// <summary>
        /// Controls whether physics can be applied to prims.  Even if false, prims still have entries in a
        /// PhysicsScene in order to perform collision detection
        /// </summary>
        public bool PhysicalPrims { get; private set; }

        /// <summary>
        /// Controls whether prims can be collided with.
        /// </summary>
        /// <remarks>
        /// If this is set to false then prims cannot be subject to physics either.
        /// </summary>
        public bool CollidablePrims { get; private set; }

        /// <summary>
        /// Minimum value of the size of a non-physical prim in each axis
        /// </summary>
        public float m_minNonphys = 0.001f;

        /// <summary>
        /// Maximum value of the size of a non-physical prim in each axis
        /// </summary>
        public float m_maxNonphys = 256;

        /// <summary>
        /// Minimum value of the size of a physical prim in each axis
        /// </summary>
        public float m_minPhys = 0.01f;

        /// <summary>
        /// Maximum value of the size of a physical prim in each axis
        /// </summary>
        public float m_maxPhys = 10;

        /// <summary>
        /// Max prims an object will hold
        /// </summary>
        public int m_linksetCapacity = 0;

        public bool m_clampPrimSize;
        public bool m_trustBinaries;
        public bool m_allowScriptCrossings;
        public bool m_useFlySlow;
        public bool m_useTrashOnDelete = true;

        /// <summary>
        /// Temporarily setting to trigger appearance resends at 60 second intervals.
        /// </summary>
        public bool SendPeriodicAppearanceUpdates { get; set; }

        protected float m_defaultDrawDistance = 255.0f;
        public float DefaultDrawDistance 
        {
            get { return m_defaultDrawDistance; }
        }

        private List<string> m_AllowedViewers = new List<string>();
        private List<string> m_BannedViewers = new List<string>();
        
        // TODO: need to figure out how allow client agents but deny
        // root agents when ACL denies access to root agent
        public bool m_strictAccessControl = true;
        public bool m_seeIntoBannedRegion = false;
        public int MaxUndoCount = 5;

        // Using this for RegionReady module to prevent LoginsDisabled from changing under our feet;
        public bool LoginLock = false;

        public bool StartDisabled = false;
        public bool LoadingPrims;
        public IXfer XferManager;

        // the minimum time that must elapse before a changed object will be considered for persisted
        public long m_dontPersistBefore = DEFAULT_MIN_TIME_FOR_PERSISTENCE * 10000000L;
        // the maximum time that must elapse before a changed object will be considered for persisted
        public long m_persistAfter = DEFAULT_MAX_TIME_FOR_PERSISTENCE * 10000000L;

        protected int m_splitRegionID;
        protected Timer m_restartWaitTimer = new Timer();
        protected Timer m_timerWatchdog = new Timer();
        protected List<RegionInfo> m_regionRestartNotifyList = new List<RegionInfo>();
        protected List<RegionInfo> m_neighbours = new List<RegionInfo>();
        protected string m_simulatorVersion = "OpenSimulator Server";
        protected AgentCircuitManager m_authenticateHandler;
        protected SceneCommunicationService m_sceneGridService;
        protected ISnmpModule m_snmpService = null;

        protected ISimulationDataService m_SimulationDataService;
        protected IEstateDataService m_EstateDataService;
        protected IAssetService m_AssetService;
        protected IAuthorizationService m_AuthorizationService;
        protected IInventoryService m_InventoryService;
        protected IGridService m_GridService;
        protected ILibraryService m_LibraryService;
        protected ISimulationService m_simulationService;
        protected IAuthenticationService m_AuthenticationService;
        protected IPresenceService m_PresenceService;
        protected IUserAccountService m_UserAccountService;
        protected IAvatarService m_AvatarService;
        protected IGridUserService m_GridUserService;

        protected IXMLRPC m_xmlrpcModule;
        protected IWorldComm m_worldCommModule;
        protected IAvatarFactoryModule m_AvatarFactory;
        protected IConfigSource m_config;
        protected IRegionSerialiserModule m_serialiser;
        protected IDialogModule m_dialogModule;
        protected ICapabilitiesModule m_capsModule;
        protected IGroupsModule m_groupsModule;

        private Dictionary<string, string> m_extraSettings;

        /// <summary>
        /// Current scene frame number
        /// </summary>
        public uint Frame
        {
            get;
            protected set;
        }

        /// <summary>
        /// Current maintenance run number
        /// </summary>
        public uint MaintenanceRun { get; private set; }

        /// <summary>
        /// The minimum length of time in seconds that will be taken for a scene frame.  If the frame takes less time then we
        /// will sleep for the remaining period.
        /// </summary>
        /// <remarks>
        /// One can tweak this number to experiment.  One current effect of reducing it is to make avatar animations
        /// occur too quickly (viewer 1) or with even more slide (viewer 2).
        /// </remarks>
        public float MinFrameTime { get; private set; }

        /// <summary>
        /// The minimum length of time in seconds that will be taken for a maintenance run.
        /// </summary>
        public float MinMaintenanceTime { get; private set; }

        private int m_update_physics = 1;
        private int m_update_entitymovement = 1;
        private int m_update_objects = 1;
        private int m_update_temp_cleaning = 1000;
        private int m_update_presences = 1; // Update scene presence movements
        private int m_update_events = 1;
        private int m_update_backup = 200;
        private int m_update_terrain = 1000;
        private int m_update_land = 10;
        private int m_update_coarse_locations = 50;

        private int agentMS;
        private int frameMS;
        private int physicsMS2;
        private int physicsMS;
        private int otherMS;
        private int tempOnRezMS;
        private int eventMS;
        private int backupMS;
        private int terrainMS;
        private int landMS;

        /// <summary>
        /// Tick at which the last frame was processed.
        /// </summary>
        private int m_lastFrameTick;

        public bool CombineRegions = false;
        /// <summary>
        /// Tick at which the last maintenance run occurred.
        /// </summary>
        private int m_lastMaintenanceTick;

        /// <summary>
        /// Signals whether temporary objects are currently being cleaned up.  Needed because this is launched
        /// asynchronously from the update loop.
        /// </summary>
        private bool m_cleaningTemps = false;

//        private Object m_heartbeatLock = new Object();

        // TODO: Possibly stop other classes being able to manipulate this directly.
        private SceneGraph m_sceneGraph;
        private volatile int m_bordersLocked;
        private readonly Timer m_restartTimer = new Timer(15000); // Wait before firing
        private volatile bool m_backingup;
        private Dictionary<UUID, ReturnInfo> m_returns = new Dictionary<UUID, ReturnInfo>();
        private Dictionary<UUID, int> m_groupsWithTargets = new Dictionary<UUID, int>();

        private string m_defaultScriptEngine;

        /// <summary>
        /// Tick at which the last login occurred.
        /// </summary>
        private int m_LastLogin;

        private int m_lastIncoming;
        private int m_lastOutgoing;
        private int m_hbRestarts = 0;


        /// <summary>
        /// Thread that runs the scene loop.
        /// </summary>
        private Thread m_heartbeatThread;

        /// <summary>
        /// True if these scene is in the process of shutting down or is shutdown.
        /// </summary>
        public bool ShuttingDown
        {
            get { return m_shuttingDown; }
        }
        private volatile bool m_shuttingDown;

        /// <summary>
        /// Is the scene active?
        /// </summary>
        /// <remarks>
        /// If false, maintenance and update loops are not being run.  Updates can still be triggered manually if
        /// the scene is not active.
        /// </remarks>
        public bool Active
        {
            get { return m_active; }
            set
            {
                if (value)
                {
                    if (!m_active)
                        Start(false);
                }
                else
                {
                    // This appears assymetric with Start() above but is not - setting m_active = false stops the loops
                    // XXX: Possibly this should be in an explicit Stop() method for symmetry.
                    m_active = false;
                }
            }
        }
        private volatile bool m_active;

//        private int m_lastUpdate;
        private bool m_firstHeartbeat = true;
        
        private UpdatePrioritizationSchemes m_priorityScheme = UpdatePrioritizationSchemes.Time;
        private bool m_reprioritizationEnabled = true;
        private double m_reprioritizationInterval = 5000.0;
        private double m_rootReprioritizationDistance = 10.0;
        private double m_childReprioritizationDistance = 20.0;

        private Timer m_mapGenerationTimer = new Timer();
        private bool m_generateMaptiles;

        #endregion Fields

        #region Properties

        /* Used by the loadbalancer plugin on GForge */
        public int SplitRegionID
        {
            get { return m_splitRegionID; }
            set { m_splitRegionID = value; }
        }

        public bool BordersLocked
        {
            get { return m_bordersLocked == 1; }
            set
            {
                if (value == true)
                    m_bordersLocked = 1;
                else
                    m_bordersLocked = 0;
            }
        }
        
        public new float TimeDilation
        {
            get { return m_sceneGraph.PhysicsScene.TimeDilation; }
        }

        public SceneCommunicationService SceneGridService
        {
            get { return m_sceneGridService; }
        }

        public ISnmpModule SnmpService
        {
            get
            {
                if (m_snmpService == null)
                {
                    m_snmpService = RequestModuleInterface<ISnmpModule>();
                }

                return m_snmpService;
            }
        }

        public ISimulationDataService SimulationDataService
        {
            get
            {
                if (m_SimulationDataService == null)
                {
                    m_SimulationDataService = RequestModuleInterface<ISimulationDataService>();

                    if (m_SimulationDataService == null)
                    {
                        throw new Exception("No ISimulationDataService available.");
                    }
                }

                return m_SimulationDataService;
            }
        }

        public IEstateDataService EstateDataService
        {
            get
            {
                if (m_EstateDataService == null)
                {
                    m_EstateDataService = RequestModuleInterface<IEstateDataService>();

                    if (m_EstateDataService == null)
                    {
                        throw new Exception("No IEstateDataService available.");
                    }
                }

                return m_EstateDataService;
            }
        }

        public IAssetService AssetService
        {
            get
            {
                if (m_AssetService == null)
                {
                    m_AssetService = RequestModuleInterface<IAssetService>();

                    if (m_AssetService == null)
                    {
                        throw new Exception("No IAssetService available.");
                    }
                }

                return m_AssetService;
            }
        }
        
        public IAuthorizationService AuthorizationService
        {
            get
            {
                if (m_AuthorizationService == null)
                {
                    m_AuthorizationService = RequestModuleInterface<IAuthorizationService>();

                    //if (m_AuthorizationService == null)
                    //{
                    //    // don't throw an exception if no authorization service is set for the time being
                    //     m_log.InfoFormat("[SCENE]: No Authorization service is configured");
                    //}
                }

                return m_AuthorizationService;
            }
        }

        public IInventoryService InventoryService
        {
            get
            {
                if (m_InventoryService == null)
                {
                    m_InventoryService = RequestModuleInterface<IInventoryService>();

                    if (m_InventoryService == null)
                    {
                        throw new Exception("No IInventoryService available. This could happen if the config_include folder doesn't exist or if the OpenSim.ini [Architecture] section isn't set.  Please also check that you have the correct version of your inventory service dll.  Sometimes old versions of this dll will still exist.  Do a clean checkout and re-create the opensim.ini from the opensim.ini.example.");
                    }
                }

                return m_InventoryService;
            }
        }

        public IGridService GridService
        {
            get
            {
                if (m_GridService == null)
                {
                    m_GridService = RequestModuleInterface<IGridService>();

                    if (m_GridService == null)
                    {
                        throw new Exception("No IGridService available. This could happen if the config_include folder doesn't exist or if the OpenSim.ini [Architecture] section isn't set.  Please also check that you have the correct version of your inventory service dll.  Sometimes old versions of this dll will still exist.  Do a clean checkout and re-create the opensim.ini from the opensim.ini.example.");
                    }
                }

                return m_GridService;
            }
        }

        public ILibraryService LibraryService
        {
            get
            {
                if (m_LibraryService == null)
                    m_LibraryService = RequestModuleInterface<ILibraryService>();

                return m_LibraryService;
            }
        }

        public ISimulationService SimulationService
        {
            get
            {
                if (m_simulationService == null)
                    m_simulationService = RequestModuleInterface<ISimulationService>();

                return m_simulationService;
            }
        }

        public IAuthenticationService AuthenticationService
        {
            get
            {
                if (m_AuthenticationService == null)
                    m_AuthenticationService = RequestModuleInterface<IAuthenticationService>();
                return m_AuthenticationService;
            }
        }

        public IPresenceService PresenceService
        {
            get
            {
                if (m_PresenceService == null)
                    m_PresenceService = RequestModuleInterface<IPresenceService>();
                return m_PresenceService;
            }
        }

        public IUserAccountService UserAccountService
        {
            get
            {
                if (m_UserAccountService == null)
                    m_UserAccountService = RequestModuleInterface<IUserAccountService>();
                return m_UserAccountService;
            }
        }

        public IAvatarService AvatarService
        {
            get
            {
                if (m_AvatarService == null)
                    m_AvatarService = RequestModuleInterface<IAvatarService>();
                return m_AvatarService;
            }
        }

        public IGridUserService GridUserService
        {
            get
            {
                if (m_GridUserService == null)
                    m_GridUserService = RequestModuleInterface<IGridUserService>();
                return m_GridUserService;
            }
        }

        public IAttachmentsModule AttachmentsModule { get; set; }
        public IEntityTransferModule EntityTransferModule { get; private set; }
        public IAgentAssetTransactions AgentTransactionsModule { get; private set; }
        public IUserManagement UserManagementModule { get; private set; }

        public IAvatarFactoryModule AvatarFactory
        {
            get { return m_AvatarFactory; }
        }
        
        public ICapabilitiesModule CapsModule
        {
            get { return m_capsModule; }
        }

        public int MonitorFrameTime { get { return frameMS; } }
        public int MonitorPhysicsUpdateTime { get { return physicsMS; } }
        public int MonitorPhysicsSyncTime { get { return physicsMS2; } }
        public int MonitorOtherTime { get { return otherMS; } }
        public int MonitorTempOnRezTime { get { return tempOnRezMS; } }
        public int MonitorEventTime { get { return eventMS; } } // This may need to be divided into each event?
        public int MonitorBackupTime { get { return backupMS; } }
        public int MonitorTerrainTime { get { return terrainMS; } }
        public int MonitorLandTime { get { return landMS; } }
        public int MonitorLastFrameTick { get { return m_lastFrameTick; } }

        public UpdatePrioritizationSchemes UpdatePrioritizationScheme { get { return m_priorityScheme; } }
        public bool IsReprioritizationEnabled { get { return m_reprioritizationEnabled; } }
        public double ReprioritizationInterval { get { return m_reprioritizationInterval; } }
        public double RootReprioritizationDistance { get { return m_rootReprioritizationDistance; } }
        public double ChildReprioritizationDistance { get { return m_childReprioritizationDistance; } }

        public AgentCircuitManager AuthenticateHandler
        {
            get { return m_authenticateHandler; }
        }

        // an instance to the physics plugin's Scene object.
        public PhysicsScene PhysicsScene
        {
            get { return m_sceneGraph.PhysicsScene; }
            set
            {
                // If we're not doing the initial set
                // Then we've got to remove the previous
                // event handler
                if (PhysicsScene != null && PhysicsScene.SupportsNINJAJoints)
                {
                    PhysicsScene.OnJointMoved -= jointMoved;
                    PhysicsScene.OnJointDeactivated -= jointDeactivated;
                    PhysicsScene.OnJointErrorMessage -= jointErrorMessage;
                }

                m_sceneGraph.PhysicsScene = value;

                if (PhysicsScene != null && m_sceneGraph.PhysicsScene.SupportsNINJAJoints)
                {
                    // register event handlers to respond to joint movement/deactivation
                    PhysicsScene.OnJointMoved += jointMoved;
                    PhysicsScene.OnJointDeactivated += jointDeactivated;
                    PhysicsScene.OnJointErrorMessage += jointErrorMessage;
                }
            }
        }

        public string DefaultScriptEngine
        {
            get { return m_defaultScriptEngine; }
        }

        public EntityManager Entities
        {
            get { return m_sceneGraph.Entities; }
        }

        
        // used in sequence see: SpawnPoint()
        private int m_SpawnPoint;
        // can be closest/random/sequence
        public string SpawnPointRouting
        {
            get; private set;
        }
        // allow landmarks to pass
        public bool TelehubAllowLandmarks
        {
            get; private set;
        }

        #endregion Properties

        #region Constructors

        public Scene(RegionInfo regInfo, AgentCircuitManager authen,
                     SceneCommunicationService sceneGridService,
                     ISimulationDataService simDataService, IEstateDataService estateDataService,
                     IConfigSource config, string simulatorVersion)
            : this(regInfo)
        {
            m_config = config;
            MinFrameTime = 0.089f;
            MinMaintenanceTime = 1;

            Random random = new Random();

            m_lastAllocatedLocalId = (uint)(random.NextDouble() * (double)(uint.MaxValue / 2)) + (uint)(uint.MaxValue / 4);
            m_authenticateHandler = authen;
            m_sceneGridService = sceneGridService;
            m_SimulationDataService = simDataService;
            m_EstateDataService = estateDataService;
            m_regionHandle = RegionInfo.RegionHandle;
            m_lastIncoming = 0;
            m_lastOutgoing = 0;

            m_asyncSceneObjectDeleter = new AsyncSceneObjectGroupDeleter(this);
            m_asyncSceneObjectDeleter.Enabled = true;

            m_asyncInventorySender = new AsyncInventorySender(this);

            #region Region Settings

            // Load region settings
            // LoadRegionSettings creates new region settings in persistence if they don't already exist for this region.
            // However, in this case, the default textures are not set in memory properly, so we need to do it here and
            // resave.
            // FIXME: It shouldn't be up to the database plugins to create this data - we should do it when a new
            // region is set up and avoid these gyrations.
            RegionSettings rs = simDataService.LoadRegionSettings(RegionInfo.RegionID);
            m_extraSettings = simDataService.GetExtra(RegionInfo.RegionID);

            bool updatedTerrainTextures = false;
            if (rs.TerrainTexture1 == UUID.Zero)
            {
                rs.TerrainTexture1 = RegionSettings.DEFAULT_TERRAIN_TEXTURE_1;
                updatedTerrainTextures = true;
            }

            if (rs.TerrainTexture2 == UUID.Zero)
            {
                rs.TerrainTexture2 = RegionSettings.DEFAULT_TERRAIN_TEXTURE_2;
                updatedTerrainTextures = true;
            }

            if (rs.TerrainTexture3 == UUID.Zero)
            {
                rs.TerrainTexture3 = RegionSettings.DEFAULT_TERRAIN_TEXTURE_3;
                updatedTerrainTextures = true;
            }

            if (rs.TerrainTexture4 == UUID.Zero)
            {
                rs.TerrainTexture4 = RegionSettings.DEFAULT_TERRAIN_TEXTURE_4;
                updatedTerrainTextures = true;
            }

            if (updatedTerrainTextures)
                rs.Save();

            RegionInfo.RegionSettings = rs;

            if (estateDataService != null)
                RegionInfo.EstateSettings = estateDataService.LoadEstateSettings(RegionInfo.RegionID, false);

            #endregion Region Settings

            //Bind Storage Manager functions to some land manager functions for this scene
            EventManager.OnLandObjectAdded +=
                new EventManager.LandObjectAdded(simDataService.StoreLandObject);
            EventManager.OnLandObjectRemoved +=
                new EventManager.LandObjectRemoved(simDataService.RemoveLandObject);

            m_sceneGraph = new SceneGraph(this);

            // If the scene graph has an Unrecoverable error, restart this sim.
            // Currently the only thing that causes it to happen is two kinds of specific
            // Physics based crashes.
            //
            // Out of memory
            // Operating system has killed the plugin
            m_sceneGraph.UnRecoverableError 
                += () => 
                    { 
                        m_log.ErrorFormat("[SCENE]: Restarting region {0} due to unrecoverable physics crash", Name); 
                        RestartNow(); 
                    };

            RegisterDefaultSceneEvents();

            // XXX: Don't set the public property since we don't want to activate here.  This needs to be handled 
            // better in the future.
            m_scripts_enabled = !RegionInfo.RegionSettings.DisableScripts;

            PhysicsEnabled = !RegionInfo.RegionSettings.DisablePhysics;

            m_simulatorVersion = simulatorVersion + " (" + Util.GetRuntimeInformation() + ")";

            #region Region Config

            // Region config overrides global config
            //
            if (m_config.Configs["Startup"] != null)
            {
                IConfig startupConfig = m_config.Configs["Startup"];

                StartDisabled = startupConfig.GetBoolean("StartDisabled", false);

                m_defaultDrawDistance = startupConfig.GetFloat("DefaultDrawDistance",m_defaultDrawDistance);
                UseBackup = startupConfig.GetBoolean("UseSceneBackup", UseBackup);
                if (!UseBackup)
                    m_log.InfoFormat("[SCENE]: Backup has been disabled for {0}", RegionInfo.RegionName);
                
                //Animation states
                m_useFlySlow = startupConfig.GetBoolean("enableflyslow", false);

                PhysicalPrims = startupConfig.GetBoolean("physical_prim", true);
                CollidablePrims = startupConfig.GetBoolean("collidable_prim", true);

                m_minNonphys = startupConfig.GetFloat("NonPhysicalPrimMin", m_minNonphys);
                if (RegionInfo.NonphysPrimMin > 0)
                {
                    m_minNonphys = RegionInfo.NonphysPrimMin;
                }

                m_maxNonphys = startupConfig.GetFloat("NonPhysicalPrimMax", m_maxNonphys);
                if (RegionInfo.NonphysPrimMax > 0)
                {
                    m_maxNonphys = RegionInfo.NonphysPrimMax;
                }

                m_minPhys = startupConfig.GetFloat("PhysicalPrimMin", m_minPhys);
                if (RegionInfo.PhysPrimMin > 0)
                {
                    m_minPhys = RegionInfo.PhysPrimMin;
                }

                m_maxPhys = startupConfig.GetFloat("PhysicalPrimMax", m_maxPhys);

                if (RegionInfo.PhysPrimMax > 0)
                {
                    m_maxPhys = RegionInfo.PhysPrimMax;
                }

                m_linksetCapacity = startupConfig.GetInt("LinksetPrims", m_linksetCapacity);
                if (RegionInfo.LinksetCapacity > 0)
                {
                    m_linksetCapacity = RegionInfo.LinksetCapacity;
                }

                SpawnPointRouting = startupConfig.GetString("SpawnPointRouting", "closest");
                TelehubAllowLandmarks = startupConfig.GetBoolean("TelehubAllowLandmark", false);

                // Here, if clamping is requested in either global or
                // local config, it will be used
                //
                m_clampPrimSize = startupConfig.GetBoolean("ClampPrimSize", m_clampPrimSize);
                if (RegionInfo.ClampPrimSize)
                {
                    m_clampPrimSize = true;
                }

                m_useTrashOnDelete = startupConfig.GetBoolean("UseTrashOnDelete",m_useTrashOnDelete);
                m_trustBinaries = startupConfig.GetBoolean("TrustBinaries", m_trustBinaries);
                m_allowScriptCrossings = startupConfig.GetBoolean("AllowScriptCrossing", m_allowScriptCrossings);
                m_dontPersistBefore =
                  startupConfig.GetLong("MinimumTimeBeforePersistenceConsidered", DEFAULT_MIN_TIME_FOR_PERSISTENCE);
                m_dontPersistBefore *= 10000000;
                m_persistAfter =
                  startupConfig.GetLong("MaximumTimeBeforePersistenceConsidered", DEFAULT_MAX_TIME_FOR_PERSISTENCE);
                m_persistAfter *= 10000000;

                m_defaultScriptEngine = startupConfig.GetString("DefaultScriptEngine", "XEngine");
                m_log.InfoFormat("[SCENE]: Default script engine {0}", m_defaultScriptEngine);

                m_strictAccessControl = startupConfig.GetBoolean("StrictAccessControl", m_strictAccessControl);
                m_seeIntoBannedRegion = startupConfig.GetBoolean("SeeIntoBannedRegion", m_seeIntoBannedRegion);
                CombineRegions = startupConfig.GetBoolean("CombineContiguousRegions", false);

                string[] possibleMapConfigSections = new string[] { "Map", "Startup" };

                m_generateMaptiles 
                    = Util.GetConfigVarFromSections<bool>(config, "GenerateMaptiles", possibleMapConfigSections, true);

                if (m_generateMaptiles)
                {
                    int maptileRefresh = startupConfig.GetInt("MaptileRefresh", 0);
                    if (maptileRefresh != 0)
                    {
                        m_mapGenerationTimer.Interval = maptileRefresh * 1000;
                        m_mapGenerationTimer.Elapsed += RegenerateMaptileAndReregister;
                        m_mapGenerationTimer.AutoReset = true;
                        m_mapGenerationTimer.Start();
                    }
                }
                else
                {
                    string tile 
                        = Util.GetConfigVarFromSections<string>(
                            config, "MaptileStaticUUID", possibleMapConfigSections, UUID.Zero.ToString());

                    UUID tileID;

                    if (tile != UUID.Zero.ToString() && UUID.TryParse(tile, out tileID))
                    {
                        RegionInfo.RegionSettings.TerrainImageID = tileID;
                    }
                    else
                    {
                        RegionInfo.RegionSettings.TerrainImageID = RegionInfo.MaptileStaticUUID;
                        m_log.InfoFormat("[SCENE]: Region {0}, maptile set to {1}", RegionInfo.RegionName, RegionInfo.MaptileStaticUUID.ToString());
                    }
                }

                string[] possibleAccessControlConfigSections = new string[] { "AccessControl", "Startup" };

                string grant 
                    = Util.GetConfigVarFromSections<string>(
                        config, "AllowedClients", possibleAccessControlConfigSections, "");

                if (grant.Length > 0)
                {
                    foreach (string viewer in grant.Split(','))
                    {
                        m_AllowedViewers.Add(viewer.Trim().ToLower());
                    }
                }

                grant 
                    = Util.GetConfigVarFromSections<string>(
                        config, "BannedClients", possibleAccessControlConfigSections, "");

                if (grant.Length > 0)
                {
                    foreach (string viewer in grant.Split(','))
                    {
                        m_BannedViewers.Add(viewer.Trim().ToLower());
                    }
                }

                MinFrameTime              = startupConfig.GetFloat( "MinFrameTime",                      MinFrameTime);
                m_update_backup           = startupConfig.GetInt(   "UpdateStorageEveryNFrames",         m_update_backup);
                m_update_coarse_locations = startupConfig.GetInt(   "UpdateCoarseLocationsEveryNFrames", m_update_coarse_locations);
                m_update_entitymovement   = startupConfig.GetInt(   "UpdateEntityMovementEveryNFrames",  m_update_entitymovement);
                m_update_events           = startupConfig.GetInt(   "UpdateEventsEveryNFrames",          m_update_events);
                m_update_objects          = startupConfig.GetInt(   "UpdateObjectsEveryNFrames",         m_update_objects);
                m_update_physics          = startupConfig.GetInt(   "UpdatePhysicsEveryNFrames",         m_update_physics);
                m_update_presences        = startupConfig.GetInt(   "UpdateAgentsEveryNFrames",          m_update_presences);
                m_update_terrain          = startupConfig.GetInt(   "UpdateTerrainEveryNFrames",         m_update_terrain);
                m_update_temp_cleaning    = startupConfig.GetInt(   "UpdateTempCleaningEveryNFrames",    m_update_temp_cleaning);
            }

            // FIXME: Ultimately this should be in a module.
            SendPeriodicAppearanceUpdates = true;
            
            IConfig appearanceConfig = m_config.Configs["Appearance"];
            if (appearanceConfig != null)
            {
                SendPeriodicAppearanceUpdates
                    = appearanceConfig.GetBoolean("ResendAppearanceUpdates", SendPeriodicAppearanceUpdates);
            }

            #endregion Region Config

            #region Interest Management

            IConfig interestConfig = m_config.Configs["InterestManagement"];
            if (interestConfig != null)
            {
                string update_prioritization_scheme = interestConfig.GetString("UpdatePrioritizationScheme", "Time").Trim().ToLower();

                try
                {
                    m_priorityScheme = (UpdatePrioritizationSchemes)Enum.Parse(typeof(UpdatePrioritizationSchemes), update_prioritization_scheme, true);
                }
                catch (Exception)
                {
                    m_log.Warn("[PRIORITIZER]: UpdatePrioritizationScheme was not recognized, setting to default prioritizer Time");
                    m_priorityScheme = UpdatePrioritizationSchemes.Time;
                }

                m_reprioritizationEnabled = interestConfig.GetBoolean("ReprioritizationEnabled", true);
                m_reprioritizationInterval = interestConfig.GetDouble("ReprioritizationInterval", 5000.0);
                m_rootReprioritizationDistance = interestConfig.GetDouble("RootReprioritizationDistance", 10.0);
                m_childReprioritizationDistance = interestConfig.GetDouble("ChildReprioritizationDistance", 20.0);
            }

            m_log.DebugFormat("[SCENE]: Using the {0} prioritization scheme", m_priorityScheme);

            #endregion Interest Management

            StatsReporter = new SimStatsReporter(this);
            StatsReporter.OnSendStatsResult += SendSimStatsPackets;
            StatsReporter.OnStatsIncorrect += m_sceneGraph.RecalculateStats;

            MainConsole.Instance.Commands.AddCommand("scene", false, "gc collect", "gc collect", "gc collect", "Cause the garbage collector to make a single pass", HandleGcCollect);
        }

        public Scene(RegionInfo regInfo) : base(regInfo)
        {
            PhysicalPrims = true;
            CollidablePrims = true;
            PhysicsEnabled = true;

            PeriodicBackup = true;
            UseBackup = true;

            BordersLocked = true;
            Border northBorder = new Border();
            northBorder.BorderLine = new Vector3(float.MinValue, float.MaxValue, (int)Constants.RegionSize);  //<---
            northBorder.CrossDirection = Cardinals.N;
            NorthBorders.Add(northBorder);

            Border southBorder = new Border();
            southBorder.BorderLine = new Vector3(float.MinValue, float.MaxValue,0);    //--->
            southBorder.CrossDirection = Cardinals.S;
            SouthBorders.Add(southBorder);

            Border eastBorder = new Border();
            eastBorder.BorderLine = new Vector3(float.MinValue, float.MaxValue, (int)Constants.RegionSize);   //<---
            eastBorder.CrossDirection = Cardinals.E;
            EastBorders.Add(eastBorder);

            Border westBorder = new Border();
            westBorder.BorderLine = new Vector3(float.MinValue, float.MaxValue,0);     //--->
            westBorder.CrossDirection = Cardinals.W;
            WestBorders.Add(westBorder);
            BordersLocked = false;

            m_eventManager = new EventManager();

            m_permissions = new ScenePermissions(this);
        }

        #endregion

        #region Startup / Close Methods

        /// <value>
        /// The scene graph for this scene
        /// </value>
        /// TODO: Possibly stop other classes being able to manipulate this directly.
        public SceneGraph SceneGraph
        {
            get { return m_sceneGraph; }
        }

        protected virtual void RegisterDefaultSceneEvents()
        {
            IDialogModule dm = RequestModuleInterface<IDialogModule>();

            if (dm != null)
                m_eventManager.OnPermissionError += dm.SendAlertToUser;

            m_eventManager.OnSignificantClientMovement += HandleOnSignificantClientMovement;
        }

        public override string GetSimulatorVersion()
        {
            return m_simulatorVersion;
        }

        /// <summary>
        /// Process the fact that a neighbouring region has come up.
        /// </summary>
        /// <remarks>
        /// We only add it to the neighbor list if it's within 1 region from here.
        /// Agents may have draw distance values that cross two regions though, so
        /// we add it to the notify list regardless of distance. We'll check
        /// the agent's draw distance before notifying them though.
        /// </remarks>
        /// <param name="otherRegion">RegionInfo handle for the new region.</param>
        /// <returns>True after all operations complete, throws exceptions otherwise.</returns>
        public override void OtherRegionUp(GridRegion otherRegion)
        {
            uint xcell = (uint)((int)otherRegion.RegionLocX / (int)Constants.RegionSize);
            uint ycell = (uint)((int)otherRegion.RegionLocY / (int)Constants.RegionSize);
            //m_log.InfoFormat("[SCENE]: (on region {0}): Region {1} up in coords {2}-{3}", 
            //    RegionInfo.RegionName, otherRegion.RegionName, xcell, ycell);

            if (RegionInfo.RegionHandle != otherRegion.RegionHandle)
            {
                // If these are cast to INT because long + negative values + abs returns invalid data
                int resultX = Math.Abs((int)xcell - (int)RegionInfo.RegionLocX);
                int resultY = Math.Abs((int)ycell - (int)RegionInfo.RegionLocY);
                if (resultX <= 1 && resultY <= 1)
                {
                    // Let the grid service module know, so this can be cached
                    m_eventManager.TriggerOnRegionUp(otherRegion);

                    try
                    {
                        ForEachRootScenePresence(delegate(ScenePresence agent)
                        {
                            //agent.ControllingClient.new
                            //this.CommsManager.InterRegion.InformRegionOfChildAgent(otherRegion.RegionHandle, agent.ControllingClient.RequestClientInfo());

                            List<ulong> old = new List<ulong>();
                            old.Add(otherRegion.RegionHandle);
                            agent.DropOldNeighbours(old);
                            if (EntityTransferModule != null && agent.PresenceType != PresenceType.Npc)
                                EntityTransferModule.EnableChildAgent(agent, otherRegion);
                        });
                    }
                    catch (NullReferenceException)
                    {
                        // This means that we're not booted up completely yet.
                        // This shouldn't happen too often anymore.
                        m_log.Error("[SCENE]: Couldn't inform client of regionup because we got a null reference exception");
                    }
                }
                else
                {
                    m_log.InfoFormat(
                        "[SCENE]: Got notice about far away Region: {0} at ({1}, {2})",
                        otherRegion.RegionName, otherRegion.RegionLocX, otherRegion.RegionLocY);
                }
            }
        }

        public void AddNeighborRegion(RegionInfo region)
        {
            lock (m_neighbours)
            {
                if (!CheckNeighborRegion(region))
                {
                    m_neighbours.Add(region);
                }
            }
        }

        public bool CheckNeighborRegion(RegionInfo region)
        {
            bool found = false;
            lock (m_neighbours)
            {
                foreach (RegionInfo reg in m_neighbours)
                {
                    if (reg.RegionHandle == region.RegionHandle)
                    {
                        found = true;
                        break;
                    }
                }
            }
            return found;
        }

        /// <summary>
        /// Checks whether this region has a neighbour in the given direction.
        /// </summary>
        /// <param name="car"></param>
        /// <param name="fix"></param>
        /// <returns>
        /// An integer which represents a compass point.  N == 1, going clockwise until we reach NW == 8.
        /// Returns a positive integer if there is a region in that direction, a negative integer if not.
        /// </returns>
        public int HaveNeighbor(Cardinals car, ref int[] fix)
        {
            uint neighbourx = RegionInfo.RegionLocX;
            uint neighboury = RegionInfo.RegionLocY;

            int dir = (int)car;

            if (dir > 1 && dir < 5) //Heading East
                neighbourx++;
            else if (dir > 5) // Heading West
                neighbourx--;

            if (dir < 3 || dir == 8) // Heading North
                neighboury++;
            else if (dir > 3 && dir < 7) // Heading Sout
                neighboury--;

            int x = (int)(neighbourx * Constants.RegionSize);
            int y = (int)(neighboury * Constants.RegionSize);
            GridRegion neighbourRegion = GridService.GetRegionByPosition(RegionInfo.ScopeID, x, y);

            if (neighbourRegion == null)
            {
                fix[0] = (int)(RegionInfo.RegionLocX - neighbourx);
                fix[1] = (int)(RegionInfo.RegionLocY - neighboury);
                return dir * (-1);
            }
            else
                return dir;
        }

        // Alias IncomingHelloNeighbour OtherRegionUp, for now
        public GridRegion IncomingHelloNeighbour(RegionInfo neighbour)
        {
            OtherRegionUp(new GridRegion(neighbour));
            return new GridRegion(RegionInfo);
        }

        // This causes the region to restart immediatley.
        public void RestartNow()
        {
            IConfig startupConfig = m_config.Configs["Startup"];
            if (startupConfig != null)
            {
                if (startupConfig.GetBoolean("InworldRestartShutsDown", false))
                {
                    MainConsole.Instance.RunCommand("shutdown");
                    return;
                }
            }

            m_log.InfoFormat("[REGION]: Restarting region {0}", Name);

            Close();

            base.Restart();
        }

        // This is a helper function that notifies root agents in this region that a new sim near them has come up
        // This is in the form of a timer because when an instance of OpenSim.exe is started,
        // Even though the sims initialize, they don't listen until 'all of the sims are initialized'
        // If we tell an agent about a sim that's not listening yet, the agent will not be able to connect to it.
        // subsequently the agent will never see the region come back online.
        public void RestartNotifyWaitElapsed(object sender, ElapsedEventArgs e)
        {
            m_restartWaitTimer.Stop();
            lock (m_regionRestartNotifyList)
            {
                foreach (RegionInfo region in m_regionRestartNotifyList)
                {
                    GridRegion r = new GridRegion(region);
                    try
                    {
                        ForEachRootScenePresence(delegate(ScenePresence agent)
                        {
                            if (EntityTransferModule != null && agent.PresenceType != PresenceType.Npc)
                                EntityTransferModule.EnableChildAgent(agent, r);
                        });
                    }
                    catch (NullReferenceException)
                    {
                        // This means that we're not booted up completely yet.
                        // This shouldn't happen too often anymore.
                    }
                }

                // Reset list to nothing.
                m_regionRestartNotifyList.Clear();
            }
        }

        public int GetInaccurateNeighborCount()
        {
            return m_neighbours.Count;
        }

        // This is the method that shuts down the scene.
        public override void Close()
        {
            if (m_shuttingDown)
            {
                m_log.WarnFormat("[SCENE]: Ignoring close request because already closing {0}", Name);
                return;
            }

            m_log.InfoFormat("[SCENE]: Closing down the single simulator: {0}", RegionInfo.RegionName);

            StatsReporter.Close();

            m_restartTimer.Stop();
            m_restartTimer.Close();

            // Kick all ROOT agents with the message, 'The simulator is going down'
            ForEachScenePresence(delegate(ScenePresence avatar)
                                 {
                                     avatar.RemoveNeighbourRegion(RegionInfo.RegionHandle);

                                     if (!avatar.IsChildAgent)
                                         avatar.ControllingClient.Kick("The simulator is going down.");

                                     avatar.ControllingClient.SendShutdownConnectionNotice();
                                 });

            // Stop updating the scene objects and agents.
            m_shuttingDown = true;

            // Wait here, or the kick messages won't actually get to the agents before the scene terminates.
            // We also need to wait to avoid a race condition with the scene update loop which might not yet
            // have checked ShuttingDown.
            Thread.Sleep(500);

            // Stop all client threads.
            ForEachScenePresence(delegate(ScenePresence avatar) { avatar.ControllingClient.Close(); });

            m_log.Debug("[SCENE]: TriggerSceneShuttingDown");
            EventManager.TriggerSceneShuttingDown(this);

            m_log.Debug("[SCENE]: Persisting changed objects");

            Backup(false);
            m_sceneGraph.Close();

            if (!GridService.DeregisterRegion(RegionInfo.RegionID))
                m_log.WarnFormat("[SCENE]: Deregister from grid failed for region {0}", Name);

            base.Close();

            // XEngine currently listens to the EventManager.OnShutdown event to trigger script stop and persistence.
            // Therefore. we must dispose of the PhysicsScene after this to prevent a window where script code can
            // attempt to reference a null or disposed physics scene.
            if (PhysicsScene != null)
            {
                m_log.Debug("[SCENE]: Dispose Physics");
                PhysicsScene phys = PhysicsScene;
                // remove the physics engine from both Scene and SceneGraph
                PhysicsScene = null;
                phys.Dispose();
                phys = null;
            }
        }

        public override void Start()
        {
            Start(true);
        }

        /// <summary>
        /// Start the scene
        /// </summary>
        /// <param name='startScripts'>
        /// Start the scripts within the scene.
        /// </param> 
        public void Start(bool startScripts)
        {
            m_active = true;

//            m_log.DebugFormat("[SCENE]: Starting Heartbeat timer for {0}", RegionInfo.RegionName);

            //m_heartbeatTimer.Enabled = true;
            //m_heartbeatTimer.Interval = (int)(m_timespan * 1000);
            //m_heartbeatTimer.Elapsed += new ElapsedEventHandler(Heartbeat);
            if (m_heartbeatThread != null)
            {
                m_hbRestarts++;
                if(m_hbRestarts > 10)
                    Environment.Exit(1);
                m_log.ErrorFormat("[SCENE]: Restarting heartbeat thread because it hasn't reported in in region {0}", RegionInfo.RegionName);

//int pid = System.Diagnostics.Process.GetCurrentProcess().Id;
//System.Diagnostics.Process proc = new System.Diagnostics.Process();
//proc.EnableRaisingEvents=false; 
//proc.StartInfo.FileName = "/bin/kill";
//proc.StartInfo.Arguments = "-QUIT " + pid.ToString();
//proc.Start();
//proc.WaitForExit();
//Thread.Sleep(1000);
//Environment.Exit(1);
                m_heartbeatThread.Abort();
                Watchdog.AbortThread(m_heartbeatThread.ManagedThreadId);
                m_heartbeatThread = null;
            }
//            m_lastUpdate = Util.EnvironmentTickCount();

//            m_sceneGraph.PreparePhysicsSimulation();


            m_heartbeatThread
                = Watchdog.StartThread(
                    Heartbeat, string.Format("Heartbeat ({0})", RegionInfo.RegionName), ThreadPriority.Normal, false, false);

            StartScripts();
        }

        /// <summary>
        /// Sets up references to modules required by the scene
        /// </summary>
        public void SetModuleInterfaces()
        {
            m_xmlrpcModule = RequestModuleInterface<IXMLRPC>();
            m_worldCommModule = RequestModuleInterface<IWorldComm>();
            XferManager = RequestModuleInterface<IXfer>();
            m_AvatarFactory = RequestModuleInterface<IAvatarFactoryModule>();
            AttachmentsModule = RequestModuleInterface<IAttachmentsModule>();
            m_serialiser = RequestModuleInterface<IRegionSerialiserModule>();
            m_dialogModule = RequestModuleInterface<IDialogModule>();
            m_capsModule = RequestModuleInterface<ICapabilitiesModule>();
            EntityTransferModule = RequestModuleInterface<IEntityTransferModule>();
            m_groupsModule = RequestModuleInterface<IGroupsModule>();
            AgentTransactionsModule = RequestModuleInterface<IAgentAssetTransactions>();
            UserManagementModule = RequestModuleInterface<IUserManagement>();
        }

        #endregion

        #region Update Methods

        /// <summary>
        /// Activate the various loops necessary to continually update the scene.
        /// </summary>
        private void Heartbeat()
        {
//            if (!Monitor.TryEnter(m_heartbeatLock))
//            {
//                Watchdog.RemoveThread();
//                return;
//            }

//            try
//            {

            m_eventManager.TriggerOnRegionStarted(this);

            // The first frame can take a very long time due to physics actors being added on startup.  Therefore,
            // don't turn on the watchdog alarm for this thread until the second frame, in order to prevent false
            // alarms for scenes with many objects.
            Update(1);

            Watchdog.StartThread(
                    Maintenance, string.Format("Maintenance ({0})", RegionInfo.RegionName), ThreadPriority.Normal, false, true);

            Watchdog.GetCurrentThreadInfo().AlarmIfTimeout = true;
            Update(-1);

//                m_lastUpdate = Util.EnvironmentTickCount();
//                m_firstHeartbeat = false;
//            }
//            finally
//            {
//                Monitor.Pulse(m_heartbeatLock);
//                Monitor.Exit(m_heartbeatLock);
//            }

            Watchdog.RemoveThread();
        }

        private void Maintenance()
        {
            DoMaintenance(-1);

            Watchdog.RemoveThread();
        }

        public void DoMaintenance(int runs)
        {
            long? endRun = null;
            int runtc;
            int previousMaintenanceTick;

            if (runs >= 0)
                endRun = MaintenanceRun + runs;

            List<Vector3> coarseLocations;
            List<UUID> avatarUUIDs;

            while (!m_shuttingDown && ((endRun == null && Active) || MaintenanceRun < endRun))
            {
                runtc = Util.EnvironmentTickCount();
                ++MaintenanceRun;

                // Coarse locations relate to positions of green dots on the mini-map (on a SecondLife client)
                if (MaintenanceRun % (m_update_coarse_locations / 10) == 0)
                {
                    SceneGraph.GetCoarseLocations(out coarseLocations, out avatarUUIDs, 60);
                    // Send coarse locations to clients
                    ForEachScenePresence(delegate(ScenePresence presence)
                    {
                        presence.SendCoarseLocations(coarseLocations, avatarUUIDs);
                    });
                }

                if (SendPeriodicAppearanceUpdates && MaintenanceRun % 60 == 0)
                {
//                    m_log.DebugFormat("[SCENE]: Sending periodic appearance updates");

                    if (AvatarFactory != null)
                    {
                        ForEachRootScenePresence(sp => AvatarFactory.SendAppearance(sp.UUID));
                    }
                }

                Watchdog.UpdateThread();

                previousMaintenanceTick = m_lastMaintenanceTick;
                m_lastMaintenanceTick = Util.EnvironmentTickCount();
                runtc = Util.EnvironmentTickCountSubtract(m_lastMaintenanceTick, runtc);
                runtc = (int)(MinMaintenanceTime * 1000) - runtc;
    
                if (runtc > 0)
                    Thread.Sleep(runtc);
    
                // Optionally warn if a frame takes double the amount of time that it should.
                if (DebugUpdates
                    && Util.EnvironmentTickCountSubtract(
                        m_lastMaintenanceTick, previousMaintenanceTick) > (int)(MinMaintenanceTime * 1000 * 2))
                    m_log.WarnFormat(
                        "[SCENE]: Maintenance took {0} ms (desired max {1} ms) in {2}",
                        Util.EnvironmentTickCountSubtract(m_lastMaintenanceTick, previousMaintenanceTick),
                        MinMaintenanceTime * 1000,
                        RegionInfo.RegionName);
            }
        }

        public override void Update(int frames)
        {
            long? endFrame = null;

            if (frames >= 0)
                endFrame = Frame + frames;

            float physicsFPS = 0f;
            int tmpMS;
            int previousFrameTick;
            int maintc;
            int sleepMS;
            int framestart;

            while (!m_shuttingDown && ((endFrame == null && Active) || Frame < endFrame))
            {
                framestart = Util.EnvironmentTickCount();
                ++Frame;

//            m_log.DebugFormat("[SCENE]: Processing frame {0} in {1}", Frame, RegionInfo.RegionName);

                agentMS = tempOnRezMS = eventMS = backupMS = terrainMS = landMS = 0;

                try
                {
                    EventManager.TriggerRegionHeartbeatStart(this);

                    // Apply taints in terrain module to terrain in physics scene
                    if (Frame % m_update_terrain == 0)
                    {
                        tmpMS = Util.EnvironmentTickCount();
                        UpdateTerrain();
                        terrainMS = Util.EnvironmentTickCountSubtract(tmpMS);
                    }

                    tmpMS = Util.EnvironmentTickCount();
                    if (PhysicsEnabled && Frame % m_update_physics == 0)
                        m_sceneGraph.UpdatePreparePhysics();
                    physicsMS2 = Util.EnvironmentTickCountSubtract(tmpMS);
    
                    // Apply any pending avatar force input to the avatar's velocity
                    tmpMS = Util.EnvironmentTickCount();
                    if (Frame % m_update_entitymovement == 0)
                        m_sceneGraph.UpdateScenePresenceMovement();
                    agentMS = Util.EnvironmentTickCountSubtract(tmpMS);
    
                    // Perform the main physics update.  This will do the actual work of moving objects and avatars according to their
                    // velocity
                    tmpMS = Util.EnvironmentTickCount();
                    if (Frame % m_update_physics == 0)
                    {
                        if (PhysicsEnabled)
                            physicsFPS = m_sceneGraph.UpdatePhysics(MinFrameTime);
    
                        if (SynchronizeScene != null)
                            SynchronizeScene(this);
                    }
                    physicsMS = Util.EnvironmentTickCountSubtract(tmpMS);

                    tmpMS = Util.EnvironmentTickCount();
    
                    // Check if any objects have reached their targets
                    CheckAtTargets();
    
                    // Update SceneObjectGroups that have scheduled themselves for updates
                    // Objects queue their updates onto all scene presences
                    if (Frame % m_update_objects == 0)
                        m_sceneGraph.UpdateObjectGroups();
    
                    // Run through all ScenePresences looking for updates
                    // Presence updates and queued object updates for each presence are sent to clients
                    if (Frame % m_update_presences == 0)
                        m_sceneGraph.UpdatePresences();
    
                    agentMS += Util.EnvironmentTickCountSubtract(tmpMS);

    
                    // Delete temp-on-rez stuff
                    if (Frame % m_update_temp_cleaning == 0 && !m_cleaningTemps)
                    {
                        tmpMS = Util.EnvironmentTickCount();
                        m_cleaningTemps = true;
                        Util.FireAndForget(delegate { CleanTempObjects(); m_cleaningTemps = false;  });
                        tempOnRezMS = Util.EnvironmentTickCountSubtract(tmpMS);
                    }
    
                    if (Frame % m_update_events == 0)
                    {
                        tmpMS = Util.EnvironmentTickCount();
                        UpdateEvents();
                        eventMS = Util.EnvironmentTickCountSubtract(tmpMS);
                    }
    
                    if (PeriodicBackup && Frame % m_update_backup == 0)
                    {
                        tmpMS = Util.EnvironmentTickCount();
                        UpdateStorageBackup();
                        backupMS = Util.EnvironmentTickCountSubtract(tmpMS);
                    }
    
                    //if (Frame % m_update_land == 0)
                    //{
                    //    int ldMS = Util.EnvironmentTickCount();
                    //    UpdateLand();
                    //    landMS = Util.EnvironmentTickCountSubtract(ldMS);
                    //}
    
                    if (!LoginsEnabled && Frame == 20)
                    {
    //                    m_log.DebugFormat("{0} {1} {2}", LoginsDisabled, m_sceneGraph.GetActiveScriptsCount(), LoginLock);
    
                        // In 99.9% of cases it is a bad idea to manually force garbage collection. However,
                        // this is a rare case where we know we have just went through a long cycle of heap
                        // allocations, and there is no more work to be done until someone logs in
                        GC.Collect();

                        if (!LoginLock)
                        {
                            if (!StartDisabled)
                            {
                                m_log.InfoFormat("[REGION]: Enabling logins for {0}", RegionInfo.RegionName);
                                LoginsEnabled = true;
                            }

                            m_sceneGridService.InformNeighborsThatRegionisUp(
                                RequestModuleInterface<INeighbourService>(), RegionInfo);

                            // Region ready should always be set
                            Ready = true;
                        }
                        else
                        {
                            // This handles a case of a region having no scripts for the RegionReady module
                            if (m_sceneGraph.GetActiveScriptsCount() == 0)
                            {
                                // In this case, we leave it to the IRegionReadyModule to enable logins
                               
                                // LoginLock can currently only be set by a region module implementation.
                                // If somehow this hasn't been done then the quickest way to bugfix is to see the
                                // NullReferenceException
                                IRegionReadyModule rrm = RequestModuleInterface<IRegionReadyModule>();
                                rrm.TriggerRegionReady(this);
                            }
                        }
                    }
                }
                catch (Exception e)
                {
                    m_log.ErrorFormat(
                        "[SCENE]: Failed on region {0} with exception {1}{2}",
                        RegionInfo.RegionName, e.Message, e.StackTrace);
                }
    
                EventManager.TriggerRegionHeartbeatEnd(this);

                Watchdog.UpdateThread();

                otherMS = tempOnRezMS + eventMS + backupMS + terrainMS + landMS;

                StatsReporter.AddPhysicsFPS(physicsFPS);
                StatsReporter.AddTimeDilation(TimeDilation);
                StatsReporter.AddFPS(1);

                StatsReporter.addAgentMS(agentMS);
                StatsReporter.addPhysicsMS(physicsMS + physicsMS2);
                StatsReporter.addOtherMS(otherMS);
                StatsReporter.addScriptLines(m_sceneGraph.GetScriptLPS());

                previousFrameTick = m_lastFrameTick;
                m_lastFrameTick = Util.EnvironmentTickCount();
                tmpMS = Util.EnvironmentTickCountSubtract(m_lastFrameTick, framestart);
                tmpMS = (int)(MinFrameTime * 1000) - tmpMS;

                m_firstHeartbeat = false;

                sleepMS = Util.EnvironmentTickCount();

                if (tmpMS > 0)
                    Thread.Sleep(tmpMS);

                sleepMS = Util.EnvironmentTickCountSubtract(sleepMS);
                frameMS = Util.EnvironmentTickCountSubtract(framestart);
                StatsReporter.addSleepMS(sleepMS);
                StatsReporter.addFrameMS(frameMS);

                // if (Frame%m_update_avatars == 0)
                //   UpdateInWorldTime();


               // Optionally warn if a frame takes double the amount of time that it should.
                if (DebugUpdates
                    && Util.EnvironmentTickCountSubtract(
                        m_lastFrameTick, previousFrameTick) > (int)(MinFrameTime * 1000 * 2))
                    m_log.WarnFormat(
                        "[SCENE]: Frame took {0} ms (desired max {1} ms) in {2}",
                        Util.EnvironmentTickCountSubtract(m_lastFrameTick, previousFrameTick),
                        MinFrameTime * 1000,
                        RegionInfo.RegionName);
            }
        }        

        public void AddGroupTarget(SceneObjectGroup grp)
        {
            lock (m_groupsWithTargets)
                m_groupsWithTargets[grp.UUID] = 0;
        }

        public void RemoveGroupTarget(SceneObjectGroup grp)
        {
            lock (m_groupsWithTargets)
                m_groupsWithTargets.Remove(grp.UUID);
        }

        private void CheckAtTargets()
        {
            List<UUID> objs = null;

            lock (m_groupsWithTargets)
            {
                if (m_groupsWithTargets.Count != 0)
                    objs = new List<UUID>(m_groupsWithTargets.Keys);
            }

            if (objs != null)
            {
                foreach (UUID entry in objs)
                {
                    SceneObjectGroup grp = GetSceneObjectGroup(entry);
                    if (grp == null)
                        m_groupsWithTargets.Remove(entry);
                    else
                        grp.checkAtTargets();
                }
            }
        }

        /// <summary>
        /// Send out simstats data to all clients
        /// </summary>
        /// <param name="stats">Stats on the Simulator's performance</param>
        private void SendSimStatsPackets(SimStats stats)
        {
            ForEachRootClient(delegate(IClientAPI client)
            {
                client.SendSimStats(stats);
            });
        }

        /// <summary>
        /// Update the terrain if it needs to be updated.
        /// </summary>
        private void UpdateTerrain()
        {
            EventManager.TriggerTerrainTick();
        }

        /// <summary>
        /// Back up queued up changes
        /// </summary>
        private void UpdateStorageBackup()
        {
            if (!m_backingup)
            {
                m_backingup = true;
                Util.FireAndForget(BackupWaitCallback);
            }
        }

        /// <summary>
        /// Sends out the OnFrame event to the modules
        /// </summary>
        private void UpdateEvents()
        {
            m_eventManager.TriggerOnFrame();
        }

        /// <summary>
        /// Wrapper for Backup() that can be called with Util.FireAndForget()
        /// </summary>
        private void BackupWaitCallback(object o)
        {
            Backup(false);
        }
        
        /// <summary>
        /// Backup the scene.  This acts as the main method of the backup thread.
        /// </summary>
        /// <param name="forced">
        /// If true, then any changes that have not yet been persisted are persisted.  If false,
        /// then the persistence decision is left to the backup code (in some situations, such as object persistence,
        /// it's much more efficient to backup multiple changes at once rather than every single one).
        /// <returns></returns>
        public void Backup(bool forced)
        {
            lock (m_returns)
            {
                EventManager.TriggerOnBackup(SimulationDataService, forced);
                m_backingup = false;

                foreach (KeyValuePair<UUID, ReturnInfo> ret in m_returns)
                {
                    UUID transaction = UUID.Random();

                    GridInstantMessage msg = new GridInstantMessage();
                    msg.fromAgentID = new Guid(UUID.Zero.ToString()); // From server
                    msg.toAgentID = new Guid(ret.Key.ToString());
                    msg.imSessionID = new Guid(transaction.ToString());
                    msg.timestamp = (uint)Util.UnixTimeSinceEpoch();
                    msg.fromAgentName = "Server";
                    msg.dialog = (byte)19; // Object msg
                    msg.fromGroup = false;
                    msg.offline = (byte)1;
                    msg.ParentEstateID = RegionInfo.EstateSettings.ParentEstateID;
                    msg.Position = Vector3.Zero;
                    msg.RegionID = RegionInfo.RegionID.Guid;

                    // We must fill in a null-terminated 'empty' string here since bytes[0] will crash viewer 3.
                    msg.binaryBucket = Util.StringToBytes256("\0");
                    if (ret.Value.count > 1)
                        msg.message = string.Format("Your {0} objects were returned from {1} in region {2} due to {3}", ret.Value.count, ret.Value.location.ToString(), RegionInfo.RegionName, ret.Value.reason);
                    else
                        msg.message = string.Format("Your object {0} was returned from {1} in region {2} due to {3}", ret.Value.objectName, ret.Value.location.ToString(), RegionInfo.RegionName, ret.Value.reason);

                    IMessageTransferModule tr = RequestModuleInterface<IMessageTransferModule>();
                    if (tr != null)
                        tr.SendInstantMessage(msg, delegate(bool success) {});
                }
                m_returns.Clear();
            }
        }

        /// <summary>
        /// Synchronous force backup.  For deletes and links/unlinks
        /// </summary>
        /// <param name="group">Object to be backed up</param>
        public void ForceSceneObjectBackup(SceneObjectGroup group)
        {
            if (group != null)
            {
                group.ProcessBackup(SimulationDataService, true);
            }
        }

        /// <summary>
        /// Tell an agent that their object has been returned. 
        /// </summary>
        /// <remarks>
        /// The actual return is handled by the caller.
        /// </remarks>
        /// <param name="agentID">Avatar Unique Id</param>
        /// <param name="objectName">Name of object returned</param>
        /// <param name="location">Location of object returned</param>
        /// <param name="reason">Reasion for object return</param>
        public void AddReturn(UUID agentID, string objectName, Vector3 location, string reason)
        {
            lock (m_returns)
            {
                if (m_returns.ContainsKey(agentID))
                {
                    ReturnInfo info = m_returns[agentID];
                    info.count++;
                    m_returns[agentID] = info;
                }
                else
                {
                    ReturnInfo info = new ReturnInfo();
                    info.count = 1;
                    info.objectName = objectName;
                    info.location = location;
                    info.reason = reason;
                    m_returns[agentID] = info;
                }
            }
        }

        #endregion

        #region Load Terrain

        /// <summary>
        /// Store the terrain in the persistant data store
        /// </summary>
        public void SaveTerrain()
        {
            SimulationDataService.StoreTerrain(Heightmap.GetDoubles(), RegionInfo.RegionID);
        }

        public void StoreWindlightProfile(RegionLightShareData wl)
        {
            RegionInfo.WindlightSettings = wl;
            SimulationDataService.StoreRegionWindlightSettings(wl);
            m_eventManager.TriggerOnSaveNewWindlightProfile();
        }

        public void LoadWindlightProfile()
        {
            RegionInfo.WindlightSettings = SimulationDataService.LoadRegionWindlightSettings(RegionInfo.RegionID);
            m_eventManager.TriggerOnSaveNewWindlightProfile();
        }

        /// <summary>
        /// Loads the World heightmap
        /// </summary>
        public override void LoadWorldMap()
        {
            try
            {
                double[,] map = SimulationDataService.LoadTerrain(RegionInfo.RegionID);
                if (map == null)
                {
                    // This should be in the Terrain module, but it isn't because
                    // the heightmap is needed _way_ before the modules are initialized...
                    IConfig terrainConfig = m_config.Configs["Terrain"];
                    String m_InitialTerrain = "pinhead-island";
                    if (terrainConfig != null)
                        m_InitialTerrain = terrainConfig.GetString("InitialTerrain", m_InitialTerrain);

                    m_log.InfoFormat("[TERRAIN]: No default terrain. Generating a new terrain {0}.", m_InitialTerrain);
                    Heightmap = new TerrainChannel(m_InitialTerrain);

                    SimulationDataService.StoreTerrain(Heightmap.GetDoubles(), RegionInfo.RegionID);
                }
                else
                {
                    Heightmap = new TerrainChannel(map);
                }
            }
            catch (IOException e)
            {
                m_log.WarnFormat(
                    "[TERRAIN]: Scene.cs: LoadWorldMap() - Regenerating as failed with exception {0}{1}",
                    e.Message, e.StackTrace);
                
                // Non standard region size.    If there's an old terrain in the database, it might read past the buffer
                #pragma warning disable 0162
                if ((int)Constants.RegionSize != 256)
                {
                    Heightmap = new TerrainChannel();

                    SimulationDataService.StoreTerrain(Heightmap.GetDoubles(), RegionInfo.RegionID);
                }
            }
            catch (Exception e)
            {
                m_log.WarnFormat(
                    "[TERRAIN]: Scene.cs: LoadWorldMap() - Failed with exception {0}{1}", e.Message, e.StackTrace);
            }
        }

        /// <summary>
        /// Register this region with a grid service
        /// </summary>
        /// <exception cref="System.Exception">Thrown if registration of the region itself fails.</exception>
        public void RegisterRegionWithGrid()
        {
            m_sceneGridService.SetScene(this);

            //// Unfortunately this needs to be here and it can't be async.
            //// The map tile image is stored in RegionSettings, but it also needs to be
            //// stored in the GridService, because that's what the world map module uses
            //// to send the map image UUIDs (of other regions) to the viewer...
            if (m_generateMaptiles)
                RegenerateMaptile();

            GridRegion region = new GridRegion(RegionInfo);
            string error = GridService.RegisterRegion(RegionInfo.ScopeID, region);
            if (error != String.Empty)
                throw new Exception(error);
        }

        #endregion

        #region Load Land

        /// <summary>
        /// Loads all Parcel data from the datastore for region identified by regionID
        /// </summary>
        /// <param name="regionID">Unique Identifier of the Region to load parcel data for</param>
        public void loadAllLandObjectsFromStorage(UUID regionID)
        {
            m_log.Info("[SCENE]: Loading land objects from storage");
            List<LandData> landData = SimulationDataService.LoadLandObjects(regionID);

            if (LandChannel != null)
            {
                if (landData.Count == 0)
                {
                    EventManager.TriggerNoticeNoLandDataFromStorage();
                }
                else
                {
                    EventManager.TriggerIncomingLandDataFromStorage(landData);
                }
            }
            else
            {
                m_log.Error("[SCENE]: Land Channel is not defined. Cannot load from storage!");
            }
        }

        #endregion

        #region Primitives Methods

        /// <summary>
        /// Loads the World's objects
        /// </summary>
        /// <param name="regionID"></param>
        public virtual void LoadPrimsFromStorage(UUID regionID)
        {
            LoadingPrims = true;
            m_log.Info("[SCENE]: Loading objects from datastore");

            List<SceneObjectGroup> PrimsFromDB = SimulationDataService.LoadObjects(regionID);

            m_log.InfoFormat("[SCENE]: Loaded {0} objects from the datastore", PrimsFromDB.Count);

            foreach (SceneObjectGroup group in PrimsFromDB)
            {
                AddRestoredSceneObject(group, true, true);
                EventManager.TriggerOnSceneObjectLoaded(group);
                SceneObjectPart rootPart = group.GetPart(group.UUID);
                rootPart.Flags &= ~PrimFlags.Scripted;
                rootPart.TrimPermissions();

                // Don't do this here - it will get done later on when sculpt data is loaded.
//                group.CheckSculptAndLoad();
            }

            LoadingPrims = false;
            EventManager.TriggerPrimsLoaded(this);
        }

        public bool SupportsRayCastFiltered()
        {
            if (PhysicsScene == null)
                return false;
            return PhysicsScene.SupportsRaycastWorldFiltered();
        }

        public object RayCastFiltered(Vector3 position, Vector3 direction, float length, int Count, RayFilterFlags filter)      
        {
            if (PhysicsScene == null)
                return null;
            return PhysicsScene.RaycastWorld(position, direction, length, Count,filter);
        }

        /// <summary>
        /// Gets a new rez location based on the raycast and the size of the object that is being rezzed.
        /// </summary>
        /// <param name="RayStart"></param>
        /// <param name="RayEnd"></param>
        /// <param name="RayTargetID"></param>
        /// <param name="rot"></param>
        /// <param name="bypassRayCast"></param>
        /// <param name="RayEndIsIntersection"></param>
        /// <param name="frontFacesOnly"></param>
        /// <param name="scale"></param>
        /// <param name="FaceCenter"></param>
        /// <returns></returns>
        public Vector3 GetNewRezLocation(Vector3 RayStart, Vector3 RayEnd, UUID RayTargetID, Quaternion rot, byte bypassRayCast, byte RayEndIsIntersection, bool frontFacesOnly, Vector3 scale, bool FaceCenter)
        {
        
            float wheight = (float)RegionInfo.RegionSettings.WaterHeight;
            Vector3 wpos = Vector3.Zero;
            // Check for water surface intersection from above
            if ( (RayStart.Z > wheight) && (RayEnd.Z < wheight) )
            {
                float ratio = (RayStart.Z - wheight) / (RayStart.Z - RayEnd.Z);
                wpos.X = RayStart.X - (ratio * (RayStart.X - RayEnd.X));
                wpos.Y = RayStart.Y - (ratio * (RayStart.Y - RayEnd.Y));
                wpos.Z = wheight;
            }                
        
            Vector3 pos = Vector3.Zero;
            if (RayEndIsIntersection == (byte)1)
            {
                pos = RayEnd;
            }
            else if (RayTargetID != UUID.Zero)
            {
                SceneObjectPart target = GetSceneObjectPart(RayTargetID);

                Vector3 direction = Vector3.Normalize(RayEnd - RayStart);
                Vector3 AXOrigin = new Vector3(RayStart.X, RayStart.Y, RayStart.Z);
                Vector3 AXdirection = new Vector3(direction.X, direction.Y, direction.Z);

                if (target != null)
                {
                    pos = target.AbsolutePosition;
                    //m_log.Info("[OBJECT_REZ]: TargetPos: " + pos.ToString() + ", RayStart: " + RayStart.ToString() + ", RayEnd: " + RayEnd.ToString() + ", Volume: " + Util.GetDistanceTo(RayStart,RayEnd).ToString() + ", mag1: " + Util.GetMagnitude(RayStart).ToString() + ", mag2: " + Util.GetMagnitude(RayEnd).ToString());

                    // TODO: Raytrace better here

                    //EntityIntersection ei = m_sceneGraph.GetClosestIntersectingPrim(new Ray(AXOrigin, AXdirection));
                    Ray NewRay = new Ray(AXOrigin, AXdirection);

                    // Ray Trace against target here
                    EntityIntersection ei = target.TestIntersectionOBB(NewRay, Quaternion.Identity, frontFacesOnly, FaceCenter);

                    // Un-comment out the following line to Get Raytrace results printed to the console.
                    // m_log.Info("[RAYTRACERESULTS]: Hit:" + ei.HitTF.ToString() + " Point: " + ei.ipoint.ToString() + " Normal: " + ei.normal.ToString());
                    float ScaleOffset = 0.5f;

                    // If we hit something
                    if (ei.HitTF)
                    {
                        Vector3 scaleComponent = new Vector3(ei.AAfaceNormal.X, ei.AAfaceNormal.Y, ei.AAfaceNormal.Z);
                        if (scaleComponent.X != 0) ScaleOffset = scale.X;
                        if (scaleComponent.Y != 0) ScaleOffset = scale.Y;
                        if (scaleComponent.Z != 0) ScaleOffset = scale.Z;
                        ScaleOffset = Math.Abs(ScaleOffset);
                        Vector3 intersectionpoint = new Vector3(ei.ipoint.X, ei.ipoint.Y, ei.ipoint.Z);
                        Vector3 normal = new Vector3(ei.normal.X, ei.normal.Y, ei.normal.Z);
                        // Set the position to the intersection point
                        Vector3 offset = (normal * (ScaleOffset / 2f));
                        pos = (intersectionpoint + offset);

                        //Seems to make no sense to do this as this call is used for rezzing from inventory as well, and with inventory items their size is not always 0.5f
                        //And in cases when we weren't rezzing from inventory we were re-adding the 0.25 straight after calling this method
                        // Un-offset the prim (it gets offset later by the consumer method)
                        //pos.Z -= 0.25F; 
                       
                    }
                }
                else
                {
                    // We don't have a target here, so we're going to raytrace all the objects in the scene.
                    EntityIntersection ei = m_sceneGraph.GetClosestIntersectingPrim(new Ray(AXOrigin, AXdirection), true, false);

                    // Un-comment the following line to print the raytrace results to the console.
                    //m_log.Info("[RAYTRACERESULTS]: Hit:" + ei.HitTF.ToString() + " Point: " + ei.ipoint.ToString() + " Normal: " + ei.normal.ToString());

                    if (ei.HitTF)
                    {
                        pos = new Vector3(ei.ipoint.X, ei.ipoint.Y, ei.ipoint.Z);
                    } 
                    else
                    {
                        // fall back to our stupid functionality
                        pos = RayEnd;
                    }
                }
            }
            else
            {
                // fall back to our stupid functionality
                pos = RayEnd;

                //increase height so its above the ground.
                //should be getting the normal of the ground at the rez point and using that?
                pos.Z += scale.Z / 2f;
//                return pos;
            }
            
            // check against posible water intercept
            if (wpos.Z > pos.Z) pos = wpos;
            return pos;
        }


        /// <summary>
        /// Create a New SceneObjectGroup/Part by raycasting
        /// </summary>
        /// <param name="ownerID"></param>
        /// <param name="groupID"></param>
        /// <param name="RayEnd"></param>
        /// <param name="rot"></param>
        /// <param name="shape"></param>
        /// <param name="bypassRaycast"></param>
        /// <param name="RayStart"></param>
        /// <param name="RayTargetID"></param>
        /// <param name="RayEndIsIntersection"></param>
        public virtual void AddNewPrim(UUID ownerID, UUID groupID, Vector3 RayEnd, Quaternion rot, PrimitiveBaseShape shape,
                                       byte bypassRaycast, Vector3 RayStart, UUID RayTargetID,
                                       byte RayEndIsIntersection)
        {
            Vector3 pos = GetNewRezLocation(RayStart, RayEnd, RayTargetID, rot, bypassRaycast, RayEndIsIntersection, true, new Vector3(0.5f, 0.5f, 0.5f), false);

            if (Permissions.CanRezObject(1, ownerID, pos))
            {
                // rez ON the ground, not IN the ground
                // pos.Z += 0.25F; The rez point should now be correct so that its not in the ground

                AddNewPrim(ownerID, groupID, pos, rot, shape);
            }
            else
            {
                IClientAPI client = null;
                if (TryGetClient(ownerID, out client))
                    client.SendAlertMessage("You cannot create objects here.");
            }
        }

        public virtual SceneObjectGroup AddNewPrim(
            UUID ownerID, UUID groupID, Vector3 pos, Quaternion rot, PrimitiveBaseShape shape)
        {
            //m_log.DebugFormat(
            //    "[SCENE]: Scene.AddNewPrim() pcode {0} called for {1} in {2}", shape.PCode, ownerID, RegionInfo.RegionName);

            SceneObjectGroup sceneObject = null;
            
            // If an entity creator has been registered for this prim type then use that
            if (m_entityCreators.ContainsKey((PCode)shape.PCode))
            {
                sceneObject = m_entityCreators[(PCode)shape.PCode].CreateEntity(ownerID, groupID, pos, rot, shape);
            }
            else
            {
                // Otherwise, use this default creation code;
                sceneObject = new SceneObjectGroup(ownerID, pos, rot, shape);
                AddNewSceneObject(sceneObject, true);
                sceneObject.SetGroup(groupID, null);
            }

            if (UserManagementModule != null)
                sceneObject.RootPart.CreatorIdentification = UserManagementModule.GetUserUUI(ownerID);

            sceneObject.ScheduleGroupForFullUpdate();

            return sceneObject;
        }
        
        /// <summary>
        /// Add an object into the scene that has come from storage
        /// </summary>
        ///
        /// <param name="sceneObject"></param>
        /// <param name="attachToBackup">
        /// If true, changes to the object will be reflected in its persisted data
        /// If false, the persisted data will not be changed even if the object in the scene is changed
        /// </param>
        /// <param name="alreadyPersisted">
        /// If true, we won't persist this object until it changes
        /// If false, we'll persist this object immediately
        /// </param>
        /// <param name="sendClientUpdates">
        /// If true, we send updates to the client to tell it about this object
        /// If false, we leave it up to the caller to do this
        /// </param>
        /// <returns>
        /// true if the object was added, false if an object with the same uuid was already in the scene
        /// </returns>
        public bool AddRestoredSceneObject(
            SceneObjectGroup sceneObject, bool attachToBackup, bool alreadyPersisted, bool sendClientUpdates)
        {
            if (m_sceneGraph.AddRestoredSceneObject(sceneObject, attachToBackup, alreadyPersisted, sendClientUpdates))
            {
                sceneObject.IsDeleted = false;
                EventManager.TriggerObjectAddedToScene(sceneObject);
                return true;
            }

            return false;
        }
        
        /// <summary>
        /// Add an object into the scene that has come from storage
        /// </summary>
        ///
        /// <param name="sceneObject"></param>
        /// <param name="attachToBackup">
        /// If true, changes to the object will be reflected in its persisted data
        /// If false, the persisted data will not be changed even if the object in the scene is changed
        /// </param>
        /// <param name="alreadyPersisted">
        /// If true, we won't persist this object until it changes
        /// If false, we'll persist this object immediately
        /// </param>
        /// <returns>
        /// true if the object was added, false if an object with the same uuid was already in the scene
        /// </returns>
        public bool AddRestoredSceneObject(
            SceneObjectGroup sceneObject, bool attachToBackup, bool alreadyPersisted)
        {
            return AddRestoredSceneObject(sceneObject, attachToBackup, alreadyPersisted, true);
        }

        /// <summary>
        /// Add a newly created object to the scene.  Updates are also sent to viewers.
        /// </summary>
        /// <param name="sceneObject"></param>
        /// <param name="attachToBackup">
        /// If true, the object is made persistent into the scene.
        /// If false, the object will not persist over server restarts
        /// </param>
        /// <returns>true if the object was added.  false if not</returns>
        public bool AddNewSceneObject(SceneObjectGroup sceneObject, bool attachToBackup)
        {
            return AddNewSceneObject(sceneObject, attachToBackup, true);
        }
        
        /// <summary>
        /// Add a newly created object to the scene
        /// </summary>
        /// <param name="sceneObject"></param>
        /// <param name="attachToBackup">
        /// If true, the object is made persistent into the scene.
        /// If false, the object will not persist over server restarts
        /// </param>
        /// <param name="sendClientUpdates">
        /// If true, updates for the new scene object are sent to all viewers in range.
        /// If false, it is left to the caller to schedule the update
        /// </param>
        /// <returns>true if the object was added.  false if not</returns>
        public bool AddNewSceneObject(SceneObjectGroup sceneObject, bool attachToBackup, bool sendClientUpdates)
        {           
            if (m_sceneGraph.AddNewSceneObject(sceneObject, attachToBackup, sendClientUpdates))
            {
                EventManager.TriggerObjectAddedToScene(sceneObject);
                return true;       
            }
            
            return false;
        }
        
        /// <summary>
        /// Add a newly created object to the scene.
        /// </summary>
        /// <remarks>
        /// This method does not send updates to the client - callers need to handle this themselves.
        /// </remarks>
        /// <param name="sceneObject"></param>
        /// <param name="attachToBackup"></param>
        /// <param name="pos">Position of the object.  If null then the position stored in the object is used.</param>
        /// <param name="rot">Rotation of the object.  If null then the rotation stored in the object is used.</param>
        /// <param name="vel">Velocity of the object.  This parameter only has an effect if the object is physical</param>
        /// <returns></returns>
        public bool AddNewSceneObject(
            SceneObjectGroup sceneObject, bool attachToBackup, Vector3? pos, Quaternion? rot, Vector3 vel)
        {
            if (m_sceneGraph.AddNewSceneObject(sceneObject, attachToBackup, pos, rot, vel))
            {            
                EventManager.TriggerObjectAddedToScene(sceneObject);
                return true;
            }

            return false;
        }

        /// <summary>
        /// Delete every object from the scene.  This does not include attachments worn by avatars.
        /// </summary>
        public void DeleteAllSceneObjects()
        {
            DeleteAllSceneObjects(false);
        }

        /// <summary>
        /// Delete every object from the scene.  This does not include attachments worn by avatars.
        /// </summary>
        public void DeleteAllSceneObjects(bool exceptNoCopy)
        {
            List<SceneObjectGroup> toReturn = new List<SceneObjectGroup>();
            lock (Entities)
            {
                EntityBase[] entities = Entities.GetEntities();
                foreach (EntityBase e in entities)
                {
                    if (e is SceneObjectGroup)
                    {
                        SceneObjectGroup sog = (SceneObjectGroup)e;
                        if (sog != null && !sog.IsAttachment)
                        {
                            if (!exceptNoCopy || ((sog.GetEffectivePermissions() & (uint)PermissionMask.Copy) != 0))
                            {
                                DeleteSceneObject((SceneObjectGroup)e, false);
                            }
                            else
                            {
                                toReturn.Add((SceneObjectGroup)e);   
                            }
                        }
                    }
                }
            }
            if (toReturn.Count > 0)
            {
                returnObjects(toReturn.ToArray(), UUID.Zero);
            }
        }

        /// <summary>
        /// Synchronously delete the given object from the scene.
        /// </summary>
        /// <remarks>
        /// Scripts are also removed.
        /// </remarks>
        /// <param name="group">Object Id</param>
        /// <param name="silent">Suppress broadcasting changes to other clients.</param>
        public void DeleteSceneObject(SceneObjectGroup group, bool silent)
        {
            DeleteSceneObject(group, silent, true);
        }

        /// <summary>
        /// Synchronously delete the given object from the scene.
        /// </summary>
        /// <param name="group">Object Id</param>
        /// <param name="silent">Suppress broadcasting changes to other clients.</param>
        /// <param name="removeScripts">If true, then scripts are removed.  If false, then they are only stopped.</para>
        public void DeleteSceneObject(SceneObjectGroup group, bool silent, bool removeScripts)
        {            
//            m_log.DebugFormat("[SCENE]: Deleting scene object {0} {1}", group.Name, group.UUID);

            if (removeScripts)
                group.RemoveScriptInstances(true);
            else
                group.StopScriptInstances();

            List<UUID> avatars = group.GetSittingAvatars();
            foreach (UUID av in avatars)
            {
                ScenePresence p = GetScenePresence(av);
                if (p != null)
                    p.StandUp();
            }

            SceneObjectPart[] partList = group.Parts;

            foreach (SceneObjectPart part in partList)
            {
                if (part.KeyframeMotion != null)
                {
                    part.KeyframeMotion.Delete();
                    part.KeyframeMotion = null;
                }

                if (part.IsJoint() && ((part.Flags & PrimFlags.Physics) != 0))
                {
                    PhysicsScene.RequestJointDeletion(part.Name); // FIXME: what if the name changed?
                }
                else if (part.PhysActor != null)
                {
                    part.RemoveFromPhysics();
                }
            }

            if (UnlinkSceneObject(group, false))
            {
                EventManager.TriggerObjectBeingRemovedFromScene(group);
                EventManager.TriggerParcelPrimCountTainted();
            }

            group.DeleteGroupFromScene(silent);
            if (!silent)
                SendKillObject(new List<uint>() { group.LocalId });

//            m_log.DebugFormat("[SCENE]: Exit DeleteSceneObject() for {0} {1}", group.Name, group.UUID);            
        }

        /// <summary>
        /// Unlink the given object from the scene.  Unlike delete, this just removes the record of the object - the
        /// object itself is not destroyed.
        /// </summary>
        /// <param name="so">The scene object.</param>
        /// <param name="softDelete">If true, only deletes from scene, but keeps the object in the database.</param>
        /// <returns>true if the object was in the scene, false if it was not</returns>
        public bool UnlinkSceneObject(SceneObjectGroup so, bool softDelete)
        {
            if (m_sceneGraph.DeleteSceneObject(so.UUID, softDelete))
            {
                if (!softDelete)
                {
                    // Force a database update so that the scene object group ID is accurate.  It's possible that the
                    // group has recently been delinked from another group but that this change has not been persisted
                    // to the DB.
                    // This is an expensive thing to do so only do it if absolutely necessary.
                    if (so.HasGroupChangedDueToDelink)
                        ForceSceneObjectBackup(so);                
                    
                    so.DetachFromBackup();
                    SimulationDataService.RemoveObject(so.UUID, RegionInfo.RegionID);
                }
                                    
                // We need to keep track of this state in case this group is still queued for further backup.
                so.IsDeleted = true;

                return true;
            }

            return false;
        }

        /// <summary>
        /// Move the given scene object into a new region depending on which region its absolute position has moved
        /// into.
        ///
        /// </summary>
        /// <param name="attemptedPosition">the attempted out of region position of the scene object</param>
        /// <param name="grp">the scene object that we're crossing</param>
        public void CrossPrimGroupIntoNewRegion(Vector3 attemptedPosition, SceneObjectGroup grp, bool silent)
        {
            if (grp == null)
                return;
            if (grp.IsDeleted)
                return;

            if (grp.RootPart.DIE_AT_EDGE)
            {
                // We remove the object here
                try
                {
                    DeleteSceneObject(grp, false);
                }
                catch (Exception)
                {
                    m_log.Warn("[SCENE]: exception when trying to remove the prim that crossed the border.");
                }
                return;
            }

            if (grp.RootPart.RETURN_AT_EDGE)
            {
                // We remove the object here
                try
                {
                    List<SceneObjectGroup> objects = new List<SceneObjectGroup>();
                    objects.Add(grp);
                    SceneObjectGroup[] objectsArray = objects.ToArray();
                    returnObjects(objectsArray, UUID.Zero);
                }
                catch (Exception)
                {
                    m_log.Warn("[SCENE]: exception when trying to return the prim that crossed the border.");
                }
                return;
            }

            if (EntityTransferModule != null)
                EntityTransferModule.Cross(grp, attemptedPosition, silent);
        }

        public Border GetCrossedBorder(Vector3 position, Cardinals gridline)
        {
            if (BordersLocked)
            {
                switch (gridline)
                {
                    case Cardinals.N:
                        lock (NorthBorders)
                        {
                            foreach (Border b in NorthBorders)
                            {
                                if (b.TestCross(position))
                                    return b;
                            }
                        }
                        break;
                    case Cardinals.S:
                        lock (SouthBorders)
                        {
                            foreach (Border b in SouthBorders)
                            {
                                if (b.TestCross(position))
                                    return b;
                            }
                        }

                        break;
                    case Cardinals.E:
                        lock (EastBorders)
                        {
                            foreach (Border b in EastBorders)
                            {
                                if (b.TestCross(position))
                                    return b;
                            }
                        }

                        break;
                    case Cardinals.W:

                        lock (WestBorders)
                        {
                            foreach (Border b in WestBorders)
                            {
                                if (b.TestCross(position))
                                    return b;
                            }
                        }
                        break;

                }
            }
            else
            {
                switch (gridline)
                {
                    case Cardinals.N:
                        foreach (Border b in NorthBorders)
                        {
                            if (b.TestCross(position))
                                return b;
                        }
                       
                        break;
                    case Cardinals.S:
                        foreach (Border b in SouthBorders)
                        {
                            if (b.TestCross(position))
                                return b;
                        }
                        break;
                    case Cardinals.E:
                        foreach (Border b in EastBorders)
                        {
                            if (b.TestCross(position))
                                return b;
                        }

                        break;
                    case Cardinals.W:
                        foreach (Border b in WestBorders)
                        {
                            if (b.TestCross(position))
                                return b;
                        }
                        break;

                }
            }

            return null;
        }

        public bool TestBorderCross(Vector3 position, Cardinals border)
        {
            if (BordersLocked)
            {
                switch (border)
                {
                    case Cardinals.N:
                        lock (NorthBorders)
                        {
                            foreach (Border b in NorthBorders)
                            {
                                if (b.TestCross(position))
                                    return true;
                            }
                        }
                        break;
                    case Cardinals.E:
                        lock (EastBorders)
                        {
                            foreach (Border b in EastBorders)
                            {
                                if (b.TestCross(position))
                                    return true;
                            }
                        }
                        break;
                    case Cardinals.S:
                        lock (SouthBorders)
                        {
                            foreach (Border b in SouthBorders)
                            {
                                if (b.TestCross(position))
                                    return true;
                            }
                        }
                        break;
                    case Cardinals.W:
                        lock (WestBorders)
                        {
                            foreach (Border b in WestBorders)
                            {
                                if (b.TestCross(position))
                                    return true;
                            }
                        }
                        break;
                }
            }
            else
            {
                switch (border)
                {
                    case Cardinals.N:
                        foreach (Border b in NorthBorders)
                        {
                            if (b.TestCross(position))
                                return true;
                        }
                        break;
                    case Cardinals.E:
                        foreach (Border b in EastBorders)
                        {
                            if (b.TestCross(position))
                                return true;
                        }
                        break;
                    case Cardinals.S:
                        foreach (Border b in SouthBorders)
                        {
                            if (b.TestCross(position))
                                return true;
                        }
                        break;
                    case Cardinals.W:
                        foreach (Border b in WestBorders)
                        {
                            if (b.TestCross(position))
                                return true;
                        }
                        break;
                }
            }
            return false;
        }


        /// <summary>
        /// Called when objects or attachments cross the border, or teleport, between regions.
        /// </summary>
        /// <param name="sog"></param>
        /// <returns></returns>
        public bool IncomingCreateObject(Vector3 newPosition, ISceneObject sog)
        {
            //m_log.DebugFormat(" >>> IncomingCreateObject(sog) <<< {0} deleted? {1} isAttach? {2}", ((SceneObjectGroup)sog).AbsolutePosition,
            //    ((SceneObjectGroup)sog).IsDeleted, ((SceneObjectGroup)sog).RootPart.IsAttachment);

            SceneObjectGroup newObject;
            try
            {
                newObject = (SceneObjectGroup)sog;
            }
            catch (Exception e)
            {
                m_log.WarnFormat("[INTERREGION]: Problem casting object, exception {0}{1}", e.Message, e.StackTrace);
                return false;
            }

            // If the user is banned, we won't let any of their objects
            // enter. Period.
            //
            if (RegionInfo.EstateSettings.IsBanned(newObject.OwnerID, 36))
            {
                m_log.InfoFormat("[INTERREGION]: Denied prim crossing for banned avatar {0}", newObject.OwnerID);
                return false;
            }

            if (newPosition != Vector3.Zero)
                newObject.RootPart.GroupPosition = newPosition;

            if (!AddSceneObject(newObject))
            {
                m_log.DebugFormat(
                    "[INTERREGION]: Problem adding scene object {0} in {1} ", newObject.UUID, RegionInfo.RegionName);
                return false;
            }

            if (!newObject.IsAttachment)
            {
                // FIXME: It would be better to never add the scene object at all rather than add it and then delete
                // it
                if (!Permissions.CanObjectEntry(newObject.UUID, true, newObject.AbsolutePosition))
                {
                    // Deny non attachments based on parcel settings
                    //
                    m_log.Info("[INTERREGION]: Denied prim crossing because of parcel settings");

                    DeleteSceneObject(newObject, false);

                    return false;
                }

                // For attachments, we need to wait until the agent is root
                // before we restart the scripts, or else some functions won't work.
                newObject.RootPart.ParentGroup.CreateScriptInstances(0, false, DefaultScriptEngine, GetStateSource(newObject));
                newObject.ResumeScripts();

                if (newObject.RootPart.KeyframeMotion != null)
                    newObject.RootPart.KeyframeMotion.UpdateSceneObject(newObject);
            }

            // Do this as late as possible so that listeners have full access to the incoming object
            EventManager.TriggerOnIncomingSceneObject(newObject);

            return true;
        }

        /// <summary>
        /// Adds a Scene Object group to the Scene.
        /// Verifies that the creator of the object is not banned from the simulator.
        /// Checks if the item is an Attachment
        /// </summary>
        /// <param name="sceneObject"></param>
        /// <returns>True if the SceneObjectGroup was added, False if it was not</returns>
        public bool AddSceneObject(SceneObjectGroup sceneObject)
        {
            if (sceneObject.OwnerID == UUID.Zero)
            {
                m_log.ErrorFormat("[SCENE]: Owner ID for {0} was zero", sceneObject.UUID);
                return false;
            }

            // If the user is banned, we won't let any of their objects
            // enter. Period.
            //
            int flags = GetUserFlags(sceneObject.OwnerID);
            if (RegionInfo.EstateSettings.IsBanned(sceneObject.OwnerID, flags))
            {
                m_log.InfoFormat("[INTERREGION]: Denied prim crossing for banned avatar {0}", sceneObject.OwnerID);

                return false;
            }

            // Force allocation of new LocalId
            //
            SceneObjectPart[] parts = sceneObject.Parts;
            for (int i = 0; i < parts.Length; i++)
                parts[i].LocalId = 0;

            if (sceneObject.IsAttachmentCheckFull()) // Attachment
            {
                sceneObject.RootPart.AddFlag(PrimFlags.TemporaryOnRez);
                sceneObject.RootPart.AddFlag(PrimFlags.Phantom);
                      
                // Don't sent a full update here because this will cause full updates to be sent twice for 
                // attachments on region crossings, resulting in viewer glitches.
                AddRestoredSceneObject(sceneObject, false, false, false);

                // Handle attachment special case
                SceneObjectPart RootPrim = sceneObject.RootPart;

                // Fix up attachment Parent Local ID
                ScenePresence sp = GetScenePresence(sceneObject.OwnerID);

                if (sp != null)
                {
                    SceneObjectGroup grp = sceneObject;

//                    m_log.DebugFormat(
//                        "[ATTACHMENT]: Received attachment {0}, inworld asset id {1}", grp.FromItemID, grp.UUID);
//                    m_log.DebugFormat(
//                        "[ATTACHMENT]: Attach to avatar {0} at position {1}", sp.UUID, grp.AbsolutePosition);

                    RootPrim.RemFlag(PrimFlags.TemporaryOnRez);

                    // We must currently not resume scripts at this stage since AttachmentsModule does not have the 
                    // information that this is due to a teleport/border cross rather than an ordinary attachment.
                    // We currently do this in Scene.MakeRootAgent() instead.
                    if (AttachmentsModule != null)
                        AttachmentsModule.AttachObject(sp, grp, 0, false, false, false, true);
                }
                else
                {
                    m_log.DebugFormat("[SCENE]: Attachment {0} arrived and scene presence was not found, setting to temp", sceneObject.UUID);
                    RootPrim.RemFlag(PrimFlags.TemporaryOnRez);
                    RootPrim.AddFlag(PrimFlags.TemporaryOnRez);
                }
                if (sceneObject.OwnerID == UUID.Zero)
                {
                    m_log.ErrorFormat("[SCENE]: Owner ID for {0} was zero after attachment processing. BUG!", sceneObject.UUID);
                    return false;
                }
            }
            else
            {
                if (sceneObject.OwnerID == UUID.Zero)
                {
                    m_log.ErrorFormat("[SCENE]: Owner ID for non-attachment {0} was zero", sceneObject.UUID);
                    return false;
                }
                AddRestoredSceneObject(sceneObject, true, false);
            }

            return true;
        }

        private int GetStateSource(SceneObjectGroup sog)
        {
            ScenePresence sp = GetScenePresence(sog.OwnerID);

            if (sp != null)
                return sp.GetStateSource();

            return 2; // StateSource.PrimCrossing
        }

        public int GetUserFlags(UUID user)
        {
            //Unfortunately the SP approach means that the value is cached until region is restarted
            /*
            ScenePresence sp;
            if (TryGetScenePresence(user, out sp))
            {
                return sp.UserFlags;
            }
            else
            {
             */
                UserAccount uac = UserAccountService.GetUserAccount(RegionInfo.ScopeID, user);
                if (uac == null)
                    return 0;
                return uac.UserFlags;
            //}
        }
        #endregion

        #region Add/Remove Avatar Methods

        public override ISceneAgent AddNewClient(IClientAPI client, PresenceType type)
        {
            ScenePresence sp;
            bool vialogin;

            // Validation occurs in LLUDPServer
            //
            // XXX: A race condition exists here where two simultaneous calls to AddNewClient can interfere with
            // each other.  In practice, this does not currently occur in the code.
            AgentCircuitData aCircuit = m_authenticateHandler.GetAgentCircuitData(client.CircuitCode);

            // We lock here on AgentCircuitData to prevent a race condition between the thread adding a new connection
            // and a simultaneous one that removes it (as can happen if the client is closed at a particular point
            // whilst connecting).
            //
            // It would be easier to lock across all NewUserConnection(), AddNewClient() and
            // RemoveClient() calls for all agents, but this would allow a slow call (e.g. because of slow service
            // response in some module listening to AddNewClient()) from holding up unrelated agent calls.
            //
            // In practice, the lock (this) in LLUDPServer.AddNewClient() currently lock across all
            // AddNewClient() operations (though not other ops).
            // In the future this can be relieved once locking per agent (not necessarily on AgentCircuitData) is improved.
            lock (aCircuit)
            {
                vialogin
                    = (aCircuit.teleportFlags & (uint)Constants.TeleportFlags.ViaHGLogin) != 0
                        || (aCircuit.teleportFlags & (uint)Constants.TeleportFlags.ViaLogin) != 0;
    
                CheckHeartbeat();
    
                sp = GetScenePresence(client.AgentId);

                // XXX: Not sure how good it is to add a new client if a scene presence already exists.  Possibly this
                // could occur if a viewer crashes and relogs before the old client is kicked out.  But this could cause
                // other problems, and possible the code calling AddNewClient() should ensure that no client is already
                // connected.
                if (sp == null)
                {
                    m_log.DebugFormat(
                        "[SCENE]: Adding new child scene presence {0} {1} to scene {2} at pos {3}",
                        client.Name, client.AgentId, RegionInfo.RegionName, client.StartPos);
    
                    m_clientManager.Add(client);
                    SubscribeToClientEvents(client);
    
                    sp = m_sceneGraph.CreateAndAddChildScenePresence(client, aCircuit.Appearance, type);
                    InventoryFolderBase cof = InventoryService.GetFolderForType(client.AgentId, (AssetType)46);
                    if (cof == null)
                        sp.COF = UUID.Zero;
                    else
                        sp.COF = cof.ID;

                    m_log.DebugFormat("[SCENE]: COF for {0} is {1}", client.AgentId, sp.COF);
                    m_eventManager.TriggerOnNewPresence(sp);
    
                    sp.TeleportFlags = (TPFlags)aCircuit.teleportFlags;
                }
                else
                {
                    m_log.WarnFormat(
                        "[SCENE]: Already found {0} scene presence for {1} in {2} when asked to add new scene presence",
                        sp.IsChildAgent ? "child" : "root", sp.Name, RegionInfo.RegionName);
                }
    
                // We must set this here so that TriggerOnNewClient and TriggerOnClientLogin can determine whether the
                // client is for a root or child agent.
                client.SceneAgent = sp;

                // This is currently also being done earlier in NewUserConnection for real users to see if this 
                // resolves problems where HG agents are occasionally seen by others as "Unknown user" in chat and other
                // places.  However, we still need to do it here for NPCs.
                CacheUserName(sp, aCircuit);
    
                EventManager.TriggerOnNewClient(client);
                if (vialogin)
                    EventManager.TriggerOnClientLogin(client);
            }

            m_LastLogin = Util.EnvironmentTickCount();

            return sp;
        }

        /// <summary>
        /// Cache the user name for later use.
        /// </summary>
        /// <param name="sp"></param>
        /// <param name="aCircuit"></param>
        private void CacheUserName(ScenePresence sp, AgentCircuitData aCircuit)
        {
            if (UserManagementModule != null)
            {
                string first = aCircuit.firstname, last = aCircuit.lastname;

                if (sp != null && sp.PresenceType == PresenceType.Npc)
                {
                    UserManagementModule.AddUser(aCircuit.AgentID, first, last);
                }
                else
                {
                    string homeURL = string.Empty;

                    if (aCircuit.ServiceURLs.ContainsKey("HomeURI"))
                        homeURL = aCircuit.ServiceURLs["HomeURI"].ToString();

                    if (aCircuit.lastname.StartsWith("@"))
                    {
                        string[] parts = aCircuit.firstname.Split('.');
                        if (parts.Length >= 2)
                        {
                            first = parts[0];
                            last = parts[1];
                        }
                    }

                    UserManagementModule.AddUser(aCircuit.AgentID, first, last, homeURL);
                }
            }
        }

        private bool VerifyClient(AgentCircuitData aCircuit, System.Net.IPEndPoint ep, out bool vialogin)
        {
            vialogin = false;
            
            // Do the verification here
            if ((aCircuit.teleportFlags & (uint)Constants.TeleportFlags.ViaHGLogin) != 0)
            {
                m_log.DebugFormat("[SCENE]: Incoming client {0} {1} in region {2} via HG login", aCircuit.firstname, aCircuit.lastname, RegionInfo.RegionName);
                vialogin = true;
                IUserAgentVerificationModule userVerification = RequestModuleInterface<IUserAgentVerificationModule>();
                if (userVerification != null && ep != null)
                {
                    if (!userVerification.VerifyClient(aCircuit, ep.Address.ToString()))
                    {
                        // uh-oh, this is fishy
                        m_log.DebugFormat("[SCENE]: User Client Verification for {0} {1} in {2} returned false", aCircuit.firstname, aCircuit.lastname, RegionInfo.RegionName);
                        return false;
                    }
                    else
                        m_log.DebugFormat("[SCENE]: User Client Verification for {0} {1} in {2} returned true", aCircuit.firstname, aCircuit.lastname, RegionInfo.RegionName);

                }
            }

            else if ((aCircuit.teleportFlags & (uint)Constants.TeleportFlags.ViaLogin) != 0)
            {
                m_log.DebugFormat("[SCENE]: Incoming client {0} {1} in region {2} via regular login. Client IP verification not performed.",
                    aCircuit.firstname, aCircuit.lastname, RegionInfo.RegionName);
                vialogin = true;
            }

            return true;
        }

        // Called by Caps, on the first HTTP contact from the client
        public override bool CheckClient(UUID agentID, System.Net.IPEndPoint ep)
        {
            AgentCircuitData aCircuit = m_authenticateHandler.GetAgentCircuitData(agentID);
            if (aCircuit != null)
            {
                bool vialogin = false;
                if (!VerifyClient(aCircuit, ep, out vialogin))
                {
                    // if it doesn't pass, we remove the agentcircuitdata altogether
                    // and the scene presence and the client, if they exist
                    try
                    {
                        ScenePresence sp = GetScenePresence(agentID);

                        if (sp != null)
                        {
                            PresenceService.LogoutAgent(sp.ControllingClient.SessionId);
                            sp.ControllingClient.Close();
                        }

                        // BANG! SLASH!
                        m_authenticateHandler.RemoveCircuit(agentID);

                        return false;
                    }
                    catch (Exception e)
                    {
                        m_log.DebugFormat("[SCENE]: Exception while closing aborted client: {0}", e.StackTrace);
                    }
                }
                else
                    return true;
            }

            return false;
        }

        /// <summary>
        /// Register for events from the client
        /// </summary>
        /// <param name="client">The IClientAPI of the connected client</param>
        public virtual void SubscribeToClientEvents(IClientAPI client)
        {
            SubscribeToClientTerrainEvents(client);
            SubscribeToClientPrimEvents(client);
            SubscribeToClientPrimRezEvents(client);
            SubscribeToClientInventoryEvents(client);
            SubscribeToClientTeleportEvents(client);
            SubscribeToClientScriptEvents(client);
            SubscribeToClientParcelEvents(client);
            SubscribeToClientGridEvents(client);
            SubscribeToClientNetworkEvents(client);
        }

        public virtual void SubscribeToClientTerrainEvents(IClientAPI client)
        {
            client.OnRegionHandShakeReply += SendLayerData;
        }
        
        public virtual void SubscribeToClientPrimEvents(IClientAPI client)
        {
            client.OnUpdatePrimGroupPosition += m_sceneGraph.UpdatePrimGroupPosition;
            client.OnUpdatePrimSinglePosition += m_sceneGraph.UpdatePrimSinglePosition;

            client.onClientChangeObject += m_sceneGraph.ClientChangeObject;

            client.OnUpdatePrimGroupRotation += m_sceneGraph.UpdatePrimGroupRotation;
            client.OnUpdatePrimGroupMouseRotation += m_sceneGraph.UpdatePrimGroupRotation;
            client.OnUpdatePrimSingleRotation += m_sceneGraph.UpdatePrimSingleRotation;
            client.OnUpdatePrimSingleRotationPosition += m_sceneGraph.UpdatePrimSingleRotationPosition;
            
            client.OnUpdatePrimScale += m_sceneGraph.UpdatePrimScale;
            client.OnUpdatePrimGroupScale += m_sceneGraph.UpdatePrimGroupScale;
            client.OnUpdateExtraParams += m_sceneGraph.UpdateExtraParam;
            client.OnUpdatePrimShape += m_sceneGraph.UpdatePrimShape;
            client.OnUpdatePrimTexture += m_sceneGraph.UpdatePrimTexture;
            client.OnObjectRequest += RequestPrim;
            client.OnObjectSelect += SelectPrim;
            client.OnObjectDeselect += DeselectPrim;
            client.OnGrabUpdate += m_sceneGraph.MoveObject;
            client.OnSpinStart += m_sceneGraph.SpinStart;
            client.OnSpinUpdate += m_sceneGraph.SpinObject;
            client.OnDeRezObject += DeRezObjects;
            
            client.OnObjectName += m_sceneGraph.PrimName;
            client.OnObjectClickAction += m_sceneGraph.PrimClickAction;
            client.OnObjectMaterial += m_sceneGraph.PrimMaterial;
            client.OnLinkObjects += LinkObjects;
            client.OnDelinkObjects += DelinkObjects;
            client.OnObjectDuplicate += DuplicateObject;
            client.OnObjectDuplicateOnRay += doObjectDuplicateOnRay;
            client.OnUpdatePrimFlags += m_sceneGraph.UpdatePrimFlags;
            client.OnRequestObjectPropertiesFamily += m_sceneGraph.RequestObjectPropertiesFamily;
            client.OnObjectPermissions += HandleObjectPermissionsUpdate;
            client.OnGrabObject += ProcessObjectGrab;
            client.OnGrabUpdate += ProcessObjectGrabUpdate; 
            client.OnDeGrabObject += ProcessObjectDeGrab;
            client.OnUndo += m_sceneGraph.HandleUndo;
            client.OnRedo += m_sceneGraph.HandleRedo;
            client.OnObjectDescription += m_sceneGraph.PrimDescription;
            client.OnObjectIncludeInSearch += m_sceneGraph.MakeObjectSearchable;
            client.OnObjectOwner += ObjectOwner;
            client.OnObjectGroupRequest += HandleObjectGroupUpdate;
        }

        public virtual void SubscribeToClientPrimRezEvents(IClientAPI client)
        {
            client.OnAddPrim += AddNewPrim;
            client.OnRezObject += RezObject;
        }

        public virtual void SubscribeToClientInventoryEvents(IClientAPI client)
        {
            client.OnLinkInventoryItem += HandleLinkInventoryItem;
            client.OnCreateNewInventoryFolder += HandleCreateInventoryFolder;
            client.OnUpdateInventoryFolder += HandleUpdateInventoryFolder;
            client.OnMoveInventoryFolder += HandleMoveInventoryFolder; // 2; //!!
            client.OnFetchInventoryDescendents += HandleFetchInventoryDescendents;
            client.OnPurgeInventoryDescendents += HandlePurgeInventoryDescendents; // 2; //!!
            client.OnFetchInventory += m_asyncInventorySender.HandleFetchInventory;
            client.OnUpdateInventoryItem += UpdateInventoryItemAsset;
            client.OnCopyInventoryItem += CopyInventoryItem;
            client.OnMoveItemsAndLeaveCopy += MoveInventoryItemsLeaveCopy;
            client.OnMoveInventoryItem += MoveInventoryItem;
            client.OnRemoveInventoryItem += RemoveInventoryItem;
            client.OnRemoveInventoryFolder += RemoveInventoryFolder;
            client.OnRezScript += RezScript;
            client.OnRequestTaskInventory += RequestTaskInventory;
            client.OnRemoveTaskItem += RemoveTaskInventory;
            client.OnUpdateTaskInventory += UpdateTaskInventory;
            client.OnMoveTaskItem += ClientMoveTaskInventoryItem;
        }

        public virtual void SubscribeToClientTeleportEvents(IClientAPI client)
        {
            client.OnTeleportLocationRequest += RequestTeleportLocation;
        }

        public virtual void SubscribeToClientScriptEvents(IClientAPI client)
        {
            client.OnScriptReset += ProcessScriptReset;
            client.OnGetScriptRunning += GetScriptRunning;
            client.OnSetScriptRunning += SetScriptRunning;
        }

        public virtual void SubscribeToClientParcelEvents(IClientAPI client)
        {
            client.OnParcelReturnObjectsRequest += LandChannel.ReturnObjectsInParcel;
            client.OnParcelSetOtherCleanTime += LandChannel.SetParcelOtherCleanTime;
            client.OnParcelBuy += ProcessParcelBuy;
        }

        public virtual void SubscribeToClientGridEvents(IClientAPI client)
        {
            //client.OnNameFromUUIDRequest += HandleUUIDNameRequest;
            client.OnMoneyTransferRequest += ProcessMoneyTransferRequest;
        }
        
        public virtual void SubscribeToClientNetworkEvents(IClientAPI client)
        {
            client.OnNetworkStatsUpdate += StatsReporter.AddPacketsStats;
            client.OnViewerEffect += ProcessViewerEffect;
        }

        /// <summary>
        /// Unsubscribe the client from events.
        /// </summary>
        /// FIXME: Not called anywhere!
        /// <param name="client">The IClientAPI of the client</param>
        public virtual void UnSubscribeToClientEvents(IClientAPI client)
        {
            UnSubscribeToClientTerrainEvents(client);
            UnSubscribeToClientPrimEvents(client);
            UnSubscribeToClientPrimRezEvents(client);
            UnSubscribeToClientInventoryEvents(client);
            UnSubscribeToClientTeleportEvents(client);
            UnSubscribeToClientScriptEvents(client);
            UnSubscribeToClientParcelEvents(client);
            UnSubscribeToClientGridEvents(client);
            UnSubscribeToClientNetworkEvents(client);
        }

        public virtual void UnSubscribeToClientTerrainEvents(IClientAPI client)
        {
            client.OnRegionHandShakeReply -= SendLayerData;
        }

        public virtual void UnSubscribeToClientPrimEvents(IClientAPI client)
        {
            client.OnUpdatePrimGroupPosition -= m_sceneGraph.UpdatePrimGroupPosition;
            client.OnUpdatePrimSinglePosition -= m_sceneGraph.UpdatePrimSinglePosition;

            client.onClientChangeObject -= m_sceneGraph.ClientChangeObject;

            client.OnUpdatePrimGroupRotation -= m_sceneGraph.UpdatePrimGroupRotation;
            client.OnUpdatePrimGroupMouseRotation -= m_sceneGraph.UpdatePrimGroupRotation;
            client.OnUpdatePrimSingleRotation -= m_sceneGraph.UpdatePrimSingleRotation;
            client.OnUpdatePrimSingleRotationPosition -= m_sceneGraph.UpdatePrimSingleRotationPosition;

            client.OnUpdatePrimScale -= m_sceneGraph.UpdatePrimScale;
            client.OnUpdatePrimGroupScale -= m_sceneGraph.UpdatePrimGroupScale;
            client.OnUpdateExtraParams -= m_sceneGraph.UpdateExtraParam;
            client.OnUpdatePrimShape -= m_sceneGraph.UpdatePrimShape;
            client.OnUpdatePrimTexture -= m_sceneGraph.UpdatePrimTexture;
            client.OnObjectRequest -= RequestPrim;
            client.OnObjectSelect -= SelectPrim;
            client.OnObjectDeselect -= DeselectPrim;
            client.OnGrabUpdate -= m_sceneGraph.MoveObject;
            client.OnSpinStart -= m_sceneGraph.SpinStart;
            client.OnSpinUpdate -= m_sceneGraph.SpinObject;
            client.OnDeRezObject -= DeRezObjects;
            client.OnObjectName -= m_sceneGraph.PrimName;
            client.OnObjectClickAction -= m_sceneGraph.PrimClickAction;
            client.OnObjectMaterial -= m_sceneGraph.PrimMaterial;
            client.OnLinkObjects -= LinkObjects;
            client.OnDelinkObjects -= DelinkObjects;
            client.OnObjectDuplicate -= DuplicateObject;
            client.OnObjectDuplicateOnRay -= doObjectDuplicateOnRay;
            client.OnUpdatePrimFlags -= m_sceneGraph.UpdatePrimFlags;
            client.OnRequestObjectPropertiesFamily -= m_sceneGraph.RequestObjectPropertiesFamily;
            client.OnObjectPermissions -= HandleObjectPermissionsUpdate;
            client.OnGrabObject -= ProcessObjectGrab;
            client.OnDeGrabObject -= ProcessObjectDeGrab;
            client.OnUndo -= m_sceneGraph.HandleUndo;
            client.OnRedo -= m_sceneGraph.HandleRedo;
            client.OnObjectDescription -= m_sceneGraph.PrimDescription;
            client.OnObjectIncludeInSearch -= m_sceneGraph.MakeObjectSearchable;
            client.OnObjectOwner -= ObjectOwner;
        }

        public virtual void UnSubscribeToClientPrimRezEvents(IClientAPI client)
        {
            client.OnAddPrim -= AddNewPrim;
            client.OnRezObject -= RezObject;
        }

        public virtual void UnSubscribeToClientInventoryEvents(IClientAPI client)
        {
            client.OnCreateNewInventoryFolder -= HandleCreateInventoryFolder;
            client.OnUpdateInventoryFolder -= HandleUpdateInventoryFolder;
            client.OnMoveInventoryFolder -= HandleMoveInventoryFolder; // 2; //!!
            client.OnFetchInventoryDescendents -= HandleFetchInventoryDescendents;
            client.OnPurgeInventoryDescendents -= HandlePurgeInventoryDescendents; // 2; //!!
            client.OnFetchInventory -= m_asyncInventorySender.HandleFetchInventory;
            client.OnUpdateInventoryItem -= UpdateInventoryItemAsset;
            client.OnCopyInventoryItem -= CopyInventoryItem;
            client.OnMoveInventoryItem -= MoveInventoryItem;
            client.OnRemoveInventoryItem -= RemoveInventoryItem;
            client.OnRemoveInventoryFolder -= RemoveInventoryFolder;
            client.OnRezScript -= RezScript;
            client.OnRequestTaskInventory -= RequestTaskInventory;
            client.OnRemoveTaskItem -= RemoveTaskInventory;
            client.OnUpdateTaskInventory -= UpdateTaskInventory;
            client.OnMoveTaskItem -= ClientMoveTaskInventoryItem;
        }

        public virtual void UnSubscribeToClientTeleportEvents(IClientAPI client)
        {
            client.OnTeleportLocationRequest -= RequestTeleportLocation;
            //client.OnTeleportLandmarkRequest -= RequestTeleportLandmark;
            //client.OnTeleportHomeRequest -= TeleportClientHome;
        }

        public virtual void UnSubscribeToClientScriptEvents(IClientAPI client)
        {
            client.OnScriptReset -= ProcessScriptReset;
            client.OnGetScriptRunning -= GetScriptRunning;
            client.OnSetScriptRunning -= SetScriptRunning;
        }

        public virtual void UnSubscribeToClientParcelEvents(IClientAPI client)
        {
            client.OnParcelReturnObjectsRequest -= LandChannel.ReturnObjectsInParcel;
            client.OnParcelSetOtherCleanTime -= LandChannel.SetParcelOtherCleanTime;
            client.OnParcelBuy -= ProcessParcelBuy;
        }

        public virtual void UnSubscribeToClientGridEvents(IClientAPI client)
        {
            //client.OnNameFromUUIDRequest -= HandleUUIDNameRequest;
            client.OnMoneyTransferRequest -= ProcessMoneyTransferRequest;
        }

        public virtual void UnSubscribeToClientNetworkEvents(IClientAPI client)
        {
            client.OnNetworkStatsUpdate -= StatsReporter.AddPacketsStats;
            client.OnViewerEffect -= ProcessViewerEffect;
        }

        /// <summary>
        /// Teleport an avatar to their home region
        /// </summary>
        /// <param name="agentId">The avatar's Unique ID</param>
        /// <param name="client">The IClientAPI for the client</param>
        public virtual bool TeleportClientHome(UUID agentId, IClientAPI client)
        {
            if (EntityTransferModule != null)
            {
                return EntityTransferModule.TeleportHome(agentId, client);
            }
            else
            {
                m_log.DebugFormat("[SCENE]: Unable to teleport user home: no AgentTransferModule is active");
                client.SendTeleportFailed("Unable to perform teleports on this simulator.");
            }
            return false;
        }

        /// <summary>
        /// Duplicates object specified by localID. This is the event handler for IClientAPI.
        /// </summary>
        /// <param name="originalPrim">ID of object to duplicate</param>
        /// <param name="offset"></param>
        /// <param name="flags"></param>
        /// <param name="AgentID">Agent doing the duplication</param>
        /// <param name="GroupID">Group of new object</param>
        public void DuplicateObject(uint originalPrim, Vector3 offset, uint flags, UUID AgentID, UUID GroupID)
        {
            SceneObjectGroup copy = SceneGraph.DuplicateObject(originalPrim, offset, flags, AgentID, GroupID, Quaternion.Identity);
            if (copy != null)
                EventManager.TriggerObjectAddedToScene(copy);
        }

        /// <summary>
        /// Duplicates object specified by localID at position raycasted against RayTargetObject using 
        /// RayEnd and RayStart to determine what the angle of the ray is
        /// </summary>
        /// <param name="localID">ID of object to duplicate</param>
        /// <param name="dupeFlags"></param>
        /// <param name="AgentID">Agent doing the duplication</param>
        /// <param name="GroupID">Group of new object</param>
        /// <param name="RayTargetObj">The target of the Ray</param>
        /// <param name="RayEnd">The ending of the ray (farthest away point)</param>
        /// <param name="RayStart">The Beginning of the ray (closest point)</param>
        /// <param name="BypassRaycast">Bool to bypass raycasting</param>
        /// <param name="RayEndIsIntersection">The End specified is the place to add the object</param>
        /// <param name="CopyCenters">Position the object at the center of the face that it's colliding with</param>
        /// <param name="CopyRotates">Rotate the object the same as the localID object</param>
        public void doObjectDuplicateOnRay(uint localID, uint dupeFlags, UUID AgentID, UUID GroupID,
                                           UUID RayTargetObj, Vector3 RayEnd, Vector3 RayStart,
                                           bool BypassRaycast, bool RayEndIsIntersection, bool CopyCenters, bool CopyRotates)
        {
            Vector3 pos;
            const bool frontFacesOnly = true;
            //m_log.Info("HITTARGET: " + RayTargetObj.ToString() + ", COPYTARGET: " + localID.ToString());
            SceneObjectPart target = GetSceneObjectPart(localID);
            SceneObjectPart target2 = GetSceneObjectPart(RayTargetObj);

            if (target != null && target2 != null)
            {
                Vector3 direction = Vector3.Normalize(RayEnd - RayStart);
                Vector3 AXOrigin = new Vector3(RayStart.X, RayStart.Y, RayStart.Z);
                Vector3 AXdirection = new Vector3(direction.X, direction.Y, direction.Z);

                pos = target2.AbsolutePosition;
                //m_log.Info("[OBJECT_REZ]: TargetPos: " + pos.ToString() + ", RayStart: " + RayStart.ToString() + ", RayEnd: " + RayEnd.ToString() + ", Volume: " + Util.GetDistanceTo(RayStart,RayEnd).ToString() + ", mag1: " + Util.GetMagnitude(RayStart).ToString() + ", mag2: " + Util.GetMagnitude(RayEnd).ToString());

                // TODO: Raytrace better here

                //EntityIntersection ei = m_sceneGraph.GetClosestIntersectingPrim(new Ray(AXOrigin, AXdirection));
                Ray NewRay = new Ray(AXOrigin, AXdirection);

                // Ray Trace against target here
                EntityIntersection ei = target2.TestIntersectionOBB(NewRay, Quaternion.Identity, frontFacesOnly, CopyCenters);

                // Un-comment out the following line to Get Raytrace results printed to the console.
                //m_log.Info("[RAYTRACERESULTS]: Hit:" + ei.HitTF.ToString() + " Point: " + ei.ipoint.ToString() + " Normal: " + ei.normal.ToString());
                float ScaleOffset = 0.5f;

                // If we hit something
                if (ei.HitTF)
                {
                    Vector3 scale = target.Scale;
                    Vector3 scaleComponent = new Vector3(ei.AAfaceNormal.X, ei.AAfaceNormal.Y, ei.AAfaceNormal.Z);
                    if (scaleComponent.X != 0) ScaleOffset = scale.X;
                    if (scaleComponent.Y != 0) ScaleOffset = scale.Y;
                    if (scaleComponent.Z != 0) ScaleOffset = scale.Z;
                    ScaleOffset = Math.Abs(ScaleOffset);
                    Vector3 intersectionpoint = new Vector3(ei.ipoint.X, ei.ipoint.Y, ei.ipoint.Z);
                    Vector3 normal = new Vector3(ei.normal.X, ei.normal.Y, ei.normal.Z);
                    Vector3 offset = normal * (ScaleOffset / 2f);
                    pos = intersectionpoint + offset;

                    // stick in offset format from the original prim
                    pos = pos - target.ParentGroup.AbsolutePosition;
                    SceneObjectGroup copy;
                    if (CopyRotates)
                    {
                        Quaternion worldRot = target2.GetWorldRotation();

                        // SceneObjectGroup obj = m_sceneGraph.DuplicateObject(localID, pos, target.GetEffectiveObjectFlags(), AgentID, GroupID, worldRot);
                        copy = m_sceneGraph.DuplicateObject(localID, pos, target.GetEffectiveObjectFlags(), AgentID, GroupID, worldRot);
                        //obj.Rotation = worldRot;
                        //obj.UpdateGroupRotationR(worldRot);
                    }
                    else
                    {
                        copy = m_sceneGraph.DuplicateObject(localID, pos, target.GetEffectiveObjectFlags(), AgentID, GroupID, Quaternion.Identity);
                    }
                    if (copy != null)
                        EventManager.TriggerObjectAddedToScene(copy);
                }
            }
        }

        /// <summary>
        /// Get the avatar apperance for the given client.
        /// </summary>
        /// <param name="client"></param>
        /// <param name="appearance"></param>
        public void GetAvatarAppearance(IClientAPI client, out AvatarAppearance appearance)
        {
            AgentCircuitData aCircuit = m_authenticateHandler.GetAgentCircuitData(client.CircuitCode);

            if (aCircuit == null)
            {
                m_log.DebugFormat("[APPEARANCE] Client did not supply a circuit. Non-Linden? Creating default appearance.");
                appearance = new AvatarAppearance();
                return;
            }

            appearance = aCircuit.Appearance;
            if (appearance == null)
            {
                m_log.DebugFormat("[APPEARANCE]: Appearance not found in {0}, returning default", RegionInfo.RegionName);
                appearance = new AvatarAppearance();
            }
        }

        public override void RemoveClient(UUID agentID, bool closeChildAgents)
        {
//            CheckHeartbeat();
            bool isChildAgent = false;
            AgentCircuitData acd;

            lock (m_removeClientLock)
            {
                acd = m_authenticateHandler.GetAgentCircuitData(agentID);

                if (acd == null)
                {
                    m_log.ErrorFormat("[SCENE]: No agent circuit found for {0}, aborting Scene.RemoveClient", agentID);
                    return;
                }
                else
                {
                    // We remove the acd up here to avoid later race conditions if two RemoveClient() calls occurred
                    // simultaneously.
                    // We also need to remove by agent ID since NPCs will have no circuit code.
                    m_authenticateHandler.RemoveCircuit(agentID);
                }
            }

            lock (acd)
            {
                ScenePresence avatar = GetScenePresence(agentID);
    
                if (avatar == null)
                {
                    m_log.WarnFormat(
                        "[SCENE]: Called RemoveClient() with agent ID {0} but no such presence is in the scene.", agentID);
    
                    return;
                }
    
                try
                {
                    isChildAgent = avatar.IsChildAgent;

                    m_log.DebugFormat(
                        "[SCENE]: Removing {0} agent {1} {2} from {3}",
                        (isChildAgent ? "child" : "root"), avatar.Name, agentID, RegionInfo.RegionName);
    
                    // Don't do this to root agents, it's not nice for the viewer
                    if (closeChildAgents && isChildAgent)
                    {
                        // Tell a single agent to disconnect from the region.
                        IEventQueue eq = RequestModuleInterface<IEventQueue>();
                        if (eq != null)
                        {
                            eq.DisableSimulator(RegionInfo.RegionHandle, avatar.UUID);
                        }
                        else
                        {
                            avatar.ControllingClient.SendShutdownConnectionNotice();
                        }
                    }
    
                    // Only applies to root agents.
                    if (avatar.ParentID != 0)
                    {
                        avatar.StandUp();
                    }
    
                    m_sceneGraph.removeUserCount(!isChildAgent);
    
                    // TODO: We shouldn't use closeChildAgents here - it's being used by the NPC module to stop
                    // unnecessary operations.  This should go away once NPCs have no accompanying IClientAPI
                    if (closeChildAgents && CapsModule != null)
                        CapsModule.RemoveCaps(agentID, avatar.ControllingClient.CircuitCode);
    
                    if (closeChildAgents && !isChildAgent)
                    {
                        List<ulong> regions = avatar.KnownRegionHandles;
                        regions.Remove(RegionInfo.RegionHandle);

                        // This ends up being done asynchronously so that a logout isn't held up where there are many present but unresponsive neighbours.
                        m_sceneGridService.SendCloseChildAgentConnections(agentID, acd.SessionID.ToString(), regions);
                    }
    
                    m_eventManager.TriggerClientClosed(agentID, this);
                    m_eventManager.TriggerOnRemovePresence(agentID);
    
                    if (!isChildAgent)
                    {
                        if (AttachmentsModule != null)
                        {
                            AttachmentsModule.DeRezAttachments(avatar);
                        }

                        ForEachClient(
                            delegate(IClientAPI client)
                            {
                                //We can safely ignore null reference exceptions.  It means the avatar is dead and cleaned up anyway
                                try { client.SendKillObject(new List<uint> { avatar.LocalId }); }
                                catch (NullReferenceException) { }
                            });
                    }
    
                    // It's possible for child agents to have transactions if changes are being made cross-border.
                    if (AgentTransactionsModule != null)
                        AgentTransactionsModule.RemoveAgentAssetTransactions(agentID);
                    m_log.Debug("[Scene] The avatar has left the building");
                }
                catch (Exception e)
                {
                    m_log.Error(
                        string.Format("[SCENE]: Exception removing {0} from {1}.  Cleaning up.  Exception ", avatar.Name, Name), e);
                }
                finally
                {
                    try
                    {
                        // Always clean these structures up so that any failure above doesn't cause them to remain in the
                        // scene with possibly bad effects (e.g. continually timing out on unacked packets and triggering
                        // the same cleanup exception continually.
                        m_sceneGraph.RemoveScenePresence(agentID);
                        m_clientManager.Remove(agentID);
        
                        avatar.Close();
                    }
                    catch (Exception e)
                    {
                        m_log.Error(
                            string.Format("[SCENE]: Exception in final clean up of {0} in {1}.  Exception ", avatar.Name, Name), e);
                    }
                }
            }

            //m_log.InfoFormat("[SCENE] Memory pre  GC {0}", System.GC.GetTotalMemory(false));
            //m_log.InfoFormat("[SCENE] Memory post GC {0}", System.GC.GetTotalMemory(true));
        }

        /// <summary>
        /// Removes region from an avatar's known region list.  This coincides with child agents.  For each child agent, there will be a known region entry.
        /// 
        /// </summary>
        /// <param name="avatarID"></param>
        /// <param name="regionslst"></param>
        public void HandleRemoveKnownRegionsFromAvatar(UUID avatarID, List<ulong> regionslst)
        {
            ScenePresence av = GetScenePresence(avatarID);
            if (av != null)
            {
                lock (av)
                {
                    for (int i = 0; i < regionslst.Count; i++)
                    {
                        av.RemoveNeighbourRegion(regionslst[i]);
                    }
                }
            }
        }

        #endregion

        #region Entities

        public void SendKillObject(List<uint> localIDs)
        {
            List<uint> deleteIDs = new List<uint>();

            foreach (uint localID in localIDs)
            {
                SceneObjectPart part = GetSceneObjectPart(localID);
                if (part != null) // It is a prim
                {
                    if (part.ParentGroup != null && !part.ParentGroup.IsDeleted) // Valid
                    {
                        if (part.ParentGroup.RootPart != part) // Child part
                            continue;
                    }
                }
                deleteIDs.Add(localID);
            }

            ForEachClient(c => c.SendKillObject(deleteIDs));
        }

        #endregion

        #region RegionComms

        /// <summary>
        /// Do the work necessary to initiate a new user connection for a particular scene.
        /// </summary>
        /// <param name="agent">CircuitData of the agent who is connecting</param>
        /// <param name="teleportFlags"></param>
        /// <param name="reason">Outputs the reason for the false response on this string</param>
        /// <returns>True if the region accepts this agent.  False if it does not.  False will 
        /// also return a reason.</returns>
        public bool NewUserConnection(AgentCircuitData agent, uint teleportFlags, out string reason)
        {
            return NewUserConnection(agent, teleportFlags, out reason, true);
        }

        /// <summary>
        /// Do the work necessary to initiate a new user connection for a particular scene.
        /// </summary>
        /// <remarks>
        /// The return bool should allow for connections to be refused, but as not all calling paths
        /// take proper notice of it yet, we still allowed banned users in.
        ///
        /// At the moment this method consists of setting up the caps infrastructure
        /// The return bool should allow for connections to be refused, but as not all calling paths
        /// take proper notice of it let, we allowed banned users in still.
        ///
        /// This method is called by the login service (in the case of login) or another simulator (in the case of region
        /// cross or teleport) to initiate the connection.  It is not triggered by the viewer itself - the connection
        /// is activated later when the viewer sends the initial UseCircuitCodePacket UDP packet (in the case of
        /// the LLUDP stack).
        /// </remarks>
        /// <param name="agent">CircuitData of the agent who is connecting</param>
        /// <param name="reason">Outputs the reason for the false response on this string</param>
        /// <param name="requirePresenceLookup">True for normal presence. False for NPC
        /// or other applications where a full grid/Hypergrid presence may not be required.</param>
        /// <returns>True if the region accepts this agent.  False if it does not.  False will 
        /// also return a reason.</returns>
        public bool NewUserConnection(AgentCircuitData agent, uint teleportFlags, out string reason, bool requirePresenceLookup)
        {
            bool vialogin = ((teleportFlags & (uint)TPFlags.ViaLogin) != 0 ||
                (teleportFlags & (uint)TPFlags.ViaHGLogin) != 0);
            bool viahome = ((teleportFlags & (uint)TPFlags.ViaHome) != 0);
            bool godlike = ((teleportFlags & (uint)TPFlags.Godlike) != 0);

            reason = String.Empty;

            //Teleport flags:
            //
            // TeleportFlags.ViaGodlikeLure - Border Crossing
            // TeleportFlags.ViaLogin - Login
            // TeleportFlags.TeleportFlags.ViaLure - Teleport request sent by another user
            // TeleportFlags.ViaLandmark | TeleportFlags.ViaLocation | TeleportFlags.ViaLandmark | TeleportFlags.Default - Regular Teleport

            // Don't disable this log message - it's too helpful
            m_log.DebugFormat(
                "[SCENE]: Region {0} told of incoming {1} agent {2} {3} {4} (circuit code {5}, IP {6}, viewer {7}, teleportflags ({8}), position {9})",
                RegionInfo.RegionName,
                (agent.child ? "child" : "root"),
                agent.firstname,
                agent.lastname,
                agent.AgentID,
                agent.circuitcode,
                agent.IPAddress,
                agent.Viewer,
                ((TPFlags)teleportFlags).ToString(),
                agent.startpos
            );

            if (!LoginsEnabled)
            {
                reason = "Logins Disabled";
                return false;
            }

            //Check if the viewer is banned or in the viewer access list
            //We check if the substring is listed for higher flexebility
            bool ViewerDenied = true;

            //Check if the specific viewer is listed in the allowed viewer list
            if (m_AllowedViewers.Count > 0)
            {
                foreach (string viewer in m_AllowedViewers)
                {
                    if (viewer == agent.Viewer.Substring(0, viewer.Length).Trim().ToLower())
                    {
                        ViewerDenied = false;
                        break;
                    }
                }
            }
            else
            {
                ViewerDenied = false;
            }

            //Check if the viewer is in the banned list
            if (m_BannedViewers.Count > 0)
            {
                foreach (string viewer in m_BannedViewers)
                {
                    if (viewer == agent.Viewer.Substring(0, viewer.Length).Trim().ToLower())
                    {
                        ViewerDenied = true;
                        break;
                    }
                }
            }

            if (ViewerDenied)
            {
                m_log.DebugFormat(
                    "[SCENE]: Access denied for {0} {1} using {2}",
                    agent.firstname, agent.lastname, agent.Viewer);
                reason = "Access denied, your viewer is banned by the region owner";
                return false;
            }           

            ScenePresence sp = GetScenePresence(agent.AgentID);

            // If we have noo presence here or if that presence is a zombie root
            // presence that will be kicled, we need a new CAPS object.
            if (sp == null || (sp != null && !sp.IsChildAgent))
            {
                if (CapsModule != null)
                {
                    lock (agent)
                    {
                        CapsModule.SetAgentCapsSeeds(agent);
                        CapsModule.CreateCaps(agent.AgentID, agent.circuitcode);
                    }
                }
            }

            if (sp != null)
            {
                if (!sp.IsChildAgent)
                {
                    // We have a zombie from a crashed session. 
                    // Or the same user is trying to be root twice here, won't work.
                    // Kill it.
                    m_log.WarnFormat(
                        "[SCENE]: Existing root scene presence detected for {0} {1} in {2} when connecting.  Removing existing presence.",
                        sp.Name, sp.UUID, RegionInfo.RegionName);
<<<<<<< HEAD

                    sp.ControllingClient.Close(true, true);
=======
    
                    if (sp.ControllingClient != null)
                        sp.ControllingClient.Close(true);

>>>>>>> d48946f9
                    sp = null;
                }
            }

            lock (agent)
            {
                // Optimistic: add or update the circuit data with the new agent circuit data and teleport flags.
                // We need the circuit data here for some of the subsequent checks. (groups, for example)
                // If the checks fail, we remove the circuit.
                agent.teleportFlags = teleportFlags;
                m_authenticateHandler.AddNewCircuit(agent.circuitcode, agent);

                // On login test land permisions
                if (vialogin)
                {
                    IUserAccountCacheModule cache = RequestModuleInterface<IUserAccountCacheModule>();
                    if (cache != null)
                        cache.Remove(agent.firstname + " " + agent.lastname);
                    if (!TestLandRestrictions(agent.AgentID, out reason, ref agent.startpos.X, ref agent.startpos.Y))
                    {
                        m_log.DebugFormat("[CONNECTION BEGIN]: Denying access to {0} due to no land access", agent.AgentID.ToString());
                        m_authenticateHandler.RemoveCircuit(agent.circuitcode);
                        return false;
                    }
                }

                if (sp == null) // We don't have an [child] agent here already
                {
                    if (requirePresenceLookup)
                    {
                        try
                        {
                            if (!VerifyUserPresence(agent, out reason))
                            {
                                m_authenticateHandler.RemoveCircuit(agent.circuitcode);
                                return false;
                            }
                        }
                        catch (Exception e)
                        {
                            m_log.ErrorFormat(
                                "[SCENE]: Exception verifying presence {0}{1}", e.Message, e.StackTrace);

                            m_authenticateHandler.RemoveCircuit(agent.circuitcode);
                            return false;
                        }
                    }

                    try
                    {
                        // Always check estate if this is a login. Always
                        // check if banned regions are to be blacked out.
                        if (vialogin || (!m_seeIntoBannedRegion))
                        {
                            if (!AuthorizeUser(agent, out reason))
                            {
                                m_authenticateHandler.RemoveCircuit(agent.circuitcode);
                                return false;
                            }
                        }
                    }
                    catch (Exception e)
                    {
                        m_log.ErrorFormat(
                            "[SCENE]: Exception authorizing user {0}{1}", e.Message, e.StackTrace);

                        m_authenticateHandler.RemoveCircuit(agent.circuitcode);
                        return false;
                    }

                    m_log.InfoFormat(
                        "[SCENE]: Region {0} authenticated and authorized incoming {1} agent {2} {3} {4} (circuit code {5})",
                        RegionInfo.RegionName, (agent.child ? "child" : "root"), agent.firstname, agent.lastname,
                        agent.AgentID, agent.circuitcode);

                }
                else
                {
                    // Let the SP know how we got here. This has a lot of interesting
                    // uses down the line.
                    sp.TeleportFlags = (TPFlags)teleportFlags;

                    if (sp.IsChildAgent)
                    {
                        m_log.DebugFormat(
                            "[SCENE]: Adjusting known seeds for existing agent {0} in {1}",
                            agent.AgentID, RegionInfo.RegionName);

                        sp.AdjustKnownSeeds();

                        if (CapsModule != null)
                            CapsModule.SetAgentCapsSeeds(agent);
                    }
                }

                // Try caching an incoming user name much earlier on to see if this helps with an issue
                // where HG users are occasionally seen by others as "Unknown User" because their UUIDName
                // request for the HG avatar appears to trigger before the user name is cached.
                CacheUserName(null, agent);
            }

            if (CapsModule != null)
            {
                CapsModule.ActivateCaps(agent.circuitcode);
            }

            if (vialogin)
            {
//                CleanDroppedAttachments();

                if (TestBorderCross(agent.startpos, Cardinals.E))
                {
                    Border crossedBorder = GetCrossedBorder(agent.startpos, Cardinals.E);
                    agent.startpos.X = crossedBorder.BorderLine.Z - 1;
                }

                if (TestBorderCross(agent.startpos, Cardinals.N))
                {
                    Border crossedBorder = GetCrossedBorder(agent.startpos, Cardinals.N);
                    agent.startpos.Y = crossedBorder.BorderLine.Z - 1;
                }

                //Mitigate http://opensimulator.org/mantis/view.php?id=3522
                // Check if start position is outside of region
                // If it is, check the Z start position also..   if not, leave it alone.
                if (BordersLocked)
                {
                    lock (EastBorders)
                    {
                        if (agent.startpos.X > EastBorders[0].BorderLine.Z)
                        {
                            m_log.Warn("FIX AGENT POSITION");
                            agent.startpos.X = EastBorders[0].BorderLine.Z * 0.5f;
                            if (agent.startpos.Z > 720)
                                agent.startpos.Z = 720;
                        }
                    }
                    lock (NorthBorders)
                    {
                        if (agent.startpos.Y > NorthBorders[0].BorderLine.Z)
                        {
                            m_log.Warn("FIX Agent POSITION");
                            agent.startpos.Y = NorthBorders[0].BorderLine.Z * 0.5f;
                            if (agent.startpos.Z > 720)
                                agent.startpos.Z = 720;
                        }
                    }
                } else
                {
                    if (agent.startpos.X > EastBorders[0].BorderLine.Z)
                    {
                        m_log.Warn("FIX AGENT POSITION");
                        agent.startpos.X = EastBorders[0].BorderLine.Z * 0.5f;
                        if (agent.startpos.Z > 720)
                            agent.startpos.Z = 720;
                    }
                    if (agent.startpos.Y > NorthBorders[0].BorderLine.Z)
                    {
                        m_log.Warn("FIX Agent POSITION");
                        agent.startpos.Y = NorthBorders[0].BorderLine.Z * 0.5f;
                        if (agent.startpos.Z > 720)
                            agent.startpos.Z = 720;
                    }
                }

                // Honor Estate teleport routing via Telehubs excluding ViaHome and GodLike TeleportFlags
                if (RegionInfo.RegionSettings.TelehubObject != UUID.Zero &&
                    RegionInfo.EstateSettings.AllowDirectTeleport == false &&
                    !viahome && !godlike)
                {
                    SceneObjectGroup telehub = GetSceneObjectGroup(RegionInfo.RegionSettings.TelehubObject);
                    // Can have multiple SpawnPoints
                    List<SpawnPoint> spawnpoints = RegionInfo.RegionSettings.SpawnPoints();
                    if (spawnpoints.Count > 1)
                    {
                        // We have multiple SpawnPoints, Route the agent to a random or sequential one
                        if (SpawnPointRouting == "random")
                            agent.startpos = spawnpoints[Util.RandomClass.Next(spawnpoints.Count) - 1].GetLocation(
                                telehub.AbsolutePosition,
                                telehub.GroupRotation
                            );
                        else
                            agent.startpos = spawnpoints[SpawnPoint()].GetLocation(
                                telehub.AbsolutePosition,
                                telehub.GroupRotation
                            );
                    }
                    else
                    {
                        // We have a single SpawnPoint and will route the agent to it
                        agent.startpos = spawnpoints[0].GetLocation(telehub.AbsolutePosition, telehub.GroupRotation);
                    }

                    return true;
                }

                // Honor parcel landing type and position.
                /*
                ILandObject land = LandChannel.GetLandObject(agent.startpos.X, agent.startpos.Y);
                if (land != null)
                {
                    if (land.LandData.LandingType == (byte)1 && land.LandData.UserLocation != Vector3.Zero)
                    {
                        agent.startpos = land.LandData.UserLocation;
                    }
                }
                */// This is now handled properly in ScenePresence.MakeRootAgent
            }

            return true;
        }

        public bool TestLandRestrictions(UUID agentID, out string reason, ref float posX, ref float posY)
        {
            if (posX < 0)
                posX = 0;
            else if (posX >= 256)
                posX = 255.999f;
            if (posY < 0)
                posY = 0;
            else if (posY >= 256)
                posY = 255.999f;

            reason = String.Empty;
            if (Permissions.IsGod(agentID))
                return true;

            ILandObject land = LandChannel.GetLandObject(posX, posY);
            if (land == null)
                return false;

            bool banned = land.IsBannedFromLand(agentID);
            bool restricted = land.IsRestrictedFromLand(agentID);

            if (banned || restricted)
            {
                ILandObject nearestParcel = GetNearestAllowedParcel(agentID, posX, posY);
                if (nearestParcel != null)
                {
                    //Move agent to nearest allowed
                    Vector3 newPosition = GetParcelCenterAtGround(nearestParcel);
                    posX = newPosition.X;
                    posY = newPosition.Y;
                }
                else
                {
                    if (banned)
                    {
                        reason = "Cannot regioncross into banned parcel.";
                    }
                    else
                    {
                        reason = String.Format("Denied access to private region {0}: You are not on the access list for that region.",
                                   RegionInfo.RegionName);
                    }
                    return false;
                }
            }
            reason = "";
            return true;
        }

        /// <summary>
        /// Verifies that the user has a presence on the Grid
        /// </summary>
        /// <param name="agent">Circuit Data of the Agent we're verifying</param>
        /// <param name="reason">Outputs the reason for the false response on this string</param>
        /// <returns>True if the user has a session on the grid.  False if it does not.  False will 
        /// also return a reason.</returns>
        public virtual bool VerifyUserPresence(AgentCircuitData agent, out string reason)
        {
            reason = String.Empty;

            IPresenceService presence = RequestModuleInterface<IPresenceService>();
            if (presence == null)
            {
                reason = String.Format("Failed to verify user presence in the grid for {0} {1} in region {2}. Presence service does not exist.", agent.firstname, agent.lastname, RegionInfo.RegionName);
                return false;
            }

            OpenSim.Services.Interfaces.PresenceInfo pinfo = presence.GetAgent(agent.SessionID);

            if (pinfo == null)
            {
                reason = String.Format("Failed to verify user presence in the grid for {0} {1}, access denied to region {2}.", agent.firstname, agent.lastname, RegionInfo.RegionName);
                return false;
            }

            return true;
        }

        /// <summary>
        /// Verify if the user can connect to this region.  Checks the banlist and ensures that the region is set for public access
        /// </summary>
        /// <param name="agent">The circuit data for the agent</param>
        /// <param name="reason">outputs the reason to this string</param>
        /// <returns>True if the region accepts this agent.  False if it does not.  False will 
        /// also return a reason.</returns>
        protected virtual bool AuthorizeUser(AgentCircuitData agent, out string reason)
        {
            reason = String.Empty;

            if (!m_strictAccessControl) return true;
            if (Permissions.IsGod(agent.AgentID)) return true;

            if (AuthorizationService != null)
            {
                if (!AuthorizationService.IsAuthorizedForRegion(
                    agent.AgentID.ToString(), agent.firstname, agent.lastname, RegionInfo.RegionID.ToString(), out reason))
                {
                    m_log.WarnFormat("[CONNECTION BEGIN]: Denied access to: {0} ({1} {2}) at {3} because {4}",
                                     agent.AgentID, agent.firstname, agent.lastname, RegionInfo.RegionName, reason);
                    
                    return false;
                }
            }

            if (RegionInfo.EstateSettings != null)
            {
                if (RegionInfo.EstateSettings.IsBanned(agent.AgentID, 0))
                {
                    m_log.WarnFormat("[CONNECTION BEGIN]: Denied access to: {0} ({1} {2}) at {3} because the user is on the banlist",
                                     agent.AgentID, agent.firstname, agent.lastname, RegionInfo.RegionName);
                    reason = String.Format("Denied access to region {0}: You have been banned from that region.",
                                           RegionInfo.RegionName);
                    return false;
                }
            }
            else
            {
                m_log.ErrorFormat("[CONNECTION BEGIN]: Estate Settings is null!");
            }

            List<UUID> agentGroups = new List<UUID>();

            if (m_groupsModule != null)
            {
                GroupMembershipData[] GroupMembership = m_groupsModule.GetMembershipData(agent.AgentID);

                if (GroupMembership != null)
                {
                    for (int i = 0; i < GroupMembership.Length; i++)
                        agentGroups.Add(GroupMembership[i].GroupID);
                }
                else
                {
                    m_log.ErrorFormat("[CONNECTION BEGIN]: GroupMembership is null!");
                }
            }

            bool groupAccess = false;
            UUID[] estateGroups = RegionInfo.EstateSettings.EstateGroups;

            if (estateGroups != null)
            {
                foreach (UUID group in estateGroups)
                {
                    if (agentGroups.Contains(group))
                    {
                        groupAccess = true;
                        break;
                    }
                }
            }
            else
            {
                m_log.ErrorFormat("[CONNECTION BEGIN]: EstateGroups is null!");
            }

            if (!RegionInfo.EstateSettings.PublicAccess &&
                !RegionInfo.EstateSettings.HasAccess(agent.AgentID) &&
                !groupAccess)
            {
                m_log.WarnFormat("[CONNECTION BEGIN]: Denied access to: {0} ({1} {2}) at {3} because the user does not have access to the estate",
                                 agent.AgentID, agent.firstname, agent.lastname, RegionInfo.RegionName);
                reason = String.Format("Denied access to private region {0}: You are not on the access list for that region.",
                                       RegionInfo.RegionName);
                return false;
            }

            // TODO: estate/region settings are not properly hooked up
            // to ILandObject.isRestrictedFromLand()
            // if (null != LandChannel)
            // {
            //     // region seems to have local Id of 1
            //     ILandObject land = LandChannel.GetLandObject(1);
            //     if (null != land)
            //     {
            //         if (land.isBannedFromLand(agent.AgentID))
            //         {
            //             m_log.WarnFormat("[CONNECTION BEGIN]: Denied access to: {0} ({1} {2}) at {3} because the user has been banned from land",
            //                              agent.AgentID, agent.firstname, agent.lastname, RegionInfo.RegionName);
            //             reason = String.Format("Denied access to private region {0}: You are banned from that region.",
            //                                    RegionInfo.RegionName);
            //             return false;
            //         }

            //         if (land.isRestrictedFromLand(agent.AgentID))
            //         {
            //             m_log.WarnFormat("[CONNECTION BEGIN]: Denied access to: {0} ({1} {2}) at {3} because the user does not have access to the region",
            //                              agent.AgentID, agent.firstname, agent.lastname, RegionInfo.RegionName);
            //             reason = String.Format("Denied access to private region {0}: You are not on the access list for that region.",
            //                                    RegionInfo.RegionName);
            //             return false;
            //         }
            //     }
            // }

            return true;
        }

        /// <summary>
        /// Update an AgentCircuitData object with new information
        /// </summary>
        /// <param name="data">Information to update the AgentCircuitData with</param>
        public void UpdateCircuitData(AgentCircuitData data)
        {
            m_authenticateHandler.UpdateAgentData(data);
        }

        /// <summary>
        /// Change the Circuit Code for the user's Circuit Data
        /// </summary>
        /// <param name="oldcc">The old Circuit Code.  Must match a previous circuit code</param>
        /// <param name="newcc">The new Circuit Code.  Must not be an already existing circuit code</param>
        /// <returns>True if we successfully changed it.  False if we did not</returns>
        public bool ChangeCircuitCode(uint oldcc, uint newcc)
        {
            return m_authenticateHandler.TryChangeCiruitCode(oldcc, newcc);
        }

//        /// <summary>
//        /// The Grid has requested that we log-off a user.  Log them off.
//        /// </summary>
//        /// <param name="AvatarID">Unique ID of the avatar to log-off</param>
//        /// <param name="RegionSecret">SecureSessionID of the user, or the RegionSecret text when logging on to the grid</param>
//        /// <param name="message">message to display to the user.  Reason for being logged off</param>
//        public void HandleLogOffUserFromGrid(UUID AvatarID, UUID RegionSecret, string message)
//        {
//            ScenePresence loggingOffUser = GetScenePresence(AvatarID);
//            if (loggingOffUser != null)
//            {
//                UUID localRegionSecret = UUID.Zero;
//                bool parsedsecret = UUID.TryParse(RegionInfo.regionSecret, out localRegionSecret);
//
//                // Region Secret is used here in case a new sessionid overwrites an old one on the user server.
//                // Will update the user server in a few revisions to use it.
//
//                if (RegionSecret == loggingOffUser.ControllingClient.SecureSessionId || (parsedsecret && RegionSecret == localRegionSecret))
//                {
//                    m_sceneGridService.SendCloseChildAgentConnections(loggingOffUser.UUID, loggingOffUser.KnownRegionHandles);
//                    loggingOffUser.ControllingClient.Kick(message);
//                    // Give them a second to receive the message!
//                    Thread.Sleep(1000);
//                    loggingOffUser.ControllingClient.Close();
//                }
//                else
//                {
//                    m_log.Info("[USERLOGOFF]: System sending the LogOff user message failed to sucessfully authenticate");
//                }
//            }
//            else
//            {
//                m_log.InfoFormat("[USERLOGOFF]: Got a logoff request for {0} but the user isn't here.  The user might already have been logged out", AvatarID.ToString());
//            }
//        }

//        /// <summary>
//        /// Triggered when an agent crosses into this sim.  Also happens on initial login.
//        /// </summary>
//        /// <param name="agentID"></param>
//        /// <param name="position"></param>
//        /// <param name="isFlying"></param>
//        public virtual void AgentCrossing(UUID agentID, Vector3 position, bool isFlying)
//        {
//            ScenePresence presence = GetScenePresence(agentID);
//            if (presence != null)
//            {
//                try
//                {
//                    presence.MakeRootAgent(position, isFlying);
//                }
//                catch (Exception e)
//                {
//                    m_log.ErrorFormat("[SCENE]: Unable to do agent crossing, exception {0}{1}", e.Message, e.StackTrace);
//                }
//            }
//            else
//            {
//                m_log.ErrorFormat(
//                    "[SCENE]: Could not find presence for agent {0} crossing into scene {1}",
//                    agentID, RegionInfo.RegionName);
//            }
//        }

        /// <summary>
        /// We've got an update about an agent that sees into this region, 
        /// send it to ScenePresence for processing  It's the full data.
        /// </summary>
        /// <param name="cAgentData">Agent that contains all of the relevant things about an agent.
        /// Appearance, animations, position, etc.</param>
        /// <returns>true if we handled it.</returns>
        public virtual bool IncomingChildAgentDataUpdate(AgentData cAgentData)
        {
            m_log.DebugFormat(
                "[SCENE]: Incoming child agent update for {0} in {1}", cAgentData.AgentID, RegionInfo.RegionName);

            // We have to wait until the viewer contacts this region after receiving EAC.
            // That calls AddNewClient, which finally creates the ScenePresence
            int flags = GetUserFlags(cAgentData.AgentID);
            if (RegionInfo.EstateSettings.IsBanned(cAgentData.AgentID, flags))
            {
                m_log.DebugFormat("[SCENE]: Denying root agent entry to {0}: banned", cAgentData.AgentID);
                return false;
            }

            // TODO: This check should probably be in QueryAccess().
            ILandObject nearestParcel = GetNearestAllowedParcel(cAgentData.AgentID, Constants.RegionSize / 2, Constants.RegionSize / 2);
            if (nearestParcel == null)
            {
                m_log.DebugFormat(
                    "[SCENE]: Denying root agent entry to {0} in {1}: no allowed parcel",
                    cAgentData.AgentID, RegionInfo.RegionName);

                return false;
            }

            // We have to wait until the viewer contacts this region
            // after receiving the EnableSimulator HTTP Event Queue message.  This triggers the viewer to send
            // a UseCircuitCode packet which in turn calls AddNewClient which finally creates the ScenePresence.
            ScenePresence childAgentUpdate = WaitGetScenePresence(cAgentData.AgentID);

            if (childAgentUpdate != null)
            {
                if (cAgentData.SessionID != childAgentUpdate.ControllingClient.SessionId)
                {
                    m_log.WarnFormat("[SCENE]: Attempt to update agent {0} with invalid session id {1} (possibly from simulator in older version; tell them to update).", childAgentUpdate.UUID, cAgentData.SessionID);
                    Console.WriteLine(String.Format("[SCENE]: Attempt to update agent {0} ({1}) with invalid session id {2}", 
                        childAgentUpdate.UUID, childAgentUpdate.ControllingClient.SessionId, cAgentData.SessionID));
                }

                childAgentUpdate.ChildAgentDataUpdate(cAgentData);
                return true;
            }
            return false;
        }

        /// <summary>
        /// We've got an update about an agent that sees into this region, 
        /// send it to ScenePresence for processing  It's only positional data
        /// </summary>
        /// <param name="cAgentData">AgentPosition that contains agent positional data so we can know what to send</param>
        /// <returns>true if we handled it.</returns>
        public virtual bool IncomingChildAgentDataUpdate(AgentPosition cAgentData)
        {
            //m_log.Debug(" XXX Scene IncomingChildAgentDataUpdate POSITION in " + RegionInfo.RegionName);
            ScenePresence childAgentUpdate = GetScenePresence(cAgentData.AgentID);
            if (childAgentUpdate != null)
            {
                if (childAgentUpdate.ControllingClient.SessionId == cAgentData.SessionID)
                {
                    // I can't imagine *yet* why we would get an update if the agent is a root agent..
                    // however to avoid a race condition crossing borders..
                    if (childAgentUpdate.IsChildAgent)
                    {
                        uint rRegionX = (uint)(cAgentData.RegionHandle >> 40);
                        uint rRegionY = (((uint)(cAgentData.RegionHandle)) >> 8);
                        uint tRegionX = RegionInfo.RegionLocX;
                        uint tRegionY = RegionInfo.RegionLocY;
                        //Send Data to ScenePresence
                        childAgentUpdate.ChildAgentDataUpdate(cAgentData, tRegionX, tRegionY, rRegionX, rRegionY);
                        // Not Implemented:
                        //TODO: Do we need to pass the message on to one of our neighbors?
                    }
                }
                else
                    m_log.WarnFormat("[SCENE]: Attempt at updating position of agent {0} with invalid session id {1}", childAgentUpdate.UUID, cAgentData.SessionID);
                return true;
            }

            return false;
        }

        /// <summary>
        /// Poll until the requested ScenePresence appears or we timeout.
        /// </summary>
        /// <returns>The scene presence is found, else null.</returns>
        /// <param name='agentID'></param>
        protected virtual ScenePresence WaitGetScenePresence(UUID agentID)
        {
            int ntimes = 30;
            ScenePresence sp = null;
            while ((sp = GetScenePresence(agentID)) == null && (ntimes-- > 0))
                Thread.Sleep(1000);

            if (sp == null)
                m_log.WarnFormat(
                    "[SCENE PRESENCE]: Did not find presence with id {0} in {1} before timeout",
                    agentID, RegionInfo.RegionName);
//            else
//                m_log.DebugFormat(
//                    "[SCENE PRESENCE]: Found presence {0} {1} {2} in {3} after {4} waits",
//                    sp.Name, sp.UUID, sp.IsChildAgent ? "child" : "root", RegionInfo.RegionName, 10 - ntimes);

            return sp;
        }

        public virtual bool IncomingRetrieveRootAgent(UUID id, out IAgentData agent)
        {
            agent = null;
            ScenePresence sp = GetScenePresence(id);
            if ((sp != null) && (!sp.IsChildAgent))
            {
                sp.IsChildAgent = true;
                return sp.CopyAgent(out agent);
            }

            return false;
        }
        /// <summary>
        /// Authenticated close (via network)
        /// </summary>
        /// <param name="agentID"></param>
        /// <param name="force"></param>
        /// <param name="auth_token"></param>
        /// <returns></returns>
        public bool IncomingCloseAgent(UUID agentID, bool force, string auth_token)
        {
            //m_log.DebugFormat("[SCENE]: Processing incoming close agent {0} in region {1} with auth_token {2}", agentID, RegionInfo.RegionName, auth_token);

            // Check that the auth_token is valid
            AgentCircuitData acd = AuthenticateHandler.GetAgentCircuitData(agentID);
            if (acd != null && acd.SessionID.ToString() == auth_token)
                return IncomingCloseAgent(agentID, force);
            else
                m_log.ErrorFormat("[SCENE]: Request to close agent {0} with invalid authorization token {1}", agentID, auth_token);
            return false;
        }

        public bool IncomingCloseAgent(UUID agentID)
        {
            return IncomingCloseAgent(agentID, false);
        }

        public bool IncomingCloseChildAgent(UUID agentID)
        {
            return IncomingCloseAgent(agentID, true);
        }

        /// <summary>
        /// Tell a single agent to disconnect from the region.
        /// </summary>
        /// <param name="agentID"></param>
        /// <param name="force">
        /// Force the agent to close even if it might be in the middle of some other operation.  You do not want to
        /// force unless you are absolutely sure that the agent is dead and a normal close is not working.
        /// </param>
        public bool IncomingCloseAgent(UUID agentID, bool force)
        {
            //m_log.DebugFormat("[SCENE]: Processing incoming close agent for {0}", agentID);
            ScenePresence presence = m_sceneGraph.GetScenePresence(agentID);
            if (presence != null)
            {
                presence.ControllingClient.Close(force, force);
                return true;
            }

            // Agent not here 
            return false;
        }

        /// <summary>
        /// Tries to teleport agent to another region.
        /// </summary>
        /// <remarks>
        /// The region name must exactly match that given.
        /// </remarks>
        /// <param name="remoteClient"></param>
        /// <param name="regionName"></param>
        /// <param name="position"></param>
        /// <param name="lookAt"></param>
        /// <param name="teleportFlags"></param>
        public void RequestTeleportLocation(IClientAPI remoteClient, string regionName, Vector3 position,
                                            Vector3 lookat, uint teleportFlags)
        {
            GridRegion region = GridService.GetRegionByName(RegionInfo.ScopeID, regionName);

            if (region == null)
            {
                // can't find the region: Tell viewer and abort
                remoteClient.SendTeleportFailed("The region '" + regionName + "' could not be found.");
                return;
            }

            RequestTeleportLocation(remoteClient, region.RegionHandle, position, lookat, teleportFlags);
        }

        /// <summary>
        /// Tries to teleport agent to other region.
        /// </summary>
        /// <param name="remoteClient"></param>
        /// <param name="regionHandle"></param>
        /// <param name="position"></param>
        /// <param name="lookAt"></param>
        /// <param name="teleportFlags"></param>
        public void RequestTeleportLocation(IClientAPI remoteClient, ulong regionHandle, Vector3 position,
                                            Vector3 lookAt, uint teleportFlags)
        {
            ScenePresence sp = GetScenePresence(remoteClient.AgentId);
            if (sp != null)
            {
                uint regionX = RegionInfo.RegionLocX;
                uint regionY = RegionInfo.RegionLocY;

                Utils.LongToUInts(regionHandle, out regionX, out regionY);

                int shiftx = (int) regionX - (int) RegionInfo.RegionLocX * (int)Constants.RegionSize;
                int shifty = (int) regionY - (int) RegionInfo.RegionLocY * (int)Constants.RegionSize;

                position.X += shiftx;
                position.Y += shifty;

                bool result = false;

                if (TestBorderCross(position,Cardinals.N))
                    result = true;

                if (TestBorderCross(position, Cardinals.S))
                    result = true;

                if (TestBorderCross(position, Cardinals.E))
                    result = true;

                if (TestBorderCross(position, Cardinals.W))
                    result = true;

                // bordercross if position is outside of region

                if (!result)
                {
                    regionHandle = RegionInfo.RegionHandle;
                }
                else
                {
                    // not in this region, undo the shift!
                    position.X -= shiftx;
                    position.Y -= shifty;
                }

                if (EntityTransferModule != null)
                {
                    EntityTransferModule.Teleport(sp, regionHandle, position, lookAt, teleportFlags);
                }
                else
                {
                    m_log.DebugFormat("[SCENE]: Unable to perform teleports: no AgentTransferModule is active");
                    sp.ControllingClient.SendTeleportFailed("Unable to perform teleports on this simulator.");
                }
            }
        }

        public bool CrossAgentToNewRegion(ScenePresence agent, bool isFlying)
        {
            if (EntityTransferModule != null)
            {
                return EntityTransferModule.Cross(agent, isFlying);
            }
            else
            {
                m_log.DebugFormat("[SCENE]: Unable to cross agent to neighbouring region, because there is no AgentTransferModule");
            }

            return false;
        }

        public void SendOutChildAgentUpdates(AgentPosition cadu, ScenePresence presence)
        {
            m_sceneGridService.SendChildAgentDataUpdate(cadu, presence);
        }

        #endregion

        #region Other Methods

        protected override IConfigSource GetConfig()
        {
            return m_config;
        }

        #endregion

        public void HandleObjectPermissionsUpdate(IClientAPI controller, UUID agentID, UUID sessionID, byte field, uint localId, uint mask, byte set)
        {
            // Check for spoofing..  since this is permissions we're talking about here!
            if ((controller.SessionId == sessionID) && (controller.AgentId == agentID))
            {
                // Tell the object to do permission update
                if (localId != 0)
                {
                    SceneObjectGroup chObjectGroup = GetGroupByPrim(localId);
                    if (chObjectGroup != null)
                    {
                        chObjectGroup.UpdatePermissions(agentID, field, localId, mask, set);
                    }
                }
            }
        }

        /// <summary>
        /// Causes all clients to get a full object update on all of the objects in the scene.
        /// </summary>
        public void ForceClientUpdate()
        {
            EntityBase[] entityList = GetEntities();
            foreach (EntityBase ent in entityList)
            {
                if (ent is SceneObjectGroup)
                {
                    ((SceneObjectGroup)ent).ScheduleGroupForFullUpdate();
                }
            }
        }

        /// <summary>
        /// This is currently only used for scale (to scale to MegaPrim size)
        /// There is a console command that calls this in OpenSimMain
        /// </summary>
        /// <param name="cmdparams"></param>
        public void HandleEditCommand(string[] cmdparams)
        {
            m_log.DebugFormat("Searching for Primitive: '{0}'", cmdparams[2]);

            EntityBase[] entityList = GetEntities();
            foreach (EntityBase ent in entityList)
            {
                if (ent is SceneObjectGroup)
                {
                    SceneObjectPart part = ((SceneObjectGroup)ent).GetPart(((SceneObjectGroup)ent).UUID);
                    if (part != null)
                    {
                        if (part.Name == cmdparams[2])
                        {
                            part.Resize(
                                new Vector3(Convert.ToSingle(cmdparams[3]), Convert.ToSingle(cmdparams[4]),
                                              Convert.ToSingle(cmdparams[5])));

                            m_log.DebugFormat("Edited scale of Primitive: {0}", part.Name);
                        }
                    }
                }
            }
        }

        #region Script Handling Methods

        /// <summary>
        /// Console command handler to send script command to script engine.
        /// </summary>
        /// <param name="args"></param>
        public void SendCommandToPlugins(string[] args)
        {
            m_eventManager.TriggerOnPluginConsole(args);
        }

        public LandData GetLandData(float x, float y)
        {
            return LandChannel.GetLandObject(x, y).LandData;
        }

        /// <summary>
        /// Get LandData by position.
        /// </summary>
        /// <param name="pos"></param>
        /// <returns></returns>
        public LandData GetLandData(Vector3 pos)
        {
            return GetLandData(pos.X, pos.Y);
        }

        public LandData GetLandData(uint x, uint y)
        {
            m_log.DebugFormat("[SCENE]: returning land for {0},{1}", x, y);
            return LandChannel.GetLandObject((int)x, (int)y).LandData;
        }

        #endregion

        #region Script Engine

        private bool ScriptDanger(SceneObjectPart part,Vector3 pos)
        {
            ILandObject parcel = LandChannel.GetLandObject(pos.X, pos.Y);
            if (part != null)
            {
                if (parcel != null)
                {
                    if ((parcel.LandData.Flags & (uint)ParcelFlags.AllowOtherScripts) != 0)
                    {
                        return true;
                    }
                    else if ((parcel.LandData.Flags & (uint)ParcelFlags.AllowGroupScripts) != 0)
                    {
                        if (part.OwnerID == parcel.LandData.OwnerID
                            || (parcel.LandData.IsGroupOwned && part.GroupID == parcel.LandData.GroupID)
                            || Permissions.IsGod(part.OwnerID))
                        {
                            return true;
                        }
                        else
                        {
                            return false;
                        }
                    }
                    else
                    {
                        if (part.OwnerID == parcel.LandData.OwnerID)
                        {
                            return true;
                        }
                        else
                        {
                            return false;
                        }
                    }
                }
                else
                {

                    if (pos.X > 0f && pos.X < Constants.RegionSize && pos.Y > 0f && pos.Y < Constants.RegionSize)
                    {
                        // The only time parcel != null when an object is inside a region is when
                        // there is nothing behind the landchannel.  IE, no land plugin loaded.
                        return true;
                    }
                    else
                    {
                        // The object is outside of this region.  Stop piping events to it.
                        return false;
                    }
                }
            }
            else
            {
                return false;
            }
        }

        public bool ScriptDanger(uint localID, Vector3 pos)
        {
            SceneObjectPart part = GetSceneObjectPart(localID);
            if (part != null)
            {
                return ScriptDanger(part, pos);
            }
            else
            {
                return false;
            }
        }

        public bool PipeEventsForScript(uint localID)
        {
            SceneObjectPart part = GetSceneObjectPart(localID);

            if (part != null)
            {
                SceneObjectPart parent = part.ParentGroup.RootPart;
                return ScriptDanger(parent, parent.GetWorldPosition());
            }
            else
            {
                return false;
            }
        }

        #endregion

        #region SceneGraph wrapper methods

        /// <summary>
        ///
        /// </summary>
        /// <param name="localID"></param>
        /// <returns></returns>
        public UUID ConvertLocalIDToFullID(uint localID)
        {
            return m_sceneGraph.ConvertLocalIDToFullID(localID);
        }

        public void SwapRootAgentCount(bool rootChildChildRootTF)
        {
            m_sceneGraph.SwapRootChildAgent(rootChildChildRootTF);
        }

        public void AddPhysicalPrim(int num)
        {
            m_sceneGraph.AddPhysicalPrim(num);
        }

        public void RemovePhysicalPrim(int num)
        {
            m_sceneGraph.RemovePhysicalPrim(num);
        }

        public int GetRootAgentCount()
        {
            return m_sceneGraph.GetRootAgentCount();
        }

        public int GetChildAgentCount()
        {
            return m_sceneGraph.GetChildAgentCount();
        }

        /// <summary>
        /// Request a scene presence by UUID. Fast, indexed lookup.
        /// </summary>
        /// <param name="agentID"></param>
        /// <returns>null if the presence was not found</returns>
        public ScenePresence GetScenePresence(UUID agentID)
        {
            return m_sceneGraph.GetScenePresence(agentID);
        }

        /// <summary>
        /// Request the scene presence by name.
        /// </summary>
        /// <param name="firstName"></param>
        /// <param name="lastName"></param>
        /// <returns>null if the presence was not found</returns>
        public ScenePresence GetScenePresence(string firstName, string lastName)
        {
            return m_sceneGraph.GetScenePresence(firstName, lastName);
        }

        /// <summary>
        /// Request the scene presence by localID.
        /// </summary>
        /// <param name="localID"></param>
        /// <returns>null if the presence was not found</returns>
        public ScenePresence GetScenePresence(uint localID)
        {
            return m_sceneGraph.GetScenePresence(localID);
        }

        /// <summary>
        /// Gets all the scene presences in this scene.
        /// </summary>
        /// <remarks>
        /// This method will return both root and child scene presences.
        ///
        /// Consider using ForEachScenePresence() or ForEachRootScenePresence() if possible since these will not
        /// involving creating a new List object.
        /// </remarks>
        /// <returns>
        /// A list of the scene presences.  Adding or removing from the list will not affect the presences in the scene.
        /// </returns>
        public List<ScenePresence> GetScenePresences()
        {
            return new List<ScenePresence>(m_sceneGraph.GetScenePresences());
        }

        /// <summary>
        /// Performs action on all avatars in the scene (root scene presences)
        /// Avatars may be an NPC or a 'real' client.
        /// </summary>
        /// <param name="action"></param>
        public void ForEachRootScenePresence(Action<ScenePresence> action)
        {
            m_sceneGraph.ForEachAvatar(action);
        }

        /// <summary>
        /// Performs action on all scene presences (root and child)
        /// </summary>
        /// <param name="action"></param>
        public void ForEachScenePresence(Action<ScenePresence> action)
        {
            m_sceneGraph.ForEachScenePresence(action);
        }

        /// <summary>
        /// Get all the scene object groups.
        /// </summary>
        /// <returns>
        /// The scene object groups.  If the scene is empty then an empty list is returned.
        /// </returns>
        public List<SceneObjectGroup> GetSceneObjectGroups()
        {
            return m_sceneGraph.GetSceneObjectGroups();
        }

        /// <summary>
        /// Get a group via its UUID
        /// </summary>
        /// <param name="fullID"></param>
        /// <returns>null if no group with that id exists</returns>
        public SceneObjectGroup GetSceneObjectGroup(UUID fullID)
        {
            return m_sceneGraph.GetSceneObjectGroup(fullID);
        }

        /// <summary>
        /// Get a group via its local ID
        /// </summary>
        /// <remarks>This will only return a group if the local ID matches a root part</remarks>
        /// <param name="localID"></param>
        /// <returns>null if no group with that id exists</returns>
        public SceneObjectGroup GetSceneObjectGroup(uint localID)
        {
            return m_sceneGraph.GetSceneObjectGroup(localID);
        }

        /// <summary>
        /// Get a group by name from the scene (will return the first
        /// found, if there are more than one prim with the same name)
        /// </summary>
        /// <param name="name"></param>
        /// <returns>null if no group with that name exists</returns>
        public SceneObjectGroup GetSceneObjectGroup(string name)
        {
            return m_sceneGraph.GetSceneObjectGroup(name);
        }

        /// <summary>
        /// Attempt to get the SOG via its UUID
        /// </summary>
        /// <param name="fullID"></param>
        /// <param name="sog"></param>
        /// <returns></returns>
        public bool TryGetSceneObjectGroup(UUID fullID, out SceneObjectGroup sog)
        {
            sog = GetSceneObjectGroup(fullID);
            return sog != null;
        }

        /// <summary>
        /// Get a prim by name from the scene (will return the first
        /// found, if there are more than one prim with the same name)
        /// </summary>
        /// <param name="name"></param>
        /// <returns></returns>
        public SceneObjectPart GetSceneObjectPart(string name)
        {
            return m_sceneGraph.GetSceneObjectPart(name);
        }

        /// <summary>
        /// Get a prim via its local id
        /// </summary>
        /// <param name="localID"></param>
        /// <returns></returns>
        public SceneObjectPart GetSceneObjectPart(uint localID)
        {
            return m_sceneGraph.GetSceneObjectPart(localID);
        }

        /// <summary>
        /// Get a prim via its UUID
        /// </summary>
        /// <param name="fullID"></param>
        /// <returns></returns>
        public SceneObjectPart GetSceneObjectPart(UUID fullID)
        {
            return m_sceneGraph.GetSceneObjectPart(fullID);
        }

        /// <summary>
        /// Attempt to get a prim via its UUID
        /// </summary>
        /// <param name="fullID"></param>
        /// <param name="sop"></param>
        /// <returns></returns>
        public bool TryGetSceneObjectPart(UUID fullID, out SceneObjectPart sop)
        {
            sop = GetSceneObjectPart(fullID);
            return sop != null;
        }

        /// <summary>
        /// Get a scene object group that contains the prim with the given local id
        /// </summary>
        /// <param name="localID"></param>
        /// <returns>null if no scene object group containing that prim is found</returns>        
        public SceneObjectGroup GetGroupByPrim(uint localID)
        {
            return m_sceneGraph.GetGroupByPrim(localID);
        }

        /// <summary>
        /// Get a scene object group that contains the prim with the given uuid
        /// </summary>
        /// <param name="fullID"></param>
        /// <returns>null if no scene object group containing that prim is found</returns>     
        public SceneObjectGroup GetGroupByPrim(UUID fullID)
        {
            return m_sceneGraph.GetGroupByPrim(fullID);
        }

        public override bool TryGetScenePresence(UUID agentID, out ScenePresence sp)
        {
            return m_sceneGraph.TryGetScenePresence(agentID, out sp);
        }

        public bool TryGetAvatarByName(string avatarName, out ScenePresence avatar)
        {
            return m_sceneGraph.TryGetAvatarByName(avatarName, out avatar);
        }

        /// <summary>
        /// Perform an action on all clients with an avatar in this scene (root only)
        /// </summary>
        /// <param name="action"></param>
        public void ForEachRootClient(Action<IClientAPI> action)
        {
            ForEachRootScenePresence(delegate(ScenePresence presence)
            {
                action(presence.ControllingClient);
            });
        }

        /// <summary>
        /// Perform an action on all clients connected to the region (root and child)
        /// </summary>
        /// <param name="action"></param>
        public void ForEachClient(Action<IClientAPI> action)
        {
            m_clientManager.ForEachSync(action);
        }

        public bool TryGetClient(UUID avatarID, out IClientAPI client)
        {
            return m_clientManager.TryGetValue(avatarID, out client);
        }

        public bool TryGetClient(System.Net.IPEndPoint remoteEndPoint, out IClientAPI client)
        {
            return m_clientManager.TryGetValue(remoteEndPoint, out client);
        }

        public void ForEachSOG(Action<SceneObjectGroup> action)
        {
            m_sceneGraph.ForEachSOG(action);
        }

        /// <summary>
        /// Returns a list of the entities in the scene.  This is a new list so operations perform on the list itself
        /// will not affect the original list of objects in the scene.
        /// </summary>
        /// <returns></returns>
        public EntityBase[] GetEntities()
        {
            return m_sceneGraph.GetEntities();
        }

        #endregion


// Commented pending deletion since this method no longer appears to do anything at all
//        public bool NeedSceneCacheClear(UUID agentID)
//        {
//            IInventoryTransferModule inv = RequestModuleInterface<IInventoryTransferModule>();
//            if (inv == null)
//                return true;
//
//            return inv.NeedSceneCacheClear(agentID, this);
//        }

        public void CleanTempObjects()
        {
            EntityBase[] entities = GetEntities();
            foreach (EntityBase obj in entities)
            {
                if (obj is SceneObjectGroup)
                {
                    SceneObjectGroup grp = (SceneObjectGroup)obj;

                    if (!grp.IsDeleted)
                    {
                        if ((grp.RootPart.Flags & PrimFlags.TemporaryOnRez) != 0)
                        {
                            if (grp.GetSittingAvatarsCount() == 0 && grp.RootPart.Expires <= DateTime.Now)
                                DeleteSceneObject(grp, false);
                        }
                    }
                }
            }

        }

        public void DeleteFromStorage(UUID uuid)
        {
            SimulationDataService.RemoveObject(uuid, RegionInfo.RegionID);
        }

        public int GetHealth(out int flags, out string message)
        {
            // Returns:
            // 1 = sim is up and accepting http requests. The heartbeat has
            // stopped and the sim is probably locked up, but a remote
            // admin restart may succeed
            // 
            // 2 = Sim is up and the heartbeat is running. The sim is likely
            // usable for people within
            //
            // 3 = Sim is up and one packet thread is running. Sim is
            // unstable and will not accept new logins
            //
            // 4 = Sim is up and both packet threads are running. Sim is
            // likely usable
            //
            // 5 = We have seen a new user enter within the past 4 minutes
            // which can be seen as positive confirmation of sim health
            //

            flags = 0;
            message = String.Empty;

            CheckHeartbeat();

            if (m_firstHeartbeat || (m_lastIncoming == 0 && m_lastOutgoing == 0))
            {
                // We're still starting
                // 0 means "in startup", it can't happen another way, since
                // to get here, we must be able to accept http connections
                return 0;
            }

            int health=1; // Start at 1, means we're up

            if ((Util.EnvironmentTickCountSubtract(m_lastFrameTick)) < 1000)
            {
                health+=1;
                flags |= 1;
            }

            if (Util.EnvironmentTickCountSubtract(m_lastIncoming) < 1000)
            {
                health+=1;
                flags |= 2;
            }

            if (Util.EnvironmentTickCountSubtract(m_lastOutgoing) < 1000)
            {
                health+=1;
                flags |= 4;
            }
            else
            {
int pid = System.Diagnostics.Process.GetCurrentProcess().Id;
System.Diagnostics.Process proc = new System.Diagnostics.Process();
proc.EnableRaisingEvents=false; 
proc.StartInfo.FileName = "/bin/kill";
proc.StartInfo.Arguments = "-QUIT " + pid.ToString();
proc.Start();
proc.WaitForExit();
Thread.Sleep(1000);
Environment.Exit(1);
            }

            if (flags != 7)
                return health;

            // A login in the last 4 mins? We can't be doing too badly
            //
            if (Util.EnvironmentTickCountSubtract(m_LastLogin) < 240000)
                health++;
            else
                return health;

            return health;
        }

        // This callback allows the PhysicsScene to call back to its caller (the SceneGraph) and
        // update non-physical objects like the joint proxy objects that represent the position
        // of the joints in the scene.

        // This routine is normally called from within a lock (OdeLock) from within the OdePhysicsScene
        // WARNING: be careful of deadlocks here if you manipulate the scene. Remember you are being called
        // from within the OdePhysicsScene.

        protected internal void jointMoved(PhysicsJoint joint)
        {
            // m_parentScene.PhysicsScene.DumpJointInfo(); // non-thread-locked version; we should already be in a lock (OdeLock) when this callback is invoked
            SceneObjectPart jointProxyObject = GetSceneObjectPart(joint.ObjectNameInScene);
            if (jointProxyObject == null)
            {
                jointErrorMessage(joint, "WARNING, joint proxy not found, name " + joint.ObjectNameInScene);
                return;
            }

            // now update the joint proxy object in the scene to have the position of the joint as returned by the physics engine
            SceneObjectPart trackedBody = GetSceneObjectPart(joint.TrackedBodyName); // FIXME: causes a sequential lookup
            if (trackedBody == null) return; // the actor may have been deleted but the joint still lingers around a few frames waiting for deletion. during this time, trackedBody is NULL to prevent further motion of the joint proxy.
            jointProxyObject.Velocity = trackedBody.Velocity;
            jointProxyObject.AngularVelocity = trackedBody.AngularVelocity;
            switch (joint.Type)
            {
                case PhysicsJointType.Ball:
                    {
                        Vector3 jointAnchor = PhysicsScene.GetJointAnchor(joint);
                        Vector3 proxyPos = new Vector3(jointAnchor.X, jointAnchor.Y, jointAnchor.Z);
                        jointProxyObject.ParentGroup.UpdateGroupPosition(proxyPos); // schedules the entire group for a terse update
                    }
                    break;

                case PhysicsJointType.Hinge:
                    {
                        Vector3 jointAnchor = PhysicsScene.GetJointAnchor(joint);

                        // Normally, we would just ask the physics scene to return the axis for the joint.
                        // Unfortunately, ODE sometimes returns <0,0,0> for the joint axis, which should
                        // never occur. Therefore we cannot rely on ODE to always return a correct joint axis.
                        // Therefore the following call does not always work:
                        //PhysicsVector phyJointAxis = _PhyScene.GetJointAxis(joint);

                        // instead we compute the joint orientation by saving the original joint orientation
                        // relative to one of the jointed bodies, and applying this transformation
                        // to the current position of the jointed bodies (the tracked body) to compute the
                        // current joint orientation.

                        if (joint.TrackedBodyName == null)
                        {
                            jointErrorMessage(joint, "joint.TrackedBodyName is null, joint " + joint.ObjectNameInScene);
                        }

                        Vector3 proxyPos = new Vector3(jointAnchor.X, jointAnchor.Y, jointAnchor.Z);
                        Quaternion q = trackedBody.RotationOffset * joint.LocalRotation;

                        jointProxyObject.ParentGroup.UpdateGroupPosition(proxyPos); // schedules the entire group for a terse update
                        jointProxyObject.ParentGroup.UpdateGroupRotationR(q); // schedules the entire group for a terse update
                    }
                    break;
            }
        }

        // This callback allows the PhysicsScene to call back to its caller (the SceneGraph) and
        // update non-physical objects like the joint proxy objects that represent the position
        // of the joints in the scene.

        // This routine is normally called from within a lock (OdeLock) from within the OdePhysicsScene
        // WARNING: be careful of deadlocks here if you manipulate the scene. Remember you are being called
        // from within the OdePhysicsScene.
        protected internal void jointDeactivated(PhysicsJoint joint)
        {
            //m_log.Debug("[NINJA] SceneGraph.jointDeactivated, joint:" + joint.ObjectNameInScene);
            SceneObjectPart jointProxyObject = GetSceneObjectPart(joint.ObjectNameInScene);
            if (jointProxyObject == null)
            {
                jointErrorMessage(joint, "WARNING, trying to deactivate (stop interpolation of) joint proxy, but not found, name " + joint.ObjectNameInScene);
                return;
            }

            // turn the proxy non-physical, which also stops its client-side interpolation
            bool wasUsingPhysics = ((jointProxyObject.Flags & PrimFlags.Physics) != 0);
            if (wasUsingPhysics)
            {
                jointProxyObject.UpdatePrimFlags(false, false, true, false,false); // FIXME: possible deadlock here; check to make sure all the scene alterations set into motion here won't deadlock
            }
        }

        // This callback allows the PhysicsScene to call back to its caller (the SceneGraph) and
        // alert the user of errors by using the debug channel in the same way that scripts alert
        // the user of compile errors.

        // This routine is normally called from within a lock (OdeLock) from within the OdePhysicsScene
        // WARNING: be careful of deadlocks here if you manipulate the scene. Remember you are being called
        // from within the OdePhysicsScene.
        public void jointErrorMessage(PhysicsJoint joint, string message)
        {
            if (joint != null)
            {
                if (joint.ErrorMessageCount > PhysicsJoint.maxErrorMessages)
                    return;

                SceneObjectPart jointProxyObject = GetSceneObjectPart(joint.ObjectNameInScene);
                if (jointProxyObject != null)
                {
                    SimChat(Utils.StringToBytes("[NINJA]: " + message),
                        ChatTypeEnum.DebugChannel,
                        2147483647,
                        jointProxyObject.AbsolutePosition,
                        jointProxyObject.Name,
                        jointProxyObject.UUID,
                        false);

                    joint.ErrorMessageCount++;

                    if (joint.ErrorMessageCount > PhysicsJoint.maxErrorMessages)
                    {
                        SimChat(Utils.StringToBytes("[NINJA]: Too many messages for this joint, suppressing further messages."),
                            ChatTypeEnum.DebugChannel,
                            2147483647,
                            jointProxyObject.AbsolutePosition,
                            jointProxyObject.Name,
                            jointProxyObject.UUID,
                            false);
                    }
                }
                else
                {
                    // couldn't find the joint proxy object; the error message is silently suppressed
                }
            }
        }

        public Scene ConsoleScene()
        {
            if (MainConsole.Instance == null)
                return null;
            if (MainConsole.Instance.ConsoleScene is Scene)
                return (Scene)MainConsole.Instance.ConsoleScene;
            return null;
        }

        public float GetGroundHeight(float x, float y)
        {
            if (x < 0)
                x = 0;
            if (x >= Heightmap.Width)
                x = Heightmap.Width - 1;
            if (y < 0)
                y = 0;
            if (y >= Heightmap.Height)
                y = Heightmap.Height - 1;

            Vector3 p0 = new Vector3(x, y, (float)Heightmap[(int)x, (int)y]);
            Vector3 p1 = new Vector3(p0);
            Vector3 p2 = new Vector3(p0);

            p1.X += 1.0f;
            if (p1.X < Heightmap.Width)
                p1.Z = (float)Heightmap[(int)p1.X, (int)p1.Y];

            p2.Y += 1.0f;
            if (p2.Y < Heightmap.Height)
                p2.Z = (float)Heightmap[(int)p2.X, (int)p2.Y];

            Vector3 v0 = new Vector3(p1.X - p0.X, p1.Y - p0.Y, p1.Z - p0.Z);
            Vector3 v1 = new Vector3(p2.X - p0.X, p2.Y - p0.Y, p2.Z - p0.Z);

            v0.Normalize();
            v1.Normalize();

            Vector3 vsn = new Vector3();
            vsn.X = (v0.Y * v1.Z) - (v0.Z * v1.Y);
            vsn.Y = (v0.Z * v1.X) - (v0.X * v1.Z);
            vsn.Z = (v0.X * v1.Y) - (v0.Y * v1.X);
            vsn.Normalize();

            float xdiff = x - (float)((int)x);
            float ydiff = y - (float)((int)y);

            return (((vsn.X * xdiff) + (vsn.Y * ydiff)) / (-1 * vsn.Z)) + p0.Z;
        }

        private void CheckHeartbeat()
        {
            if (m_firstHeartbeat)
                return;

            if ((Util.EnvironmentTickCountSubtract(m_lastFrameTick)) > 5000)
                Start();
        }

        public override ISceneObject DeserializeObject(string representation)
        {
            return SceneObjectSerializer.FromXml2Format(representation);
        }

        public override bool AllowScriptCrossings
        {
            get { return m_allowScriptCrossings; }
        }

        public Vector3 GetNearestAllowedPosition(ScenePresence avatar)
        {
            return GetNearestAllowedPosition(avatar, null);
        }

        public Vector3 GetNearestAllowedPosition(ScenePresence avatar, ILandObject excludeParcel)
        {
            ILandObject nearestParcel = GetNearestAllowedParcel(avatar.UUID, avatar.AbsolutePosition.X, avatar.AbsolutePosition.Y, excludeParcel);

            if (nearestParcel != null)
            {
                Vector3 dir = Vector3.Normalize(Vector3.Multiply(avatar.Velocity, -1));
                //Try to get a location that feels like where they came from
                Vector3? nearestPoint = GetNearestPointInParcelAlongDirectionFromPoint(avatar.AbsolutePosition, dir, nearestParcel);
                if (nearestPoint != null)
                {
                    Debug.WriteLine("Found a sane previous position based on velocity, sending them to: " + nearestPoint.ToString());
                    return nearestPoint.Value;
                }

                //Sometimes velocity might be zero (local teleport), so try finding point along path from avatar to center of nearest parcel
                Vector3 directionToParcelCenter = Vector3.Subtract(GetParcelCenterAtGround(nearestParcel), avatar.AbsolutePosition);
                dir = Vector3.Normalize(directionToParcelCenter);
                nearestPoint = GetNearestPointInParcelAlongDirectionFromPoint(avatar.AbsolutePosition, dir, nearestParcel);
                if (nearestPoint != null)
                {
                    Debug.WriteLine("They had a zero velocity, sending them to: " + nearestPoint.ToString());
                    return nearestPoint.Value;
                }

                ILandObject dest = LandChannel.GetLandObject(avatar.lastKnownAllowedPosition.X, avatar.lastKnownAllowedPosition.Y);
                if (dest !=  excludeParcel)
                {
                    // Ultimate backup if we have no idea where they are and
                    // the last allowed position was in another parcel
                    Debug.WriteLine("Have no idea where they are, sending them to: " + avatar.lastKnownAllowedPosition.ToString());
                    return avatar.lastKnownAllowedPosition;
                }

                // else fall through to region edge
            }

            //Go to the edge, this happens in teleporting to a region with no available parcels
            Vector3 nearestRegionEdgePoint = GetNearestRegionEdgePosition(avatar);

            //Debug.WriteLine("They are really in a place they don't belong, sending them to: " + nearestRegionEdgePoint.ToString());
            
            return nearestRegionEdgePoint;
        }

        private Vector3 GetParcelCenterAtGround(ILandObject parcel)
        {
            Vector2 center = GetParcelCenter(parcel);
            return GetPositionAtGround(center.X, center.Y);
        }

        private Vector3? GetNearestPointInParcelAlongDirectionFromPoint(Vector3 pos, Vector3 direction, ILandObject parcel)
        {
            Vector3 unitDirection = Vector3.Normalize(direction);
            //Making distance to search go through some sane limit of distance
            for (float distance = 0; distance < Constants.RegionSize * 2; distance += .5f)
            {
                Vector3 testPos = Vector3.Add(pos, Vector3.Multiply(unitDirection, distance));
                if (parcel.ContainsPoint((int)testPos.X, (int)testPos.Y))
                {
                    return testPos;
                }
            }
            return null;
        }

        public ILandObject GetNearestAllowedParcel(UUID avatarId, float x, float y)
        {
            return GetNearestAllowedParcel(avatarId, x, y, null);
        }

        public ILandObject GetNearestAllowedParcel(UUID avatarId, float x, float y, ILandObject excludeParcel)
        {
            List<ILandObject> all = AllParcels();
            float minParcelDistance = float.MaxValue;
            ILandObject nearestParcel = null;

            foreach (var parcel in all)
            {
                if (!parcel.IsEitherBannedOrRestricted(avatarId) && parcel != excludeParcel)
                {
                    float parcelDistance = GetParcelDistancefromPoint(parcel, x, y);
                    if (parcelDistance < minParcelDistance)
                    {
                        minParcelDistance = parcelDistance;
                        nearestParcel = parcel;
                    }
                }
            }

            return nearestParcel;
        }

        private List<ILandObject> AllParcels()
        {
            return LandChannel.AllParcels();
        }

        private float GetParcelDistancefromPoint(ILandObject parcel, float x, float y)
        {
            return Vector2.Distance(new Vector2(x, y), GetParcelCenter(parcel));
        }

        //calculate the average center point of a parcel
        private Vector2 GetParcelCenter(ILandObject parcel)
        {
            int count = 0;
            int avgx = 0;
            int avgy = 0;
            for (int x = 0; x < Constants.RegionSize; x++)
            {
                for (int y = 0; y < Constants.RegionSize; y++)
                {
                    //Just keep a running average as we check if all the points are inside or not
                    if (parcel.ContainsPoint(x, y))
                    {
                        if (count == 0)
                        {
                            avgx = x;
                            avgy = y;
                        }
                        else
                        {
                            avgx = (avgx * count + x) / (count + 1);
                            avgy = (avgy * count + y) / (count + 1);
                        }
                        count += 1;
                    }
                }
            }
            return new Vector2(avgx, avgy);
        }

        private Vector3 GetNearestRegionEdgePosition(ScenePresence avatar)
        {
            float xdistance = avatar.AbsolutePosition.X < Constants.RegionSize / 2 ? avatar.AbsolutePosition.X : Constants.RegionSize - avatar.AbsolutePosition.X;
            float ydistance = avatar.AbsolutePosition.Y < Constants.RegionSize / 2 ? avatar.AbsolutePosition.Y : Constants.RegionSize - avatar.AbsolutePosition.Y;

            //find out what vertical edge to go to
            if (xdistance < ydistance)
            {
                if (avatar.AbsolutePosition.X < Constants.RegionSize / 2)
                {
                    return GetPositionAtAvatarHeightOrGroundHeight(avatar, 0.0f, avatar.AbsolutePosition.Y);
                }
                else
                {
                    return GetPositionAtAvatarHeightOrGroundHeight(avatar, Constants.RegionSize, avatar.AbsolutePosition.Y);
                }
            }
            //find out what horizontal edge to go to
            else
            {
                if (avatar.AbsolutePosition.Y < Constants.RegionSize / 2)
                {
                    return GetPositionAtAvatarHeightOrGroundHeight(avatar, avatar.AbsolutePosition.X, 0.0f);
                }
                else
                {
                    return GetPositionAtAvatarHeightOrGroundHeight(avatar, avatar.AbsolutePosition.X, Constants.RegionSize);
                }
            }
        }

        private Vector3 GetPositionAtAvatarHeightOrGroundHeight(ScenePresence avatar, float x, float y)
        {
            Vector3 ground = GetPositionAtGround(x, y);
            if (avatar.AbsolutePosition.Z > ground.Z)
            {
                ground.Z = avatar.AbsolutePosition.Z;
            }
            return ground;
        }

        private Vector3 GetPositionAtGround(float x, float y)
        {
            return new Vector3(x, y, GetGroundHeight(x, y));
        }

        public List<UUID> GetEstateRegions(int estateID)
        {
            IEstateDataService estateDataService = EstateDataService;
            if (estateDataService == null)
                return new List<UUID>(0);

            return estateDataService.GetRegions(estateID);
        }

        public void ReloadEstateData()
        {
            IEstateDataService estateDataService = EstateDataService;
            if (estateDataService != null)
            {
                RegionInfo.EstateSettings = estateDataService.LoadEstateSettings(RegionInfo.RegionID, false);
                TriggerEstateSunUpdate();
            }
        }

        public void TriggerEstateSunUpdate()
        {
            EventManager.TriggerEstateToolsSunUpdate(RegionInfo.RegionHandle);
        }

        private void HandleReloadEstate(string module, string[] cmd)
        {
            if (MainConsole.Instance.ConsoleScene == null ||
                (MainConsole.Instance.ConsoleScene is Scene &&
                (Scene)MainConsole.Instance.ConsoleScene == this))
            {
                ReloadEstateData();
            }
        }

        /// <summary>
        /// Get the volume of space that will encompass all the given objects.
        /// </summary>
        /// <param name="objects"></param>
        /// <param name="minX"></param>
        /// <param name="maxX"></param>
        /// <param name="minY"></param>
        /// <param name="maxY"></param>
        /// <param name="minZ"></param>
        /// <param name="maxZ"></param>
        /// <returns></returns>
        public static Vector3[] GetCombinedBoundingBox(
           List<SceneObjectGroup> objects, 
           out float minX, out float maxX, out float minY, out float maxY, out float minZ, out float maxZ)
        {
            minX = float.MaxValue;
            maxX = float.MinValue;
            minY = float.MaxValue;
            maxY = float.MinValue;
            minZ = float.MaxValue;
            maxZ = float.MinValue;

            List<Vector3> offsets = new List<Vector3>();

            foreach (SceneObjectGroup g in objects)
            {
                float ominX, ominY, ominZ, omaxX, omaxY, omaxZ;

                Vector3 vec = g.AbsolutePosition;

                g.GetAxisAlignedBoundingBoxRaw(out ominX, out omaxX, out ominY, out omaxY, out ominZ, out omaxZ);
               
//                m_log.DebugFormat(
//                    "[SCENE]: For {0} found AxisAlignedBoundingBoxRaw {1}, {2}", 
//                    g.Name, new Vector3(ominX, ominY, ominZ), new Vector3(omaxX, omaxY, omaxZ));

                ominX += vec.X;
                omaxX += vec.X;
                ominY += vec.Y;
                omaxY += vec.Y;
                ominZ += vec.Z;
                omaxZ += vec.Z;

                if (minX > ominX)
                    minX = ominX;
                if (minY > ominY)
                    minY = ominY;
                if (minZ > ominZ)
                    minZ = ominZ;
                if (maxX < omaxX)
                    maxX = omaxX;
                if (maxY < omaxY)
                    maxY = omaxY;
                if (maxZ < omaxZ)
                    maxZ = omaxZ;
            }

            foreach (SceneObjectGroup g in objects)
            {
                Vector3 vec = g.AbsolutePosition;
                vec.X -= minX;
                vec.Y -= minY;
                vec.Z -= minZ;

                offsets.Add(vec);
            }

            return offsets.ToArray();
        }

        /// <summary>
        /// Regenerate the maptile for this scene.
        /// </summary>
        /// <param name="sender"></param>
        /// <param name="e"></param>
        private void RegenerateMaptile()
        {
            IWorldMapModule mapModule = RequestModuleInterface<IWorldMapModule>();
            if (mapModule != null)
                mapModule.GenerateMaptile();
        }

//        public void CleanDroppedAttachments()
//        {
//            List<SceneObjectGroup> objectsToDelete =
//                    new List<SceneObjectGroup>();
//
//            lock (m_cleaningAttachments)
//            {
//                ForEachSOG(delegate (SceneObjectGroup grp)
//                        {
//                            if (grp.RootPart.Shape.PCode == 0 && grp.RootPart.Shape.State != 0 && (!objectsToDelete.Contains(grp)))
//                            {
//                                UUID agentID = grp.OwnerID;
//                                if (agentID == UUID.Zero)
//                                {
//                                    objectsToDelete.Add(grp);
//                                    return;
//                                }
//
//                                ScenePresence sp = GetScenePresence(agentID);
//                                if (sp == null)
//                                {
//                                    objectsToDelete.Add(grp);
//                                    return;
//                                }
//                            }
//                        });
//            }
//
//            foreach (SceneObjectGroup grp in objectsToDelete)
//            {
//                m_log.InfoFormat("[SCENE]: Deleting dropped attachment {0} of user {1}", grp.UUID, grp.OwnerID);
//                DeleteSceneObject(grp, true);
//            }
//        }

        public void ThreadAlive(int threadCode)
        {
            switch(threadCode)
            {
                case 1: // Incoming
                    m_lastIncoming = Util.EnvironmentTickCount();
                    break;
                case 2: // Incoming
                    m_lastOutgoing = Util.EnvironmentTickCount();
                    break;
            }
        }

        public void RegenerateMaptileAndReregister(object sender, ElapsedEventArgs e)
        {
            RegenerateMaptile();

            // We need to propagate the new image UUID to the grid service
            // so that all simulators can retrieve it
            string error = GridService.RegisterRegion(RegionInfo.ScopeID, new GridRegion(RegionInfo));
            if (error != string.Empty)
                throw new Exception(error);
        }

        /// <summary>
        /// This method is called across the simulation connector to
        /// determine if a given agent is allowed in this region
        /// AS A ROOT AGENT
        /// </summary>
        /// <remarks>
        /// Returning false here will prevent them
        /// from logging into the region, teleporting into the region
        /// or corssing the broder walking, but will NOT prevent
        /// child agent creation, thereby emulating the SL behavior.
        /// </remarks>
        /// <param name='agentID'></param>
        /// <param name='position'></param>
        /// <param name='reason'></param>
        /// <returns></returns>
        public bool QueryAccess(UUID agentID, Vector3 position, out string reason)
        {
            reason = "You are banned from the region";

            if (EntityTransferModule.IsInTransit(agentID))
            {
                reason = "Agent is still in transit from this region";

                m_log.WarnFormat(
                    "[SCENE]: Denying agent {0} entry into {1} since region still has them registered as in transit",
                    agentID, RegionInfo.RegionName);

                return false;
            }

            if (Permissions.IsGod(agentID))
            {
                reason = String.Empty;
                return true;
            }

            // FIXME: Root agent count is currently known to be inaccurate.  This forces a recount before we check.
            // However, the long term fix is to make sure root agent count is always accurate.
            m_sceneGraph.RecalculateStats();

            int num = m_sceneGraph.GetRootAgentCount();

            if (num >= RegionInfo.RegionSettings.AgentLimit)
            {
                if (!Permissions.IsAdministrator(agentID))
                {
                    reason = "The region is full";

                    m_log.DebugFormat(
                        "[SCENE]: Denying presence with id {0} entry into {1} since region is at agent limit of {2}",
                        agentID, RegionInfo.RegionName, RegionInfo.RegionSettings.AgentLimit);

                    return false;
                }
            }

            ScenePresence presence = GetScenePresence(agentID);
            IClientAPI client = null;
            AgentCircuitData aCircuit = null;

            if (presence != null)
            {
                client = presence.ControllingClient;
                if (client != null)
                    aCircuit = client.RequestClientInfo();
            }

            // We may be called before there is a presence or a client.
            // Fake AgentCircuitData to keep IAuthorizationModule smiling
            if (client == null)
            {
                aCircuit = new AgentCircuitData();
                aCircuit.AgentID = agentID;
                aCircuit.firstname = String.Empty;
                aCircuit.lastname = String.Empty;
            }

            try
            {
                if (!AuthorizeUser(aCircuit, out reason))
                {
                    // m_log.DebugFormat("[SCENE]: Denying access for {0}", agentID);
                    return false;
                }
            }
            catch (Exception e)
            {
                m_log.DebugFormat("[SCENE]: Exception authorizing agent: {0} "+ e.StackTrace, e.Message);
                return false;
            }

            if (position == Vector3.Zero) // Teleport
            {
                if (!RegionInfo.EstateSettings.AllowDirectTeleport)
                {
                    SceneObjectGroup telehub;
                    if (RegionInfo.RegionSettings.TelehubObject != UUID.Zero && (telehub = GetSceneObjectGroup(RegionInfo.RegionSettings.TelehubObject)) != null)
                    {
                        List<SpawnPoint> spawnPoints = RegionInfo.RegionSettings.SpawnPoints();
                        bool banned = true;
                        foreach (SpawnPoint sp in spawnPoints)
                        {
                            Vector3 spawnPoint = sp.GetLocation(telehub.AbsolutePosition, telehub.GroupRotation);
                            ILandObject land = LandChannel.GetLandObject(spawnPoint.X, spawnPoint.Y);
                            if (land == null)
                                continue;
                            if (land.IsEitherBannedOrRestricted(agentID))
                                continue;
                            banned = false;
                            break;
                        }

                        if (banned)
                        {
                            if(Permissions.IsAdministrator(agentID) == false || Permissions.IsGridGod(agentID) == false)
                            {
                                reason = "No suitable landing point found";
                                return false;
                            }
                            reason = "Administrative access only";
                            return true;
                        }
                    }
                }

                float posX = 128.0f;
                float posY = 128.0f;

                if (!TestLandRestrictions(agentID, out reason, ref posX, ref posY))
                {
                    // m_log.DebugFormat("[SCENE]: Denying {0} because they are banned on all parcels", agentID);
                    return false;
                }
            }
            else // Walking
            {
                ILandObject land = LandChannel.GetLandObject(position.X, position.Y);
                if (land == null)
                    return false;

                bool banned = land.IsBannedFromLand(agentID);
                bool restricted = land.IsRestrictedFromLand(agentID);

                if (banned || restricted)
                    return false;
            }

            reason = String.Empty;
            return true;
        }

		public void StartTimerWatchdog()
        {
            m_timerWatchdog.Interval = 1000;
            m_timerWatchdog.Elapsed += TimerWatchdog;
            m_timerWatchdog.AutoReset = true;
            m_timerWatchdog.Start();
        }

        public void TimerWatchdog(object sender, ElapsedEventArgs e)
        {
            CheckHeartbeat();
		}

        /// This method deals with movement when an avatar is automatically moving (but this is distinct from the
        /// autopilot that moves an avatar to a sit target!.
        /// </summary>
        /// <remarks>
        /// This is not intended as a permament location for this method.
        /// </remarks>
        /// <param name="presence"></param>
        private void HandleOnSignificantClientMovement(ScenePresence presence)
        {
            if (presence.MovingToTarget)
            {
                double distanceToTarget = Util.GetDistanceTo(presence.AbsolutePosition, presence.MoveToPositionTarget);
//                            m_log.DebugFormat(
//                                "[SCENE]: Abs pos of {0} is {1}, target {2}, distance {3}",
//                                presence.Name, presence.AbsolutePosition, presence.MoveToPositionTarget, distanceToTarget);

                // Check the error term of the current position in relation to the target position
                if (distanceToTarget <= ScenePresence.SIGNIFICANT_MOVEMENT)
                {
                    // We are close enough to the target
//                        m_log.DebugFormat("[SCENEE]: Stopping autopilot of  {0}", presence.Name);

                    presence.Velocity = Vector3.Zero;
                    presence.AbsolutePosition = presence.MoveToPositionTarget;
                    presence.ResetMoveToTarget();

                    if (presence.Flying)
                    {
                        // A horrible hack to stop the avatar dead in its tracks rather than having them overshoot
                        // the target if flying.
                        // We really need to be more subtle (slow the avatar as it approaches the target) or at
                        // least be able to set collision status once, rather than 5 times to give it enough
                        // weighting so that that PhysicsActor thinks it really is colliding.
                        for (int i = 0; i < 5; i++)
                            presence.IsColliding = true;

                        if (presence.LandAtTarget)
                            presence.Flying = false;

//                            Vector3 targetPos = presence.MoveToPositionTarget;
//                            float terrainHeight = (float)presence.Scene.Heightmap[(int)targetPos.X, (int)targetPos.Y];
//                            if (targetPos.Z - terrainHeight < 0.2)
//                            {
//                                presence.Flying = false;
//                            }
                    }

//                        m_log.DebugFormat(
//                            "[SCENE]: AgentControlFlags {0}, MovementFlag {1} for {2}",
//                            presence.AgentControlFlags, presence.MovementFlag, presence.Name);
                }
                else
                {
//                        m_log.DebugFormat(
//                            "[SCENE]: Updating npc {0} at {1} for next movement to {2}",
//                            presence.Name, presence.AbsolutePosition, presence.MoveToPositionTarget);

                    Vector3 agent_control_v3 = new Vector3();
                    presence.HandleMoveToTargetUpdate(1, ref agent_control_v3);
                    presence.AddNewMovement(agent_control_v3);
                }
            }
        }

        // manage and select spawn points in sequence
        public int SpawnPoint()
        {
            int spawnpoints = RegionInfo.RegionSettings.SpawnPoints().Count;

            if (spawnpoints == 0)
                return 0;

            m_SpawnPoint++;
            if (m_SpawnPoint > spawnpoints)
                m_SpawnPoint = 1;
            return m_SpawnPoint - 1;
        }

        private void HandleGcCollect(string module, string[] args)
        {
            GC.Collect();
        }

        /// <summary>
        /// Wrappers to get physics modules retrieve assets. 
        /// </summary>
        /// <remarks>
        /// Has to be done this way
        /// because we can't assign the asset service to physics directly - at the
        /// time physics are instantiated it's not registered but it will be by
        /// the time the first prim exists.
        /// </remarks>
        /// <param name="assetID"></param>
        /// <param name="callback"></param>
        public void PhysicsRequestAsset(UUID assetID, AssetReceivedDelegate callback)
        {
            AssetService.Get(assetID.ToString(), callback, PhysicsAssetReceived);
        }

        private void PhysicsAssetReceived(string id, Object sender, AssetBase asset)
        {
            AssetReceivedDelegate callback = (AssetReceivedDelegate)sender;

            callback(asset);
        }

        public string GetExtraSetting(string name)
        {
            if (m_extraSettings == null)
                return String.Empty;

            string val;

            if (!m_extraSettings.TryGetValue(name, out val))
                return String.Empty;

            return val;
        }

        public void StoreExtraSetting(string name, string val)
        {
            if (m_extraSettings == null)
                return;

            string oldVal;

            if (m_extraSettings.TryGetValue(name, out oldVal))
            {
                if (oldVal == val)
                    return;
            }

            m_extraSettings[name] = val;

            m_SimulationDataService.SaveExtra(RegionInfo.RegionID, name, val);

            m_eventManager.TriggerExtraSettingChanged(this, name, val);
        }

        public void RemoveExtraSetting(string name)
        {
            if (m_extraSettings == null)
                return;

            if (!m_extraSettings.ContainsKey(name))
                return;

            m_extraSettings.Remove(name);

            m_SimulationDataService.RemoveExtra(RegionInfo.RegionID, name);

            m_eventManager.TriggerExtraSettingChanged(this, name, String.Empty);
        }
    }
}<|MERGE_RESOLUTION|>--- conflicted
+++ resolved
@@ -3856,15 +3856,10 @@
                     m_log.WarnFormat(
                         "[SCENE]: Existing root scene presence detected for {0} {1} in {2} when connecting.  Removing existing presence.",
                         sp.Name, sp.UUID, RegionInfo.RegionName);
-<<<<<<< HEAD
-
-                    sp.ControllingClient.Close(true, true);
-=======
     
                     if (sp.ControllingClient != null)
-                        sp.ControllingClient.Close(true);
-
->>>>>>> d48946f9
+                        sp.ControllingClient.Close(true, true);
+
                     sp = null;
                 }
             }
