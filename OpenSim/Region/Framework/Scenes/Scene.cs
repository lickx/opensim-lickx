--- conflicted
+++ resolved
@@ -3230,15 +3230,10 @@
         /// <param name="client">The IClientAPI for the client</param>
         public virtual bool TeleportClientHome(UUID agentId, IClientAPI client)
         {
-<<<<<<< HEAD
-            if (m_teleportModule != null)
-                return m_teleportModule.TeleportHome(agentId, client);
-=======
             if (EntityTransferModule != null)
             {
                 EntityTransferModule.TeleportHome(agentId, client);
             }
->>>>>>> 7fd38788
             else
             {
                 m_log.DebugFormat("[SCENE]: Unable to teleport user home: no AgentTransferModule is active");
@@ -3822,7 +3817,6 @@
 
         public bool TestLandRestrictions(UUID agentID, out string reason, ref float posX, ref float posY)
         {
-<<<<<<< HEAD
             reason = String.Empty;
             if (Permissions.IsGod(agentID))
                 return true;
@@ -3833,10 +3827,6 @@
 
             bool banned = land.IsBannedFromLand(agentID);
             bool restricted = land.IsRestrictedFromLand(agentID);
-=======
-            bool banned = land.IsBannedFromLand(agent.AgentID);
-            bool restricted = land.IsRestrictedFromLand(agent.AgentID);
->>>>>>> 7fd38788
 
             if (banned || restricted)
             {
@@ -5531,14 +5521,8 @@
         /// <returns></returns>
         public bool QueryAccess(UUID agentID, Vector3 position, out string reason)
         {
-<<<<<<< HEAD
             reason = "You are banned from the region";
 
-            if (Permissions.IsGod(agentID))
-            {
-                reason = String.Empty;
-                return true;
-=======
             if (EntityTransferModule.IsInTransit(agentID))
             {
                 reason = "Agent is still in transit from this region";
@@ -5548,7 +5532,12 @@
                     agentID, RegionInfo.RegionName);
 
                 return false;
->>>>>>> 7fd38788
+            }
+
+            if (Permissions.IsGod(agentID))
+            {
+                reason = String.Empty;
+                return true;
             }
 
             // FIXME: Root agent count is currently known to be inaccurate.  This forces a recount before we check.
