/*
 * Copyright (c) Contributors, http://opensimulator.org/
 * See CONTRIBUTORS.TXT for a full list of copyright holders.
 *
 * Redistribution and use in source and binary forms, with or without
 * modification, are permitted provided that the following conditions are met:
 *     * Redistributions of source code must retain the above copyright
 *       notice, this list of conditions and the following disclaimer.
 *     * Redistributions in binary form must reproduce the above copyrightD
 *       notice, this list of conditions and the following disclaimer in the
 *       documentation and/or other materials provided with the distribution.
 *     * Neither the name of the OpenSimulator Project nor the
 *       names of its contributors may be used to endorse or promote products
 *       derived from this software without specific prior written permission.
 *
 * THIS SOFTWARE IS PROVIDED BY THE DEVELOPERS ``AS IS'' AND ANY
 * EXPRESS OR IMPLIED WARRANTIES, INCLUDING, BUT NOT LIMITED TO, THE IMPLIED
 * WARRANTIES OF MERCHANTABILITY AND FITNESS FOR A PARTICULAR PURPOSE ARE
 * DISCLAIMED. IN NO EVENT SHALL THE CONTRIBUTORS BE LIABLE FOR ANY
 * DIRECT, INDIRECT, INCIDENTAL, SPECIAL, EXEMPLARY, OR CONSEQUENTIAL DAMAGES
 * (INCLUDING, BUT NOT LIMITED TO, PROCUREMENT OF SUBSTITUTE GOODS OR SERVICES;
 * LOSS OF USE, DATA, OR PROFITS; OR BUSINESS INTERRUPTION) HOWEVER CAUSED AND
 * ON ANY THEORY OF LIABILITY, WHETHER IN CONTRACT, STRICT LIABILITY, OR TORT
 * (INCLUDING NEGLIGENCE OR OTHERWISE) ARISING IN ANY WAY OUT OF THE USE OF THIS
 * SOFTWARE, EVEN IF ADVISED OF THE POSSIBILITY OF SUCH DAMAGE.
 */

using System;
using System.Collections.Generic;
using System.Diagnostics;
using System.Drawing;
using System.Drawing.Imaging;
using System.IO;
using System.Text;
using System.Threading;
using System.Timers;
using System.Xml;
using Nini.Config;
using OpenMetaverse;
using OpenMetaverse.Packets;
using OpenMetaverse.Imaging;
using OpenSim.Framework;
using OpenSim.Services.Interfaces;
using OpenSim.Framework.Communications;

using OpenSim.Framework.Console;
using OpenSim.Region.Framework.Interfaces;
using OpenSim.Region.Framework.Scenes.Scripting;
using OpenSim.Region.Framework.Scenes.Serialization;
using OpenSim.Region.Physics.Manager;
using Timer=System.Timers.Timer;
using TPFlags = OpenSim.Framework.Constants.TeleportFlags;
using GridRegion = OpenSim.Services.Interfaces.GridRegion;

namespace OpenSim.Region.Framework.Scenes
{
    public delegate bool FilterAvatarList(ScenePresence avatar);

    public partial class Scene : SceneBase
    {
        public delegate void SynchronizeSceneHandler(Scene scene);
        public SynchronizeSceneHandler SynchronizeScene = null;

        /* Used by the loadbalancer plugin on GForge */
        protected int m_splitRegionID = 0;
        public int SplitRegionID
        {
            get { return m_splitRegionID; }
            set { m_splitRegionID = value; }
        }

        private const long DEFAULT_MIN_TIME_FOR_PERSISTENCE = 60L;
        private const long DEFAULT_MAX_TIME_FOR_PERSISTENCE = 600L;

        #region Fields

        protected Timer m_restartWaitTimer = new Timer();

        public SimStatsReporter StatsReporter;

        protected List<RegionInfo> m_regionRestartNotifyList = new List<RegionInfo>();
        protected List<RegionInfo> m_neighbours = new List<RegionInfo>();

        private volatile int m_bordersLocked = 0;
        public bool BordersLocked
        {
            get { return m_bordersLocked == 1; }
            set
            {
                if (value == true)
                    m_bordersLocked = 1;
                else
                    m_bordersLocked = 0;
            }
        }
        public List<Border> NorthBorders = new List<Border>();
        public List<Border> EastBorders = new List<Border>();
        public List<Border> SouthBorders = new List<Border>();
        public List<Border> WestBorders = new List<Border>();

        /// <value>
        /// The scene graph for this scene
        /// </value>
        /// TODO: Possibly stop other classes being able to manipulate this directly.
        private SceneGraph m_sceneGraph;

        /// <summary>
        /// Are we applying physics to any of the prims in this scene?
        /// </summary>
        public bool m_physicalPrim;
        public float m_maxNonphys = 256;
        public float m_maxPhys = 10;
        public bool m_clampPrimSize;
        public bool m_trustBinaries;
        public bool m_allowScriptCrossings;
        public bool m_useFlySlow;
        public bool m_usePreJump;
        public bool m_seeIntoRegionFromNeighbor;
        // TODO: need to figure out how allow client agents but deny
        // root agents when ACL denies access to root agent
        public bool m_strictAccessControl = true;
        public int MaxUndoCount = 5;
        private int m_RestartTimerCounter;
        private readonly Timer m_restartTimer = new Timer(15000); // Wait before firing
        private int m_incrementsof15seconds;
        private volatile bool m_backingup;

        private Dictionary<UUID, ReturnInfo> m_returns = new Dictionary<UUID, ReturnInfo>();
        private Dictionary<UUID, SceneObjectGroup> m_groupsWithTargets = new Dictionary<UUID, SceneObjectGroup>();

        protected string m_simulatorVersion = "OpenSimulator Server";

        protected ModuleLoader m_moduleLoader;
        protected StorageManager m_storageManager;
        protected AgentCircuitManager m_authenticateHandler;

        protected SceneCommunicationService m_sceneGridService;
        public bool LoginsDisabled = true;

        public new float TimeDilation
        {
            get { return m_sceneGraph.PhysicsScene.TimeDilation; }
        }

        public SceneCommunicationService SceneGridService
        {
            get { return m_sceneGridService; }
        }

        public IXfer XferManager;

        protected IAssetService m_AssetService;
        protected IAuthorizationService m_AuthorizationService;

        private Object m_heartbeatLock = new Object();

        public IAssetService AssetService
        {
            get
            {
                if (m_AssetService == null)
                {
                    m_AssetService = RequestModuleInterface<IAssetService>();

                    if (m_AssetService == null)
                    {
                        throw new Exception("No IAssetService available.");
                    }
                }

                return m_AssetService;
            }
        }
        
        public IAuthorizationService AuthorizationService
        {
            get
            {
                if (m_AuthorizationService == null)
                {
                    m_AuthorizationService = RequestModuleInterface<IAuthorizationService>();

                    //if (m_AuthorizationService == null)
                    //{
                    //    // don't throw an exception if no authorization service is set for the time being
                    //     m_log.InfoFormat("[SCENE]: No Authorization service is configured");
                    //}
                }

                return m_AuthorizationService;
            }
        }

        protected IInventoryService m_InventoryService;

        public IInventoryService InventoryService
        {
            get
            {
                if (m_InventoryService == null)
                {
                    m_InventoryService = RequestModuleInterface<IInventoryService>();

                    if (m_InventoryService == null)
                    {
                        throw new Exception("No IInventoryService available. This could happen if the config_include folder doesn't exist or if the OpenSim.ini [Architecture] section isn't set.  Please also check that you have the correct version of your inventory service dll.  Sometimes old versions of this dll will still exist.  Do a clean checkout and re-create the opensim.ini from the opensim.ini.example.");
                    }
                }

                return m_InventoryService;
            }
        }

        protected IGridService m_GridService;

        public IGridService GridService
        {
            get
            {
                if (m_GridService == null)
                {
                    m_GridService = RequestModuleInterface<IGridService>();

                    if (m_GridService == null)
                    {
                        throw new Exception("No IGridService available. This could happen if the config_include folder doesn't exist or if the OpenSim.ini [Architecture] section isn't set.  Please also check that you have the correct version of your inventory service dll.  Sometimes old versions of this dll will still exist.  Do a clean checkout and re-create the opensim.ini from the opensim.ini.example.");
                    }
                }

                return m_GridService;
            }
        }

        protected ILibraryService m_LibraryService;

        public ILibraryService LibraryService
        {
            get
            {
                if (m_LibraryService == null)
                    m_LibraryService = RequestModuleInterface<ILibraryService>();

                return m_LibraryService;
            }
        }

        protected ISimulationService m_simulationService;
        public ISimulationService SimulationService
        {
            get
            {
                if (m_simulationService == null)
                    m_simulationService = RequestModuleInterface<ISimulationService>();
                return m_simulationService;
            }
        }

        protected IAuthenticationService m_AuthenticationService;
        public IAuthenticationService AuthenticationService
        {
            get
            {
                if (m_AuthenticationService == null)
                    m_AuthenticationService = RequestModuleInterface<IAuthenticationService>();
                return m_AuthenticationService;
            }
        }

        protected IPresenceService m_PresenceService;
        public IPresenceService PresenceService
        {
            get
            {
                if (m_PresenceService == null)
                    m_PresenceService = RequestModuleInterface<IPresenceService>();
                return m_PresenceService;
            }
        }
        protected IUserAccountService m_UserAccountService;
        public IUserAccountService UserAccountService
        {
            get
            {
                if (m_UserAccountService == null)
                    m_UserAccountService = RequestModuleInterface<IUserAccountService>();
                return m_UserAccountService;
            }
        }

        protected OpenSim.Services.Interfaces.IAvatarService m_AvatarService;
        public OpenSim.Services.Interfaces.IAvatarService AvatarService
        {
            get
            {
                if (m_AvatarService == null)
                    m_AvatarService = RequestModuleInterface<IAvatarService>();
                return m_AvatarService;
            }
        }

        protected IGridUserService m_GridUserService;
        public IGridUserService GridUserService
        {
            get
            {
                if (m_GridUserService == null)
                    m_GridUserService = RequestModuleInterface<IGridUserService>();
                return m_GridUserService;
            }
        }

        protected IXMLRPC m_xmlrpcModule;
        protected IWorldComm m_worldCommModule;
        public IAttachmentsModule AttachmentsModule { get; set; }
        protected IAvatarFactory m_AvatarFactory;
        public IAvatarFactory AvatarFactory
        {
            get { return m_AvatarFactory; }
        }
        protected IConfigSource m_config;
        protected IRegionSerialiserModule m_serialiser;
        protected IDialogModule m_dialogModule;
        protected IEntityTransferModule m_teleportModule;

        protected IRegionSyncServerModule m_regionSyncServerModule;
        protected IRegionSyncClientModule m_regionSyncClientModule;

        public Object regionSyncLock = new Object();

        public IRegionSyncServerModule RegionSyncServerModule
        {
            get { return m_regionSyncServerModule; }
	    set { m_regionSyncServerModule = value; }
        }

        public IRegionSyncClientModule RegionSyncClientModule
        {
            get { return m_regionSyncClientModule; }
            set { m_regionSyncClientModule = value; }
        }

        public bool IsSyncedClient()
        {
            return (m_regionSyncClientModule != null && m_regionSyncClientModule.Active && m_regionSyncClientModule.Synced);
        }

        public bool IsSyncedServer()
        {
            return (m_regionSyncServerModule != null && m_regionSyncServerModule.Active && m_regionSyncServerModule.Synced);
        }

        protected ICapabilitiesModule m_capsModule;
        public ICapabilitiesModule CapsModule
        {
            get { return m_capsModule; }
        }

        protected override IConfigSource GetConfig()
        {
            return m_config;
        }

        // Central Update Loop

        protected int m_fps = 10;
        protected uint m_frame;
        protected float m_timespan = 0.089f;
        protected DateTime m_lastupdate = DateTime.UtcNow;

        private int m_update_physics = 1;
        private int m_update_entitymovement = 1;
        private int m_update_objects = 1; // Update objects which have scheduled themselves for updates
        private int m_update_presences = 1; // Update scene presence movements
        private int m_update_events = 1;
        private int m_update_backup = 200;
        private int m_update_terrain = 50;
        private int m_update_land = 1;
<<<<<<< HEAD
        private int m_update_coarse_locations = 25;
=======
        private int m_update_coarse_locations = 50;
>>>>>>> ae496405

        private int frameMS;
        private int physicsMS2;
        private int physicsMS;
        private int otherMS;
        private int tempOnRezMS;
        private int eventMS;
        private int backupMS;
        private int terrainMS;
        private int landMS;
        private int lastCompletedFrame;

        public int MonitorFrameTime { get { return frameMS; } }
        public int MonitorPhysicsUpdateTime { get { return physicsMS; } }
        public int MonitorPhysicsSyncTime { get { return physicsMS2; } }
        public int MonitorOtherTime { get { return otherMS; } }
        public int MonitorTempOnRezTime { get { return tempOnRezMS; } }
        public int MonitorEventTime { get { return eventMS; } } // This may need to be divided into each event?
        public int MonitorBackupTime { get { return backupMS; } }
        public int MonitorTerrainTime { get { return terrainMS; } }
        public int MonitorLandTime { get { return landMS; } }
        public int MonitorLastFrameTick { get { return lastCompletedFrame; } }

        private bool m_physics_enabled = true;
        private bool m_scripts_enabled = true;
        private string m_defaultScriptEngine;
        private int m_LastLogin;
        private Thread HeartbeatThread;
        private volatile bool shuttingdown;

        private int m_lastUpdate;
        private bool m_firstHeartbeat = true;

        private object m_deleting_scene_object = new object();

        // the minimum time that must elapse before a changed object will be considered for persisted
        public long m_dontPersistBefore = DEFAULT_MIN_TIME_FOR_PERSISTENCE * 10000000L;
        // the maximum time that must elapse before a changed object will be considered for persisted
        public long m_persistAfter = DEFAULT_MAX_TIME_FOR_PERSISTENCE * 10000000L;

        private UpdatePrioritizationSchemes m_priorityScheme = UpdatePrioritizationSchemes.Time;
        private bool m_reprioritizationEnabled = true;
        private double m_reprioritizationInterval = 5000.0;
        private double m_rootReprioritizationDistance = 10.0;
        private double m_childReprioritizationDistance = 20.0;

        #endregion

        #region Properties

        public UpdatePrioritizationSchemes UpdatePrioritizationScheme { get { return m_priorityScheme; } }
        public bool IsReprioritizationEnabled { get { return m_reprioritizationEnabled; } }
        public double ReprioritizationInterval { get { return m_reprioritizationInterval; } }
        public double RootReprioritizationDistance { get { return m_rootReprioritizationDistance; } }
        public double ChildReprioritizationDistance { get { return m_childReprioritizationDistance; } }

        public AgentCircuitManager AuthenticateHandler
        {
            get { return m_authenticateHandler; }
        }

        public SceneGraph SceneContents
        {
            get { return m_sceneGraph; }
        }

        // an instance to the physics plugin's Scene object.
        public PhysicsScene PhysicsScene
        {
            get { return m_sceneGraph.PhysicsScene; }
            set
            {
                // If we're not doing the initial set
                // Then we've got to remove the previous
                // event handler
                if (PhysicsScene != null && PhysicsScene.SupportsNINJAJoints)
                {
                    PhysicsScene.OnJointMoved -= jointMoved;
                    PhysicsScene.OnJointDeactivated -= jointDeactivated;
                    PhysicsScene.OnJointErrorMessage -= jointErrorMessage;
                }

                m_sceneGraph.PhysicsScene = value;

                if (PhysicsScene != null && m_sceneGraph.PhysicsScene.SupportsNINJAJoints)
                {
                    // register event handlers to respond to joint movement/deactivation
                    PhysicsScene.OnJointMoved += jointMoved;
                    PhysicsScene.OnJointDeactivated += jointDeactivated;
                    PhysicsScene.OnJointErrorMessage += jointErrorMessage;
                }
            }
        }

        // This gets locked so things stay thread safe.
        public object SyncRoot
        {
            get { return m_sceneGraph.m_syncRoot; }
        }

        /// <summary>
        /// This is for llGetRegionFPS
        /// </summary>
        public float SimulatorFPS
        {
            get { return StatsReporter.getLastReportedSimFPS(); }
        }
        
        public float[] SimulatorStats
        {
            get { return StatsReporter.getLastReportedSimStats(); }
        }

        public string DefaultScriptEngine
        {
            get { return m_defaultScriptEngine; }
        }

        public EntityManager Entities
        {
            get { return m_sceneGraph.Entities; }
        }

        public Dictionary<UUID, ScenePresence> m_restorePresences
        {
            get { return m_sceneGraph.RestorePresences; }
            set { m_sceneGraph.RestorePresences = value; }
        }

        #endregion

        #region BinaryStats

        public class StatLogger
        {
            public DateTime StartTime;
            public string Path;
            public System.IO.BinaryWriter Log;
        }
        static StatLogger m_statLog = null;
        static TimeSpan m_statLogPeriod = TimeSpan.FromSeconds(300);
        static string m_statsDir = String.Empty;
        static Object m_statLockObject = new Object();
        private void LogSimStats(SimStats stats)
        {
            SimStatsPacket pack = new SimStatsPacket();
            pack.Region = new SimStatsPacket.RegionBlock();
            pack.Region.RegionX = stats.RegionX;
            pack.Region.RegionY = stats.RegionY;
            pack.Region.RegionFlags = stats.RegionFlags;
            pack.Region.ObjectCapacity = stats.ObjectCapacity;
            //pack.Region = //stats.RegionBlock;
            pack.Stat = stats.StatsBlock;
            pack.Header.Reliable = false;

            // note that we are inside the reporter lock when called
            DateTime now = DateTime.Now;

            // hide some time information into the packet
            pack.Header.Sequence = (uint)now.Ticks;

            lock (m_statLockObject) // m_statLog is shared so make sure there is only executer here
            {
                try
                {
                    if (m_statLog == null || now > m_statLog.StartTime + m_statLogPeriod)
                    {
                        // First log file or time has expired, start writing to a new log file
                        if (m_statLog != null && m_statLog.Log != null)
                        {
                            m_statLog.Log.Close();
                        }
                        m_statLog = new StatLogger();
                        m_statLog.StartTime = now;
                        m_statLog.Path = (m_statsDir.Length > 0 ? m_statsDir + System.IO.Path.DirectorySeparatorChar.ToString() : "")
                                + String.Format("stats-{0}.log", now.ToString("yyyyMMddHHmmss"));
                        m_statLog.Log = new BinaryWriter(File.Open(m_statLog.Path, FileMode.Append, FileAccess.Write));
                    }

                    // Write the serialized data to disk
                    if (m_statLog != null && m_statLog.Log != null)
                        m_statLog.Log.Write(pack.ToBytes());
                }
                catch (Exception ex)
                {
                    m_log.Error("statistics gathering failed: " + ex.Message, ex);
                    if (m_statLog != null && m_statLog.Log != null)
                    {
                        m_statLog.Log.Close();
                    }
                    m_statLog = null;
                }
            }
            return;
        }

        #endregion

        #region Constructors

        public Scene(RegionInfo regInfo, AgentCircuitManager authen,
                     SceneCommunicationService sceneGridService,
                     StorageManager storeManager,
                     ModuleLoader moduleLoader, bool dumpAssetsToFile, bool physicalPrim,
                     bool SeeIntoRegionFromNeighbor, IConfigSource config, string simulatorVersion)
        {
            m_config = config;

            Random random = new Random();
            
            BordersLocked = true;

            Border northBorder = new Border();
            northBorder.BorderLine = new Vector3(float.MinValue, float.MaxValue, (int)Constants.RegionSize);  //<---
            northBorder.CrossDirection = Cardinals.N;
            NorthBorders.Add(northBorder);

            Border southBorder = new Border();
            southBorder.BorderLine = new Vector3(float.MinValue, float.MaxValue, 0);    //--->
            southBorder.CrossDirection = Cardinals.S;
            SouthBorders.Add(southBorder);

            Border eastBorder = new Border();
            eastBorder.BorderLine = new Vector3(float.MinValue, float.MaxValue, (int)Constants.RegionSize);   //<---
            eastBorder.CrossDirection = Cardinals.E;
            EastBorders.Add(eastBorder);

            Border westBorder = new Border();
            westBorder.BorderLine = new Vector3(float.MinValue, float.MaxValue, 0);     //--->
            westBorder.CrossDirection = Cardinals.W;
            WestBorders.Add(westBorder);

            BordersLocked = false;

            m_lastAllocatedLocalId = (uint)(random.NextDouble() * (double)(uint.MaxValue/2))+(uint)(uint.MaxValue/4);
            m_moduleLoader = moduleLoader;
            m_authenticateHandler = authen;
            m_sceneGridService = sceneGridService;
            m_storageManager = storeManager;
            m_regInfo = regInfo;
            m_regionHandle = m_regInfo.RegionHandle;
            m_regionName = m_regInfo.RegionName;
            m_datastore = m_regInfo.DataStore;
            m_lastUpdate = Util.EnvironmentTickCount();

            m_physicalPrim = physicalPrim;
            m_seeIntoRegionFromNeighbor = SeeIntoRegionFromNeighbor;

            m_eventManager = new EventManager();
            m_permissions = new ScenePermissions(this);

            m_asyncSceneObjectDeleter = new AsyncSceneObjectGroupDeleter(this);
            m_asyncSceneObjectDeleter.Enabled = true;

            #region Region Settings

            // Load region settings
            m_regInfo.RegionSettings = m_storageManager.DataStore.LoadRegionSettings(m_regInfo.RegionID);
            if (m_storageManager.EstateDataStore != null)
            {
                m_regInfo.EstateSettings = m_storageManager.EstateDataStore.LoadEstateSettings(m_regInfo.RegionID, false);
                if (m_regInfo.EstateSettings.EstateID == 0) // No record at all
                {
                    MainConsole.Instance.Output("Your region is not part of an estate.");
                    while (true)
                    {
                        string response = MainConsole.Instance.CmdPrompt("Do you wish to join an existing estate?", "no", new List<string>() {"yes", "no"});
                        if (response == "no")
                        {
                            // Create a new estate
                            m_regInfo.EstateSettings = m_storageManager.EstateDataStore.LoadEstateSettings(m_regInfo.RegionID, true);

                            m_regInfo.EstateSettings.EstateName = MainConsole.Instance.CmdPrompt("New estate name", m_regInfo.EstateSettings.EstateName);
                            m_regInfo.EstateSettings.Save();
                            break;
                        }
                        else
                        {
                            response = MainConsole.Instance.CmdPrompt("Estate name to join", "None");
                            if (response == "None")
                                continue;

                            List<int> estateIDs = m_storageManager.EstateDataStore.GetEstates(response);
                            if (estateIDs.Count < 1)
                            {
                                MainConsole.Instance.Output("The name you have entered matches no known estate. Please try again");
                                continue;
                            }

                            int estateID = estateIDs[0];

                            m_regInfo.EstateSettings = m_storageManager.EstateDataStore.LoadEstateSettings(estateID);

                            if (m_storageManager.EstateDataStore.LinkRegion(m_regInfo.RegionID, estateID))
                                break;

                            MainConsole.Instance.Output("Joining the estate failed. Please try again.");
                        }
                    }
                }
            }

            #endregion Region Settings

            MainConsole.Instance.Commands.AddCommand("region", false, "reload estate",
                                          "reload estate",
                                          "Reload the estate data", HandleReloadEstate);

            //Bind Storage Manager functions to some land manager functions for this scene
            EventManager.OnLandObjectAdded +=
                new EventManager.LandObjectAdded(m_storageManager.DataStore.StoreLandObject);
            EventManager.OnLandObjectRemoved +=
                new EventManager.LandObjectRemoved(m_storageManager.DataStore.RemoveLandObject);

            m_sceneGraph = new SceneGraph(this, m_regInfo);

            // If the scene graph has an Unrecoverable error, restart this sim.
            // Currently the only thing that causes it to happen is two kinds of specific
            // Physics based crashes.
            //
            // Out of memory
            // Operating system has killed the plugin
            m_sceneGraph.UnRecoverableError += RestartNow;

            RegisterDefaultSceneEvents();

            DumpAssetsToFile = dumpAssetsToFile;

            m_scripts_enabled = !RegionInfo.RegionSettings.DisableScripts;

            m_physics_enabled = !RegionInfo.RegionSettings.DisablePhysics;

            StatsReporter = new SimStatsReporter(this);
            StatsReporter.OnSendStatsResult += SendSimStatsPackets;
            StatsReporter.OnStatsIncorrect += m_sceneGraph.RecalculateStats;

            StatsReporter.SetObjectCapacity(RegionInfo.ObjectCapacity);

            // Old
            /*
            m_simulatorVersion = simulatorVersion
                + " (OS " + Util.GetOperatingSystemInformation() + ")"
                + " ChilTasks:" + m_seeIntoRegionFromNeighbor.ToString()
                + " PhysPrim:" + m_physicalPrim.ToString();
            */

            m_simulatorVersion = simulatorVersion + " (" + Util.GetRuntimeInformation() + ")";

            #region Region Config

            try
            {
                // Region config overrides global config
                //
                IConfig startupConfig = m_config.Configs["Startup"];

                //Animation states
                m_useFlySlow = startupConfig.GetBoolean("enableflyslow", false);
                // TODO: Change default to true once the feature is supported
                m_usePreJump = startupConfig.GetBoolean("enableprejump", false);

                m_maxNonphys = 256f;
                m_maxPhys = 256f;

                /*
                m_maxNonphys = startupConfig.GetFloat("NonPhysicalPrimMax", m_maxNonphys);
                if (RegionInfo.NonphysPrimMax > 0)
                {
                    m_maxNonphys = RegionInfo.NonphysPrimMax;
                }

                m_maxPhys = startupConfig.GetFloat("PhysicalPrimMax", m_maxPhys);

                if (RegionInfo.PhysPrimMax > 0)
                {
                    m_maxPhys = RegionInfo.PhysPrimMax;
                }
                */

                // Here, if clamping is requested in either global or
                // local config, it will be used
                //
                m_clampPrimSize = startupConfig.GetBoolean("ClampPrimSize", m_clampPrimSize);
                if (RegionInfo.ClampPrimSize)
                {
                    m_clampPrimSize = true;
                }

                m_trustBinaries = startupConfig.GetBoolean("TrustBinaries", m_trustBinaries);
                m_allowScriptCrossings = startupConfig.GetBoolean("AllowScriptCrossing", m_allowScriptCrossings);
                m_dontPersistBefore =
                  startupConfig.GetLong("MinimumTimeBeforePersistenceConsidered", DEFAULT_MIN_TIME_FOR_PERSISTENCE);
                m_dontPersistBefore *= 10000000;
                m_persistAfter =
                  startupConfig.GetLong("MaximumTimeBeforePersistenceConsidered", DEFAULT_MAX_TIME_FOR_PERSISTENCE);
                m_persistAfter *= 10000000;

                m_defaultScriptEngine = startupConfig.GetString("DefaultScriptEngine", "XEngine");

                IConfig packetConfig = m_config.Configs["PacketPool"];
                if (packetConfig != null)
                {
                    PacketPool.Instance.RecyclePackets = packetConfig.GetBoolean("RecyclePackets", true);
                    PacketPool.Instance.RecycleDataBlocks = packetConfig.GetBoolean("RecycleDataBlocks", true);
                }

                m_strictAccessControl = startupConfig.GetBoolean("StrictAccessControl", m_strictAccessControl);

                #region BinaryStats

                try
                {
                    IConfig statConfig = m_config.Configs["Statistics.Binary"];
                    if (statConfig.Contains("enabled") && statConfig.GetBoolean("enabled"))
                    {
                        if (statConfig.Contains("collect_region_stats"))
                        {
                            if (statConfig.GetBoolean("collect_region_stats"))
                            {
                                // if enabled, add us to the event. If not enabled, I won't get called
                                StatsReporter.OnSendStatsResult += LogSimStats;
                            }
                        }
                        if (statConfig.Contains("region_stats_period_seconds"))
                        {
                            m_statLogPeriod = TimeSpan.FromSeconds(statConfig.GetInt("region_stats_period_seconds"));
                        }
                        if (statConfig.Contains("stats_dir"))
                        {
                            m_statsDir = statConfig.GetString("stats_dir");
                        }
                    }
                }
                catch
                {
                    // if it doesn't work, we don't collect anything
                }

                #endregion BinaryStats
            }
            catch
            {
                m_log.Warn("[SCENE]: Failed to load StartupConfig");
            }

            #endregion Region Config

            #region Interest Management

            if (m_config != null)
            {
                IConfig interestConfig = m_config.Configs["InterestManagement"];
                if (interestConfig != null)
                {
                    string update_prioritization_scheme = interestConfig.GetString("UpdatePrioritizationScheme", "Time").Trim().ToLower();

                    try
                    {
                        m_priorityScheme = (UpdatePrioritizationSchemes)Enum.Parse(typeof(UpdatePrioritizationSchemes), update_prioritization_scheme, true);
                    }
                    catch (Exception)
                    {
                        m_log.Warn("[PRIORITIZER]: UpdatePrioritizationScheme was not recognized, setting to default prioritizer Time");
                        m_priorityScheme = UpdatePrioritizationSchemes.Time;
                    }

                    m_reprioritizationEnabled = interestConfig.GetBoolean("ReprioritizationEnabled", true);
                    m_reprioritizationInterval = interestConfig.GetDouble("ReprioritizationInterval", 5000.0);
                    m_rootReprioritizationDistance = interestConfig.GetDouble("RootReprioritizationDistance", 10.0);
                    m_childReprioritizationDistance = interestConfig.GetDouble("ChildReprioritizationDistance", 20.0);
                }
            }

            m_log.Info("[SCENE]: Using the " + m_priorityScheme + " prioritization scheme");

            #endregion Interest Management
        }

        /// <summary>
        /// Mock constructor for scene group persistency unit tests.
        /// SceneObjectGroup RegionId property is delegated to Scene.
        /// </summary>
        /// <param name="regInfo"></param>
        public Scene(RegionInfo regInfo)
        {
            BordersLocked = true;
            Border northBorder = new Border();
            northBorder.BorderLine = new Vector3(float.MinValue, float.MaxValue, (int)Constants.RegionSize);  //<---
            northBorder.CrossDirection = Cardinals.N;
            NorthBorders.Add(northBorder);

            Border southBorder = new Border();
            southBorder.BorderLine = new Vector3(float.MinValue, float.MaxValue,0);    //--->
            southBorder.CrossDirection = Cardinals.S;
            SouthBorders.Add(southBorder);

            Border eastBorder = new Border();
            eastBorder.BorderLine = new Vector3(float.MinValue, float.MaxValue, (int)Constants.RegionSize);   //<---
            eastBorder.CrossDirection = Cardinals.E;
            EastBorders.Add(eastBorder);

            Border westBorder = new Border();
            westBorder.BorderLine = new Vector3(float.MinValue, float.MaxValue,0);     //--->
            westBorder.CrossDirection = Cardinals.W;
            WestBorders.Add(westBorder);
            BordersLocked = false;

            m_regInfo = regInfo;
            m_eventManager = new EventManager();

            m_lastUpdate = Util.EnvironmentTickCount();
        }

        #endregion

        #region Startup / Close Methods

        public bool ShuttingDown
        {
            get { return shuttingdown; }
        }

        /// <value>
        /// The scene graph for this scene
        /// </value>
        /// TODO: Possibly stop other classes being able to manipulate this directly.
        public SceneGraph SceneGraph
        {
            get { return m_sceneGraph; }
        }

        protected virtual void RegisterDefaultSceneEvents()
        {
            IDialogModule dm = RequestModuleInterface<IDialogModule>();

            if (dm != null)
                m_eventManager.OnPermissionError += dm.SendAlertToUser;
        }

        public override string GetSimulatorVersion()
        {
            return m_simulatorVersion;
        }

        public string[] GetUserNames(UUID uuid)
        {
            string[] returnstring = new string[0];

            UserAccount account = UserAccountService.GetUserAccount(RegionInfo.ScopeID, uuid);

            if (account != null)
            {
                returnstring = new string[2];
                returnstring[0] = account.FirstName;
                returnstring[1] = account.LastName;
            }

            return returnstring;
        }

        public string GetUserName(UUID uuid)
        {
            string[] names = GetUserNames(uuid);
            if (names.Length == 2)
            {
                string firstname = names[0];
                string lastname = names[1];

                return firstname + " " + lastname;

            }
            return "(hippos)";
        }

        /// <summary>
        /// Another region is up. 
        ///
        /// We only add it to the neighbor list if it's within 1 region from here.
        /// Agents may have draw distance values that cross two regions though, so
        /// we add it to the notify list regardless of distance. We'll check
        /// the agent's draw distance before notifying them though.
        /// </summary>
        /// <param name="otherRegion">RegionInfo handle for the new region.</param>
        /// <returns>True after all operations complete, throws exceptions otherwise.</returns>
        public override void OtherRegionUp(GridRegion otherRegion)
        {
            uint xcell = (uint)((int)otherRegion.RegionLocX / (int)Constants.RegionSize);
            uint ycell = (uint)((int)otherRegion.RegionLocY / (int)Constants.RegionSize);
            m_log.InfoFormat("[SCENE]: (on region {0}): Region {1} up in coords {2}-{3}", 
                RegionInfo.RegionName, otherRegion.RegionName, xcell, ycell);

            if (RegionInfo.RegionHandle != otherRegion.RegionHandle)
            {

                // If these are cast to INT because long + negative values + abs returns invalid data
                int resultX = Math.Abs((int)xcell - (int)RegionInfo.RegionLocX);
                int resultY = Math.Abs((int)ycell - (int)RegionInfo.RegionLocY);
                if (resultX <= 1 && resultY <= 1)
                {
                    // Let the grid service module know, so this can be cached
                    m_eventManager.TriggerOnRegionUp(otherRegion);

                    try
                    {
                        ForEachScenePresence(delegate(ScenePresence agent)
                                             {
                                                 // If agent is a root agent.
                                                 if (!agent.IsChildAgent)
                                                 {
                                                     //agent.ControllingClient.new
                                                     //this.CommsManager.InterRegion.InformRegionOfChildAgent(otherRegion.RegionHandle, agent.ControllingClient.RequestClientInfo());

                                                     List<ulong> old = new List<ulong>();
                                                     old.Add(otherRegion.RegionHandle);
                                                     agent.DropOldNeighbours(old);
                                                     if (m_teleportModule != null)
                                                         m_teleportModule.EnableChildAgent(agent, otherRegion);
                                                 }
                                             }
                            );
                    }
                    catch (NullReferenceException)
                    {
                        // This means that we're not booted up completely yet.
                        // This shouldn't happen too often anymore.
                        m_log.Error("[SCENE]: Couldn't inform client of regionup because we got a null reference exception");
                    }

                }
                else
                {
                    m_log.Info("[INTERGRID]: Got notice about far away Region: " + otherRegion.RegionName.ToString() +
                               " at  (" + otherRegion.RegionLocX.ToString() + ", " +
                               otherRegion.RegionLocY.ToString() + ")");
                }
            }
        }

        public void AddNeighborRegion(RegionInfo region)
        {
            lock (m_neighbours)
            {
                if (!CheckNeighborRegion(region))
                {
                    m_neighbours.Add(region);
                }
            }
        }

        public bool CheckNeighborRegion(RegionInfo region)
        {
            bool found = false;
            lock (m_neighbours)
            {
                foreach (RegionInfo reg in m_neighbours)
                {
                    if (reg.RegionHandle == region.RegionHandle)
                    {
                        found = true;
                        break;
                    }
                }
            }
            return found;
        }

        // Alias IncomingHelloNeighbour OtherRegionUp, for now
        public GridRegion IncomingHelloNeighbour(RegionInfo neighbour)
        {
            OtherRegionUp(new GridRegion(neighbour));
            return new GridRegion(RegionInfo);
        }

        /// <summary>
        /// Given float seconds, this will restart the region.
        /// </summary>
        /// <param name="seconds">float indicating duration before restart.</param>
        public virtual void Restart(float seconds)
        {
            // notifications are done in 15 second increments
            // so ..   if the number of seconds is less then 15 seconds, it's not really a restart request
            // It's a 'Cancel restart' request.

            // RestartNow() does immediate restarting.
            if (seconds < 15)
            {
                m_restartTimer.Stop();
                m_dialogModule.SendGeneralAlert("Restart Aborted");
            }
            else
            {
                // Now we figure out what to set the timer to that does the notifications and calls, RestartNow()
                m_restartTimer.Interval = 15000;
                m_incrementsof15seconds = (int)seconds / 15;
                m_RestartTimerCounter = 0;
                m_restartTimer.AutoReset = true;
                m_restartTimer.Elapsed += new ElapsedEventHandler(RestartTimer_Elapsed);
                m_log.Info("[REGION]: Restarting Region in " + (seconds / 60) + " minutes");
                m_restartTimer.Start();
                m_dialogModule.SendNotificationToUsersInRegion(
                    UUID.Random(), String.Empty, RegionInfo.RegionName + String.Format(": Restarting in {0} Minutes", (int)(seconds / 60.0)));
            }
        }

        // The Restart timer has occured.
        // We have to figure out if this is a notification or if the number of seconds specified in Restart
        // have elapsed.
        // If they have elapsed, call RestartNow()
        public void RestartTimer_Elapsed(object sender, ElapsedEventArgs e)
        {
            m_RestartTimerCounter++;
            if (m_RestartTimerCounter <= m_incrementsof15seconds)
            {
                if (m_RestartTimerCounter == 4 || m_RestartTimerCounter == 6 || m_RestartTimerCounter == 7)
                    m_dialogModule.SendNotificationToUsersInRegion(
                        UUID.Random(),
                        String.Empty,
                        RegionInfo.RegionName + ": Restarting in " + ((8 - m_RestartTimerCounter) * 15) + " seconds");
            }
            else
            {
                m_restartTimer.Stop();
                m_restartTimer.AutoReset = false;
                RestartNow();
            }
        }

        // This causes the region to restart immediatley.
        public void RestartNow()
        {
            IConfig startupConfig = m_config.Configs["Startup"];
            if (startupConfig != null)
            {
                if (startupConfig.GetBoolean("InworldRestartShutsDown", false))
                {
                    MainConsole.Instance.RunCommand("shutdown");
                    return;
                }
            }

            if (PhysicsScene != null)
            {
                PhysicsScene.Dispose();
            }

            m_log.Error("[REGION]: Closing");
            Close();

            m_log.Error("[REGION]: Firing Region Restart Message");
            base.Restart(0);
        }

        // This is a helper function that notifies root agents in this region that a new sim near them has come up
        // This is in the form of a timer because when an instance of OpenSim.exe is started,
        // Even though the sims initialize, they don't listen until 'all of the sims are initialized'
        // If we tell an agent about a sim that's not listening yet, the agent will not be able to connect to it.
        // subsequently the agent will never see the region come back online.
        public void RestartNotifyWaitElapsed(object sender, ElapsedEventArgs e)
        {
            m_restartWaitTimer.Stop();
            lock (m_regionRestartNotifyList)
            {
                foreach (RegionInfo region in m_regionRestartNotifyList)
                {
                    GridRegion r = new GridRegion(region);
                    try
                    {
                        ForEachScenePresence(delegate(ScenePresence agent)
                                             {
                                                 // If agent is a root agent.
                                                 if (!agent.IsChildAgent)
                                                 {
                                                     if (m_teleportModule != null)
                                                         m_teleportModule.EnableChildAgent(agent, r);
                                                 }
                                             }
                            );
                    }
                    catch (NullReferenceException)
                    {
                        // This means that we're not booted up completely yet.
                        // This shouldn't happen too often anymore.
                    }
                }

                // Reset list to nothing.
                m_regionRestartNotifyList.Clear();
            }
        }

        public void SetSceneCoreDebug(bool ScriptEngine, bool CollisionEvents, bool PhysicsEngine)
        {
            if (m_scripts_enabled != !ScriptEngine)
            {
                if (ScriptEngine)
                {
                    m_log.Info("Stopping all Scripts in Scene");
                    foreach (EntityBase ent in Entities)
                    {
                        if (ent is SceneObjectGroup)
                        {
                            ((SceneObjectGroup) ent).RemoveScriptInstances(false);
                        }
                    }
                }
                else
                {
                    m_log.Info("Starting all Scripts in Scene");
                    lock (Entities)
                    {
                        foreach (EntityBase ent in Entities)
                        {
                            if (ent is SceneObjectGroup)
                            {
                                ((SceneObjectGroup)ent).CreateScriptInstances(0, false, DefaultScriptEngine, 0);
                                ((SceneObjectGroup)ent).ResumeScripts();
                            }
                        }
                    }
                }
                m_scripts_enabled = !ScriptEngine;
                m_log.Info("[TOTEDD]: Here is the method to trigger disabling of the scripting engine");
            }

            if (m_physics_enabled != !PhysicsEngine)
            {
                m_physics_enabled = !PhysicsEngine;
            }
        }

        public int GetInaccurateNeighborCount()
        {
            return m_neighbours.Count;
        }

        // This is the method that shuts down the scene.
        public override void Close()
        {
            m_log.InfoFormat("[SCENE]: Closing down the single simulator: {0}", RegionInfo.RegionName);

            m_restartTimer.Stop();
            m_restartTimer.Close();

            // Kick all ROOT agents with the message, 'The simulator is going down'
            ForEachScenePresence(delegate(ScenePresence avatar)
                                 {
                                     if (avatar.KnownChildRegionHandles.Contains(RegionInfo.RegionHandle))
                                         avatar.KnownChildRegionHandles.Remove(RegionInfo.RegionHandle);

                                     if (!avatar.IsChildAgent)
                                         avatar.ControllingClient.Kick("The simulator is going down.");

                                     avatar.ControllingClient.SendShutdownConnectionNotice();
                                 });

            // Wait here, or the kick messages won't actually get to the agents before the scene terminates.
            Thread.Sleep(500);

            // Stop all client threads.
            ForEachScenePresence(delegate(ScenePresence avatar) { avatar.ControllingClient.Close(); });

            // Stop updating the scene objects and agents.
            //m_heartbeatTimer.Close();
            shuttingdown = true;

            m_log.Debug("[SCENE]: Persisting changed objects");
            List<EntityBase> entities = GetEntities();
            foreach (EntityBase entity in entities)
            {
                if (!entity.IsDeleted && entity is SceneObjectGroup && ((SceneObjectGroup)entity).HasGroupChanged)
                {
                    ((SceneObjectGroup)entity).ProcessBackup(m_storageManager.DataStore, false);
                }
            }

            m_sceneGraph.Close();

            // De-register with region communications (events cleanup)
            UnRegisterRegionWithComms();

            // call the base class Close method.
            base.Close();
        }

        /// <summary>
        /// Start the timer which triggers regular scene updates
        /// </summary>
        public void StartTimer()
        {
            //m_log.Debug("[SCENE]: Starting timer");
            //m_heartbeatTimer.Enabled = true;
            //m_heartbeatTimer.Interval = (int)(m_timespan * 1000);
            //m_heartbeatTimer.Elapsed += new ElapsedEventHandler(Heartbeat);
            if (HeartbeatThread != null)
            {
                HeartbeatThread.Abort();
                HeartbeatThread = null;
            }
            m_lastUpdate = Util.EnvironmentTickCount();

            HeartbeatThread = Watchdog.StartThread(Heartbeat, "Heartbeat for region " + RegionInfo.RegionName, ThreadPriority.Normal, false);
        }

        /// <summary>
        /// Sets up references to modules required by the scene
        /// </summary>
        public void SetModuleInterfaces()
        {
            m_xmlrpcModule = RequestModuleInterface<IXMLRPC>();
            m_worldCommModule = RequestModuleInterface<IWorldComm>();
            XferManager = RequestModuleInterface<IXfer>();
            m_AvatarFactory = RequestModuleInterface<IAvatarFactory>();
            AttachmentsModule = RequestModuleInterface<IAttachmentsModule>();
            m_serialiser = RequestModuleInterface<IRegionSerialiserModule>();
            m_dialogModule = RequestModuleInterface<IDialogModule>();
            m_capsModule = RequestModuleInterface<ICapabilitiesModule>();
            m_teleportModule = RequestModuleInterface<IEntityTransferModule>();
            RegionSyncServerModule = RequestModuleInterface<IRegionSyncServerModule>();
            RegionSyncClientModule = RequestModuleInterface<IRegionSyncClientModule>();

            // Shoving this in here for now, because we have the needed
            // interfaces at this point
            //
            // TODO: Find a better place for this
            //
            while (m_regInfo.EstateSettings.EstateOwner == UUID.Zero && MainConsole.Instance != null)
            {
                MainConsole.Instance.Output("The current estate has no owner set.");
                string first = "Test";// MainConsole.Instance.CmdPrompt("Estate owner first name", "Test");
                string last = "User";// MainConsole.Instance.CmdPrompt("Estate owner last name", "User");
                MainConsole.Instance.Output(String.Format("Setting estate owner to {0} {1}.", first, last));

                UserAccount account = UserAccountService.GetUserAccount(m_regInfo.ScopeID, first, last);

                if (account == null)
                {
                    // Create a new account
                    account = new UserAccount(m_regInfo.ScopeID, first, last, String.Empty);
                    if (account.ServiceURLs == null || (account.ServiceURLs != null && account.ServiceURLs.Count == 0))
                    {
                        account.ServiceURLs = new Dictionary<string, object>();
                        account.ServiceURLs["HomeURI"] = string.Empty;
                        account.ServiceURLs["GatekeeperURI"] = string.Empty;
                        account.ServiceURLs["InventoryServerURI"] = string.Empty;
                        account.ServiceURLs["AssetServerURI"] = string.Empty;
                    }

                    if (UserAccountService.StoreUserAccount(account))
                    {
                        string password = MainConsole.Instance.PasswdPrompt("Password");
                        string email = MainConsole.Instance.CmdPrompt("Email", "");

                        account.Email = email;
                        UserAccountService.StoreUserAccount(account);

                        bool success = false;
                        success = AuthenticationService.SetPassword(account.PrincipalID, password);
                        if (!success)
                            m_log.WarnFormat("[USER ACCOUNT SERVICE]: Unable to set password for account {0} {1}.",
                               first, last);

                        GridRegion home = null;
                        if (GridService != null)
                        {
                            List<GridRegion> defaultRegions = GridService.GetDefaultRegions(UUID.Zero);
                            if (defaultRegions != null && defaultRegions.Count >= 1)
                                home = defaultRegions[0];

                            if (GridUserService != null && home != null)
                                GridUserService.SetHome(account.PrincipalID.ToString(), home.RegionID, new Vector3(128, 128, 0), new Vector3(0, 1, 0));
                            else
                                m_log.WarnFormat("[USER ACCOUNT SERVICE]: Unable to set home for account {0} {1}.",
                                   first, last);

                        }
                        else
                            m_log.WarnFormat("[USER ACCOUNT SERVICE]: Unable to retrieve home region for account {0} {1}.",
                               first, last);

                        if (InventoryService != null)
                            success = InventoryService.CreateUserInventory(account.PrincipalID);
                        if (!success)
                            m_log.WarnFormat("[USER ACCOUNT SERVICE]: Unable to create inventory for account {0} {1}.",
                               first, last);


                        m_log.InfoFormat("[USER ACCOUNT SERVICE]: Account {0} {1} created successfully", first, last);

                        m_regInfo.EstateSettings.EstateOwner = account.PrincipalID;
                        m_regInfo.EstateSettings.Save();
                    }
                    else
                        m_log.ErrorFormat("[SCENE]: Unable to store account. If this simulator is connected to a grid,\n you must create the estate owner account first.");
                }
                else
                {
                    m_regInfo.EstateSettings.EstateOwner = account.PrincipalID;
                    m_regInfo.EstateSettings.Save();
                }
            }
        }

        #endregion

        #region Update Methods

        /// <summary>
        /// Performs per-frame updates regularly
        /// </summary>
        private void Heartbeat()
        {
            if (!Monitor.TryEnter(m_heartbeatLock))
            {
                Watchdog.RemoveThread();
                return;
            }

            try
            {
                Update();

                m_lastUpdate = Util.EnvironmentTickCount();
                m_firstHeartbeat = false;
            }
            catch (ThreadAbortException)
            {
            }
            finally
            {
                Monitor.Pulse(m_heartbeatLock);
                Monitor.Exit(m_heartbeatLock);
            }

            Watchdog.RemoveThread();
        }

        /// <summary>
        /// Performs per-frame updates on the scene, this should be the central scene loop
        /// </summary>
        public override void Update()
        {
            float physicsFPS;
            int maintc;

            while (!shuttingdown)
            {
                TimeSpan SinceLastFrame = DateTime.UtcNow - m_lastupdate;
                physicsFPS = 0f;

                maintc = Util.EnvironmentTickCount();
                int tmpFrameMS = maintc;
                tempOnRezMS = eventMS = backupMS = terrainMS = landMS = 0;

                // Increment the frame counter
                ++m_frame;

                try
                {
                    // Check if any objects have reached their targets
                    CheckAtTargets();

                    // Update SceneObjectGroups that have scheduled themselves for updates
                    // Objects queue their updates onto all scene presences
                    if (m_frame % m_update_objects == 0)
                        m_sceneGraph.UpdateObjectGroups();

                    // Run through all ScenePresences looking for updates
                    // Presence updates and queued object updates for each presence are sent to clients
                    // If it's a synced client, just send prim updates
                    // This will get fixed later to only send to locally logged in presences rather than all presences
                    // but requires pulling apart the concept of a client from the concept of a presence/avatar
                    if (IsSyncedClient())
                    {
                        ForEachScenePresence(delegate(ScenePresence sp) { sp.SendPrimUpdates(); });
                        if(m_frame % 20 == 0)
                            RegionSyncClientModule.SendCoarseLocations();
                    }
                    else
                    {
                        if (m_frame % m_update_presences == 0)
                            m_sceneGraph.UpdatePresences();
                    }

                    // REGION SYNC
                    // If this is a synced server, send updates to client managers at this time
                    // This batches updates, but the client manager will forward on to clients without
                    // additional delay
                    if (IsSyncedServer())
                    {
                        m_regionSyncServerModule.SendUpdates();
                    }

                    // The authoritative sim should not try to send coarse locations
                    // Leave this up to the client managers
                    if (!IsSyncedServer())
                    {
                        if (m_frame % m_update_coarse_locations == 0)
                        {
                            List<Vector3> coarseLocations;
                            List<UUID> avatarUUIDs;
                            SceneGraph.GetCoarseLocations(out coarseLocations, out avatarUUIDs, 60);
                            // Send coarse locations to clients 
                            ForEachScenePresence(delegate(ScenePresence presence)
                            {
                                presence.SendCoarseLocations(coarseLocations, avatarUUIDs);
                            });
                        }
                    }

                    if (m_frame % m_update_coarse_locations == 0)
                    {
                        List<Vector3> coarseLocations;
                        List<UUID> avatarUUIDs;
                        SceneGraph.GetCoarseLocations(out coarseLocations, out avatarUUIDs, 60);
                        // Send coarse locations to clients 
                        ForEachScenePresence(delegate(ScenePresence presence)
                        {
                            presence.SendCoarseLocations(coarseLocations, avatarUUIDs);
                        });
                    }

                    int tmpPhysicsMS2 = Util.EnvironmentTickCount();
                    // Do not simulate physics locally if this is a synced client
                    if (!IsSyncedClient())
                    {
                        if ((m_frame % m_update_physics == 0) && m_physics_enabled)
                            m_sceneGraph.UpdatePreparePhysics();
                    }
                    physicsMS2 = Util.EnvironmentTickCountSubtract(tmpPhysicsMS2);

                    // Do not simulate physics locally if this is a synced client
                    if (!IsSyncedClient())
                    {
                        if (m_frame % m_update_entitymovement == 0)
                            m_sceneGraph.UpdateScenePresenceMovement();
                    }

                    int tmpPhysicsMS = Util.EnvironmentTickCount();
                    // Do not simulate physics locally if this is a synced client
                    if (!IsSyncedClient())
                    {
                        if (m_frame % m_update_physics == 0)
                        {
                            if (m_physics_enabled)
                                physicsFPS = m_sceneGraph.UpdatePhysics(Math.Max(SinceLastFrame.TotalSeconds, m_timespan));
                            if (SynchronizeScene != null)
                                SynchronizeScene(this);
                        }
                    }
                    physicsMS = Util.EnvironmentTickCountSubtract(tmpPhysicsMS);

                    // Delete temp-on-rez stuff
                    if (m_frame % m_update_backup == 0)
                    {
                        int tmpTempOnRezMS = Util.EnvironmentTickCount();
                        CleanTempObjects();
                        tempOnRezMS = Util.EnvironmentTickCountSubtract(tmpTempOnRezMS);
                    }

                    if (RegionStatus != RegionStatus.SlaveScene)
                    {
                        if (m_frame % m_update_events == 0)
                        {
                            int evMS = Util.EnvironmentTickCount();
                            UpdateEvents();
                            eventMS = Util.EnvironmentTickCountSubtract(evMS); ;
                        }

                        if (m_frame % m_update_backup == 0)
                        {
                            int backMS = Util.EnvironmentTickCount();
                            UpdateStorageBackup();
                            backupMS = Util.EnvironmentTickCountSubtract(backMS);
                        }

                        if (m_frame % m_update_terrain == 0)
                        {
                            int terMS = Util.EnvironmentTickCount();
                            UpdateTerrain();
                            terrainMS = Util.EnvironmentTickCountSubtract(terMS);
                        }

                        if (m_frame % m_update_land == 0)
                        {
                            int ldMS = Util.EnvironmentTickCount();
                            UpdateLand();
                            landMS = Util.EnvironmentTickCountSubtract(ldMS);
                        }

                        frameMS = Util.EnvironmentTickCountSubtract(tmpFrameMS);
                        otherMS = tempOnRezMS + eventMS + backupMS + terrainMS + landMS;
                        lastCompletedFrame = Util.EnvironmentTickCount();

                        // if (m_frame%m_update_avatars == 0)
                        //   UpdateInWorldTime();
                        StatsReporter.AddPhysicsFPS(physicsFPS);
                        StatsReporter.AddTimeDilation(TimeDilation);
                        StatsReporter.AddFPS(1);
                        StatsReporter.SetRootAgents(m_sceneGraph.GetRootAgentCount());
                        StatsReporter.SetChildAgents(m_sceneGraph.GetChildAgentCount());
                        StatsReporter.SetObjects(m_sceneGraph.GetTotalObjectsCount());
                        StatsReporter.SetActiveObjects(m_sceneGraph.GetActiveObjectsCount());
                        StatsReporter.addFrameMS(frameMS);
                        StatsReporter.addPhysicsMS(physicsMS + physicsMS2);
                        StatsReporter.addOtherMS(otherMS);
                        StatsReporter.SetActiveScripts(m_sceneGraph.GetActiveScriptsCount());
                        StatsReporter.addScriptLines(m_sceneGraph.GetScriptLPS());
                    }

                    if (LoginsDisabled && m_frame == 20)
                    {
                        // In 99.9% of cases it is a bad idea to manually force garbage collection. However,
                        // this is a rare case where we know we have just went through a long cycle of heap
                        // allocations, and there is no more work to be done until someone logs in
                        GC.Collect();

                        IConfig startupConfig = m_config.Configs["Startup"];
                        if (startupConfig == null || !startupConfig.GetBoolean("StartDisabled", false))
                        {
                            m_log.DebugFormat("[REGION]: Enabling logins for {0}", RegionInfo.RegionName);
                            LoginsDisabled = false;
                            m_sceneGridService.InformNeighborsThatRegionisUp(RequestModuleInterface<INeighbourService>(), RegionInfo);
                        }
                    }
                }
                catch (NotImplementedException)
                {
                    throw;
                }
                catch (AccessViolationException e)
                {
                    m_log.Error("[REGION]: Failed with exception " + e.ToString() + " On Region: " + RegionInfo.RegionName);
                }
                //catch (NullReferenceException e)
                //{
                //   m_log.Error("[REGION]: Failed with exception " + e.ToString() + " On Region: " + RegionInfo.RegionName);
                //}
                catch (InvalidOperationException e)
                {
                    m_log.Error("[REGION]: Failed with exception " + e.ToString() + " On Region: " + RegionInfo.RegionName);
                }
                catch (Exception e)
                {
                    m_log.Error("[REGION]: Failed with exception " + e.ToString() + " On Region: " + RegionInfo.RegionName);
                }
                finally
                {
                    m_lastupdate = DateTime.UtcNow;
                }

                maintc = Util.EnvironmentTickCountSubtract(maintc);
                maintc = (int)(m_timespan * 1000) - maintc;

                if (maintc > 0)
                    Thread.Sleep(maintc);

                // Tell the watchdog that this thread is still alive
                Watchdog.UpdateThread();
            }
        }

        public void GetCoarseLocations(out List<UUID> ids, out List<Vector3> locations)
        {
            List<UUID> resultIds = new List<UUID>();
            List<Vector3> resultLocations = new List<Vector3>();
            /*
            ForEachScenePresence(delegate(ScenePresence sp)
            {
                if (sp.IsChildAgent)
                    return;
                resultIds.Add(sp.UUID);
                resultLocations.Add(sp.AbsolutePosition);
            });
            */
            ids = resultIds;
            locations = resultLocations;
            
                /*
                if (sp.ParentID != 0)
                {
                    // sitting avatar
                    SceneObjectPart sop = GetSceneObjectPart(sp.ParentID);
                    if (sop != null)
                    {
                        locations.Add(sop.AbsolutePosition + sp.m_pos);
                        ids.Add(sp.UUID);
                    }
                    else
                    {
                        // we can't find the parent..  ! arg!
                        locations.Add(sp.m_pos);
                        ids.Add(sp.UUID);
                    }
                }
                else
                {
                    locations.Add(sp.m_pos);
                    ids.Add(sp.UUID);
                }
            });
                 */
        }

        public void AddGroupTarget(SceneObjectGroup grp)
        {
            lock (m_groupsWithTargets)
                m_groupsWithTargets[grp.UUID] = grp;
        }

        public void RemoveGroupTarget(SceneObjectGroup grp)
        {
            lock (m_groupsWithTargets)
                m_groupsWithTargets.Remove(grp.UUID);
        }

        private void CheckAtTargets()
        {
            lock (m_groupsWithTargets)
            {
                foreach (SceneObjectGroup entry in m_groupsWithTargets.Values)
                {
                    entry.checkAtTargets();
                }
            }
        }


        /// <summary>
        /// Send out simstats data to all clients
        /// </summary>
        /// <param name="stats">Stats on the Simulator's performance</param>
        private void SendSimStatsPackets(SimStats stats)
        {
            ForEachScenePresence(
                delegate(ScenePresence agent)
                {
                    if (!agent.IsChildAgent)
                        agent.ControllingClient.SendSimStats(stats);
                }
            );
        }

        /// <summary>
        /// Recount SceneObjectPart in parcel aabb
        /// </summary>
        private void UpdateLand()
        {
            if (LandChannel != null)
            {
                if (LandChannel.IsLandPrimCountTainted())
                {
                    EventManager.TriggerParcelPrimCountUpdate();
                }
            }
        }

        /// <summary>
        /// Update the terrain if it needs to be updated.
        /// </summary>
        private void UpdateTerrain()
        {
            EventManager.TriggerTerrainTick();
        }

        /// <summary>
        /// Back up queued up changes
        /// </summary>
        private void UpdateStorageBackup()
        {
            if (!m_backingup)
            {
                m_backingup = true;
                Util.FireAndForget(BackupWaitCallback);
            }
        }

        /// <summary>
        /// Sends out the OnFrame event to the modules
        /// </summary>
        private void UpdateEvents()
        {
            m_eventManager.TriggerOnFrame();
        }

        /// <summary>
        /// Wrapper for Backup() that can be called with Util.FireAndForget()
        /// </summary>
        private void BackupWaitCallback(object o)
        {
            Backup();
        }

        /// <summary>
        /// Backup the scene.  This acts as the main method of the backup thread.
        /// </summary>
        /// <returns></returns>
        public void Backup()
        {
            lock (m_returns)
            {
                EventManager.TriggerOnBackup(m_storageManager.DataStore);
                m_backingup = false;

                foreach (KeyValuePair<UUID, ReturnInfo> ret in m_returns)
                {
                    UUID transaction = UUID.Random();

                    GridInstantMessage msg = new GridInstantMessage();
                    msg.fromAgentID = new Guid(UUID.Zero.ToString()); // From server
                    msg.toAgentID = new Guid(ret.Key.ToString());
                    msg.imSessionID = new Guid(transaction.ToString());
                    msg.timestamp = (uint)Util.UnixTimeSinceEpoch();
                    msg.fromAgentName = "Server";
                    msg.dialog = (byte)19; // Object msg
                    msg.fromGroup = false;
                    msg.offline = (byte)1;
                    msg.ParentEstateID = RegionInfo.EstateSettings.ParentEstateID;
                    msg.Position = Vector3.Zero;
                    msg.RegionID = RegionInfo.RegionID.Guid;
                    msg.binaryBucket = new byte[0];
                    if (ret.Value.count > 1)
                        msg.message = string.Format("Your {0} objects were returned from {1} in region {2} due to {3}", ret.Value.count, ret.Value.location.ToString(), RegionInfo.RegionName, ret.Value.reason);
                    else
                        msg.message = string.Format("Your object {0} was returned from {1} in region {2} due to {3}", ret.Value.objectName, ret.Value.location.ToString(), RegionInfo.RegionName, ret.Value.reason);

                    IMessageTransferModule tr = RequestModuleInterface<IMessageTransferModule>();
                    if (tr != null)
                        tr.SendInstantMessage(msg, delegate(bool success) {});
                }
                m_returns.Clear();
            }
        }

        /// <summary>
        /// Synchronous force backup.  For deletes and links/unlinks
        /// </summary>
        /// <param name="group">Object to be backed up</param>
        public void ForceSceneObjectBackup(SceneObjectGroup group)
        {
            if (group != null)
            {
                group.ProcessBackup(m_storageManager.DataStore, true);
            }
        }

        /// <summary>
        /// Return object to avatar Message
        /// </summary>
        /// <param name="agentID">Avatar Unique Id</param>
        /// <param name="objectName">Name of object returned</param>
        /// <param name="location">Location of object returned</param>
        /// <param name="reason">Reasion for object return</param>
        public void AddReturn(UUID agentID, string objectName, Vector3 location, string reason)
        {
            lock (m_returns)
            {
                if (m_returns.ContainsKey(agentID))
                {
                    ReturnInfo info = m_returns[agentID];
                    info.count++;
                    m_returns[agentID] = info;
                }
                else
                {
                    ReturnInfo info = new ReturnInfo();
                    info.count = 1;
                    info.objectName = objectName;
                    info.location = location;
                    info.reason = reason;
                    m_returns[agentID] = info;
                }
            }
        }

        #endregion

        #region Load Terrain

        /// <summary>
        /// Store the terrain in the persistant data store
        /// </summary>
        public void SaveTerrain()
        {
            m_storageManager.DataStore.StoreTerrain(Heightmap.GetDoubles(), RegionInfo.RegionID);
        }

        public void StoreWindlightProfile(RegionLightShareData wl)
        {
            m_regInfo.WindlightSettings = wl;
            m_storageManager.DataStore.StoreRegionWindlightSettings(wl);
            m_eventManager.TriggerOnSaveNewWindlightProfile();
        }

        public void LoadWindlightProfile()
        {
            m_regInfo.WindlightSettings = m_storageManager.DataStore.LoadRegionWindlightSettings(RegionInfo.RegionID);
            m_eventManager.TriggerOnSaveNewWindlightProfile();
        }

        /// <summary>
        /// Loads the World heightmap
        /// </summary>
        public override void LoadWorldMap()
        {
            try
            {
                double[,] map = m_storageManager.DataStore.LoadTerrain(RegionInfo.RegionID);
                if (map == null)
                {
                    m_log.Info("[TERRAIN]: No default terrain. Generating a new terrain.");
                    Heightmap = new TerrainChannel();

                    m_storageManager.DataStore.StoreTerrain(Heightmap.GetDoubles(), RegionInfo.RegionID);
                }
                else
                {
                    Heightmap = new TerrainChannel(map);
                }
            }
            catch (IOException e)
            {
                m_log.Warn("[TERRAIN]: Scene.cs: LoadWorldMap() - Failed with exception " + e.ToString() + " Regenerating");
                
                // Non standard region size.    If there's an old terrain in the database, it might read past the buffer
                #pragma warning disable 0162
                if ((int)Constants.RegionSize != 256)
                {
                    Heightmap = new TerrainChannel();

                    m_storageManager.DataStore.StoreTerrain(Heightmap.GetDoubles(), RegionInfo.RegionID);
                }
            }
            catch (Exception e)
            {
                m_log.Warn("[TERRAIN]: Scene.cs: LoadWorldMap() - Failed with exception " + e.ToString());
            }
        }

        /// <summary>
        /// Register this region with a grid service
        /// </summary>
        /// <exception cref="System.Exception">Thrown if registration of the region itself fails.</exception>
        public void RegisterRegionWithGrid()
        {
            RegisterCommsEvents();

            m_sceneGridService.SetScene(this);

            // These two 'commands' *must be* next to each other or sim rebooting fails.
            //m_sceneGridService.RegisterRegion(m_interregionCommsOut, RegionInfo);

            GridRegion region = new GridRegion(RegionInfo);
            string error = GridService.RegisterRegion(RegionInfo.ScopeID, region);
            if (error != String.Empty)
            {
                throw new Exception(error);
            }

        }

        /// <summary>
        /// Create a terrain texture for this scene
        /// </summary>
        public void CreateTerrainTexture()
        {
            //create a texture asset of the terrain
            IMapImageGenerator terrain = RequestModuleInterface<IMapImageGenerator>();

            // Cannot create a map for a nonexistant heightmap yet.
            if (Heightmap == null)
                return;

            if (terrain == null)
                return;

            byte[] data = terrain.WriteJpeg2000Image("defaultstripe.png");
            if (data != null)
            {
                IWorldMapModule mapModule = RequestModuleInterface<IWorldMapModule>();

                if (mapModule != null)
                    mapModule.RegenerateMaptile(data);
                else
                    m_log.DebugFormat("[SCENE]: MapModule is null, can't save maptile");
            }
        }

        #endregion

        #region Load Land

        /// <summary>
        /// Loads all Parcel data from the datastore for region identified by regionID
        /// </summary>
        /// <param name="regionID">Unique Identifier of the Region to load parcel data for</param>
        public void loadAllLandObjectsFromStorage(UUID regionID)
        {
            m_log.Info("[SCENE]: Loading land objects from storage");
            List<LandData> landData = m_storageManager.DataStore.LoadLandObjects(regionID);

            if (LandChannel != null)
            {
                if (landData.Count == 0)
                {
                    EventManager.TriggerNoticeNoLandDataFromStorage();
                }
                else
                {
                    EventManager.TriggerIncomingLandDataFromStorage(landData);
                }
            }
            else
            {
                m_log.Error("[SCENE]: Land Channel is not defined. Cannot load from storage!");
            }
        }

        #endregion

        #region Primitives Methods

        /// <summary>
        /// Loads the World's objects
        /// </summary>
        public virtual void LoadPrimsFromStorage(UUID regionID)
        {
            m_log.Info("[SCENE]: Loading objects from datastore");

            List<SceneObjectGroup> PrimsFromDB = m_storageManager.DataStore.LoadObjects(regionID);

            m_log.Info("[SCENE]: Loaded " + PrimsFromDB.Count + " objects from the datastore");

            foreach (SceneObjectGroup group in PrimsFromDB)
            {
                if (group.RootPart == null)
                {
                    m_log.ErrorFormat("[SCENE] Found a SceneObjectGroup with m_rootPart == null and {0} children",
                                      group.Children == null ? 0 : group.Children.Count);
                }

                AddRestoredSceneObject(group, true, true);
                SceneObjectPart rootPart = group.GetChildPart(group.UUID);
                rootPart.ObjectFlags &= ~(uint)PrimFlags.Scripted;
                rootPart.TrimPermissions();
                group.CheckSculptAndLoad();
                //rootPart.DoPhysicsPropertyUpdate(UsePhysics, true);
            }

            m_log.Info("[SCENE]: Loaded " + PrimsFromDB.Count.ToString() + " SceneObject(s)");
        }


        /// <summary>
        /// Gets a new rez location based on the raycast and the size of the object that is being rezzed.
        /// </summary>
        /// <param name="RayStart"></param>
        /// <param name="RayEnd"></param>
        /// <param name="RayTargetID"></param>
        /// <param name="rot"></param>
        /// <param name="bypassRayCast"></param>
        /// <param name="RayEndIsIntersection"></param>
        /// <param name="frontFacesOnly"></param>
        /// <param name="scale"></param>
        /// <param name="FaceCenter"></param>
        /// <returns></returns>
        public Vector3 GetNewRezLocation(Vector3 RayStart, Vector3 RayEnd, UUID RayTargetID, Quaternion rot, byte bypassRayCast, byte RayEndIsIntersection, bool frontFacesOnly, Vector3 scale, bool FaceCenter)
        {
            Vector3 pos = Vector3.Zero;
            if (RayEndIsIntersection == (byte)1)
            {
                pos = RayEnd;
                return pos;
            }

            if (RayTargetID != UUID.Zero)
            {
                SceneObjectPart target = GetSceneObjectPart(RayTargetID);

                Vector3 direction = Vector3.Normalize(RayEnd - RayStart);
                Vector3 AXOrigin = new Vector3(RayStart.X, RayStart.Y, RayStart.Z);
                Vector3 AXdirection = new Vector3(direction.X, direction.Y, direction.Z);

                if (target != null)
                {
                    pos = target.AbsolutePosition;
                    //m_log.Info("[OBJECT_REZ]: TargetPos: " + pos.ToString() + ", RayStart: " + RayStart.ToString() + ", RayEnd: " + RayEnd.ToString() + ", Volume: " + Util.GetDistanceTo(RayStart,RayEnd).ToString() + ", mag1: " + Util.GetMagnitude(RayStart).ToString() + ", mag2: " + Util.GetMagnitude(RayEnd).ToString());

                    // TODO: Raytrace better here

                    //EntityIntersection ei = m_sceneGraph.GetClosestIntersectingPrim(new Ray(AXOrigin, AXdirection));
                    Ray NewRay = new Ray(AXOrigin, AXdirection);

                    // Ray Trace against target here
                    EntityIntersection ei = target.TestIntersectionOBB(NewRay, Quaternion.Identity, frontFacesOnly, FaceCenter);

                    // Un-comment out the following line to Get Raytrace results printed to the console.
                   // m_log.Info("[RAYTRACERESULTS]: Hit:" + ei.HitTF.ToString() + " Point: " + ei.ipoint.ToString() + " Normal: " + ei.normal.ToString());
                    float ScaleOffset = 0.5f;

                    // If we hit something
                    if (ei.HitTF)
                    {
                        Vector3 scaleComponent = new Vector3(ei.AAfaceNormal.X, ei.AAfaceNormal.Y, ei.AAfaceNormal.Z);
                        if (scaleComponent.X != 0) ScaleOffset = scale.X;
                        if (scaleComponent.Y != 0) ScaleOffset = scale.Y;
                        if (scaleComponent.Z != 0) ScaleOffset = scale.Z;
                        ScaleOffset = Math.Abs(ScaleOffset);
                        Vector3 intersectionpoint = new Vector3(ei.ipoint.X, ei.ipoint.Y, ei.ipoint.Z);
                        Vector3 normal = new Vector3(ei.normal.X, ei.normal.Y, ei.normal.Z);
                        // Set the position to the intersection point
                        Vector3 offset = (normal * (ScaleOffset / 2f));
                        pos = (intersectionpoint + offset);

                        //Seems to make no sense to do this as this call is used for rezzing from inventory as well, and with inventory items their size is not always 0.5f
                        //And in cases when we weren't rezzing from inventory we were re-adding the 0.25 straight after calling this method
                        // Un-offset the prim (it gets offset later by the consumer method)
                        //pos.Z -= 0.25F; 
                       
                    }

                    return pos;
                }
                else
                {
                    // We don't have a target here, so we're going to raytrace all the objects in the scene.

                    EntityIntersection ei = m_sceneGraph.GetClosestIntersectingPrim(new Ray(AXOrigin, AXdirection), true, false);

                    // Un-comment the following line to print the raytrace results to the console.
                    //m_log.Info("[RAYTRACERESULTS]: Hit:" + ei.HitTF.ToString() + " Point: " + ei.ipoint.ToString() + " Normal: " + ei.normal.ToString());

                    if (ei.HitTF)
                    {
                        pos = new Vector3(ei.ipoint.X, ei.ipoint.Y, ei.ipoint.Z);
                    } else
                    {
                        // fall back to our stupid functionality
                        pos = RayEnd;
                    }

                    return pos;
                }
            }
            else
            {
                // fall back to our stupid functionality
                pos = RayEnd;

                //increase height so its above the ground.
                //should be getting the normal of the ground at the rez point and using that?
                pos.Z += scale.Z / 2f;
                return pos;
            }
        }


        /// <summary>
        /// Create a New SceneObjectGroup/Part by raycasting
        /// </summary>
        /// <param name="ownerID"></param>
        /// <param name="groupID"></param>
        /// <param name="RayEnd"></param>
        /// <param name="rot"></param>
        /// <param name="shape"></param>
        /// <param name="bypassRaycast"></param>
        /// <param name="RayStart"></param>
        /// <param name="RayTargetID"></param>
        /// <param name="RayEndIsIntersection"></param>
        public virtual void AddNewPrim(UUID ownerID, UUID groupID, Vector3 RayEnd, Quaternion rot, PrimitiveBaseShape shape,
                                       byte bypassRaycast, Vector3 RayStart, UUID RayTargetID,
                                       byte RayEndIsIntersection)
        {
            Vector3 pos = GetNewRezLocation(RayStart, RayEnd, RayTargetID, rot, bypassRaycast, RayEndIsIntersection, true, new Vector3(0.5f, 0.5f, 0.5f), false);

            if (Permissions.CanRezObject(1, ownerID, pos))
            {
                // rez ON the ground, not IN the ground
               // pos.Z += 0.25F; The rez point should now be correct so that its not in the ground

                AddNewPrim(ownerID, groupID, pos, rot, shape);
            }
        }

        public virtual SceneObjectGroup AddNewPrim(
            UUID ownerID, UUID groupID, Vector3 pos, Quaternion rot, PrimitiveBaseShape shape)
        {
            //m_log.DebugFormat(
            //    "[SCENE]: Scene.AddNewPrim() pcode {0} called for {1} in {2}", shape.PCode, ownerID, RegionInfo.RegionName);

            SceneObjectGroup sceneObject = null;
            
            // If an entity creator has been registered for this prim type then use that
            if (m_entityCreators.ContainsKey((PCode)shape.PCode))
            {
                sceneObject = m_entityCreators[(PCode)shape.PCode].CreateEntity(ownerID, groupID, pos, rot, shape);
            }
            else
            {
                // Otherwise, use this default creation code;
                sceneObject = new SceneObjectGroup(ownerID, pos, rot, shape);
                AddNewSceneObject(sceneObject, true);
                sceneObject.SetGroup(groupID, null);
            }

            sceneObject.ScheduleGroupForFullUpdate();

            return sceneObject;
        }    
        
        /// <summary>
        /// Add an object into the scene that has come from storage
        /// </summary>
        ///
        /// <param name="sceneObject"></param>
        /// <param name="attachToBackup">
        /// If true, changes to the object will be reflected in its persisted data
        /// If false, the persisted data will not be changed even if the object in the scene is changed
        /// </param>
        /// <param name="alreadyPersisted">
        /// If true, we won't persist this object until it changes
        /// If false, we'll persist this object immediately
        /// </param>
        /// <param name="sendClientUpdates">
        /// If true, we send updates to the client to tell it about this object
        /// If false, we leave it up to the caller to do this
        /// </param>
        /// <returns>
        /// true if the object was added, false if an object with the same uuid was already in the scene
        /// </returns>
        public bool AddRestoredSceneObject(
            SceneObjectGroup sceneObject, bool attachToBackup, bool alreadyPersisted, bool sendClientUpdates)
        {
            return m_sceneGraph.AddRestoredSceneObject(sceneObject, attachToBackup, alreadyPersisted, sendClientUpdates);
        }
        
        /// <summary>
        /// Add an object into the scene that has come from storage
        /// </summary>
        ///
        /// <param name="sceneObject"></param>
        /// <param name="attachToBackup">
        /// If true, changes to the object will be reflected in its persisted data
        /// If false, the persisted data will not be changed even if the object in the scene is changed
        /// </param>
        /// <param name="alreadyPersisted">
        /// If true, we won't persist this object until it changes
        /// If false, we'll persist this object immediately
        /// </param>
        /// <returns>
        /// true if the object was added, false if an object with the same uuid was already in the scene
        /// </returns>
        public bool AddRestoredSceneObject(
            SceneObjectGroup sceneObject, bool attachToBackup, bool alreadyPersisted)
        {
            return AddRestoredSceneObject(sceneObject, attachToBackup, alreadyPersisted, true);
        }

        /// <summary>
        /// Add a newly created object to the scene.  Updates are also sent to viewers.
        /// </summary>
        /// <param name="sceneObject"></param>
        /// <param name="attachToBackup">
        /// If true, the object is made persistent into the scene.
        /// If false, the object will not persist over server restarts
        /// </param>
        public bool AddNewSceneObject(SceneObjectGroup sceneObject, bool attachToBackup)
        {
            return AddNewSceneObject(sceneObject, attachToBackup, true);
        }
        
        /// <summary>
        /// Add a newly created object to the scene
        /// </summary>
        /// <param name="sceneObject"></param>
        /// <param name="attachToBackup">
        /// If true, the object is made persistent into the scene.
        /// If false, the object will not persist over server restarts
        /// </param>
        /// <param name="sendClientUpdates">
        /// If true, updates for the new scene object are sent to all viewers in range.
        /// If false, it is left to the caller to schedule the update
        /// </param>
        public bool AddNewSceneObject(SceneObjectGroup sceneObject, bool attachToBackup, bool sendClientUpdates)
        {
            return m_sceneGraph.AddNewSceneObject(sceneObject, attachToBackup, sendClientUpdates);
        }

        /// <summary>
        /// Delete every object from the scene.  This does not include attachments worn by avatars.
        /// </summary>
        public void DeleteAllSceneObjects()
        {
            lock (Entities)
            {
                ICollection<EntityBase> entities = new List<EntityBase>(Entities);

                foreach (EntityBase e in entities)
                {
                    if (e is SceneObjectGroup)
                    {
                        SceneObjectGroup sog = (SceneObjectGroup)e;
                        if (!sog.IsAttachment)
                            DeleteSceneObject((SceneObjectGroup)e, false);
                    }
                }
            }
        }

        /// <summary>
        /// Synchronously delete the given object from the scene.
        /// </summary>
        /// <param name="group">Object Id</param>
        /// <param name="silent">Suppress broadcasting changes to other clients.</param>
        public void DeleteSceneObject(SceneObjectGroup group, bool silent)
        {
//            m_log.DebugFormat("[SCENE]: Deleting scene object {0} {1}", group.Name, group.UUID);
            
            //SceneObjectPart rootPart = group.GetChildPart(group.UUID);

            // Serialise calls to RemoveScriptInstances to avoid
            // deadlocking on m_parts inside SceneObjectGroup
            lock (m_deleting_scene_object)
            {
                group.RemoveScriptInstances(true);
            }

            foreach (SceneObjectPart part in group.Children.Values)
            {
                if (part.IsJoint() && ((part.ObjectFlags&(uint)PrimFlags.Physics) != 0))
                {
                    PhysicsScene.RequestJointDeletion(part.Name); // FIXME: what if the name changed?
                }
                else if (part.PhysActor != null)
                {
                    PhysicsScene.RemovePrim(part.PhysActor);
                    part.PhysActor = null;
                }
            }
//            if (rootPart.PhysActor != null)
//            {
//                PhysicsScene.RemovePrim(rootPart.PhysActor);
//                rootPart.PhysActor = null;
//            }

            if (UnlinkSceneObject(group.UUID, false))
            {
                EventManager.TriggerObjectBeingRemovedFromScene(group);
                EventManager.TriggerParcelPrimCountTainted();
            }

            group.DeleteGroup(silent);

//            m_log.DebugFormat("[SCENE]: Exit DeleteSceneObject() for {0} {1}", group.Name, group.UUID);
        }

        /// <summary>
        /// Unlink the given object from the scene.  Unlike delete, this just removes the record of the object - the
        /// object itself is not destroyed.
        /// </summary>
        /// <param name="uuid">Id of object.</param>
        /// <returns>true if the object was in the scene, false if it was not</returns>
        /// <param name="softDelete">If true, only deletes from scene, but keeps object in database.</param>
        public bool UnlinkSceneObject(UUID uuid, bool softDelete)
        {
            if (m_sceneGraph.DeleteSceneObject(uuid, softDelete))
            {
                if (!softDelete)
                {
                    m_storageManager.DataStore.RemoveObject(uuid,
                                                            m_regInfo.RegionID);
                }

                return true;
            }

            return false;
        }

        /// <summary>
        /// Move the given scene object into a new region depending on which region its absolute position has moved
        /// into.
        ///
        /// </summary>
        /// <param name="attemptedPosition">the attempted out of region position of the scene object</param>
        /// <param name="grp">the scene object that we're crossing</param>
        public void CrossPrimGroupIntoNewRegion(Vector3 attemptedPosition, SceneObjectGroup grp, bool silent)
        {
            if (grp == null)
                return;
            if (grp.IsDeleted)
                return;

            if (grp.RootPart.DIE_AT_EDGE)
            {
                // We remove the object here
                try
                {
                    DeleteSceneObject(grp, false);
                }
                catch (Exception)
                {
                    m_log.Warn("[DATABASE]: exception when trying to remove the prim that crossed the border.");
                }
                return;
            }

            if (grp.RootPart.RETURN_AT_EDGE)
            {
                // We remove the object here
                try
                {
                    List<SceneObjectGroup> objects = new List<SceneObjectGroup>();
                    objects.Add(grp);
                    SceneObjectGroup[] objectsArray = objects.ToArray();
                    returnObjects(objectsArray, UUID.Zero);
                }
                catch (Exception)
                {
                    m_log.Warn("[DATABASE]: exception when trying to return the prim that crossed the border.");
                }
                return;
            }

            if (m_teleportModule != null)
                m_teleportModule.Cross(grp, attemptedPosition, silent);
        }

        public Border GetCrossedBorder(Vector3 position, Cardinals gridline)
        {
            if (BordersLocked)
            {
                switch (gridline)
                {
                    case Cardinals.N:
                        lock (NorthBorders)
                        {
                            foreach (Border b in NorthBorders)
                            {
                                if (b.TestCross(position))
                                    return b;
                            }
                        }
                        break;
                    case Cardinals.S:
                        lock (SouthBorders)
                        {
                            foreach (Border b in SouthBorders)
                            {
                                if (b.TestCross(position))
                                    return b;
                            }
                        }

                        break;
                    case Cardinals.E:
                        lock (EastBorders)
                        {
                            foreach (Border b in EastBorders)
                            {
                                if (b.TestCross(position))
                                    return b;
                            }
                        }

                        break;
                    case Cardinals.W:

                        lock (WestBorders)
                        {
                            foreach (Border b in WestBorders)
                            {
                                if (b.TestCross(position))
                                    return b;
                            }
                        }
                        break;

                }
            }
            else
            {
                switch (gridline)
                {
                    case Cardinals.N:
                        foreach (Border b in NorthBorders)
                        {
                            if (b.TestCross(position))
                                return b;
                        }
                       
                        break;
                    case Cardinals.S:
                        foreach (Border b in SouthBorders)
                        {
                            if (b.TestCross(position))
                                return b;
                        }
                        break;
                    case Cardinals.E:
                        foreach (Border b in EastBorders)
                        {
                            if (b.TestCross(position))
                                return b;
                        }

                        break;
                    case Cardinals.W:
                        foreach (Border b in WestBorders)
                        {
                            if (b.TestCross(position))
                                return b;
                        }
                        break;

                }
            }
            

            return null;
        }

        public bool TestBorderCross(Vector3 position, Cardinals border)
        {
            if (BordersLocked)
            {
                switch (border)
                {
                    case Cardinals.N:
                        lock (NorthBorders)
                        {
                            foreach (Border b in NorthBorders)
                            {
                                if (b.TestCross(position))
                                    return true;
                            }
                        }
                        break;
                    case Cardinals.E:
                        lock (EastBorders)
                        {
                            foreach (Border b in EastBorders)
                            {
                                if (b.TestCross(position))
                                    return true;
                            }
                        }
                        break;
                    case Cardinals.S:
                        lock (SouthBorders)
                        {
                            foreach (Border b in SouthBorders)
                            {
                                if (b.TestCross(position))
                                    return true;
                            }
                        }
                        break;
                    case Cardinals.W:
                        lock (WestBorders)
                        {
                            foreach (Border b in WestBorders)
                            {
                                if (b.TestCross(position))
                                    return true;
                            }
                        }
                        break;
                }
            }
            else
            {
                switch (border)
                {
                    case Cardinals.N:
                        foreach (Border b in NorthBorders)
                        {
                            if (b.TestCross(position))
                                return true;
                        }
                        break;
                    case Cardinals.E:
                        foreach (Border b in EastBorders)
                        {
                            if (b.TestCross(position))
                                return true;
                        }
                        break;
                    case Cardinals.S:
                        foreach (Border b in SouthBorders)
                        {
                            if (b.TestCross(position))
                                return true;
                        }
                        break;
                    case Cardinals.W:
                        foreach (Border b in WestBorders)
                        {
                            if (b.TestCross(position))
                                return true;
                        }
                        break;
                }
            }
            return false;
        }


        /// <summary>
        /// Called when objects or attachments cross the border, or teleport, between regions.
        /// </summary>
        /// <param name="sog"></param>
        /// <returns></returns>
        public bool IncomingCreateObject(ISceneObject sog)
        {
            //m_log.Debug(" >>> IncomingCreateObject(sog) <<< " + ((SceneObjectGroup)sog).AbsolutePosition + " deleted? " + ((SceneObjectGroup)sog).IsDeleted);
            SceneObjectGroup newObject;
            try
            {
                newObject = (SceneObjectGroup)sog;
            }
            catch (Exception e)
            {
                m_log.WarnFormat("[SCENE]: Problem casting object: {0}", e.Message);
                return false;
            }

            if (!AddSceneObject(newObject))
            {
                m_log.DebugFormat("[SCENE]: Problem adding scene object {0} in {1} ", sog.UUID, RegionInfo.RegionName);
                return false;
            }
            
            newObject.RootPart.ParentGroup.CreateScriptInstances(0, false, DefaultScriptEngine, 1);

            newObject.ResumeScripts();

            // Do this as late as possible so that listeners have full access to the incoming object
            EventManager.TriggerOnIncomingSceneObject(newObject);

            TriggerChangedTeleport(newObject);
            
            return true;
        }

        /// <summary>
        /// Attachment rezzing
        /// </summary>
        /// <param name="userID">Agent Unique ID</param>
        /// <param name="itemID">Object ID</param>
        /// <returns>False</returns>
        public virtual bool IncomingCreateObject(UUID userID, UUID itemID)
        {
            //m_log.DebugFormat(" >>> IncomingCreateObject(userID, itemID) <<< {0} {1}", userID, itemID);
            
            ScenePresence sp = GetScenePresence(userID);
            if (sp != null && AttachmentsModule != null)
            {
                uint attPt = (uint)sp.Appearance.GetAttachpoint(itemID);                
                AttachmentsModule.RezSingleAttachmentFromInventory(sp.ControllingClient, itemID, attPt);
            }

            return false;
        }

        /// <summary>
        /// Adds a Scene Object group to the Scene.
        /// Verifies that the creator of the object is not banned from the simulator.
        /// Checks if the item is an Attachment
        /// </summary>
        /// <param name="sceneObject"></param>
        /// <returns>True if the SceneObjectGroup was added, False if it was not</returns>
        public bool AddSceneObject(SceneObjectGroup sceneObject)
        {
            // If the user is banned, we won't let any of their objects
            // enter. Period.
            //
            if (m_regInfo.EstateSettings.IsBanned(sceneObject.OwnerID))
            {
                m_log.Info("[INTERREGION]: Denied prim crossing for " +
                        "banned avatar");

                return false;
            }

            sceneObject.SetScene(this);

            // Force allocation of new LocalId
            //
            foreach (SceneObjectPart p in sceneObject.Children.Values)
                p.LocalId = 0;

            if (sceneObject.IsAttachmentCheckFull()) // Attachment
            {
                sceneObject.RootPart.AddFlag(PrimFlags.TemporaryOnRez);
                sceneObject.RootPart.AddFlag(PrimFlags.Phantom);

                      
                // Don't sent a full update here because this will cause full updates to be sent twice for 
                // attachments on region crossings, resulting in viewer glitches.                
                AddRestoredSceneObject(sceneObject, false, false, false);

                // Handle attachment special case
                SceneObjectPart RootPrim = sceneObject.RootPart;

                // Fix up attachment Parent Local ID
                ScenePresence sp = GetScenePresence(sceneObject.OwnerID);

                if (sp != null)
                {

                    SceneObjectGroup grp = sceneObject;

                    m_log.DebugFormat(
                        "[ATTACHMENT]: Received attachment {0}, inworld asset id {1}", grp.GetFromItemID(), grp.UUID);
                    m_log.DebugFormat(
                        "[ATTACHMENT]: Attach to avatar {0} at position {1}", sp.UUID, grp.AbsolutePosition);

                    RootPrim.RemFlag(PrimFlags.TemporaryOnRez);
                    
                    if (AttachmentsModule != null)
                        AttachmentsModule.AttachObject(sp.ControllingClient, grp, 0, false);

                }
                else
                {
                    RootPrim.RemFlag(PrimFlags.TemporaryOnRez);
                    RootPrim.AddFlag(PrimFlags.TemporaryOnRez);
                }
            }
            else
            {
                AddRestoredSceneObject(sceneObject, true, false);

                if (!Permissions.CanObjectEntry(sceneObject.UUID,
                        true, sceneObject.AbsolutePosition))
                {
                    // Deny non attachments based on parcel settings
                    //
                    m_log.Info("[INTERREGION]: Denied prim crossing " +
                            "because of parcel settings");

                    DeleteSceneObject(sceneObject, false);

                    return false;
                }
            }

            return true;
        }

        private void TriggerChangedTeleport(SceneObjectGroup sog)
        {
            ScenePresence sp = GetScenePresence(sog.OwnerID);

            if (sp != null)
            {
                AgentCircuitData aCircuit = m_authenticateHandler.GetAgentCircuitData(sp.UUID);

                if (aCircuit != null && (aCircuit.teleportFlags != (uint)TeleportFlags.Default))
                {
                    // This will get your attention
                    //m_log.Error("[XXX] Triggering ");

                    // Trigger CHANGED_TELEPORT
                    sp.Scene.EventManager.TriggerOnScriptChangedEvent(sog.LocalId, (uint)Changed.TELEPORT);
                }

            }
        }

        #endregion

        #region Add/Remove Avatar Methods

        /// <summary>
        /// Adding a New Client and Create a Presence for it.
        /// </summary>
        /// <param name="client"></param>
        public override void AddNewClient(IClientAPI client)
        {
            AddNewClient2(client, true);
        }
        public void AddNewClient2(IClientAPI client, bool managed)
        {

            bool vialogin = false;

            if(managed)
                m_clientManager.Add(client);

            CheckHeartbeat();
            SubscribeToClientEvents(client);
            ScenePresence presence;

            if (m_restorePresences.ContainsKey(client.AgentId))
            {
                m_log.DebugFormat("[SCENE]: Restoring agent {0} {1} in {2}", client.Name, client.AgentId, RegionInfo.RegionName);

                presence = m_restorePresences[client.AgentId];
                m_restorePresences.Remove(client.AgentId);

                // This is one of two paths to create avatars that are
                // used.  This tends to get called more in standalone
                // than grid, not really sure why, but as such needs
                // an explicity appearance lookup here.
                AvatarAppearance appearance = null;
                GetAvatarAppearance(client, out appearance);
                presence.Appearance = appearance;

                // REGION SYNC
                // The owner is not being set properly when there is no circuit. Hmmm
                presence.Appearance.Owner = presence.UUID;

                presence.initializeScenePresence(client, RegionInfo, this);

                m_sceneGraph.AddScenePresence(presence);

                lock (m_restorePresences)
                {
                    Monitor.PulseAll(m_restorePresences);
                }
            }
            else
            {
                AgentCircuitData aCircuit = m_authenticateHandler.GetAgentCircuitData(client.CircuitCode);

                // Do the verification here
                System.Net.IPEndPoint ep = (System.Net.IPEndPoint)client.GetClientEP();
                if (aCircuit != null)
                {
                    if (!VerifyClient(aCircuit, ep, out vialogin))
                    {
                        // uh-oh, this is fishy
                        m_log.WarnFormat("[Scene]: Agent {0} with session {1} connecting with unidentified end point {2}. Refusing service.",
                            client.AgentId, client.SessionId, ep.ToString());
                        try
                        {
                            client.Close();
                        }
                        catch (Exception e)
                        {
                            m_log.DebugFormat("[Scene]: Exception while closing aborted client: {0}", e.StackTrace);
                        }
                        return;
                    }
                }

                m_log.Debug("[Scene] Adding new agent " + client.Name + " to scene " + RegionInfo.RegionName);

                ScenePresence sp = CreateAndAddScenePresence(client);
                if (aCircuit != null)
                    sp.Appearance = aCircuit.Appearance;

                // HERE!!! Do the initial attachments right here
                // first agent upon login is a root agent by design.
                // All other AddNewClient calls find aCircuit.child to be true
                if (aCircuit == null || (aCircuit != null && aCircuit.child == false))
                {
                    sp.IsChildAgent = false;
                    Util.FireAndForget(delegate(object o) { sp.RezAttachments(); });
                }
            }

            m_LastLogin = Util.EnvironmentTickCount();
            EventManager.TriggerOnNewClient(client);
            if (vialogin)
                EventManager.TriggerOnClientLogin(client);
        }

        private bool VerifyClient(AgentCircuitData aCircuit, System.Net.IPEndPoint ep, out bool vialogin)
        {
            vialogin = false;
            
            // Do the verification here
            if ((aCircuit.teleportFlags & (uint)Constants.TeleportFlags.ViaLogin) != 0)
            {
                m_log.DebugFormat("[Scene]: Incoming client {0} {1} in region {2} via Login", aCircuit.firstname, aCircuit.lastname, RegionInfo.RegionName);
                vialogin = true;
                IUserAgentVerificationModule userVerification = RequestModuleInterface<IUserAgentVerificationModule>();
                if (userVerification != null && ep != null)
                {
                    if (!userVerification.VerifyClient(aCircuit, ep.Address.ToString()))
                    {
                        // uh-oh, this is fishy
                        m_log.DebugFormat("[Scene]: User Client Verification for {0} {1} in {2} returned false", aCircuit.firstname, aCircuit.lastname, RegionInfo.RegionName);
                        return false;
                    }
                    else
                        m_log.DebugFormat("[Scene]: User Client Verification for {0} {1} in {2} returned true", aCircuit.firstname, aCircuit.lastname, RegionInfo.RegionName);
                }
            }

            return true;
        }

        // Called by Caps, on the first HTTP contact from the client
        public override bool CheckClient(UUID agentID, System.Net.IPEndPoint ep)
        {
            AgentCircuitData aCircuit = m_authenticateHandler.GetAgentCircuitData(agentID);
            if (aCircuit != null)
            {
                bool vialogin = false;
                if (!VerifyClient(aCircuit, ep, out vialogin))
                {
                    // if it doesn't pass, we remove the agentcircuitdata altogether
                    // and the scene presence and the client, if they exist
                    try
                    {
                        ScenePresence sp = GetScenePresence(agentID);
                        if (sp != null)
                            sp.ControllingClient.Close();

                        // BANG! SLASH!
                        m_authenticateHandler.RemoveCircuit(agentID);

                        return false;
                    }
                    catch (Exception e)
                    {
                        m_log.DebugFormat("[Scene]: Exception while closing aborted client: {0}", e.StackTrace);
                    }
                }
                else
                    return true;
            }

            return false;
        }

        /// <summary>
        /// Register for events from the client
        /// </summary>
        /// <param name="client">The IClientAPI of the connected client</param>
        public virtual void SubscribeToClientEvents(IClientAPI client)
        {
            SubscribeToClientTerrainEvents(client);
            SubscribeToClientPrimEvents(client);
            SubscribeToClientPrimRezEvents(client);
            SubscribeToClientInventoryEvents(client);
            SubscribeToClientAttachmentEvents(client);
            SubscribeToClientTeleportEvents(client);
            SubscribeToClientScriptEvents(client);
            SubscribeToClientParcelEvents(client);
            SubscribeToClientGridEvents(client);
            SubscribeToClientGodEvents(client);

            SubscribeToClientNetworkEvents(client);
            

            // EventManager.TriggerOnNewClient(client);
        }

        public virtual void SubscribeToClientTerrainEvents(IClientAPI client)
        {
            client.OnRegionHandShakeReply += SendLayerData;
            client.OnUnackedTerrain += TerrainUnAcked;
        }
        
        public virtual void SubscribeToClientPrimEvents(IClientAPI client)
        {
            
            client.OnUpdatePrimGroupPosition += m_sceneGraph.UpdatePrimPosition;
            client.OnUpdatePrimSinglePosition += m_sceneGraph.UpdatePrimSinglePosition;
            client.OnUpdatePrimGroupRotation += m_sceneGraph.UpdatePrimRotation;
            client.OnUpdatePrimGroupMouseRotation += m_sceneGraph.UpdatePrimRotation;
            client.OnUpdatePrimSingleRotation += m_sceneGraph.UpdatePrimSingleRotation;
            client.OnUpdatePrimSingleRotationPosition += m_sceneGraph.UpdatePrimSingleRotationPosition;
            client.OnUpdatePrimScale += m_sceneGraph.UpdatePrimScale;
            client.OnUpdatePrimGroupScale += m_sceneGraph.UpdatePrimGroupScale;
            client.OnUpdateExtraParams += m_sceneGraph.UpdateExtraParam;
            client.OnUpdatePrimShape += m_sceneGraph.UpdatePrimShape;
            client.OnUpdatePrimTexture += m_sceneGraph.UpdatePrimTexture;
            client.OnObjectRequest += RequestPrim;
            client.OnObjectSelect += SelectPrim;
            client.OnObjectDeselect += DeselectPrim;
            client.OnGrabUpdate += m_sceneGraph.MoveObject;
            client.OnSpinStart += m_sceneGraph.SpinStart;
            client.OnSpinUpdate += m_sceneGraph.SpinObject;
            client.OnDeRezObject += DeRezObject;
            
            client.OnObjectName += m_sceneGraph.PrimName;
            client.OnObjectClickAction += m_sceneGraph.PrimClickAction;
            client.OnObjectMaterial += m_sceneGraph.PrimMaterial;
            client.OnLinkObjects += LinkObjects;
            client.OnDelinkObjects += DelinkObjects;
            client.OnObjectDuplicate += m_sceneGraph.DuplicateObject;
            client.OnObjectDuplicateOnRay += doObjectDuplicateOnRay;
            client.OnUpdatePrimFlags += m_sceneGraph.UpdatePrimFlags;
            client.OnRequestObjectPropertiesFamily += m_sceneGraph.RequestObjectPropertiesFamily;
            client.OnObjectPermissions += HandleObjectPermissionsUpdate;
            client.OnGrabObject += ProcessObjectGrab;
            client.OnGrabUpdate += ProcessObjectGrabUpdate; 
            client.OnDeGrabObject += ProcessObjectDeGrab;
            client.OnUndo += m_sceneGraph.HandleUndo;
            client.OnRedo += m_sceneGraph.HandleRedo;
            client.OnObjectDescription += m_sceneGraph.PrimDescription;
            client.OnObjectDrop += m_sceneGraph.DropObject;
            client.OnObjectSaleInfo += ObjectSaleInfo;
            client.OnObjectIncludeInSearch += m_sceneGraph.MakeObjectSearchable;
            client.OnObjectOwner += ObjectOwner;
        }

        public virtual void SubscribeToClientPrimRezEvents(IClientAPI client)
        {
            client.OnAddPrim += AddNewPrim;
            client.OnRezObject += RezObject;
        }

        public virtual void SubscribeToClientInventoryEvents(IClientAPI client)
        {
            client.OnCreateNewInventoryItem += CreateNewInventoryItem;
            client.OnLinkInventoryItem += HandleLinkInventoryItem;
            client.OnCreateNewInventoryFolder += HandleCreateInventoryFolder;
            client.OnUpdateInventoryFolder += HandleUpdateInventoryFolder;
            client.OnMoveInventoryFolder += HandleMoveInventoryFolder; // 2; //!!
            client.OnFetchInventoryDescendents += HandleFetchInventoryDescendents;
            client.OnPurgeInventoryDescendents += HandlePurgeInventoryDescendents; // 2; //!!
            client.OnFetchInventory += HandleFetchInventory;
            client.OnUpdateInventoryItem += UpdateInventoryItemAsset;
            client.OnCopyInventoryItem += CopyInventoryItem;
            client.OnMoveInventoryItem += MoveInventoryItem;
            client.OnRemoveInventoryItem += RemoveInventoryItem;
            client.OnRemoveInventoryFolder += RemoveInventoryFolder;
            client.OnRezScript += RezScript;
            client.OnRequestTaskInventory += RequestTaskInventory;
            client.OnRemoveTaskItem += RemoveTaskInventory;
            client.OnUpdateTaskInventory += UpdateTaskInventory;
            client.OnMoveTaskItem += ClientMoveTaskInventoryItem;
        }

        public virtual void SubscribeToClientAttachmentEvents(IClientAPI client)
        {                                    
            if (AttachmentsModule != null)
            {
                client.OnRezSingleAttachmentFromInv += AttachmentsModule.RezSingleAttachmentFromInventory;
                client.OnRezMultipleAttachmentsFromInv += AttachmentsModule.RezMultipleAttachmentsFromInventory;
                client.OnObjectAttach += AttachmentsModule.AttachObject;
                client.OnObjectDetach += AttachmentsModule.DetachObject;
                client.OnDetachAttachmentIntoInv += AttachmentsModule.ShowDetachInUserInventory;
            }
        }

        public virtual void SubscribeToClientTeleportEvents(IClientAPI client)
        {
            client.OnTeleportLocationRequest += RequestTeleportLocation;
            client.OnTeleportLandmarkRequest += RequestTeleportLandmark;
        }

        public virtual void SubscribeToClientScriptEvents(IClientAPI client)
        {
            client.OnScriptReset += ProcessScriptReset;
            client.OnGetScriptRunning += GetScriptRunning;
            client.OnSetScriptRunning += SetScriptRunning;
        }

        public virtual void SubscribeToClientParcelEvents(IClientAPI client)
        {
            client.OnObjectGroupRequest += m_sceneGraph.HandleObjectGroupUpdate;
            client.OnParcelReturnObjectsRequest += LandChannel.ReturnObjectsInParcel;
            client.OnParcelSetOtherCleanTime += LandChannel.SetParcelOtherCleanTime;
            client.OnParcelBuy += ProcessParcelBuy;
        }

        public virtual void SubscribeToClientGridEvents(IClientAPI client)
        {
            client.OnNameFromUUIDRequest += HandleUUIDNameRequest;
            client.OnMoneyTransferRequest += ProcessMoneyTransferRequest;
            client.OnAvatarPickerRequest += ProcessAvatarPickerRequest;
            client.OnSetStartLocationRequest += SetHomeRezPoint;
            client.OnRegionHandleRequest += RegionHandleRequest;
        }

        public virtual void SubscribeToClientGodEvents(IClientAPI client)
        {
            IGodsModule godsModule = RequestModuleInterface<IGodsModule>();
            client.OnGodKickUser += godsModule.KickUser;
            client.OnRequestGodlikePowers += godsModule.RequestGodlikePowers;
        }

        public virtual void SubscribeToClientNetworkEvents(IClientAPI client)
        {
            client.OnNetworkStatsUpdate += StatsReporter.AddPacketsStats;
            client.OnViewerEffect += ProcessViewerEffect;
        }

        protected virtual void UnsubscribeToClientEvents(IClientAPI client)
        {
        }

        /// <summary>
        /// Register for events from the client
        /// </summary>
        /// <param name="client">The IClientAPI of the connected client</param>
        public virtual void UnSubscribeToClientEvents(IClientAPI client)
        {
            UnSubscribeToClientTerrainEvents(client);
            UnSubscribeToClientPrimEvents(client);
            UnSubscribeToClientPrimRezEvents(client);
            UnSubscribeToClientInventoryEvents(client);
            UnSubscribeToClientAttachmentEvents(client);
            UnSubscribeToClientTeleportEvents(client);
            UnSubscribeToClientScriptEvents(client);
            UnSubscribeToClientParcelEvents(client);
            UnSubscribeToClientGridEvents(client);
            UnSubscribeToClientGodEvents(client);

            UnSubscribeToClientNetworkEvents(client);

            // EventManager.TriggerOnNewClient(client);
        }

        public virtual void UnSubscribeToClientTerrainEvents(IClientAPI client)
        {
            client.OnRegionHandShakeReply -= SendLayerData;
            client.OnUnackedTerrain -= TerrainUnAcked;
        }

        public virtual void UnSubscribeToClientPrimEvents(IClientAPI client)
        {
            client.OnUpdatePrimGroupPosition -= m_sceneGraph.UpdatePrimPosition;
            client.OnUpdatePrimSinglePosition -= m_sceneGraph.UpdatePrimSinglePosition;
            client.OnUpdatePrimGroupRotation -= m_sceneGraph.UpdatePrimRotation;
            client.OnUpdatePrimGroupMouseRotation -= m_sceneGraph.UpdatePrimRotation;
            client.OnUpdatePrimSingleRotation -= m_sceneGraph.UpdatePrimSingleRotation;
            client.OnUpdatePrimSingleRotationPosition -= m_sceneGraph.UpdatePrimSingleRotationPosition;
            client.OnUpdatePrimScale -= m_sceneGraph.UpdatePrimScale;
            client.OnUpdatePrimGroupScale -= m_sceneGraph.UpdatePrimGroupScale;
            client.OnUpdateExtraParams -= m_sceneGraph.UpdateExtraParam;
            client.OnUpdatePrimShape -= m_sceneGraph.UpdatePrimShape;
            client.OnUpdatePrimTexture -= m_sceneGraph.UpdatePrimTexture;
            client.OnObjectRequest -= RequestPrim;
            client.OnObjectSelect -= SelectPrim;
            client.OnObjectDeselect -= DeselectPrim;
            client.OnGrabUpdate -= m_sceneGraph.MoveObject;
            client.OnSpinStart -= m_sceneGraph.SpinStart;
            client.OnSpinUpdate -= m_sceneGraph.SpinObject;
            client.OnDeRezObject -= DeRezObject;
            client.OnObjectName -= m_sceneGraph.PrimName;
            client.OnObjectClickAction -= m_sceneGraph.PrimClickAction;
            client.OnObjectMaterial -= m_sceneGraph.PrimMaterial;
            client.OnLinkObjects -= LinkObjects;
            client.OnDelinkObjects -= DelinkObjects;
            client.OnObjectDuplicate -= m_sceneGraph.DuplicateObject;
            client.OnObjectDuplicateOnRay -= doObjectDuplicateOnRay;
            client.OnUpdatePrimFlags -= m_sceneGraph.UpdatePrimFlags;
            client.OnRequestObjectPropertiesFamily -= m_sceneGraph.RequestObjectPropertiesFamily;
            client.OnObjectPermissions -= HandleObjectPermissionsUpdate;
            client.OnGrabObject -= ProcessObjectGrab;
            client.OnDeGrabObject -= ProcessObjectDeGrab;
            client.OnUndo -= m_sceneGraph.HandleUndo;
            client.OnRedo -= m_sceneGraph.HandleRedo;
            client.OnObjectDescription -= m_sceneGraph.PrimDescription;
            client.OnObjectDrop -= m_sceneGraph.DropObject;
            client.OnObjectSaleInfo -= ObjectSaleInfo;
            client.OnObjectIncludeInSearch -= m_sceneGraph.MakeObjectSearchable;
            client.OnObjectOwner -= ObjectOwner;
        }

        public virtual void UnSubscribeToClientPrimRezEvents(IClientAPI client)
        {
            client.OnAddPrim -= AddNewPrim;
            client.OnRezObject -= RezObject;
        }

        public virtual void UnSubscribeToClientInventoryEvents(IClientAPI client)
        {
            client.OnCreateNewInventoryItem -= CreateNewInventoryItem;
            client.OnCreateNewInventoryFolder -= HandleCreateInventoryFolder;
            client.OnUpdateInventoryFolder -= HandleUpdateInventoryFolder;
            client.OnMoveInventoryFolder -= HandleMoveInventoryFolder; // 2; //!!
            client.OnFetchInventoryDescendents -= HandleFetchInventoryDescendents;
            client.OnPurgeInventoryDescendents -= HandlePurgeInventoryDescendents; // 2; //!!
            client.OnFetchInventory -= HandleFetchInventory;
            client.OnUpdateInventoryItem -= UpdateInventoryItemAsset;
            client.OnCopyInventoryItem -= CopyInventoryItem;
            client.OnMoveInventoryItem -= MoveInventoryItem;
            client.OnRemoveInventoryItem -= RemoveInventoryItem;
            client.OnRemoveInventoryFolder -= RemoveInventoryFolder;
            client.OnRezScript -= RezScript;
            client.OnRequestTaskInventory -= RequestTaskInventory;
            client.OnRemoveTaskItem -= RemoveTaskInventory;
            client.OnUpdateTaskInventory -= UpdateTaskInventory;
            client.OnMoveTaskItem -= ClientMoveTaskInventoryItem;
        }

        public virtual void UnSubscribeToClientAttachmentEvents(IClientAPI client)
        {            
            if (AttachmentsModule != null)
            {
                client.OnRezSingleAttachmentFromInv -= AttachmentsModule.RezSingleAttachmentFromInventory;
                client.OnRezMultipleAttachmentsFromInv -= AttachmentsModule.RezMultipleAttachmentsFromInventory;
                client.OnObjectAttach -= AttachmentsModule.AttachObject;
                client.OnObjectDetach -= AttachmentsModule.DetachObject;
                client.OnDetachAttachmentIntoInv -= AttachmentsModule.ShowDetachInUserInventory;
            }
        }

        public virtual void UnSubscribeToClientTeleportEvents(IClientAPI client)
        {
            client.OnTeleportLocationRequest -= RequestTeleportLocation;
            client.OnTeleportLandmarkRequest -= RequestTeleportLandmark;
            //client.OnTeleportHomeRequest -= TeleportClientHome;
        }

        public virtual void UnSubscribeToClientScriptEvents(IClientAPI client)
        {
            client.OnScriptReset -= ProcessScriptReset;
            client.OnGetScriptRunning -= GetScriptRunning;
            client.OnSetScriptRunning -= SetScriptRunning;
        }

        public virtual void UnSubscribeToClientParcelEvents(IClientAPI client)
        {
            client.OnObjectGroupRequest -= m_sceneGraph.HandleObjectGroupUpdate;
            client.OnParcelReturnObjectsRequest -= LandChannel.ReturnObjectsInParcel;
            client.OnParcelSetOtherCleanTime -= LandChannel.SetParcelOtherCleanTime;
            client.OnParcelBuy -= ProcessParcelBuy;
        }

        public virtual void UnSubscribeToClientGridEvents(IClientAPI client)
        {
            client.OnNameFromUUIDRequest -= HandleUUIDNameRequest;
            client.OnMoneyTransferRequest -= ProcessMoneyTransferRequest;
            client.OnAvatarPickerRequest -= ProcessAvatarPickerRequest;
            client.OnSetStartLocationRequest -= SetHomeRezPoint;
            client.OnRegionHandleRequest -= RegionHandleRequest;
        }

        public virtual void UnSubscribeToClientGodEvents(IClientAPI client)
        {
            IGodsModule godsModule = RequestModuleInterface<IGodsModule>();
            client.OnGodKickUser -= godsModule.KickUser;
            client.OnRequestGodlikePowers -= godsModule.RequestGodlikePowers;
        }

        public virtual void UnSubscribeToClientNetworkEvents(IClientAPI client)
        {
            client.OnNetworkStatsUpdate -= StatsReporter.AddPacketsStats;
            client.OnViewerEffect -= ProcessViewerEffect;
        }

        /// <summary>
        /// Teleport an avatar to their home region
        /// </summary>
        /// <param name="agentId">The avatar's Unique ID</param>
        /// <param name="client">The IClientAPI for the client</param>
        public virtual void TeleportClientHome(UUID agentId, IClientAPI client)
        {
            if (m_teleportModule != null)
                m_teleportModule.TeleportHome(agentId, client);
            else
            {
                m_log.DebugFormat("[SCENE]: Unable to teleport user home: no AgentTransferModule is active");
                client.SendTeleportFailed("Unable to perform teleports on this simulator.");
            }
        }

        /// <summary>
        /// Duplicates object specified by localID at position raycasted against RayTargetObject using 
        /// RayEnd and RayStart to determine what the angle of the ray is
        /// </summary>
        /// <param name="localID">ID of object to duplicate</param>
        /// <param name="dupeFlags"></param>
        /// <param name="AgentID">Agent doing the duplication</param>
        /// <param name="GroupID">Group of new object</param>
        /// <param name="RayTargetObj">The target of the Ray</param>
        /// <param name="RayEnd">The ending of the ray (farthest away point)</param>
        /// <param name="RayStart">The Beginning of the ray (closest point)</param>
        /// <param name="BypassRaycast">Bool to bypass raycasting</param>
        /// <param name="RayEndIsIntersection">The End specified is the place to add the object</param>
        /// <param name="CopyCenters">Position the object at the center of the face that it's colliding with</param>
        /// <param name="CopyRotates">Rotate the object the same as the localID object</param>
        public void doObjectDuplicateOnRay(uint localID, uint dupeFlags, UUID AgentID, UUID GroupID,
                                           UUID RayTargetObj, Vector3 RayEnd, Vector3 RayStart,
                                           bool BypassRaycast, bool RayEndIsIntersection, bool CopyCenters, bool CopyRotates)
        {
            Vector3 pos;
            const bool frontFacesOnly = true;
            //m_log.Info("HITTARGET: " + RayTargetObj.ToString() + ", COPYTARGET: " + localID.ToString());
            SceneObjectPart target = GetSceneObjectPart(localID);
            SceneObjectPart target2 = GetSceneObjectPart(RayTargetObj);

            if (target != null && target2 != null)
            {
                Vector3 direction = Vector3.Normalize(RayEnd - RayStart);
                Vector3 AXOrigin = new Vector3(RayStart.X, RayStart.Y, RayStart.Z);
                Vector3 AXdirection = new Vector3(direction.X, direction.Y, direction.Z);

                if (target2.ParentGroup != null)
                {
                    pos = target2.AbsolutePosition;
                    //m_log.Info("[OBJECT_REZ]: TargetPos: " + pos.ToString() + ", RayStart: " + RayStart.ToString() + ", RayEnd: " + RayEnd.ToString() + ", Volume: " + Util.GetDistanceTo(RayStart,RayEnd).ToString() + ", mag1: " + Util.GetMagnitude(RayStart).ToString() + ", mag2: " + Util.GetMagnitude(RayEnd).ToString());

                    // TODO: Raytrace better here

                    //EntityIntersection ei = m_sceneGraph.GetClosestIntersectingPrim(new Ray(AXOrigin, AXdirection));
                    Ray NewRay = new Ray(AXOrigin, AXdirection);

                    // Ray Trace against target here
                    EntityIntersection ei = target2.TestIntersectionOBB(NewRay, Quaternion.Identity, frontFacesOnly, CopyCenters);

                    // Un-comment out the following line to Get Raytrace results printed to the console.
                    //m_log.Info("[RAYTRACERESULTS]: Hit:" + ei.HitTF.ToString() + " Point: " + ei.ipoint.ToString() + " Normal: " + ei.normal.ToString());
                    float ScaleOffset = 0.5f;

                    // If we hit something
                    if (ei.HitTF)
                    {
                        Vector3 scale = target.Scale;
                        Vector3 scaleComponent = new Vector3(ei.AAfaceNormal.X, ei.AAfaceNormal.Y, ei.AAfaceNormal.Z);
                        if (scaleComponent.X != 0) ScaleOffset = scale.X;
                        if (scaleComponent.Y != 0) ScaleOffset = scale.Y;
                        if (scaleComponent.Z != 0) ScaleOffset = scale.Z;
                        ScaleOffset = Math.Abs(ScaleOffset);
                        Vector3 intersectionpoint = new Vector3(ei.ipoint.X, ei.ipoint.Y, ei.ipoint.Z);
                        Vector3 normal = new Vector3(ei.normal.X, ei.normal.Y, ei.normal.Z);
                        Vector3 offset = normal * (ScaleOffset / 2f);
                        pos = intersectionpoint + offset;

                        // stick in offset format from the original prim
                        pos = pos - target.ParentGroup.AbsolutePosition;
                        if (CopyRotates)
                        {
                            Quaternion worldRot = target2.GetWorldRotation();

                            // SceneObjectGroup obj = m_sceneGraph.DuplicateObject(localID, pos, target.GetEffectiveObjectFlags(), AgentID, GroupID, worldRot);
                            m_sceneGraph.DuplicateObject(localID, pos, target.GetEffectiveObjectFlags(), AgentID, GroupID, worldRot);
                            //obj.Rotation = worldRot;
                            //obj.UpdateGroupRotationR(worldRot);
                        }
                        else
                        {
                            m_sceneGraph.DuplicateObject(localID, pos, target.GetEffectiveObjectFlags(), AgentID, GroupID);
                        }
                    }

                    return;
                }

                return;
            }
        }

        /// <summary>
        /// Sets the Home Point.   The LoginService uses this to know where to put a user when they log-in
        /// </summary>
        /// <param name="remoteClient"></param>
        /// <param name="regionHandle"></param>
        /// <param name="position"></param>
        /// <param name="lookAt"></param>
        /// <param name="flags"></param>
        public virtual void SetHomeRezPoint(IClientAPI remoteClient, ulong regionHandle, Vector3 position, Vector3 lookAt, uint flags)
        {
            if (GridUserService != null && GridUserService.SetHome(remoteClient.AgentId.ToString(), RegionInfo.RegionID, position, lookAt))
                // FUBAR ALERT: this needs to be "Home position set." so the viewer saves a home-screenshot.
                m_dialogModule.SendAlertToUser(remoteClient, "Home position set.");
            else
                m_dialogModule.SendAlertToUser(remoteClient, "Set Home request Failed.");
        }

        /// <summary>
        /// Create a child agent scene presence and add it to this scene.
        /// </summary>
        /// <param name="client"></param>
        /// <returns></returns>
        protected virtual ScenePresence CreateAndAddScenePresence(IClientAPI client)
        {
            CheckHeartbeat();
            AvatarAppearance appearance = null;
            GetAvatarAppearance(client, out appearance);

            ScenePresence avatar = m_sceneGraph.CreateAndAddChildScenePresence(client, appearance);
            //avatar.KnownRegions = GetChildrenSeeds(avatar.UUID);

            m_eventManager.TriggerOnNewPresence(avatar);

            return avatar;
        }

        /// <summary>
        /// Get the avatar apperance for the given client.
        /// </summary>
        /// <param name="client"></param>
        /// <param name="appearance"></param>
        public void GetAvatarAppearance(IClientAPI client, out AvatarAppearance appearance)
        {
            AgentCircuitData aCircuit = m_authenticateHandler.GetAgentCircuitData(client.CircuitCode);

            if (aCircuit == null)
            {
                m_log.DebugFormat("[APPEARANCE] Client did not supply a circuit. Non-Linden? Creating default appearance.");
                appearance = new AvatarAppearance(client.AgentId);
                return;
            }

            appearance = aCircuit.Appearance;
            if (appearance == null)
            {
                m_log.DebugFormat("[APPEARANCE]: Appearance not found in {0}, returning default", RegionInfo.RegionName);
                appearance = new AvatarAppearance(client.AgentId);
            }
        }

        /// <summary>
        /// Remove the given client from the scene.
        /// </summary>
        /// <param name="agentID"></param>
        public override void RemoveClient(UUID agentID)
        {
            CheckHeartbeat();
            bool childagentYN = false;
            ScenePresence avatar = GetScenePresence(agentID);
            if (avatar != null)
            {
                childagentYN = avatar.IsChildAgent;

                if (avatar.ParentID != 0)
                {
                    avatar.StandUp();
                }

                try
                {
                    m_log.DebugFormat(
                        "[SCENE]: Removing {0} agent {1} from region {2}",
                        (childagentYN ? "child" : "root"), agentID, RegionInfo.RegionName);

                    m_sceneGraph.removeUserCount(!childagentYN);

                    // If there is a CAPS handler, remove it now. 
                    // A Synced server region will not have a CAPS handler for its presences
                    if(CapsModule.GetCapsHandlerForUser(agentID) != null)
                        CapsModule.RemoveCapsHandler(agentID);

                    // REFACTORING PROBLEM -- well not really a problem, but just to point out that whatever
                    // this method is doing is HORRIBLE!!!
                    avatar.Scene.NeedSceneCacheClear(avatar.UUID);

                    if (!avatar.IsChildAgent)
                    {
                        //List<ulong> childknownRegions = new List<ulong>();
                        //List<ulong> ckn = avatar.KnownChildRegionHandles;
                        //for (int i = 0; i < ckn.Count; i++)
                        //{
                        //    childknownRegions.Add(ckn[i]);
                        //}
                        List<ulong> regions = new List<ulong>(avatar.KnownChildRegionHandles);
                        regions.Remove(RegionInfo.RegionHandle);
                        m_sceneGridService.SendCloseChildAgentConnections(agentID, regions);

                    }
                    m_eventManager.TriggerClientClosed(agentID, this);
                }
                catch (NullReferenceException)
                {
                    // We don't know which count to remove it from
                    // Avatar is already disposed :/
                }

                m_eventManager.TriggerOnRemovePresence(agentID);
<<<<<<< HEAD

                // Don't try to send kills to clients if this is a synced server.
                // The client closed event will trigger the broadcast to client managers
                if(!IsSyncedServer())
=======
                ForEachClient(
                    delegate(IClientAPI client)
                    {
                        //We can safely ignore null reference exceptions.  It means the avatar is dead and cleaned up anyway
                        try { client.SendKillObject(avatar.RegionHandle, avatar.LocalId); }
                        catch (NullReferenceException) { }
                    });

                IAgentAssetTransactions agentTransactions = this.RequestModuleInterface<IAgentAssetTransactions>();
                if (agentTransactions != null)
>>>>>>> ae496405
                {
                    ForEachClient(
                        delegate(IClientAPI client)
                        {
                            //We can safely ignore null reference exceptions.  It means the avatar is dead and cleaned up anyway
                            try { client.SendKillObject(avatar.RegionHandle, avatar.LocalId); }
                            catch (NullReferenceException) { }
                        });


                    IAgentAssetTransactions agentTransactions = this.RequestModuleInterface<IAgentAssetTransactions>();
                    if (agentTransactions != null)
                    {
                        agentTransactions.RemoveAgentAssetTransactions(agentID);
                    }
                }

                // Remove the avatar from the scene
                m_sceneGraph.RemoveScenePresence(agentID);
                m_clientManager.Remove(agentID);

                try
                {
                    avatar.Close();
                }
                catch (NullReferenceException)
                {
                    //We can safely ignore null reference exceptions.  It means the avatar are dead and cleaned up anyway.
                }
                catch (Exception e)
                {
                    m_log.Error("[SCENE] Scene.cs:RemoveClient exception: " + e.ToString());
                }

                m_authenticateHandler.RemoveCircuit(avatar.ControllingClient.CircuitCode);

                //m_log.InfoFormat("[SCENE] Memory pre  GC {0}", System.GC.GetTotalMemory(false));
                //m_log.InfoFormat("[SCENE] Memory post GC {0}", System.GC.GetTotalMemory(true));
            }
        }

        /// <summary>
        /// Removes region from an avatar's known region list.  This coincides with child agents.  For each child agent, there will be a known region entry.
        /// 
        /// </summary>
        /// <param name="avatarID"></param>
        /// <param name="regionslst"></param>
        public void HandleRemoveKnownRegionsFromAvatar(UUID avatarID, List<ulong> regionslst)
        {
            ScenePresence av = GetScenePresence(avatarID);
            if (av != null)
            {
                lock (av)
                {
                    for (int i = 0; i < regionslst.Count; i++)
                    {
                        av.KnownChildRegionHandles.Remove(regionslst[i]);
                    }
                }
            }
        }

        #endregion

        #region Entities

        public void SendKillObject(uint localID)
        {
            SceneObjectPart part = GetSceneObjectPart(localID);
            if (part != null) // It is a prim
            {
                if (part.ParentGroup != null && !part.ParentGroup.IsDeleted) // Valid
                {
                    if (part.ParentGroup.RootPart != part) // Child part
                        return;
                }
            }

            ForEachClient(delegate(IClientAPI client) { client.SendKillObject(m_regionHandle, localID); });

            // REGION SYNC
            if( IsSyncedServer() )
                RegionSyncServerModule.DeleteObject(m_regionHandle, localID);
        }

        #endregion

        #region RegionComms

        /// <summary>
        /// Register the methods that should be invoked when this scene receives various incoming events
        /// </summary>
        public void RegisterCommsEvents()
        {
            m_sceneGridService.OnAvatarCrossingIntoRegion += AgentCrossing;
            m_sceneGridService.OnCloseAgentConnection += IncomingCloseAgent;
            //m_eventManager.OnRegionUp += OtherRegionUp;
            //m_sceneGridService.OnChildAgentUpdate += IncomingChildAgentDataUpdate;
            //m_sceneGridService.OnRemoveKnownRegionFromAvatar += HandleRemoveKnownRegionsFromAvatar;
            m_sceneGridService.OnLogOffUser += HandleLogOffUserFromGrid;
            m_sceneGridService.KiPrimitive += SendKillObject;
            m_sceneGridService.OnGetLandData += GetLandData;
        }

        /// <summary>
        /// Deregister this scene from receiving incoming region events
        /// </summary>
        public void UnRegisterRegionWithComms()
        {
            m_sceneGridService.KiPrimitive -= SendKillObject;
            m_sceneGridService.OnLogOffUser -= HandleLogOffUserFromGrid;
            //m_sceneGridService.OnRemoveKnownRegionFromAvatar -= HandleRemoveKnownRegionsFromAvatar;
            //m_sceneGridService.OnChildAgentUpdate -= IncomingChildAgentDataUpdate;
            //m_eventManager.OnRegionUp -= OtherRegionUp;
            m_sceneGridService.OnAvatarCrossingIntoRegion -= AgentCrossing;
            m_sceneGridService.OnCloseAgentConnection -= IncomingCloseAgent;
            m_sceneGridService.OnGetLandData -= GetLandData;

            // this does nothing; should be removed
            m_sceneGridService.Close();

            if (!GridService.DeregisterRegion(m_regInfo.RegionID))
                m_log.WarnFormat("[SCENE]: Deregister from grid failed for region {0}", m_regInfo.RegionName);
        }


        /// <summary>
        /// Do the work necessary to initiate a new user connection for a particular scene.
        /// At the moment, this consists of setting up the caps infrastructure
        /// The return bool should allow for connections to be refused, but as not all calling paths
        /// take proper notice of it let, we allowed banned users in still.
        /// </summary>
        /// <param name="agent">CircuitData of the agent who is connecting</param>
        /// <param name="reason">Outputs the reason for the false response on this string</param>
        /// <returns>True if the region accepts this agent.  False if it does not.  False will 
        /// also return a reason.</returns>
        public bool NewUserConnection(AgentCircuitData agent, uint teleportFlags, out string reason)
        {
            TeleportFlags tp = (TeleportFlags)teleportFlags;
            reason = String.Empty;

            //Teleport flags:
            //
            // TeleportFlags.ViaGodlikeLure - Border Crossing
            // TeleportFlags.ViaLogin - Login
            // TeleportFlags.TeleportFlags.ViaLure - Teleport request sent by another user
            // TeleportFlags.ViaLandmark | TeleportFlags.ViaLocation | TeleportFlags.ViaLandmark | TeleportFlags.Default - Regular Teleport

            // Don't disable this log message - it's too helpful
            m_log.InfoFormat(
                "[CONNECTION BEGIN]: Region {0} told of incoming {1} agent {2} {3} {4} (circuit code {5}, teleportflags {6})",
                RegionInfo.RegionName, (agent.child ? "child" : "root"), agent.firstname, agent.lastname,
                agent.AgentID, agent.circuitcode, teleportFlags);

            if (LoginsDisabled)
            {
                reason = "Logins Disabled";
                return false;
            }

            ScenePresence sp = GetScenePresence(agent.AgentID);

            if (sp != null && !sp.IsChildAgent)
            {
                // We have a zombie from a crashed session. 
                // Or the same user is trying to be root twice here, won't work.
                // Kill it.
                m_log.DebugFormat("[SCENE]: Zombie scene presence detected for {0} in {1}", agent.AgentID, RegionInfo.RegionName);
                sp.ControllingClient.Close();
                sp = null;
            }

            ILandObject land = LandChannel.GetLandObject(agent.startpos.X, agent.startpos.Y);

            //On login test land permisions
            if (tp == TeleportFlags.ViaLogin)
            {
                if (land != null && !TestLandRestrictions(agent, land, out reason))
                {
                    return false;
                }
            }

            if (sp == null) // We don't have an [child] agent here already
            {

                try
                {
                    if (!VerifyUserPresence(agent, out reason))
                        return false;
                }
                catch (Exception e)
                {
                    m_log.DebugFormat("[CONNECTION BEGIN]: Exception verifying presence {0}", e.Message);
                    return false;
                }

                try
                {
                    if (!AuthorizeUser(agent, out reason))
                        return false;
                }
                catch (Exception e)
                {
                    m_log.DebugFormat("[CONNECTION BEGIN]: Exception authorizing user {0}", e.Message);
                    return false;
                }

                m_log.InfoFormat(
                    "[CONNECTION BEGIN]: Region {0} authenticated and authorized incoming {1} agent {2} {3} {4} (circuit code {5})",
                    RegionInfo.RegionName, (agent.child ? "child" : "root"), agent.firstname, agent.lastname,
                    agent.AgentID, agent.circuitcode);

                CapsModule.NewUserConnection(agent);
                CapsModule.AddCapsHandler(agent.AgentID);
            }
            else
            {
                if (sp.IsChildAgent)
                {
                    m_log.DebugFormat(
                        "[SCENE]: Adjusting known seeds for existing agent {0} in {1}",
                        agent.AgentID, RegionInfo.RegionName);

                    sp.AdjustKnownSeeds();
                    CapsModule.NewUserConnection(agent);
                }
            }


            // In all cases, add or update the circuit data with the new agent circuit data and teleport flags
            agent.teleportFlags = teleportFlags;
            m_authenticateHandler.AddNewCircuit(agent.circuitcode, agent);

            if (tp == TeleportFlags.ViaLogin) 
            {
                if (TestBorderCross(agent.startpos, Cardinals.E))
                {
                    Border crossedBorder = GetCrossedBorder(agent.startpos, Cardinals.E);
                    agent.startpos.X = crossedBorder.BorderLine.Z - 1;
                }

                if (TestBorderCross(agent.startpos, Cardinals.N))
                {
                    Border crossedBorder = GetCrossedBorder(agent.startpos, Cardinals.N);
                    agent.startpos.Y = crossedBorder.BorderLine.Z - 1;
                }

                //Mitigate http://opensimulator.org/mantis/view.php?id=3522
                // Check if start position is outside of region
                // If it is, check the Z start position also..   if not, leave it alone.
                if (BordersLocked)
                {
                    lock (EastBorders)
                    {
                        if (agent.startpos.X > EastBorders[0].BorderLine.Z)
                        {
                            m_log.Warn("FIX AGENT POSITION");
                            agent.startpos.X = EastBorders[0].BorderLine.Z * 0.5f;
                            if (agent.startpos.Z > 720)
                                agent.startpos.Z = 720;
                        }
                    }
                    lock (NorthBorders)
                    {
                        if (agent.startpos.Y > NorthBorders[0].BorderLine.Z)
                        {
                            m_log.Warn("FIX Agent POSITION");
                            agent.startpos.Y = NorthBorders[0].BorderLine.Z * 0.5f;
                            if (agent.startpos.Z > 720)
                                agent.startpos.Z = 720;
                        }
                    }
                }
                else
                {
                    if (agent.startpos.X > EastBorders[0].BorderLine.Z)
                    {
                        m_log.Warn("FIX AGENT POSITION");
                        agent.startpos.X = EastBorders[0].BorderLine.Z * 0.5f;
                        if (agent.startpos.Z > 720)
                            agent.startpos.Z = 720;
                    }
                    if (agent.startpos.Y > NorthBorders[0].BorderLine.Z)
                    {
                        m_log.Warn("FIX Agent POSITION");
                        agent.startpos.Y = NorthBorders[0].BorderLine.Z * 0.5f;
                        if (agent.startpos.Z > 720)
                            agent.startpos.Z = 720;
                    }
                }
                // Honor parcel landing type and position.
                if (land != null)
                {
                    if (land.LandData.LandingType == (byte)1 && land.LandData.UserLocation != Vector3.Zero)
                    {
                        agent.startpos = land.LandData.UserLocation;
                    }
                }
            }

            return true;
        }

        private bool TestLandRestrictions(AgentCircuitData agent, ILandObject land,  out string reason)
        {
      
            bool banned = land.IsBannedFromLand(agent.AgentID);
            bool restricted = land.IsRestrictedFromLand(agent.AgentID);

            if (banned || restricted)
            {
                ILandObject nearestParcel = GetNearestAllowedParcel(agent.AgentID, agent.startpos.X, agent.startpos.Y);
                if (nearestParcel != null)
                {
                    //Move agent to nearest allowed
                    Vector3 newPosition = GetParcelCenterAtGround(nearestParcel);
                    agent.startpos.X = newPosition.X;
                    agent.startpos.Y = newPosition.Y;
                }
                else
                {
                    if (banned)
                    {
                        reason = "Cannot regioncross into banned parcel.";
                    }
                    else
                    {
                        reason = String.Format("Denied access to private region {0}: You are not on the access list for that region.",
                                   RegionInfo.RegionName);
                    }
                    return false;
                }
            }
            reason = "";
            return true;
        }

        /// <summary>
        /// Verifies that the user has a presence on the Grid
        /// </summary>
        /// <param name="agent">Circuit Data of the Agent we're verifying</param>
        /// <param name="reason">Outputs the reason for the false response on this string</param>
        /// <returns>True if the user has a session on the grid.  False if it does not.  False will 
        /// also return a reason.</returns>
        public virtual bool VerifyUserPresence(AgentCircuitData agent, out string reason)
        {
            reason = String.Empty;

            IPresenceService presence = RequestModuleInterface<IPresenceService>();
            if (presence == null)
            {
                reason = String.Format("Failed to verify user {0} {1} in region {2}. Presence service does not exist.", agent.firstname, agent.lastname, RegionInfo.RegionName);
                return false;
            }

            OpenSim.Services.Interfaces.PresenceInfo pinfo = presence.GetAgent(agent.SessionID);

            if (pinfo == null)
            {
                reason = String.Format("Failed to verify user {0} {1}, access denied to region {2}.", agent.firstname, agent.lastname, RegionInfo.RegionName);
                return false;
            }

            return true;
        }

        /// <summary>
        /// Verify if the user can connect to this region.  Checks the banlist and ensures that the region is set for public access
        /// </summary>
        /// <param name="agent">The circuit data for the agent</param>
        /// <param name="reason">outputs the reason to this string</param>
        /// <returns>True if the region accepts this agent.  False if it does not.  False will 
        /// also return a reason.</returns>
        protected virtual bool AuthorizeUser(AgentCircuitData agent, out string reason)
        {
            reason = String.Empty;

            if (!m_strictAccessControl) return true;
            if (Permissions.IsGod(agent.AgentID)) return true;
                      
            if (AuthorizationService != null)
            {
                if (!AuthorizationService.IsAuthorizedForRegion(agent.AgentID.ToString(), RegionInfo.RegionID.ToString(),out reason))
                {
                    m_log.WarnFormat("[CONNECTION BEGIN]: Denied access to: {0} ({1} {2}) at {3} because the user does not have access to the region",
                                     agent.AgentID, agent.firstname, agent.lastname, RegionInfo.RegionName);
                    //reason = String.Format("You are not currently on the access list for {0}",RegionInfo.RegionName);
                    return false;
                }
            }

            if (m_regInfo.EstateSettings != null)
            {
                if (m_regInfo.EstateSettings.IsBanned(agent.AgentID))
                {
                    m_log.WarnFormat("[CONNECTION BEGIN]: Denied access to: {0} ({1} {2}) at {3} because the user is on the banlist",
                                     agent.AgentID, agent.firstname, agent.lastname, RegionInfo.RegionName);
                    reason = String.Format("Denied access to region {0}: You have been banned from that region.",
                                           RegionInfo.RegionName);
                    return false;
                }
            }
            else
                m_log.ErrorFormat("[CONNECTION BEGIN]: Estate Settings is null!");

            IGroupsModule groupsModule =
                    RequestModuleInterface<IGroupsModule>();

            List<UUID> agentGroups = new List<UUID>();

            if (groupsModule != null)
            {
                GroupMembershipData[] GroupMembership =
                        groupsModule.GetMembershipData(agent.AgentID);

                if (GroupMembership != null)
                {
                    for (int i = 0; i < GroupMembership.Length; i++)
                        agentGroups.Add(GroupMembership[i].GroupID);
                }
                else
                    m_log.ErrorFormat("[CONNECTION BEGIN]: GroupMembership is null!");
            }

            bool groupAccess = false;
            UUID[] estateGroups = m_regInfo.EstateSettings.EstateGroups;

            if (estateGroups != null)
            {
                foreach (UUID group in estateGroups)
                {
                    if (agentGroups.Contains(group))
                    {
                        groupAccess = true;
                        break;
                    }
                }
            }
            else
                m_log.ErrorFormat("[CONNECTION BEGIN]: EstateGroups is null!");

            if (!m_regInfo.EstateSettings.PublicAccess &&
                !m_regInfo.EstateSettings.HasAccess(agent.AgentID) &&
                !groupAccess)
            {
                m_log.WarnFormat("[CONNECTION BEGIN]: Denied access to: {0} ({1} {2}) at {3} because the user does not have access to the estate",
                                 agent.AgentID, agent.firstname, agent.lastname, RegionInfo.RegionName);
                reason = String.Format("Denied access to private region {0}: You are not on the access list for that region.",
                                       RegionInfo.RegionName);
                return false;
            }

            // TODO: estate/region settings are not properly hooked up
            // to ILandObject.isRestrictedFromLand()
            // if (null != LandChannel)
            // {
            //     // region seems to have local Id of 1
            //     ILandObject land = LandChannel.GetLandObject(1);
            //     if (null != land)
            //     {
            //         if (land.isBannedFromLand(agent.AgentID))
            //         {
            //             m_log.WarnFormat("[CONNECTION BEGIN]: Denied access to: {0} ({1} {2}) at {3} because the user has been banned from land",
            //                              agent.AgentID, agent.firstname, agent.lastname, RegionInfo.RegionName);
            //             reason = String.Format("Denied access to private region {0}: You are banned from that region.",
            //                                    RegionInfo.RegionName);
            //             return false;
            //         }

            //         if (land.isRestrictedFromLand(agent.AgentID))
            //         {
            //             m_log.WarnFormat("[CONNECTION BEGIN]: Denied access to: {0} ({1} {2}) at {3} because the user does not have access to the region",
            //                              agent.AgentID, agent.firstname, agent.lastname, RegionInfo.RegionName);
            //             reason = String.Format("Denied access to private region {0}: You are not on the access list for that region.",
            //                                    RegionInfo.RegionName);
            //             return false;
            //         }
            //     }
            // }

            return true;
        }

        private ILandObject GetParcelAtPoint(float x, float y)
        {
            foreach (var parcel in AllParcels())
            {
                if (parcel.ContainsPoint((int)x,(int)y))
                {
                    return parcel;
                }
            }
            return null;
        }

        /// <summary>
        /// Update an AgentCircuitData object with new information
        /// </summary>
        /// <param name="data">Information to update the AgentCircuitData with</param>
        public void UpdateCircuitData(AgentCircuitData data)
        {
            m_authenticateHandler.UpdateAgentData(data);
        }

        /// <summary>
        /// Change the Circuit Code for the user's Circuit Data
        /// </summary>
        /// <param name="oldcc">The old Circuit Code.  Must match a previous circuit code</param>
        /// <param name="newcc">The new Circuit Code.  Must not be an already existing circuit code</param>
        /// <returns>True if we successfully changed it.  False if we did not</returns>
        public bool ChangeCircuitCode(uint oldcc, uint newcc)
        {
            return m_authenticateHandler.TryChangeCiruitCode(oldcc, newcc);
        }

        /// <summary>
        /// The Grid has requested that we log-off a user.  Log them off.
        /// </summary>
        /// <param name="AvatarID">Unique ID of the avatar to log-off</param>
        /// <param name="RegionSecret">SecureSessionID of the user, or the RegionSecret text when logging on to the grid</param>
        /// <param name="message">message to display to the user.  Reason for being logged off</param>
        public void HandleLogOffUserFromGrid(UUID AvatarID, UUID RegionSecret, string message)
        {
            ScenePresence loggingOffUser = GetScenePresence(AvatarID);
            if (loggingOffUser != null)
            {
                UUID localRegionSecret = UUID.Zero;
                bool parsedsecret = UUID.TryParse(m_regInfo.regionSecret, out localRegionSecret);

                // Region Secret is used here in case a new sessionid overwrites an old one on the user server.
                // Will update the user server in a few revisions to use it.

                if (RegionSecret == loggingOffUser.ControllingClient.SecureSessionId || (parsedsecret && RegionSecret == localRegionSecret))
                {
                    m_sceneGridService.SendCloseChildAgentConnections(loggingOffUser.UUID, new List<ulong>(loggingOffUser.KnownRegions.Keys));
                    loggingOffUser.ControllingClient.Kick(message);
                    // Give them a second to receive the message!
                    Thread.Sleep(1000);
                    loggingOffUser.ControllingClient.Close();
                }
                else
                {
                    m_log.Info("[USERLOGOFF]: System sending the LogOff user message failed to sucessfully authenticate");
                }
            }
            else
            {
                m_log.InfoFormat("[USERLOGOFF]: Got a logoff request for {0} but the user isn't here.  The user might already have been logged out", AvatarID.ToString());
            }
        }

        /// <summary>
        /// Triggered when an agent crosses into this sim.  Also happens on initial login.
        /// </summary>
        /// <param name="agentID"></param>
        /// <param name="position"></param>
        /// <param name="isFlying"></param>
        public virtual void AgentCrossing(UUID agentID, Vector3 position, bool isFlying)
        {
            ScenePresence presence = GetScenePresence(agentID);
            if(presence != null)
            {
                try
                {
                    presence.MakeRootAgent(position, isFlying);
                }
                catch (Exception e)
                {
                    m_log.ErrorFormat("[SCENE]: Unable to do agent crossing, exception {0}", e);
                }
            }
            else
            {
                m_log.ErrorFormat(
                    "[SCENE]: Could not find presence for agent {0} crossing into scene {1}",
                    agentID, RegionInfo.RegionName);
            }
        }

        /// <summary>
        /// We've got an update about an agent that sees into this region, 
        /// send it to ScenePresence for processing  It's the full data.
        /// </summary>
        /// <param name="cAgentData">Agent that contains all of the relevant things about an agent.
        /// Appearance, animations, position, etc.</param>
        /// <returns>true if we handled it.</returns>
        public virtual bool IncomingChildAgentDataUpdate(AgentData cAgentData)
        {
            m_log.DebugFormat(
                "[SCENE]: Incoming child agent update for {0} in {1}", cAgentData.AgentID, RegionInfo.RegionName);

            // XPTO: if this agent is not allowed here as root, always return false

            // We have to wait until the viewer contacts this region after receiving EAC.
            // That calls AddNewClient, which finally creates the ScenePresence
            ScenePresence childAgentUpdate = WaitGetScenePresence(cAgentData.AgentID);
            if (childAgentUpdate != null)
            {
                childAgentUpdate.ChildAgentDataUpdate(cAgentData);
                return true;
            }

            return false;
        }

        /// <summary>
        /// We've got an update about an agent that sees into this region, 
        /// send it to ScenePresence for processing  It's only positional data
        /// </summary>
        /// <param name="cAgentData">AgentPosition that contains agent positional data so we can know what to send</param>
        /// <returns>true if we handled it.</returns>
        public virtual bool IncomingChildAgentDataUpdate(AgentPosition cAgentData)
        {
            //m_log.Debug(" XXX Scene IncomingChildAgentDataUpdate POSITION in " + RegionInfo.RegionName);
            ScenePresence childAgentUpdate = GetScenePresence(cAgentData.AgentID);
            if (childAgentUpdate != null)
            {
                // I can't imagine *yet* why we would get an update if the agent is a root agent..
                // however to avoid a race condition crossing borders..
                if (childAgentUpdate.IsChildAgent)
                {
                    uint rRegionX = (uint)(cAgentData.RegionHandle >> 40);
                    uint rRegionY = (((uint)(cAgentData.RegionHandle)) >> 8);
                    uint tRegionX = RegionInfo.RegionLocX;
                    uint tRegionY = RegionInfo.RegionLocY;
                    //Send Data to ScenePresence
                    childAgentUpdate.ChildAgentDataUpdate(cAgentData, tRegionX, tRegionY, rRegionX, rRegionY);
                    // Not Implemented:
                    //TODO: Do we need to pass the message on to one of our neighbors?
                }

                return true;
            }

            return false;
        }

        protected virtual ScenePresence WaitGetScenePresence(UUID agentID)
        {
            int ntimes = 10;
            ScenePresence childAgentUpdate = null;
            while ((childAgentUpdate = GetScenePresence(agentID)) == null && (ntimes-- > 0))
                Thread.Sleep(1000);
            return childAgentUpdate;

        }

        public virtual bool IncomingRetrieveRootAgent(UUID id, out IAgentData agent)
        {
            agent = null;
            ScenePresence sp = GetScenePresence(id);
            if ((sp != null) && (!sp.IsChildAgent))
            {
                sp.IsChildAgent = true;
                return sp.CopyAgent(out agent);
            }

            return false;
        }

        /// <summary>
        /// Tell a single agent to disconnect from the region.
        /// </summary>
        /// <param name="regionHandle"></param>
        /// <param name="agentID"></param>
        public bool IncomingCloseAgent(UUID agentID)
        {
            //m_log.DebugFormat("[SCENE]: Processing incoming close agent for {0}", agentID);

            ScenePresence presence = m_sceneGraph.GetScenePresence(agentID);
            if (presence != null)
            {
                // Nothing is removed here, so down count it as such
                if (presence.IsChildAgent)
                {
                   m_sceneGraph.removeUserCount(false);
                }
                else
                {
                   m_sceneGraph.removeUserCount(true);
                }

                // Don't do this to root agents on logout, it's not nice for the viewer
                if (presence.IsChildAgent)
                {
                    // Tell a single agent to disconnect from the region.
                    IEventQueue eq = RequestModuleInterface<IEventQueue>();
                    if (eq != null)
                    {
                        eq.DisableSimulator(RegionInfo.RegionHandle, agentID);
                    }
                    else
                        presence.ControllingClient.SendShutdownConnectionNotice();
                }

                presence.ControllingClient.Close();
                return true;
            }

            // Agent not here
            return false;
        }

        /// <summary>
        /// Tries to teleport agent to other region.
        /// </summary>
        /// <param name="remoteClient"></param>
        /// <param name="regionName"></param>
        /// <param name="position"></param>
        /// <param name="lookAt"></param>
        /// <param name="teleportFlags"></param>
        public void RequestTeleportLocation(IClientAPI remoteClient, string regionName, Vector3 position,
                                            Vector3 lookat, uint teleportFlags)
        {
            GridRegion regionInfo = GridService.GetRegionByName(UUID.Zero, regionName);
            if (regionInfo == null)
            {
                // can't find the region: Tell viewer and abort
                remoteClient.SendTeleportFailed("The region '" + regionName + "' could not be found.");
                return;
            }

            RequestTeleportLocation(remoteClient, regionInfo.RegionHandle, position, lookat, teleportFlags);
        }

        /// <summary>
        /// Tries to teleport agent to other region.
        /// </summary>
        /// <param name="remoteClient"></param>
        /// <param name="regionHandle"></param>
        /// <param name="position"></param>
        /// <param name="lookAt"></param>
        /// <param name="teleportFlags"></param>
        public void RequestTeleportLocation(IClientAPI remoteClient, ulong regionHandle, Vector3 position,
                                            Vector3 lookAt, uint teleportFlags)
        {
            ScenePresence sp = GetScenePresence(remoteClient.AgentId);
            if (sp != null)
            {
                uint regionX = m_regInfo.RegionLocX;
                uint regionY = m_regInfo.RegionLocY;

                Utils.LongToUInts(regionHandle, out regionX, out regionY);

                int shiftx = (int) regionX - (int) m_regInfo.RegionLocX * (int)Constants.RegionSize;
                int shifty = (int) regionY - (int) m_regInfo.RegionLocY * (int)Constants.RegionSize;

                position.X += shiftx;
                position.Y += shifty;

                bool result = false;

                if (TestBorderCross(position,Cardinals.N))
                    result = true;

                if (TestBorderCross(position, Cardinals.S))
                    result = true;

                if (TestBorderCross(position, Cardinals.E))
                    result = true;

                if (TestBorderCross(position, Cardinals.W))
                    result = true;

                // bordercross if position is outside of region

                if (!result)
                {
                    regionHandle = m_regInfo.RegionHandle;
                }
                else
                {
                    // not in this region, undo the shift!
                    position.X -= shiftx;
                    position.Y -= shifty;
                }

                if (m_teleportModule != null)
                    m_teleportModule.Teleport(sp, regionHandle, position, lookAt, teleportFlags);
                else
                {
                    m_log.DebugFormat("[SCENE]: Unable to perform teleports: no AgentTransferModule is active");
                    sp.ControllingClient.SendTeleportFailed("Unable to perform teleports on this simulator.");
                }
            }
        }

        /// <summary>
        /// Tries to teleport agent to landmark.
        /// </summary>
        /// <param name="remoteClient"></param>
        /// <param name="regionHandle"></param>
        /// <param name="position"></param>
        public void RequestTeleportLandmark(IClientAPI remoteClient, UUID regionID, Vector3 position)
        {
            GridRegion info = GridService.GetRegionByUUID(UUID.Zero, regionID);

            if (info == null)
            {
                // can't find the region: Tell viewer and abort
                remoteClient.SendTeleportFailed("The teleport destination could not be found.");
                return;
            }

            RequestTeleportLocation(remoteClient, info.RegionHandle, position, Vector3.Zero, (uint)(TPFlags.SetLastToTarget | TPFlags.ViaLandmark));
        }

        public void CrossAgentToNewRegion(ScenePresence agent, bool isFlying)
        {
            if (m_teleportModule != null)
                m_teleportModule.Cross(agent, isFlying);
            else
            {
                m_log.DebugFormat("[SCENE]: Unable to cross agent to neighbouring region, because there is no AgentTransferModule");
            }
        }

        public void SendOutChildAgentUpdates(AgentPosition cadu, ScenePresence presence)
        {
            m_sceneGridService.SendChildAgentDataUpdate(cadu, presence);
        }

        #endregion

        #region Other Methods

        #endregion

        public void HandleObjectPermissionsUpdate(IClientAPI controller, UUID agentID, UUID sessionID, byte field, uint localId, uint mask, byte set)
        {
            // Check for spoofing..  since this is permissions we're talking about here!
            if ((controller.SessionId == sessionID) && (controller.AgentId == agentID))
            {
                // Tell the object to do permission update
                if (localId != 0)
                {
                    SceneObjectGroup chObjectGroup = GetGroupByPrim(localId);
                    if (chObjectGroup != null)
                    {
                        chObjectGroup.UpdatePermissions(agentID, field, localId, mask, set);
                    }
                }
            }
        }

        /// <summary>
        /// Causes all clients to get a full object update on all of the objects in the scene.
        /// </summary>
        public void ForceClientUpdate()
        {
            List<EntityBase> EntityList = GetEntities();

            foreach (EntityBase ent in EntityList)
            {
                if (ent is SceneObjectGroup)
                {
                    ((SceneObjectGroup)ent).ScheduleGroupForFullUpdate();
                }
            }
        }

        /// <summary>
        /// This is currently only used for scale (to scale to MegaPrim size)
        /// There is a console command that calls this in OpenSimMain
        /// </summary>
        /// <param name="cmdparams"></param>
        public void HandleEditCommand(string[] cmdparams)
        {
            m_log.Debug("Searching for Primitive: '" + cmdparams[2] + "'");

            List<EntityBase> EntityList = GetEntities();

            foreach (EntityBase ent in EntityList)
            {
                if (ent is SceneObjectGroup)
                {
                    SceneObjectPart part = ((SceneObjectGroup)ent).GetChildPart(((SceneObjectGroup)ent).UUID);
                    if (part != null)
                    {
                        if (part.Name == cmdparams[2])
                        {
                            part.Resize(
                                new Vector3(Convert.ToSingle(cmdparams[3]), Convert.ToSingle(cmdparams[4]),
                                              Convert.ToSingle(cmdparams[5])));

                            m_log.Debug("Edited scale of Primitive: " + part.Name);
                        }
                    }
                }
            }
        }

        public override void Show(string[] showParams)
        {
            base.Show(showParams);

            switch (showParams[0])
            {
                case "users":
                    m_log.Error("Current Region: " + RegionInfo.RegionName);
                    m_log.ErrorFormat("{0,-16}{1,-16}{2,-25}{3,-25}{4,-16}{5,-16}{6,-16}", "Firstname", "Lastname",
                                      "Agent ID", "Session ID", "Circuit", "IP", "World");

                    ForEachScenePresence(delegate(ScenePresence sp)
                    {
                        m_log.ErrorFormat("{0,-16}{1,-16}{2,-25}{3,-25}{4,-16},{5,-16}{6,-16}",
                                          sp.Firstname,
                                          sp.Lastname,
                                          sp.UUID,
                                          sp.ControllingClient.AgentId,
                                          "Unknown",
                                          "Unknown",
                                          RegionInfo.RegionName);
                    });

                    break;
            }
        }

        #region Script Handling Methods

        /// <summary>
        /// Console command handler to send script command to script engine.
        /// </summary>
        /// <param name="args"></param>
        public void SendCommandToPlugins(string[] args)
        {
            m_eventManager.TriggerOnPluginConsole(args);
        }

        public LandData GetLandData(float x, float y)
        {
            return LandChannel.GetLandObject(x, y).LandData;
        }

        public LandData GetLandData(uint x, uint y)
        {
            m_log.DebugFormat("[SCENE]: returning land for {0},{1}", x, y);
            return LandChannel.GetLandObject((int)x, (int)y).LandData;
        }


        #endregion

        #region Script Engine

        private List<ScriptEngineInterface> ScriptEngines = new List<ScriptEngineInterface>();
        public bool DumpAssetsToFile;

        /// <summary>
        ///
        /// </summary>
        /// <param name="scriptEngine"></param>
        public void AddScriptEngine(ScriptEngineInterface scriptEngine)
        {
            ScriptEngines.Add(scriptEngine);
            scriptEngine.InitializeEngine(this);
        }

        private bool ScriptDanger(SceneObjectPart part,Vector3 pos)
        {
            ILandObject parcel = LandChannel.GetLandObject(pos.X, pos.Y);
            if (part != null)
            {
                if (parcel != null)
                {
                    if ((parcel.LandData.Flags & (uint)ParcelFlags.AllowOtherScripts) != 0)
                    {
                        return true;
                    }
                    else if ((parcel.LandData.Flags & (uint)ParcelFlags.AllowGroupScripts) != 0)
                    {
                        if (part.OwnerID == parcel.LandData.OwnerID
                            || (parcel.LandData.IsGroupOwned && part.GroupID == parcel.LandData.GroupID)
                            || Permissions.IsGod(part.OwnerID))
                        {
                            return true;
                        }
                        else
                        {
                            return false;
                        }
                    }
                    else
                    {
                        if (part.OwnerID == parcel.LandData.OwnerID)
                        {
                            return true;
                        }
                        else
                        {
                            return false;
                        }
                    }
                }
                else
                {

                    if (pos.X > 0f && pos.X < Constants.RegionSize && pos.Y > 0f && pos.Y < Constants.RegionSize)
                    {
                        // The only time parcel != null when an object is inside a region is when
                        // there is nothing behind the landchannel.  IE, no land plugin loaded.
                        return true;
                    }
                    else
                    {
                        // The object is outside of this region.  Stop piping events to it.
                        return false;
                    }
                }
            }
            else
            {
                return false;
            }
        }

        public bool ScriptDanger(uint localID, Vector3 pos)
        {
            SceneObjectPart part = GetSceneObjectPart(localID);
            if (part != null)
            {
                return ScriptDanger(part, pos);
            }
            else
            {
                return false;
            }
        }

        public bool PipeEventsForScript(uint localID)
        {
            SceneObjectPart part = GetSceneObjectPart(localID);
            if (part != null)
            {
                // Changed so that child prims of attachments return ScriptDanger for their parent, so that
                //  their scripts will actually run.
                //      -- Leaf, Tue Aug 12 14:17:05 EDT 2008
                SceneObjectPart parent = part.ParentGroup.RootPart;
                if (parent != null && parent.IsAttachment)
                    return ScriptDanger(parent, parent.GetWorldPosition());
                else
                    return ScriptDanger(part, part.GetWorldPosition());
            }
            else
            {
                return false;
            }
        }

        #endregion

        #region SceneGraph wrapper methods

        /// <summary>
        ///
        /// </summary>
        /// <param name="localID"></param>
        /// <returns></returns>
        public UUID ConvertLocalIDToFullID(uint localID)
        {
            return m_sceneGraph.ConvertLocalIDToFullID(localID);
        }

        public void SwapRootAgentCount(bool rootChildChildRootTF)
        {
            m_sceneGraph.SwapRootChildAgent(rootChildChildRootTF);
        }

        public void AddPhysicalPrim(int num)
        {
            m_sceneGraph.AddPhysicalPrim(num);
        }

        public void RemovePhysicalPrim(int num)
        {
            m_sceneGraph.RemovePhysicalPrim(num);
        }

        public int GetRootAgentCount()
        {
            return m_sceneGraph.GetRootAgentCount();
        }

        public int GetChildAgentCount()
        {
            return m_sceneGraph.GetChildAgentCount();
        }

        /// <summary>
        /// Request a scene presence by UUID. Fast, indexed lookup.
        /// </summary>
        /// <param name="agentID"></param>
        /// <returns>null if the presence was not found</returns>
        public ScenePresence GetScenePresence(UUID agentID)
        {
            return m_sceneGraph.GetScenePresence(agentID);
        }

        /// <summary>
        /// Request the scene presence by name.
        /// </summary>
        /// <param name="firstName"></param>
        /// <param name="lastName"></param>
        /// <returns>null if the presence was not found</returns>
        public ScenePresence GetScenePresence(string firstName, string lastName)
        {
            return m_sceneGraph.GetScenePresence(firstName, lastName);
        }

        /// <summary>
        /// Request the scene presence by localID.
        /// </summary>
        /// <param name="localID"></param>
        /// <returns>null if the presence was not found</returns>
        public ScenePresence GetScenePresence(uint localID)
        {
            return m_sceneGraph.GetScenePresence(localID);
        }

        public override bool PresenceChildStatus(UUID avatarID)
        {
            ScenePresence cp = GetScenePresence(avatarID);

            // FIXME: This is really crap - some logout code is relying on a NullReferenceException to halt its processing
            // This needs to be fixed properly by cleaning up the logout code.
            //if (cp != null)
            //    return cp.IsChildAgent;

            //return false;

            return cp.IsChildAgent;
        }

        /// <summary>
        /// Performs action on all scene presences.
        /// </summary>
        /// <param name="action"></param>
        public void ForEachScenePresence(Action<ScenePresence> action)
        {
            //if (IsSyncedServer())
            //    return;
            // We don't want to try to send messages if there are no avatars.
            if (m_sceneGraph != null)
            {
                m_sceneGraph.ForEachScenePresence(action);
            }
        }

        /// <summary>
        ///
        /// </summary>
        /// <param name="action"></param>
        //        public void ForEachObject(Action<SceneObjectGroup> action)
        //        {
        //            List<SceneObjectGroup> presenceList;
        //
        //            lock (m_sceneObjects)
        //            {
        //                presenceList = new List<SceneObjectGroup>(m_sceneObjects.Values);
        //            }
        //
        //            foreach (SceneObjectGroup presence in presenceList)
        //            {
        //                action(presence);
        //            }
        //        }

        /// <summary>
        /// Get a named prim contained in this scene (will return the first
        /// found, if there are more than one prim with the same name)
        /// </summary>
        /// <param name="name"></param>
        /// <returns></returns>
        public SceneObjectPart GetSceneObjectPart(string name)
        {
            return m_sceneGraph.GetSceneObjectPart(name);
        }

        /// <summary>
        /// Get a prim via its local id
        /// </summary>
        /// <param name="localID"></param>
        /// <returns></returns>
        public SceneObjectPart GetSceneObjectPart(uint localID)
        {
            return m_sceneGraph.GetSceneObjectPart(localID);
        }

        /// <summary>
        /// Get a prim via its UUID
        /// </summary>
        /// <param name="fullID"></param>
        /// <returns></returns>
        public SceneObjectPart GetSceneObjectPart(UUID fullID)
        {
            return m_sceneGraph.GetSceneObjectPart(fullID);
        }

        /// <summary>
        /// Get a scene object group that contains the prim with the given local id
        /// </summary>
        /// <param name="localID"></param>
        /// <returns>null if no scene object group containing that prim is found</returns>
        public SceneObjectGroup GetGroupByPrim(uint localID)
        {
            return m_sceneGraph.GetGroupByPrim(localID);
        }

        public override bool TryGetScenePresence(UUID avatarId, out ScenePresence avatar)
        {
            return m_sceneGraph.TryGetScenePresence(avatarId, out avatar);
        }

        public bool TryGetAvatarByName(string avatarName, out ScenePresence avatar)
        {
            return m_sceneGraph.TryGetAvatarByName(avatarName, out avatar);
        }

        public void ForEachClient(Action<IClientAPI> action)
        {
            // REGION SYNC
            if (false)//IsSyncedServer())
                return;
            m_clientManager.ForEachSync(action);
        }

        public bool TryGetClient(UUID avatarID, out IClientAPI client)
        {
            return m_clientManager.TryGetValue(avatarID, out client);
        }

        public bool TryGetClient(System.Net.IPEndPoint remoteEndPoint, out IClientAPI client)
        {
            return m_clientManager.TryGetValue(remoteEndPoint, out client);
        }

        public void ForEachSOG(Action<SceneObjectGroup> action)
        {
            m_sceneGraph.ForEachSOG(action);
        }

        /// <summary>
        /// Returns a list of the entities in the scene.  This is a new list so operations perform on the list itself
        /// will not affect the original list of objects in the scene.
        /// </summary>
        /// <returns></returns>
        public List<EntityBase> GetEntities()
        {
            return m_sceneGraph.GetEntities();
        }

        #endregion

        public void RegionHandleRequest(IClientAPI client, UUID regionID)
        {
            ulong handle = 0;
            if (regionID == RegionInfo.RegionID)
                handle = RegionInfo.RegionHandle;
            else
            {
                GridRegion r = GridService.GetRegionByUUID(UUID.Zero, regionID);
                if (r != null)
                    handle = r.RegionHandle;
            }

            if (handle != 0)
                client.SendRegionHandle(regionID, handle);
        }

        public void TerrainUnAcked(IClientAPI client, int patchX, int patchY)
        {
            //m_log.Debug("Terrain packet unacked, resending patch: " + patchX + " , " + patchY);
             client.SendLayerData(patchX, patchY, Heightmap.GetFloatsSerialised());
        }

        public void SetRootAgentScene(UUID agentID)
        {
            IInventoryTransferModule inv = RequestModuleInterface<IInventoryTransferModule>();
            if (inv == null)
                return;

            inv.SetRootAgentScene(agentID, this);

            EventManager.TriggerSetRootAgentScene(agentID, this);
        }

        public bool NeedSceneCacheClear(UUID agentID)
        {
            IInventoryTransferModule inv = RequestModuleInterface<IInventoryTransferModule>();
            if (inv == null)
                return true;

            return inv.NeedSceneCacheClear(agentID, this);
        }

        public void ObjectSaleInfo(IClientAPI client, UUID agentID, UUID sessionID, uint localID, byte saleType, int salePrice)
        {
            SceneObjectPart part = GetSceneObjectPart(localID);
            if (part == null || part.ParentGroup == null)
                return;

            if (part.ParentGroup.IsDeleted)
                return;

            part = part.ParentGroup.RootPart;

            part.ObjectSaleType = saleType;
            part.SalePrice = salePrice;

            part.ParentGroup.HasGroupChanged = true;

            part.GetProperties(client);
        }

        public bool PerformObjectBuy(IClientAPI remoteClient, UUID categoryID,
                uint localID, byte saleType)
        {
            SceneObjectPart part = GetSceneObjectPart(localID);

            if (part == null)
                return false;

            if (part.ParentGroup == null)
                return false;

            SceneObjectGroup group = part.ParentGroup;

            switch (saleType)
            {
            case 1: // Sell as original (in-place sale)
                uint effectivePerms=group.GetEffectivePermissions();

                if ((effectivePerms & (uint)PermissionMask.Transfer) == 0)
                {
                    m_dialogModule.SendAlertToUser(remoteClient, "This item doesn't appear to be for sale");
                    return false;
                }

                group.SetOwnerId(remoteClient.AgentId);
                group.SetRootPartOwner(part, remoteClient.AgentId,
                        remoteClient.ActiveGroupId);

                List<SceneObjectPart> partList =
                    new List<SceneObjectPart>(group.Children.Values);

                if (Permissions.PropagatePermissions())
                {
                    foreach (SceneObjectPart child in partList)
                    {
                        child.Inventory.ChangeInventoryOwner(remoteClient.AgentId);
                        child.TriggerScriptChangedEvent(Changed.OWNER);
                        child.ApplyNextOwnerPermissions();
                    }
                }

                part.ObjectSaleType = 0;
                part.SalePrice = 10;

                group.HasGroupChanged = true;
                part.GetProperties(remoteClient);
                part.TriggerScriptChangedEvent(Changed.OWNER);
                group.ResumeScripts();
                part.ScheduleFullUpdate();

                break;

            case 2: // Sell a copy


                Vector3 inventoryStoredPosition = new Vector3
                       (((group.AbsolutePosition.X > (int)Constants.RegionSize)
                             ? 250
                             : group.AbsolutePosition.X)
                        ,
                        (group.AbsolutePosition.X > (int)Constants.RegionSize)
                            ? 250
                            : group.AbsolutePosition.X,
                        group.AbsolutePosition.Z);

                Vector3 originalPosition = group.AbsolutePosition;

                group.AbsolutePosition = inventoryStoredPosition;

                string sceneObjectXml = SceneObjectSerializer.ToOriginalXmlFormat(group);
                group.AbsolutePosition = originalPosition;

                uint perms=group.GetEffectivePermissions();

                if ((perms & (uint)PermissionMask.Transfer) == 0)
                {
                    m_dialogModule.SendAlertToUser(remoteClient, "This item doesn't appear to be for sale");
                    return false;
                }

                AssetBase asset = CreateAsset(
                    group.GetPartName(localID),
                    group.GetPartDescription(localID),
                    (sbyte)AssetType.Object,
                    Utils.StringToBytes(sceneObjectXml),
                    group.OwnerID);
                AssetService.Store(asset);

                InventoryItemBase item = new InventoryItemBase();
                item.CreatorId = part.CreatorID.ToString();

                item.ID = UUID.Random();
                item.Owner = remoteClient.AgentId;
                item.AssetID = asset.FullID;
                item.Description = asset.Description;
                item.Name = asset.Name;
                item.AssetType = asset.Type;
                item.InvType = (int)InventoryType.Object;
                item.Folder = categoryID;

                uint nextPerms=(perms & 7) << 13;
                if ((nextPerms & (uint)PermissionMask.Copy) == 0)
                    perms &= ~(uint)PermissionMask.Copy;
                if ((nextPerms & (uint)PermissionMask.Transfer) == 0)
                    perms &= ~(uint)PermissionMask.Transfer;
                if ((nextPerms & (uint)PermissionMask.Modify) == 0)
                    perms &= ~(uint)PermissionMask.Modify;

                item.BasePermissions = perms & part.NextOwnerMask;
                item.CurrentPermissions = perms & part.NextOwnerMask;
                item.NextPermissions = part.NextOwnerMask;
                item.EveryOnePermissions = part.EveryoneMask &
                                           part.NextOwnerMask;
                item.GroupPermissions = part.GroupMask &
                                           part.NextOwnerMask;
                item.CurrentPermissions |= 16; // Slam!
                item.CreationDate = Util.UnixTimeSinceEpoch();

                if (InventoryService.AddItem(item))
                    remoteClient.SendInventoryItemCreateUpdate(item, 0);
                else
                {
                    m_dialogModule.SendAlertToUser(remoteClient, "Cannot buy now. Your inventory is unavailable");
                    return false;
                }
                break;

            case 3: // Sell contents
                List<UUID> invList = part.Inventory.GetInventoryList();

                bool okToSell = true;

                foreach (UUID invID in invList)
                {
                    TaskInventoryItem item1 = part.Inventory.GetInventoryItem(invID);
                    if ((item1.CurrentPermissions &
                            (uint)PermissionMask.Transfer) == 0)
                    {
                        okToSell = false;
                        break;
                    }
                }

                if (!okToSell)
                {
                    m_dialogModule.SendAlertToUser(
                        remoteClient, "This item's inventory doesn't appear to be for sale");
                    return false;
                }

                if (invList.Count > 0)
                    MoveTaskInventoryItems(remoteClient.AgentId, part.Name,
                            part, invList);
                break;
            }

            return true;
        }

        public void CleanTempObjects()
        {
            List<EntityBase> objs = GetEntities();

            foreach (EntityBase obj in objs)
            {
                if (obj is SceneObjectGroup)
                {
                    SceneObjectGroup grp = (SceneObjectGroup)obj;

                    if (!grp.IsDeleted)
                    {
                        if ((grp.RootPart.Flags & PrimFlags.TemporaryOnRez) != 0)
                        {
                            if (grp.RootPart.Expires <= DateTime.Now)
                                DeleteSceneObject(grp, false);
                        }
                    }
                }
            }
        }

        public void DeleteFromStorage(UUID uuid)
        {
            m_storageManager.DataStore.RemoveObject(uuid, m_regInfo.RegionID);
        }

        public int GetHealth()
        {
            // Returns:
            // 1 = sim is up and accepting http requests. The heartbeat has
            // stopped and the sim is probably locked up, but a remote
            // admin restart may succeed
            //
            // 2 = Sim is up and the heartbeat is running. The sim is likely
            // usable for people within and logins _may_ work
            //
            // 3 = We have seen a new user enter within the past 4 minutes
            // which can be seen as positive confirmation of sim health
            //
            int health=1; // Start at 1, means we're up

            if ((Util.EnvironmentTickCountSubtract(m_lastUpdate)) < 1000)
                health+=1;
            else
                return health;

            // A login in the last 4 mins? We can't be doing too badly
            //
            if ((Util.EnvironmentTickCountSubtract(m_LastLogin)) < 240000)
                health++;
            else
                return health;

            CheckHeartbeat();

            return health;
        }

        // This callback allows the PhysicsScene to call back to its caller (the SceneGraph) and
        // update non-physical objects like the joint proxy objects that represent the position
        // of the joints in the scene.

        // This routine is normally called from within a lock (OdeLock) from within the OdePhysicsScene
        // WARNING: be careful of deadlocks here if you manipulate the scene. Remember you are being called
        // from within the OdePhysicsScene.

        protected internal void jointMoved(PhysicsJoint joint)
        {
            // m_parentScene.PhysicsScene.DumpJointInfo(); // non-thread-locked version; we should already be in a lock (OdeLock) when this callback is invoked
            SceneObjectPart jointProxyObject = GetSceneObjectPart(joint.ObjectNameInScene);
            if (jointProxyObject == null)
            {
                jointErrorMessage(joint, "WARNING, joint proxy not found, name " + joint.ObjectNameInScene);
                return;
            }

            // now update the joint proxy object in the scene to have the position of the joint as returned by the physics engine
            SceneObjectPart trackedBody = GetSceneObjectPart(joint.TrackedBodyName); // FIXME: causes a sequential lookup
            if (trackedBody == null) return; // the actor may have been deleted but the joint still lingers around a few frames waiting for deletion. during this time, trackedBody is NULL to prevent further motion of the joint proxy.
            jointProxyObject.Velocity = trackedBody.Velocity;
            jointProxyObject.AngularVelocity = trackedBody.AngularVelocity;
            switch (joint.Type)
            {
                case PhysicsJointType.Ball:
                    {
                        Vector3 jointAnchor = PhysicsScene.GetJointAnchor(joint);
                        Vector3 proxyPos = new Vector3(jointAnchor.X, jointAnchor.Y, jointAnchor.Z);
                        jointProxyObject.ParentGroup.UpdateGroupPosition(proxyPos); // schedules the entire group for a terse update
                    }
                    break;

                case PhysicsJointType.Hinge:
                    {
                        Vector3 jointAnchor = PhysicsScene.GetJointAnchor(joint);

                        // Normally, we would just ask the physics scene to return the axis for the joint.
                        // Unfortunately, ODE sometimes returns <0,0,0> for the joint axis, which should
                        // never occur. Therefore we cannot rely on ODE to always return a correct joint axis.
                        // Therefore the following call does not always work:
                        //PhysicsVector phyJointAxis = _PhyScene.GetJointAxis(joint);

                        // instead we compute the joint orientation by saving the original joint orientation
                        // relative to one of the jointed bodies, and applying this transformation
                        // to the current position of the jointed bodies (the tracked body) to compute the
                        // current joint orientation.

                        if (joint.TrackedBodyName == null)
                        {
                            jointErrorMessage(joint, "joint.TrackedBodyName is null, joint " + joint.ObjectNameInScene);
                        }

                        Vector3 proxyPos = new Vector3(jointAnchor.X, jointAnchor.Y, jointAnchor.Z);
                        Quaternion q = trackedBody.RotationOffset * joint.LocalRotation;

                        jointProxyObject.ParentGroup.UpdateGroupPosition(proxyPos); // schedules the entire group for a terse update
                        jointProxyObject.ParentGroup.UpdateGroupRotationR(q); // schedules the entire group for a terse update
                    }
                    break;
            }
        }

        // This callback allows the PhysicsScene to call back to its caller (the SceneGraph) and
        // update non-physical objects like the joint proxy objects that represent the position
        // of the joints in the scene.

        // This routine is normally called from within a lock (OdeLock) from within the OdePhysicsScene
        // WARNING: be careful of deadlocks here if you manipulate the scene. Remember you are being called
        // from within the OdePhysicsScene.
        protected internal void jointDeactivated(PhysicsJoint joint)
        {
            //m_log.Debug("[NINJA] SceneGraph.jointDeactivated, joint:" + joint.ObjectNameInScene);
            SceneObjectPart jointProxyObject = GetSceneObjectPart(joint.ObjectNameInScene);
            if (jointProxyObject == null)
            {
                jointErrorMessage(joint, "WARNING, trying to deactivate (stop interpolation of) joint proxy, but not found, name " + joint.ObjectNameInScene);
                return;
            }

            // turn the proxy non-physical, which also stops its client-side interpolation
            bool wasUsingPhysics = ((jointProxyObject.ObjectFlags & (uint)PrimFlags.Physics) != 0);
            if (wasUsingPhysics)
            {
                jointProxyObject.UpdatePrimFlags(false, false, true, false); // FIXME: possible deadlock here; check to make sure all the scene alterations set into motion here won't deadlock
            }
        }

        // This callback allows the PhysicsScene to call back to its caller (the SceneGraph) and
        // alert the user of errors by using the debug channel in the same way that scripts alert
        // the user of compile errors.

        // This routine is normally called from within a lock (OdeLock) from within the OdePhysicsScene
        // WARNING: be careful of deadlocks here if you manipulate the scene. Remember you are being called
        // from within the OdePhysicsScene.
        public void jointErrorMessage(PhysicsJoint joint, string message)
        {
            if (joint != null)
            {
                if (joint.ErrorMessageCount > PhysicsJoint.maxErrorMessages)
                    return;

                SceneObjectPart jointProxyObject = GetSceneObjectPart(joint.ObjectNameInScene);
                if (jointProxyObject != null)
                {
                    SimChat(Utils.StringToBytes("[NINJA]: " + message),
                        ChatTypeEnum.DebugChannel,
                        2147483647,
                        jointProxyObject.AbsolutePosition,
                        jointProxyObject.Name,
                        jointProxyObject.UUID,
                        false);

                    joint.ErrorMessageCount++;

                    if (joint.ErrorMessageCount > PhysicsJoint.maxErrorMessages)
                    {
                        SimChat(Utils.StringToBytes("[NINJA]: Too many messages for this joint, suppressing further messages."),
                            ChatTypeEnum.DebugChannel,
                            2147483647,
                            jointProxyObject.AbsolutePosition,
                            jointProxyObject.Name,
                            jointProxyObject.UUID,
                            false);
                    }
                }
                else
                {
                    // couldn't find the joint proxy object; the error message is silently suppressed
                }
            }
        }

        public Scene ConsoleScene()
        {
            if (MainConsole.Instance == null)
                return null;
            if (MainConsole.Instance.ConsoleScene is Scene)
                return (Scene)MainConsole.Instance.ConsoleScene;
            return null;
        }

        public float GetGroundHeight(float x, float y)
        {
            if (x < 0)
                x = 0;
            if (x >= Heightmap.Width)
                x = Heightmap.Width - 1;
            if (y < 0)
                y = 0;
            if (y >= Heightmap.Height)
                y = Heightmap.Height - 1;

            Vector3 p0 = new Vector3(x, y, (float)Heightmap[(int)x, (int)y]);
            Vector3 p1 = new Vector3(p0);
            Vector3 p2 = new Vector3(p0);

            p1.X += 1.0f;
            if (p1.X < Heightmap.Width)
                p1.Z = (float)Heightmap[(int)p1.X, (int)p1.Y];

            p2.Y += 1.0f;
            if (p2.Y < Heightmap.Height)
                p2.Z = (float)Heightmap[(int)p2.X, (int)p2.Y];

            Vector3 v0 = new Vector3(p1.X - p0.X, p1.Y - p0.Y, p1.Z - p0.Z);
            Vector3 v1 = new Vector3(p2.X - p0.X, p2.Y - p0.Y, p2.Z - p0.Z);

            v0.Normalize();
            v1.Normalize();

            Vector3 vsn = new Vector3();
            vsn.X = (v0.Y * v1.Z) - (v0.Z * v1.Y);
            vsn.Y = (v0.Z * v1.X) - (v0.X * v1.Z);
            vsn.Z = (v0.X * v1.Y) - (v0.Y * v1.X);
            vsn.Normalize();

            float xdiff = x - (float)((int)x);
            float ydiff = y - (float)((int)y);

            return (((vsn.X * xdiff) + (vsn.Y * ydiff)) / (-1 * vsn.Z)) + p0.Z;
        }

        private void CheckHeartbeat()
        {
            if (m_firstHeartbeat)
                return;

            if (Util.EnvironmentTickCountSubtract(m_lastUpdate) > 2000)
                StartTimer();
        }

        public override ISceneObject DeserializeObject(string representation)
        {
            return SceneObjectSerializer.FromXml2Format(representation);
        }

        public override bool AllowScriptCrossings
        {
            get { return m_allowScriptCrossings; }
        }

        public Vector3? GetNearestAllowedPosition(ScenePresence avatar)
        {
            //simulate to make sure we have pretty up to date positions
            PhysicsScene.Simulate(0);

            ILandObject nearestParcel = GetNearestAllowedParcel(avatar.UUID, avatar.AbsolutePosition.X, avatar.AbsolutePosition.Y);

            if (nearestParcel != null)
            {
                Vector3 dir = Vector3.Normalize(Vector3.Multiply(avatar.Velocity, -1));
                //Try to get a location that feels like where they came from
                Vector3? nearestPoint = GetNearestPointInParcelAlongDirectionFromPoint(avatar.AbsolutePosition, dir, nearestParcel);
                if (nearestPoint != null)
                {
                    Debug.WriteLine("Found a sane previous position based on velocity, sending them to: " + nearestPoint.ToString());
                    return nearestPoint.Value;
                }

                //Sometimes velocity might be zero (local teleport), so try finding point along path from avatar to center of nearest parcel
                Vector3 directionToParcelCenter = Vector3.Subtract(GetParcelCenterAtGround(nearestParcel), avatar.AbsolutePosition);
                dir = Vector3.Normalize(directionToParcelCenter);
                nearestPoint = GetNearestPointInParcelAlongDirectionFromPoint(avatar.AbsolutePosition, dir, nearestParcel);
                if (nearestPoint != null)
                {
                    Debug.WriteLine("They had a zero velocity, sending them to: " + nearestPoint.ToString());
                    return nearestPoint.Value;
                }

                //Ultimate backup if we have no idea where they are 
                Debug.WriteLine("Have no idea where they are, sending them to: " + avatar.lastKnownAllowedPosition.ToString());
                return avatar.lastKnownAllowedPosition;

            }

            //Go to the edge, this happens in teleporting to a region with no available parcels
            Vector3 nearestRegionEdgePoint = GetNearestRegionEdgePosition(avatar);
            //Debug.WriteLine("They are really in a place they don't belong, sending them to: " + nearestRegionEdgePoint.ToString());
            return nearestRegionEdgePoint;
            return null;
        }

        private Vector3 GetParcelCenterAtGround(ILandObject parcel)
        {
            Vector2 center = GetParcelCenter(parcel);
            return GetPositionAtGround(center.X, center.Y);
        }

        private Vector3? GetNearestPointInParcelAlongDirectionFromPoint(Vector3 pos, Vector3 direction, ILandObject parcel)
        {
            Vector3 unitDirection = Vector3.Normalize(direction);
            //Making distance to search go through some sane limit of distance
            for (float distance = 0; distance < Constants.RegionSize * 2; distance += .5f)
            {
                Vector3 testPos = Vector3.Add(pos, Vector3.Multiply(unitDirection, distance));
                if (parcel.ContainsPoint((int)testPos.X, (int)testPos.Y))
                {
                    return testPos;
                }
            }
            return null;
        }

        public ILandObject GetNearestAllowedParcel(UUID avatarId, float x, float y)
        {
            List<ILandObject> all = AllParcels();
            float minParcelDistance = float.MaxValue;
            ILandObject nearestParcel = null;

            foreach (var parcel in all)
            {
                if (!parcel.IsEitherBannedOrRestricted(avatarId))
                {
                    float parcelDistance = GetParcelDistancefromPoint(parcel, x, y);
                    if (parcelDistance < minParcelDistance)
                    {
                        minParcelDistance = parcelDistance;
                        nearestParcel = parcel;
                    }
                }
            }

            return nearestParcel;
        }

        private List<ILandObject> AllParcels()
        {
            return LandChannel.AllParcels();
        }

        private float GetParcelDistancefromPoint(ILandObject parcel, float x, float y)
        {
            return Vector2.Distance(new Vector2(x, y), GetParcelCenter(parcel));
        }

        //calculate the average center point of a parcel
        private Vector2 GetParcelCenter(ILandObject parcel)
        {
            int count = 0;
            int avgx = 0;
            int avgy = 0;
            for (int x = 0; x < Constants.RegionSize; x++)
            {
                for (int y = 0; y < Constants.RegionSize; y++)
                {
                    //Just keep a running average as we check if all the points are inside or not
                    if (parcel.ContainsPoint(x, y))
                    {
                        if (count == 0)
                        {
                            avgx = x;
                            avgy = y;
                        }
                        else
                        {
                            avgx = (avgx * count + x) / (count + 1);
                            avgy = (avgy * count + y) / (count + 1);
                        }
                        count += 1;
                    }
                }
            }
            return new Vector2(avgx, avgy);
        }

        private Vector3 GetNearestRegionEdgePosition(ScenePresence avatar)
        {
            float xdistance = avatar.AbsolutePosition.X < Constants.RegionSize / 2 ? avatar.AbsolutePosition.X : Constants.RegionSize - avatar.AbsolutePosition.X;
            float ydistance = avatar.AbsolutePosition.Y < Constants.RegionSize / 2 ? avatar.AbsolutePosition.Y : Constants.RegionSize - avatar.AbsolutePosition.Y;

            //find out what vertical edge to go to
            if (xdistance < ydistance)
            {
                if (avatar.AbsolutePosition.X < Constants.RegionSize / 2)
                {
                    return GetPositionAtAvatarHeightOrGroundHeight(avatar, 0.0f, avatar.AbsolutePosition.Y);
                }
                else
                {
                    return GetPositionAtAvatarHeightOrGroundHeight(avatar, Constants.RegionSize, avatar.AbsolutePosition.Y);
                }
            }
            //find out what horizontal edge to go to
            else
            {
                if (avatar.AbsolutePosition.Y < Constants.RegionSize / 2)
                {
                    return GetPositionAtAvatarHeightOrGroundHeight(avatar, avatar.AbsolutePosition.X, 0.0f);
                }
                else
                {
                    return GetPositionAtAvatarHeightOrGroundHeight(avatar, avatar.AbsolutePosition.X, Constants.RegionSize);
                }
            }
        }

        private Vector3 GetPositionAtAvatarHeightOrGroundHeight(ScenePresence avatar, float x, float y)
        {
            Vector3 ground = GetPositionAtGround(x, y);
            if (avatar.AbsolutePosition.Z > ground.Z)
            {
                ground.Z = avatar.AbsolutePosition.Z;
            }
            return ground;
        }

        private Vector3 GetPositionAtGround(float x, float y)
        {
            return new Vector3(x, y, GetGroundHeight(x, y));
        }

        public List<UUID> GetEstateRegions(int estateID)
        {
            if (m_storageManager.EstateDataStore == null)
                return new List<UUID>();

            return m_storageManager.EstateDataStore.GetRegions(estateID);
        }

        public void ReloadEstateData()
        {
            m_regInfo.EstateSettings = m_storageManager.EstateDataStore.LoadEstateSettings(m_regInfo.RegionID, false);

            TriggerEstateSunUpdate();
        }

        public void TriggerEstateSunUpdate()
        {
            float sun;
            if (RegionInfo.RegionSettings.UseEstateSun)
            {
                sun = (float)RegionInfo.EstateSettings.SunPosition;
                if (RegionInfo.EstateSettings.UseGlobalTime)
                {
                    sun = EventManager.GetCurrentTimeAsSunLindenHour() - 6.0f;
                }

                // 
                EventManager.TriggerEstateToolsSunUpdate(
                        RegionInfo.RegionHandle,
                        RegionInfo.EstateSettings.FixedSun,
                        RegionInfo.RegionSettings.UseEstateSun,
                        sun);
            }
            else
            {
                // Use the Sun Position from the Region Settings
                sun = (float)RegionInfo.RegionSettings.SunPosition - 6.0f;

                EventManager.TriggerEstateToolsSunUpdate(
                        RegionInfo.RegionHandle,
                        RegionInfo.RegionSettings.FixedSun,
                        RegionInfo.RegionSettings.UseEstateSun,
                        sun);
            }
        }

        private void HandleReloadEstate(string module, string[] cmd)
        {
            if (MainConsole.Instance.ConsoleScene == null ||
                (MainConsole.Instance.ConsoleScene is Scene &&
                (Scene)MainConsole.Instance.ConsoleScene == this))
            {
                ReloadEstateData();
            }
        }

        public Vector3[] GetCombinedBoundingBox(List<SceneObjectGroup> objects, out float minX, out float maxX, out float minY, out float maxY, out float minZ, out float maxZ)
        {
            minX = 256;
            maxX = -256;
            minY = 256;
            maxY = -256;
            minZ = 8192;
            maxZ = -256;

            List<Vector3> offsets = new List<Vector3>();

            foreach (SceneObjectGroup g in objects)
            {
                float ominX, ominY, ominZ, omaxX, omaxY, omaxZ;

                g.GetAxisAlignedBoundingBoxRaw(out ominX, out omaxX, out ominY, out omaxY, out ominZ, out omaxZ);

                if (minX > ominX)
                    minX = ominX;
                if (minY > ominY)
                    minY = ominY;
                if (minZ > ominZ)
                    minZ = ominZ;
                if (maxX < omaxX)
                    maxX = omaxX;
                if (maxY < omaxY)
                    maxY = omaxY;
                if (maxZ < omaxZ)
                    maxZ = omaxZ;
            }

            foreach (SceneObjectGroup g in objects)
            {
                Vector3 vec = g.AbsolutePosition;
                vec.X -= minX;
                vec.Y -= minY;
                vec.Z -= minZ;

                offsets.Add(vec);
            }

            return offsets.ToArray();
        }
    }
}<|MERGE_RESOLUTION|>--- conflicted
+++ resolved
@@ -375,11 +375,7 @@
         private int m_update_backup = 200;
         private int m_update_terrain = 50;
         private int m_update_land = 1;
-<<<<<<< HEAD
-        private int m_update_coarse_locations = 25;
-=======
         private int m_update_coarse_locations = 50;
->>>>>>> ae496405
 
         private int frameMS;
         private int physicsMS2;
@@ -1487,18 +1483,6 @@
                                 presence.SendCoarseLocations(coarseLocations, avatarUUIDs);
                             });
                         }
-                    }
-
-                    if (m_frame % m_update_coarse_locations == 0)
-                    {
-                        List<Vector3> coarseLocations;
-                        List<UUID> avatarUUIDs;
-                        SceneGraph.GetCoarseLocations(out coarseLocations, out avatarUUIDs, 60);
-                        // Send coarse locations to clients 
-                        ForEachScenePresence(delegate(ScenePresence presence)
-                        {
-                            presence.SendCoarseLocations(coarseLocations, avatarUUIDs);
-                        });
                     }
 
                     int tmpPhysicsMS2 = Util.EnvironmentTickCount();
@@ -3440,23 +3424,10 @@
                 }
 
                 m_eventManager.TriggerOnRemovePresence(agentID);
-<<<<<<< HEAD
 
                 // Don't try to send kills to clients if this is a synced server.
                 // The client closed event will trigger the broadcast to client managers
                 if(!IsSyncedServer())
-=======
-                ForEachClient(
-                    delegate(IClientAPI client)
-                    {
-                        //We can safely ignore null reference exceptions.  It means the avatar is dead and cleaned up anyway
-                        try { client.SendKillObject(avatar.RegionHandle, avatar.LocalId); }
-                        catch (NullReferenceException) { }
-                    });
-
-                IAgentAssetTransactions agentTransactions = this.RequestModuleInterface<IAgentAssetTransactions>();
-                if (agentTransactions != null)
->>>>>>> ae496405
                 {
                     ForEachClient(
                         delegate(IClientAPI client)
