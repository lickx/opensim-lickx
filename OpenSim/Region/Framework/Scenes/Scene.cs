/*
 * Copyright (c) Contributors, http://opensimulator.org/
 * See CONTRIBUTORS.TXT for a full list of copyright holders.
 *
 * Redistribution and use in source and binary forms, with or without
 * modification, are permitted provided that the following conditions are met:
 *     * Redistributions of source code must retain the above copyright
 *       notice, this list of conditions and the following disclaimer.
 *     * Redistributions in binary form must reproduce the above copyrightD
 *       notice, this list of conditions and the following disclaimer in the
 *       documentation and/or other materials provided with the distribution.
 *     * Neither the name of the OpenSimulator Project nor the
 *       names of its contributors may be used to endorse or promote products
 *       derived from this software without specific prior written permission.
 *
 * THIS SOFTWARE IS PROVIDED BY THE DEVELOPERS ``AS IS'' AND ANY
 * EXPRESS OR IMPLIED WARRANTIES, INCLUDING, BUT NOT LIMITED TO, THE IMPLIED
 * WARRANTIES OF MERCHANTABILITY AND FITNESS FOR A PARTICULAR PURPOSE ARE
 * DISCLAIMED. IN NO EVENT SHALL THE CONTRIBUTORS BE LIABLE FOR ANY
 * DIRECT, INDIRECT, INCIDENTAL, SPECIAL, EXEMPLARY, OR CONSEQUENTIAL DAMAGES
 * (INCLUDING, BUT NOT LIMITED TO, PROCUREMENT OF SUBSTITUTE GOODS OR SERVICES;
 * LOSS OF USE, DATA, OR PROFITS; OR BUSINESS INTERRUPTION) HOWEVER CAUSED AND
 * ON ANY THEORY OF LIABILITY, WHETHER IN CONTRACT, STRICT LIABILITY, OR TORT
 * (INCLUDING NEGLIGENCE OR OTHERWISE) ARISING IN ANY WAY OUT OF THE USE OF THIS
 * SOFTWARE, EVEN IF ADVISED OF THE POSSIBILITY OF SUCH DAMAGE.
 */

using System;
using System.Collections.Generic;
using System.Diagnostics;
using System.Drawing;
using System.Drawing.Imaging;
using System.IO;
using System.Text;
using System.Threading;
using System.Timers;
using System.Xml;
using Nini.Config;
using OpenMetaverse;
using OpenMetaverse.Packets;
using OpenMetaverse.Imaging;
using OpenSim.Framework;
using OpenSim.Services.Interfaces;
using OpenSim.Framework.Communications;
using OpenSim.Framework.Console;
using OpenSim.Region.Framework.Interfaces;
using OpenSim.Region.Framework.Scenes.Scripting;
using OpenSim.Region.Framework.Scenes.Serialization;
using OpenSim.Region.Physics.Manager;
using Timer=System.Timers.Timer;
using TPFlags = OpenSim.Framework.Constants.TeleportFlags;
using GridRegion = OpenSim.Services.Interfaces.GridRegion;

namespace OpenSim.Region.Framework.Scenes
{
    public delegate bool FilterAvatarList(ScenePresence avatar);

    public partial class Scene : SceneBase
    {
        private const long DEFAULT_MIN_TIME_FOR_PERSISTENCE = 60L;
        private const long DEFAULT_MAX_TIME_FOR_PERSISTENCE = 600L;

        public delegate void SynchronizeSceneHandler(Scene scene);

        #region Fields

        public SynchronizeSceneHandler SynchronizeScene;
        public SimStatsReporter StatsReporter;
        public List<Border> NorthBorders = new List<Border>();
        public List<Border> EastBorders = new List<Border>();
        public List<Border> SouthBorders = new List<Border>();
        public List<Border> WestBorders = new List<Border>();

        /// <summary>Are we applying physics to any of the prims in this scene?</summary>
        public bool m_physicalPrim;
        public float m_maxNonphys = 256;
        public float m_maxPhys = 10;
        public bool m_clampPrimSize;
        public bool m_trustBinaries;
        public bool m_allowScriptCrossings;
        public bool m_useFlySlow;
        public bool m_usePreJump;
        public bool m_seeIntoRegionFromNeighbor;
        // TODO: need to figure out how allow client agents but deny
        // root agents when ACL denies access to root agent
        public bool m_strictAccessControl = true;
        public int MaxUndoCount = 5;
        public bool LoginsDisabled = true;
        public bool LoadingPrims;
        public IXfer XferManager;

        // the minimum time that must elapse before a changed object will be considered for persisted
        public long m_dontPersistBefore = DEFAULT_MIN_TIME_FOR_PERSISTENCE * 10000000L;
        // the maximum time that must elapse before a changed object will be considered for persisted
        public long m_persistAfter = DEFAULT_MAX_TIME_FOR_PERSISTENCE * 10000000L;

        protected int m_splitRegionID;
        protected Timer m_restartWaitTimer = new Timer();
        protected List<RegionInfo> m_regionRestartNotifyList = new List<RegionInfo>();
        protected List<RegionInfo> m_neighbours = new List<RegionInfo>();
        protected string m_simulatorVersion = "OpenSimulator Server";
        protected ModuleLoader m_moduleLoader;
        protected AgentCircuitManager m_authenticateHandler;
        protected SceneCommunicationService m_sceneGridService;
        protected ISnmpModule m_snmpService = null;

        protected ISimulationDataService m_SimulationDataService;
        protected IEstateDataService m_EstateDataService;
        protected IAssetService m_AssetService;
        protected IAuthorizationService m_AuthorizationService;
        protected IInventoryService m_InventoryService;
        protected IGridService m_GridService;
        protected ILibraryService m_LibraryService;
        protected ISimulationService m_simulationService;
        protected IAuthenticationService m_AuthenticationService;
        protected IPresenceService m_PresenceService;
        protected IUserAccountService m_UserAccountService;
        protected IAvatarService m_AvatarService;
        protected IGridUserService m_GridUserService;

        protected IXMLRPC m_xmlrpcModule;
        protected IWorldComm m_worldCommModule;
        protected IAvatarFactory m_AvatarFactory;
        protected IConfigSource m_config;
        protected IRegionSerialiserModule m_serialiser;
        protected IDialogModule m_dialogModule;
        protected IEntityTransferModule m_teleportModule;
        protected ICapabilitiesModule m_capsModule;
        // Central Update Loop
        protected int m_fps = 10;
        protected uint m_frame;
        protected float m_timespan = 0.089f;
        protected DateTime m_lastupdate = DateTime.UtcNow;

        // TODO: Possibly stop other classes being able to manipulate this directly.
        private SceneGraph m_sceneGraph;
        private volatile int m_bordersLocked;
        private int m_RestartTimerCounter;
        private readonly Timer m_restartTimer = new Timer(15000); // Wait before firing
        private int m_incrementsof15seconds;
        private volatile bool m_backingup;
        private Dictionary<UUID, ReturnInfo> m_returns = new Dictionary<UUID, ReturnInfo>();
        private Dictionary<UUID, SceneObjectGroup> m_groupsWithTargets = new Dictionary<UUID, SceneObjectGroup>();
        private Object m_heartbeatLock = new Object();

        private int m_update_physics = 1;
        private int m_update_entitymovement = 1;
        private int m_update_objects = 1; // Update objects which have scheduled themselves for updates
        private int m_update_presences = 1; // Update scene presence movements
        private int m_update_events = 1;
        private int m_update_backup = 200;
        private int m_update_terrain = 50;
        private int m_update_land = 1;
        private int m_update_coarse_locations = 50;

        private int frameMS;
        private int physicsMS2;
        private int physicsMS;
        private int otherMS;
        private int tempOnRezMS;
        private int eventMS;
        private int backupMS;
        private int terrainMS;
        private int landMS;
        private int lastCompletedFrame;

        public bool CombineRegions = false;
        private bool m_physics_enabled = true;
        private bool m_scripts_enabled = true;
        private string m_defaultScriptEngine;
        private int m_LastLogin;
        private Thread HeartbeatThread;
        private volatile bool shuttingdown;

        private int m_lastUpdate;
        private bool m_firstHeartbeat = true;

        private object m_deleting_scene_object = new object();
        private object m_cleaningAttachments = new object();

        private UpdatePrioritizationSchemes m_priorityScheme = UpdatePrioritizationSchemes.Time;
        private bool m_reprioritizationEnabled = true;
        private double m_reprioritizationInterval = 5000.0;
        private double m_rootReprioritizationDistance = 10.0;
        private double m_childReprioritizationDistance = 20.0;

        private Timer m_mapGenerationTimer = new Timer();
        private bool m_generateMaptiles;

        #endregion Fields

        #region Properties

        /* Used by the loadbalancer plugin on GForge */
        public int SplitRegionID
        {
            get { return m_splitRegionID; }
            set { m_splitRegionID = value; }
        }

        public bool BordersLocked
        {
            get { return m_bordersLocked == 1; }
            set
            {
                if (value == true)
                    m_bordersLocked = 1;
                else
                    m_bordersLocked = 0;
            }
        }
        
        public new float TimeDilation
        {
            get { return m_sceneGraph.PhysicsScene.TimeDilation; }
        }

        public SceneCommunicationService SceneGridService
        {
            get { return m_sceneGridService; }
        }

        public ISnmpModule SnmpService
        {
            get
            {
                if (m_snmpService == null)
                {
                    m_snmpService = RequestModuleInterface<ISnmpModule>();
                }

                return m_snmpService;
            }
        }

        public ISimulationDataService SimulationDataService
        {
            get
            {
                if (m_SimulationDataService == null)
                {
                    m_SimulationDataService = RequestModuleInterface<ISimulationDataService>();

                    if (m_SimulationDataService == null)
                    {
                        throw new Exception("No ISimulationDataService available.");
                    }
                }

                return m_SimulationDataService;
            }
        }

        public IEstateDataService EstateDataService
        {
            get
            {
                if (m_EstateDataService == null)
                {
                    m_EstateDataService = RequestModuleInterface<IEstateDataService>();

                    if (m_EstateDataService == null)
                    {
                        throw new Exception("No IEstateDataService available.");
                    }
                }

                return m_EstateDataService;
            }
        }

        public IAssetService AssetService
        {
            get
            {
                if (m_AssetService == null)
                {
                    m_AssetService = RequestModuleInterface<IAssetService>();

                    if (m_AssetService == null)
                    {
                        throw new Exception("No IAssetService available.");
                    }
                }

                return m_AssetService;
            }
        }
        
        public IAuthorizationService AuthorizationService
        {
            get
            {
                if (m_AuthorizationService == null)
                {
                    m_AuthorizationService = RequestModuleInterface<IAuthorizationService>();

                    //if (m_AuthorizationService == null)
                    //{
                    //    // don't throw an exception if no authorization service is set for the time being
                    //     m_log.InfoFormat("[SCENE]: No Authorization service is configured");
                    //}
                }

                return m_AuthorizationService;
            }
        }

        public IInventoryService InventoryService
        {
            get
            {
                if (m_InventoryService == null)
                {
                    m_InventoryService = RequestModuleInterface<IInventoryService>();

                    if (m_InventoryService == null)
                    {
                        throw new Exception("No IInventoryService available. This could happen if the config_include folder doesn't exist or if the OpenSim.ini [Architecture] section isn't set.  Please also check that you have the correct version of your inventory service dll.  Sometimes old versions of this dll will still exist.  Do a clean checkout and re-create the opensim.ini from the opensim.ini.example.");
                    }
                }

                return m_InventoryService;
            }
        }

        public IGridService GridService
        {
            get
            {
                if (m_GridService == null)
                {
                    m_GridService = RequestModuleInterface<IGridService>();

                    if (m_GridService == null)
                    {
                        throw new Exception("No IGridService available. This could happen if the config_include folder doesn't exist or if the OpenSim.ini [Architecture] section isn't set.  Please also check that you have the correct version of your inventory service dll.  Sometimes old versions of this dll will still exist.  Do a clean checkout and re-create the opensim.ini from the opensim.ini.example.");
                    }
                }

                return m_GridService;
            }
        }

        public ILibraryService LibraryService
        {
            get
            {
                if (m_LibraryService == null)
                    m_LibraryService = RequestModuleInterface<ILibraryService>();

                return m_LibraryService;
            }
        }

        public ISimulationService SimulationService
        {
            get
            {
                if (m_simulationService == null)
                    m_simulationService = RequestModuleInterface<ISimulationService>();
                return m_simulationService;
            }
        }

        public IAuthenticationService AuthenticationService
        {
            get
            {
                if (m_AuthenticationService == null)
                    m_AuthenticationService = RequestModuleInterface<IAuthenticationService>();
                return m_AuthenticationService;
            }
        }

        public IPresenceService PresenceService
        {
            get
            {
                if (m_PresenceService == null)
                    m_PresenceService = RequestModuleInterface<IPresenceService>();
                return m_PresenceService;
            }
        }

        public IUserAccountService UserAccountService
        {
            get
            {
                if (m_UserAccountService == null)
                    m_UserAccountService = RequestModuleInterface<IUserAccountService>();
                return m_UserAccountService;
            }
        }

        public IAvatarService AvatarService
        {
            get
            {
                if (m_AvatarService == null)
                    m_AvatarService = RequestModuleInterface<IAvatarService>();
                return m_AvatarService;
            }
        }

        public IGridUserService GridUserService
        {
            get
            {
                if (m_GridUserService == null)
                    m_GridUserService = RequestModuleInterface<IGridUserService>();
                return m_GridUserService;
            }
        }

        public IAttachmentsModule AttachmentsModule { get; set; }

        public IAvatarFactory AvatarFactory
        {
            get { return m_AvatarFactory; }
        }
        
        public ICapabilitiesModule CapsModule
        {
            get { return m_capsModule; }
        }

        public int MonitorFrameTime { get { return frameMS; } }
        public int MonitorPhysicsUpdateTime { get { return physicsMS; } }
        public int MonitorPhysicsSyncTime { get { return physicsMS2; } }
        public int MonitorOtherTime { get { return otherMS; } }
        public int MonitorTempOnRezTime { get { return tempOnRezMS; } }
        public int MonitorEventTime { get { return eventMS; } } // This may need to be divided into each event?
        public int MonitorBackupTime { get { return backupMS; } }
        public int MonitorTerrainTime { get { return terrainMS; } }
        public int MonitorLandTime { get { return landMS; } }
        public int MonitorLastFrameTick { get { return lastCompletedFrame; } }

        public UpdatePrioritizationSchemes UpdatePrioritizationScheme { get { return m_priorityScheme; } }
        public bool IsReprioritizationEnabled { get { return m_reprioritizationEnabled; } }
        public double ReprioritizationInterval { get { return m_reprioritizationInterval; } }
        public double RootReprioritizationDistance { get { return m_rootReprioritizationDistance; } }
        public double ChildReprioritizationDistance { get { return m_childReprioritizationDistance; } }

        public AgentCircuitManager AuthenticateHandler
        {
            get { return m_authenticateHandler; }
        }

        public SceneGraph SceneContents
        {
            get { return m_sceneGraph; }
        }

        // an instance to the physics plugin's Scene object.
        public PhysicsScene PhysicsScene
        {
            get { return m_sceneGraph.PhysicsScene; }
            set
            {
                // If we're not doing the initial set
                // Then we've got to remove the previous
                // event handler
                if (PhysicsScene != null && PhysicsScene.SupportsNINJAJoints)
                {
                    PhysicsScene.OnJointMoved -= jointMoved;
                    PhysicsScene.OnJointDeactivated -= jointDeactivated;
                    PhysicsScene.OnJointErrorMessage -= jointErrorMessage;
                }

                m_sceneGraph.PhysicsScene = value;

                if (PhysicsScene != null && m_sceneGraph.PhysicsScene.SupportsNINJAJoints)
                {
                    // register event handlers to respond to joint movement/deactivation
                    PhysicsScene.OnJointMoved += jointMoved;
                    PhysicsScene.OnJointDeactivated += jointDeactivated;
                    PhysicsScene.OnJointErrorMessage += jointErrorMessage;
                }
            }
        }

        // This gets locked so things stay thread safe.
        public object SyncRoot
        {
            get { return m_sceneGraph.m_syncRoot; }
        }

        /// <summary>
        /// This is for llGetRegionFPS
        /// </summary>
        public float SimulatorFPS
        {
            get { return StatsReporter.getLastReportedSimFPS(); }
        }
        
        public float[] SimulatorStats
        {
            get { return StatsReporter.getLastReportedSimStats(); }
        }

        public string DefaultScriptEngine
        {
            get { return m_defaultScriptEngine; }
        }

        public EntityManager Entities
        {
            get { return m_sceneGraph.Entities; }
        }

        public Dictionary<UUID, ScenePresence> m_restorePresences
        {
            get { return m_sceneGraph.RestorePresences; }
            set { m_sceneGraph.RestorePresences = value; }
        }

        #endregion Properties

        #region Constructors

        public Scene(RegionInfo regInfo, AgentCircuitManager authen,
                     SceneCommunicationService sceneGridService,
                     ISimulationDataService simDataService, IEstateDataService estateDataService,
                     ModuleLoader moduleLoader, bool dumpAssetsToFile, bool physicalPrim,
                     bool SeeIntoRegionFromNeighbor, IConfigSource config, string simulatorVersion)
        {
            m_config = config;

            Random random = new Random();
            
            BordersLocked = true;

            Border northBorder = new Border();
            northBorder.BorderLine = new Vector3(float.MinValue, float.MaxValue, (int)Constants.RegionSize);  //<---
            northBorder.CrossDirection = Cardinals.N;
            NorthBorders.Add(northBorder);

            Border southBorder = new Border();
            southBorder.BorderLine = new Vector3(float.MinValue, float.MaxValue, 0);    //--->
            southBorder.CrossDirection = Cardinals.S;
            SouthBorders.Add(southBorder);

            Border eastBorder = new Border();
            eastBorder.BorderLine = new Vector3(float.MinValue, float.MaxValue, (int)Constants.RegionSize);   //<---
            eastBorder.CrossDirection = Cardinals.E;
            EastBorders.Add(eastBorder);

            Border westBorder = new Border();
            westBorder.BorderLine = new Vector3(float.MinValue, float.MaxValue, 0);     //--->
            westBorder.CrossDirection = Cardinals.W;
            WestBorders.Add(westBorder);

            BordersLocked = false;

            m_lastAllocatedLocalId = (uint)(random.NextDouble() * (double)(uint.MaxValue/2))+(uint)(uint.MaxValue/4);
            m_moduleLoader = moduleLoader;
            m_authenticateHandler = authen;
            m_sceneGridService = sceneGridService;
            m_SimulationDataService = simDataService;
            m_EstateDataService = estateDataService;
            m_regInfo = regInfo;
            m_regionHandle = m_regInfo.RegionHandle;
            m_regionName = m_regInfo.RegionName;
            m_datastore = m_regInfo.DataStore;
            m_lastUpdate = Util.EnvironmentTickCount();

            m_physicalPrim = physicalPrim;
            m_seeIntoRegionFromNeighbor = SeeIntoRegionFromNeighbor;

            m_eventManager = new EventManager();
            m_permissions = new ScenePermissions(this);

            m_asyncSceneObjectDeleter = new AsyncSceneObjectGroupDeleter(this);
            m_asyncSceneObjectDeleter.Enabled = true;

            #region Region Settings

            // Load region settings
            m_regInfo.WindlightSettings = SimulationDataService.LoadRegionWindlightSettings(m_regInfo.RegionID);

            m_regInfo.RegionSettings = simDataService.LoadRegionSettings(m_regInfo.RegionID);
            if (estateDataService != null)
                m_regInfo.EstateSettings = estateDataService.LoadEstateSettings(m_regInfo.RegionID, false);

            #endregion Region Settings

            MainConsole.Instance.Commands.AddCommand("region", false, "reload estate",
                                          "reload estate",
                                          "Reload the estate data", HandleReloadEstate);

            //Bind Storage Manager functions to some land manager functions for this scene
            EventManager.OnLandObjectAdded +=
                new EventManager.LandObjectAdded(simDataService.StoreLandObject);
            EventManager.OnLandObjectRemoved +=
                new EventManager.LandObjectRemoved(simDataService.RemoveLandObject);

            m_sceneGraph = new SceneGraph(this, m_regInfo);

            // If the scene graph has an Unrecoverable error, restart this sim.
            // Currently the only thing that causes it to happen is two kinds of specific
            // Physics based crashes.
            //
            // Out of memory
            // Operating system has killed the plugin
            m_sceneGraph.UnRecoverableError += RestartNow;

            RegisterDefaultSceneEvents();

            DumpAssetsToFile = dumpAssetsToFile;

            m_scripts_enabled = !RegionInfo.RegionSettings.DisableScripts;

            m_physics_enabled = !RegionInfo.RegionSettings.DisablePhysics;

            StatsReporter = new SimStatsReporter(this);
            StatsReporter.OnSendStatsResult += SendSimStatsPackets;
            StatsReporter.OnStatsIncorrect += m_sceneGraph.RecalculateStats;

            // Old
            /*
            m_simulatorVersion = simulatorVersion
                + " (OS " + Util.GetOperatingSystemInformation() + ")"
                + " ChilTasks:" + m_seeIntoRegionFromNeighbor.ToString()
                + " PhysPrim:" + m_physicalPrim.ToString();
            */

            m_simulatorVersion = simulatorVersion + " (" + Util.GetRuntimeInformation() + ")";

            #region Region Config

            try
            {
                // Region config overrides global config
                //
                IConfig startupConfig = m_config.Configs["Startup"];

                //Animation states
                m_useFlySlow = startupConfig.GetBoolean("enableflyslow", false);
                // TODO: Change default to true once the feature is supported
                m_usePreJump = startupConfig.GetBoolean("enableprejump", true);
                m_maxNonphys = startupConfig.GetFloat("NonPhysicalPrimMax", m_maxNonphys);

                m_log.DebugFormat("[SCENE]: prejump is {0}", m_usePreJump ? "ON" : "OFF");
                if (RegionInfo.NonphysPrimMax > 0)
                {
                    m_maxNonphys = RegionInfo.NonphysPrimMax;
                }

                m_maxPhys = startupConfig.GetFloat("PhysicalPrimMax", m_maxPhys);

                if (RegionInfo.PhysPrimMax > 0)
                {
                    m_maxPhys = RegionInfo.PhysPrimMax;
                }

                // Here, if clamping is requested in either global or
                // local config, it will be used
                //
                m_clampPrimSize = startupConfig.GetBoolean("ClampPrimSize", m_clampPrimSize);
                if (RegionInfo.ClampPrimSize)
                {
                    m_clampPrimSize = true;
                }

                m_trustBinaries = startupConfig.GetBoolean("TrustBinaries", m_trustBinaries);
                m_allowScriptCrossings = startupConfig.GetBoolean("AllowScriptCrossing", m_allowScriptCrossings);
                m_dontPersistBefore =
                  startupConfig.GetLong("MinimumTimeBeforePersistenceConsidered", DEFAULT_MIN_TIME_FOR_PERSISTENCE);
                m_dontPersistBefore *= 10000000;
                m_persistAfter =
                  startupConfig.GetLong("MaximumTimeBeforePersistenceConsidered", DEFAULT_MAX_TIME_FOR_PERSISTENCE);
                m_persistAfter *= 10000000;

                m_defaultScriptEngine = startupConfig.GetString("DefaultScriptEngine", "XEngine");
                m_log.InfoFormat("[SCENE]: Default script engine {0}", m_defaultScriptEngine);

                IConfig packetConfig = m_config.Configs["PacketPool"];
                if (packetConfig != null)
                {
                    PacketPool.Instance.RecyclePackets = packetConfig.GetBoolean("RecyclePackets", true);
                    PacketPool.Instance.RecycleDataBlocks = packetConfig.GetBoolean("RecycleDataBlocks", true);
                }

                m_strictAccessControl = startupConfig.GetBoolean("StrictAccessControl", m_strictAccessControl);
                CombineRegions = startupConfig.GetBoolean("CombineContiguousRegions", false);

                m_generateMaptiles = startupConfig.GetBoolean("GenerateMaptiles", true);
                if (m_generateMaptiles)
                {
                    int maptileRefresh = startupConfig.GetInt("MaptileRefresh", 0);
                    if (maptileRefresh != 0)
                    {
                        m_mapGenerationTimer.Interval = maptileRefresh * 1000;
                        m_mapGenerationTimer.Elapsed += RegenerateMaptile;
                        m_mapGenerationTimer.AutoReset = true;
                        m_mapGenerationTimer.Start();
                    }
                }
                else
                {
                    string tile = startupConfig.GetString("MaptileStaticUUID", UUID.Zero.ToString());
                    UUID tileID;

                    if (UUID.TryParse(tile, out tileID))
                    {
                        RegionInfo.RegionSettings.TerrainImageID = tileID;
                    }
                }
            }
            catch (Exception e)
            {
                m_log.Error("[SCENE]: Failed to load StartupConfig: " + e.ToString());
            }

            #endregion Region Config

            #region Interest Management

            if (m_config != null)
            {
                IConfig interestConfig = m_config.Configs["InterestManagement"];
                if (interestConfig != null)
                {
                    string update_prioritization_scheme = interestConfig.GetString("UpdatePrioritizationScheme", "Time").Trim().ToLower();

                    try
                    {
                        m_priorityScheme = (UpdatePrioritizationSchemes)Enum.Parse(typeof(UpdatePrioritizationSchemes), update_prioritization_scheme, true);
                    }
                    catch (Exception)
                    {
                        m_log.Warn("[PRIORITIZER]: UpdatePrioritizationScheme was not recognized, setting to default prioritizer Time");
                        m_priorityScheme = UpdatePrioritizationSchemes.Time;
                    }

                    m_reprioritizationEnabled = interestConfig.GetBoolean("ReprioritizationEnabled", true);
                    m_reprioritizationInterval = interestConfig.GetDouble("ReprioritizationInterval", 5000.0);
                    m_rootReprioritizationDistance = interestConfig.GetDouble("RootReprioritizationDistance", 10.0);
                    m_childReprioritizationDistance = interestConfig.GetDouble("ChildReprioritizationDistance", 20.0);
                }
            }

            m_log.Info("[SCENE]: Using the " + m_priorityScheme + " prioritization scheme");

            #endregion Interest Management
        }

        /// <summary>
        /// Mock constructor for scene group persistency unit tests.
        /// SceneObjectGroup RegionId property is delegated to Scene.
        /// </summary>
        /// <param name="regInfo"></param>
        public Scene(RegionInfo regInfo)
        {
            BordersLocked = true;
            Border northBorder = new Border();
            northBorder.BorderLine = new Vector3(float.MinValue, float.MaxValue, (int)Constants.RegionSize);  //<---
            northBorder.CrossDirection = Cardinals.N;
            NorthBorders.Add(northBorder);

            Border southBorder = new Border();
            southBorder.BorderLine = new Vector3(float.MinValue, float.MaxValue,0);    //--->
            southBorder.CrossDirection = Cardinals.S;
            SouthBorders.Add(southBorder);

            Border eastBorder = new Border();
            eastBorder.BorderLine = new Vector3(float.MinValue, float.MaxValue, (int)Constants.RegionSize);   //<---
            eastBorder.CrossDirection = Cardinals.E;
            EastBorders.Add(eastBorder);

            Border westBorder = new Border();
            westBorder.BorderLine = new Vector3(float.MinValue, float.MaxValue,0);     //--->
            westBorder.CrossDirection = Cardinals.W;
            WestBorders.Add(westBorder);
            BordersLocked = false;

            m_regInfo = regInfo;
            m_eventManager = new EventManager();

            m_lastUpdate = Util.EnvironmentTickCount();
        }

        #endregion

        #region Startup / Close Methods

        public bool ShuttingDown
        {
            get { return shuttingdown; }
        }

        /// <value>
        /// The scene graph for this scene
        /// </value>
        /// TODO: Possibly stop other classes being able to manipulate this directly.
        public SceneGraph SceneGraph
        {
            get { return m_sceneGraph; }
        }

        protected virtual void RegisterDefaultSceneEvents()
        {
            IDialogModule dm = RequestModuleInterface<IDialogModule>();

            if (dm != null)
                m_eventManager.OnPermissionError += dm.SendAlertToUser;
        }

        public override string GetSimulatorVersion()
        {
            return m_simulatorVersion;
        }

        public string[] GetUserNames(UUID uuid)
        {
            string[] returnstring = new string[0];

            UserAccount account = UserAccountService.GetUserAccount(RegionInfo.ScopeID, uuid);

            if (account != null)
            {
                returnstring = new string[2];
                returnstring[0] = account.FirstName;
                returnstring[1] = account.LastName;
            }

            return returnstring;
        }

        public string GetUserName(UUID uuid)
        {
            string[] names = GetUserNames(uuid);
            if (names.Length == 2)
            {
                string firstname = names[0];
                string lastname = names[1];

                return firstname + " " + lastname;

            }
            return "(hippos)";
        }

        /// <summary>
        /// Another region is up. 
        ///
        /// We only add it to the neighbor list if it's within 1 region from here.
        /// Agents may have draw distance values that cross two regions though, so
        /// we add it to the notify list regardless of distance. We'll check
        /// the agent's draw distance before notifying them though.
        /// </summary>
        /// <param name="otherRegion">RegionInfo handle for the new region.</param>
        /// <returns>True after all operations complete, throws exceptions otherwise.</returns>
        public override void OtherRegionUp(GridRegion otherRegion)
        {
            uint xcell = (uint)((int)otherRegion.RegionLocX / (int)Constants.RegionSize);
            uint ycell = (uint)((int)otherRegion.RegionLocY / (int)Constants.RegionSize);
            m_log.InfoFormat("[SCENE]: (on region {0}): Region {1} up in coords {2}-{3}", 
                RegionInfo.RegionName, otherRegion.RegionName, xcell, ycell);

            if (RegionInfo.RegionHandle != otherRegion.RegionHandle)
            {

                // If these are cast to INT because long + negative values + abs returns invalid data
                int resultX = Math.Abs((int)xcell - (int)RegionInfo.RegionLocX);
                int resultY = Math.Abs((int)ycell - (int)RegionInfo.RegionLocY);
                if (resultX <= 1 && resultY <= 1)
                {
                    // Let the grid service module know, so this can be cached
                    m_eventManager.TriggerOnRegionUp(otherRegion);

                    try
                    {
                        ForEachScenePresence(delegate(ScenePresence agent)
                                             {
                                                 // If agent is a root agent.
                                                 if (!agent.IsChildAgent)
                                                 {
                                                     //agent.ControllingClient.new
                                                     //this.CommsManager.InterRegion.InformRegionOfChildAgent(otherRegion.RegionHandle, agent.ControllingClient.RequestClientInfo());

                                                     List<ulong> old = new List<ulong>();
                                                     old.Add(otherRegion.RegionHandle);
                                                     agent.DropOldNeighbours(old);
                                                     if (m_teleportModule != null)
                                                         m_teleportModule.EnableChildAgent(agent, otherRegion);
                                                 }
                                             }
                            );
                    }
                    catch (NullReferenceException)
                    {
                        // This means that we're not booted up completely yet.
                        // This shouldn't happen too often anymore.
                        m_log.Error("[SCENE]: Couldn't inform client of regionup because we got a null reference exception");
                    }

                }
                else
                {
                    m_log.Info("[INTERGRID]: Got notice about far away Region: " + otherRegion.RegionName.ToString() +
                               " at  (" + otherRegion.RegionLocX.ToString() + ", " +
                               otherRegion.RegionLocY.ToString() + ")");
                }
            }
        }

        public void AddNeighborRegion(RegionInfo region)
        {
            lock (m_neighbours)
            {
                if (!CheckNeighborRegion(region))
                {
                    m_neighbours.Add(region);
                }
            }
        }

        public bool CheckNeighborRegion(RegionInfo region)
        {
            bool found = false;
            lock (m_neighbours)
            {
                foreach (RegionInfo reg in m_neighbours)
                {
                    if (reg.RegionHandle == region.RegionHandle)
                    {
                        found = true;
                        break;
                    }
                }
            }
            return found;
        }

        // Alias IncomingHelloNeighbour OtherRegionUp, for now
        public GridRegion IncomingHelloNeighbour(RegionInfo neighbour)
        {
            OtherRegionUp(new GridRegion(neighbour));
            return new GridRegion(RegionInfo);
        }

        /// <summary>
        /// Given float seconds, this will restart the region.
        /// </summary>
        /// <param name="seconds">float indicating duration before restart.</param>
        public virtual void Restart(float seconds)
        {
            Restart(seconds, true);
        }

        /// <summary>
        /// Given float seconds, this will restart the region. showDialog will optionally alert the users.
        /// </summary>
        /// <param name="seconds">float indicating duration before restart.</param>
        public virtual void Restart(float seconds, bool showDialog)
        {
            // notifications are done in 15 second increments
            // so ..   if the number of seconds is less then 15 seconds, it's not really a restart request
            // It's a 'Cancel restart' request.

            // RestartNow() does immediate restarting.
            if (seconds < 15)
            {
                m_restartTimer.Stop();
                m_dialogModule.SendGeneralAlert("Restart Aborted");
            }
            else
            {
                // Now we figure out what to set the timer to that does the notifications and calls, RestartNow()
                m_restartTimer.Interval = 15000;
                m_incrementsof15seconds = (int)seconds / 15;
                m_RestartTimerCounter = 0;
                m_restartTimer.AutoReset = true;
                m_restartTimer.Elapsed += new ElapsedEventHandler(RestartTimer_Elapsed);
                m_log.Info("[REGION]: Restarting Region in " + (seconds / 60) + " minutes");
                m_restartTimer.Start();
                if (showDialog)
                {
                    m_dialogModule.SendNotificationToUsersInRegion(
                    UUID.Random(), String.Empty, RegionInfo.RegionName + String.Format(": Restarting in {0} Minutes", (int)(seconds / 60.0)));
                }
            }
        }

        // The Restart timer has occured.
        // We have to figure out if this is a notification or if the number of seconds specified in Restart
        // have elapsed.
        // If they have elapsed, call RestartNow()
        public void RestartTimer_Elapsed(object sender, ElapsedEventArgs e)
        {
            m_RestartTimerCounter++;
            if (m_RestartTimerCounter <= m_incrementsof15seconds)
            {
                if (m_RestartTimerCounter == 4 || m_RestartTimerCounter == 6 || m_RestartTimerCounter == 7)
                    m_dialogModule.SendNotificationToUsersInRegion(
                        UUID.Random(),
                        String.Empty,
                        RegionInfo.RegionName + ": Restarting in " + ((8 - m_RestartTimerCounter) * 15) + " seconds");
            }
            else
            {
                m_restartTimer.Stop();
                m_restartTimer.AutoReset = false;
                RestartNow();
            }
        }

        // This causes the region to restart immediatley.
        public void RestartNow()
        {
            IConfig startupConfig = m_config.Configs["Startup"];
            if (startupConfig != null)
            {
                if (startupConfig.GetBoolean("InworldRestartShutsDown", false))
                {
                    MainConsole.Instance.RunCommand("shutdown");
                    return;
                }
            }

            if (PhysicsScene != null)
            {
                PhysicsScene.Dispose();
            }

            m_log.Error("[REGION]: Closing");
            Close();

            m_log.Error("[REGION]: Firing Region Restart Message");
            base.Restart(0);
        }

        // This is a helper function that notifies root agents in this region that a new sim near them has come up
        // This is in the form of a timer because when an instance of OpenSim.exe is started,
        // Even though the sims initialize, they don't listen until 'all of the sims are initialized'
        // If we tell an agent about a sim that's not listening yet, the agent will not be able to connect to it.
        // subsequently the agent will never see the region come back online.
        public void RestartNotifyWaitElapsed(object sender, ElapsedEventArgs e)
        {
            m_restartWaitTimer.Stop();
            lock (m_regionRestartNotifyList)
            {
                foreach (RegionInfo region in m_regionRestartNotifyList)
                {
                    GridRegion r = new GridRegion(region);
                    try
                    {
                        ForEachScenePresence(delegate(ScenePresence agent)
                                             {
                                                 // If agent is a root agent.
                                                 if (!agent.IsChildAgent)
                                                 {
                                                     if (m_teleportModule != null)
                                                         m_teleportModule.EnableChildAgent(agent, r);
                                                 }
                                             }
                            );
                    }
                    catch (NullReferenceException)
                    {
                        // This means that we're not booted up completely yet.
                        // This shouldn't happen too often anymore.
                    }
                }

                // Reset list to nothing.
                m_regionRestartNotifyList.Clear();
            }
        }

        public void SetSceneCoreDebug(bool ScriptEngine, bool CollisionEvents, bool PhysicsEngine)
        {
            if (m_scripts_enabled != !ScriptEngine)
            {
                if (ScriptEngine)
                {
                    m_log.Info("Stopping all Scripts in Scene");
                    
                    EntityBase[] entities = Entities.GetEntities();
                    foreach (EntityBase ent in entities)
                    {
                        if (ent is SceneObjectGroup)
                            ((SceneObjectGroup)ent).RemoveScriptInstances(false);
                    }
                }
                else
                {
                    m_log.Info("Starting all Scripts in Scene");

                    EntityBase[] entities = Entities.GetEntities();
                    foreach (EntityBase ent in entities)
                    {
                        if (ent is SceneObjectGroup)
                        {
                            SceneObjectGroup sog = (SceneObjectGroup)ent;
                            sog.CreateScriptInstances(0, false, DefaultScriptEngine, 0);
                            sog.ResumeScripts();
                        }
                    }
                }

                m_scripts_enabled = !ScriptEngine;
                m_log.Info("[TOTEDD]: Here is the method to trigger disabling of the scripting engine");
            }

            if (m_physics_enabled != !PhysicsEngine)
            {
                m_physics_enabled = !PhysicsEngine;
            }
        }

        public int GetInaccurateNeighborCount()
        {
            return m_neighbours.Count;
        }

        // This is the method that shuts down the scene.
        public override void Close()
        {
            m_log.InfoFormat("[SCENE]: Closing down the single simulator: {0}", RegionInfo.RegionName);

            m_restartTimer.Stop();
            m_restartTimer.Close();

            // Kick all ROOT agents with the message, 'The simulator is going down'
            ForEachScenePresence(delegate(ScenePresence avatar)
                                 {
                                     if (avatar.KnownChildRegionHandles.Contains(RegionInfo.RegionHandle))
                                         avatar.KnownChildRegionHandles.Remove(RegionInfo.RegionHandle);

                                     if (!avatar.IsChildAgent)
                                         avatar.ControllingClient.Kick("The simulator is going down.");

                                     avatar.ControllingClient.SendShutdownConnectionNotice();
                                 });

            // Wait here, or the kick messages won't actually get to the agents before the scene terminates.
            Thread.Sleep(500);

            // Stop all client threads.
            ForEachScenePresence(delegate(ScenePresence avatar) { avatar.ControllingClient.Close(); });

            // Stop updating the scene objects and agents.
            //m_heartbeatTimer.Close();
            shuttingdown = true;

            m_log.Debug("[SCENE]: Persisting changed objects");
            EntityBase[] entities = GetEntities();
            foreach (EntityBase entity in entities)
            {
                if (!entity.IsDeleted && entity is SceneObjectGroup && ((SceneObjectGroup)entity).HasGroupChanged)
                {
                    ((SceneObjectGroup)entity).ProcessBackup(SimulationDataService, false);
                }
            }

            m_sceneGraph.Close();

            // De-register with region communications (events cleanup)
            UnRegisterRegionWithComms();

            // call the base class Close method.
            base.Close();
        }

        /// <summary>
        /// Start the timer which triggers regular scene updates
        /// </summary>
        public void StartTimer()
        {
            //m_log.Debug("[SCENE]: Starting timer");
            //m_heartbeatTimer.Enabled = true;
            //m_heartbeatTimer.Interval = (int)(m_timespan * 1000);
            //m_heartbeatTimer.Elapsed += new ElapsedEventHandler(Heartbeat);
            if (HeartbeatThread != null)
            {
                m_log.ErrorFormat("[SCENE]: Restarting heartbeat thread because it hasn't reported in in region {0}", RegionInfo.RegionName);
                HeartbeatThread.Abort();
                HeartbeatThread = null;
            }
            m_lastUpdate = Util.EnvironmentTickCount();

            HeartbeatThread = Watchdog.StartThread(Heartbeat, "Heartbeat for region " + RegionInfo.RegionName, ThreadPriority.Normal, false);
        }

        /// <summary>
        /// Sets up references to modules required by the scene
        /// </summary>
        public void SetModuleInterfaces()
        {
            m_xmlrpcModule = RequestModuleInterface<IXMLRPC>();
            m_worldCommModule = RequestModuleInterface<IWorldComm>();
            XferManager = RequestModuleInterface<IXfer>();
            m_AvatarFactory = RequestModuleInterface<IAvatarFactory>();
            AttachmentsModule = RequestModuleInterface<IAttachmentsModule>();
            m_serialiser = RequestModuleInterface<IRegionSerialiserModule>();
            m_dialogModule = RequestModuleInterface<IDialogModule>();
            m_capsModule = RequestModuleInterface<ICapabilitiesModule>();
            m_teleportModule = RequestModuleInterface<IEntityTransferModule>();

            // Shoving this in here for now, because we have the needed
            // interfaces at this point
            //
            // TODO: Find a better place for this
            //
            while (m_regInfo.EstateSettings.EstateOwner == UUID.Zero && MainConsole.Instance != null)
            {
                MainConsole.Instance.Output("The current estate has no owner set.");
                List<char> excluded = new List<char>(new char[1]{' '});
                string first = MainConsole.Instance.CmdPrompt("Estate owner first name", "Test", excluded);
                string last = MainConsole.Instance.CmdPrompt("Estate owner last name", "User", excluded);

                UserAccount account = UserAccountService.GetUserAccount(m_regInfo.ScopeID, first, last);

                if (account == null)
                {
                    // Create a new account
                    account = new UserAccount(m_regInfo.ScopeID, first, last, String.Empty);
                    if (account.ServiceURLs == null || (account.ServiceURLs != null && account.ServiceURLs.Count == 0))
                    {
                        account.ServiceURLs = new Dictionary<string, object>();
                        account.ServiceURLs["HomeURI"] = string.Empty;
                        account.ServiceURLs["GatekeeperURI"] = string.Empty;
                        account.ServiceURLs["InventoryServerURI"] = string.Empty;
                        account.ServiceURLs["AssetServerURI"] = string.Empty;
                    }

                    if (UserAccountService.StoreUserAccount(account))
                    {
                        string password = MainConsole.Instance.PasswdPrompt("Password");
                        string email = MainConsole.Instance.CmdPrompt("Email", "");

                        account.Email = email;
                        UserAccountService.StoreUserAccount(account);

                        bool success = false;
                        success = AuthenticationService.SetPassword(account.PrincipalID, password);
                        if (!success)
                            m_log.WarnFormat("[USER ACCOUNT SERVICE]: Unable to set password for account {0} {1}.",
                               first, last);

                        GridRegion home = null;
                        if (GridService != null)
                        {
                            List<GridRegion> defaultRegions = GridService.GetDefaultRegions(UUID.Zero);
                            if (defaultRegions != null && defaultRegions.Count >= 1)
                                home = defaultRegions[0];

                            if (GridUserService != null && home != null)
                                GridUserService.SetHome(account.PrincipalID.ToString(), home.RegionID, new Vector3(128, 128, 0), new Vector3(0, 1, 0));
                            else
                                m_log.WarnFormat("[USER ACCOUNT SERVICE]: Unable to set home for account {0} {1}.",
                                   first, last);

                        }
                        else
                            m_log.WarnFormat("[USER ACCOUNT SERVICE]: Unable to retrieve home region for account {0} {1}.",
                               first, last);

                        if (InventoryService != null)
                            success = InventoryService.CreateUserInventory(account.PrincipalID);
                        if (!success)
                            m_log.WarnFormat("[USER ACCOUNT SERVICE]: Unable to create inventory for account {0} {1}.",
                               first, last);


                        m_log.InfoFormat("[USER ACCOUNT SERVICE]: Account {0} {1} created successfully", first, last);

                        m_regInfo.EstateSettings.EstateOwner = account.PrincipalID;
                        m_regInfo.EstateSettings.Save();
                    }
                    else
                        m_log.ErrorFormat("[SCENE]: Unable to store account. If this simulator is connected to a grid, you must create the estate owner account first.");
                }
                else
                {
                    m_regInfo.EstateSettings.EstateOwner = account.PrincipalID;
                    m_regInfo.EstateSettings.Save();
                }
            }
        }

        #endregion

        #region Update Methods

        /// <summary>
        /// Performs per-frame updates regularly
        /// </summary>
        private void Heartbeat()
        {
            if (!Monitor.TryEnter(m_heartbeatLock))
            {
                Watchdog.RemoveThread();
                return;
            }

            try
            {
                Update();

                m_lastUpdate = Util.EnvironmentTickCount();
                m_firstHeartbeat = false;
            }
            catch (ThreadAbortException)
            {
            }
            finally
            {
                Monitor.Pulse(m_heartbeatLock);
                Monitor.Exit(m_heartbeatLock);
            }

            Watchdog.RemoveThread();
        }

        /// <summary>
        /// Performs per-frame updates on the scene, this should be the central scene loop
        /// </summary>
        public override void Update()
        {
            float physicsFPS;
            int maintc;

            while (!shuttingdown)
            {
                TimeSpan SinceLastFrame = DateTime.UtcNow - m_lastupdate;
                physicsFPS = 0f;

                maintc = Util.EnvironmentTickCount();
                int tmpFrameMS = maintc;
                tempOnRezMS = eventMS = backupMS = terrainMS = landMS = 0;

                // Increment the frame counter
                ++m_frame;

                try
                {
                    // Check if any objects have reached their targets
                    CheckAtTargets();

                    // Update SceneObjectGroups that have scheduled themselves for updates
                    // Objects queue their updates onto all scene presences
                    if (m_frame % m_update_objects == 0)
                        m_sceneGraph.UpdateObjectGroups();

                    // Run through all ScenePresences looking for updates
                    // Presence updates and queued object updates for each presence are sent to clients
                    if (m_frame % m_update_presences == 0)
                        m_sceneGraph.UpdatePresences();

                    // Coarse locations relate to positions of green dots on the mini-map (on a SecondLife client)
                    if (m_frame % m_update_coarse_locations == 0)
                    {
                        List<Vector3> coarseLocations;
                        List<UUID> avatarUUIDs;
                        SceneGraph.GetCoarseLocations(out coarseLocations, out avatarUUIDs, 60);
                        // Send coarse locations to clients 
                        ForEachScenePresence(delegate(ScenePresence presence)
                        {
                            presence.SendCoarseLocations(coarseLocations, avatarUUIDs);
                        });
                    }

                    int tmpPhysicsMS2 = Util.EnvironmentTickCount();
                    if ((m_frame % m_update_physics == 0) && m_physics_enabled)
                        m_sceneGraph.UpdatePreparePhysics();
                    physicsMS2 = Util.EnvironmentTickCountSubtract(tmpPhysicsMS2);

                    // Apply any pending avatar force input to the avatar's velocity
                    if (m_frame % m_update_entitymovement == 0)
                        m_sceneGraph.UpdateScenePresenceMovement();

                    // Perform the main physics update.  This will do the actual work of moving objects and avatars according to their
                    // velocity
                    int tmpPhysicsMS = Util.EnvironmentTickCount();
                    if (m_frame % m_update_physics == 0)
                    {
                        if (m_physics_enabled)
                            physicsFPS = m_sceneGraph.UpdatePhysics(Math.Max(SinceLastFrame.TotalSeconds, m_timespan));
                        if (SynchronizeScene != null)
                            SynchronizeScene(this);
                    }
                    physicsMS = Util.EnvironmentTickCountSubtract(tmpPhysicsMS);

                    // Delete temp-on-rez stuff
                    if (m_frame % m_update_backup == 0)
                    {
                        int tmpTempOnRezMS = Util.EnvironmentTickCount();
                        CleanTempObjects();
                        tempOnRezMS = Util.EnvironmentTickCountSubtract(tmpTempOnRezMS);
                    }

                    if (RegionStatus != RegionStatus.SlaveScene)
                    {
                        if (m_frame % m_update_events == 0)
                        {
                            int evMS = Util.EnvironmentTickCount();
                            UpdateEvents();
                            eventMS = Util.EnvironmentTickCountSubtract(evMS); ;
                        }

                        if (m_frame % m_update_backup == 0)
                        {
                            int backMS = Util.EnvironmentTickCount();
                            UpdateStorageBackup();
                            backupMS = Util.EnvironmentTickCountSubtract(backMS);
                        }

                        if (m_frame % m_update_terrain == 0)
                        {
                            int terMS = Util.EnvironmentTickCount();
                            UpdateTerrain();
                            terrainMS = Util.EnvironmentTickCountSubtract(terMS);
                        }

                        if (m_frame % m_update_land == 0)
                        {
                            int ldMS = Util.EnvironmentTickCount();
                            UpdateLand();
                            landMS = Util.EnvironmentTickCountSubtract(ldMS);
                        }

                        frameMS = Util.EnvironmentTickCountSubtract(tmpFrameMS);
                        otherMS = tempOnRezMS + eventMS + backupMS + terrainMS + landMS;
                        lastCompletedFrame = Util.EnvironmentTickCount();

                        // if (m_frame%m_update_avatars == 0)
                        //   UpdateInWorldTime();
                        StatsReporter.AddPhysicsFPS(physicsFPS);
                        StatsReporter.AddTimeDilation(TimeDilation);
                        StatsReporter.AddFPS(1);
                        StatsReporter.SetRootAgents(m_sceneGraph.GetRootAgentCount());
                        StatsReporter.SetChildAgents(m_sceneGraph.GetChildAgentCount());
                        StatsReporter.SetObjects(m_sceneGraph.GetTotalObjectsCount());
                        StatsReporter.SetActiveObjects(m_sceneGraph.GetActiveObjectsCount());
                        StatsReporter.addFrameMS(frameMS);
                        StatsReporter.addPhysicsMS(physicsMS + physicsMS2);
                        StatsReporter.addOtherMS(otherMS);
                        StatsReporter.SetActiveScripts(m_sceneGraph.GetActiveScriptsCount());
                        StatsReporter.addScriptLines(m_sceneGraph.GetScriptLPS());
                    }

                    if (LoginsDisabled && m_frame == 20)
                    {
                        // In 99.9% of cases it is a bad idea to manually force garbage collection. However,
                        // this is a rare case where we know we have just went through a long cycle of heap
                        // allocations, and there is no more work to be done until someone logs in
                        GC.Collect();

                        IConfig startupConfig = m_config.Configs["Startup"];
                        if (startupConfig == null || !startupConfig.GetBoolean("StartDisabled", false))
                        {
                            m_log.DebugFormat("[REGION]: Enabling logins for {0}", RegionInfo.RegionName);
                            LoginsDisabled = false;
                            m_sceneGridService.InformNeighborsThatRegionisUp(RequestModuleInterface<INeighbourService>(), RegionInfo);
                        }
                    }
                }
                catch (NotImplementedException)
                {
                    throw;
                }
                catch (AccessViolationException e)
                {
                    m_log.Error("[REGION]: Failed with exception " + e.ToString() + " On Region: " + RegionInfo.RegionName);
                }
                //catch (NullReferenceException e)
                //{
                //   m_log.Error("[REGION]: Failed with exception " + e.ToString() + " On Region: " + RegionInfo.RegionName);
                //}
                catch (InvalidOperationException e)
                {
                    m_log.Error("[REGION]: Failed with exception " + e.ToString() + " On Region: " + RegionInfo.RegionName);
                }
                catch (Exception e)
                {
                    m_log.Error("[REGION]: Failed with exception " + e.ToString() + " On Region: " + RegionInfo.RegionName);
                }
                finally
                {
                    m_lastupdate = DateTime.UtcNow;
                }

                maintc = Util.EnvironmentTickCountSubtract(maintc);
                maintc = (int)(m_timespan * 1000) - maintc;

                if (maintc > 0)
                    Thread.Sleep(maintc);

                // Tell the watchdog that this thread is still alive
                Watchdog.UpdateThread();
            }
        }

        

        public void AddGroupTarget(SceneObjectGroup grp)
        {
            lock (m_groupsWithTargets)
                m_groupsWithTargets[grp.UUID] = grp;
        }

        public void RemoveGroupTarget(SceneObjectGroup grp)
        {
            lock (m_groupsWithTargets)
                m_groupsWithTargets.Remove(grp.UUID);
        }

        private void CheckAtTargets()
        {
            lock (m_groupsWithTargets)
            {
                foreach (SceneObjectGroup entry in m_groupsWithTargets.Values)
                {
                    entry.checkAtTargets();
                }
            }
        }


        /// <summary>
        /// Send out simstats data to all clients
        /// </summary>
        /// <param name="stats">Stats on the Simulator's performance</param>
        private void SendSimStatsPackets(SimStats stats)
        {
            ForEachScenePresence(
                delegate(ScenePresence agent)
                {
                    if (!agent.IsChildAgent)
                        agent.ControllingClient.SendSimStats(stats);
                }
            );
        }

        /// <summary>
        /// Recount SceneObjectPart in parcel aabb
        /// </summary>
        private void UpdateLand()
        {
            if (LandChannel != null)
            {
                if (LandChannel.IsLandPrimCountTainted())
                {
                    EventManager.TriggerParcelPrimCountUpdate();
                }
            }
        }

        /// <summary>
        /// Update the terrain if it needs to be updated.
        /// </summary>
        private void UpdateTerrain()
        {
            EventManager.TriggerTerrainTick();
        }

        /// <summary>
        /// Back up queued up changes
        /// </summary>
        private void UpdateStorageBackup()
        {
            if (!m_backingup)
            {
                m_backingup = true;
                Util.FireAndForget(BackupWaitCallback);
            }
        }

        /// <summary>
        /// Sends out the OnFrame event to the modules
        /// </summary>
        private void UpdateEvents()
        {
            m_eventManager.TriggerOnFrame();
        }

        /// <summary>
        /// Wrapper for Backup() that can be called with Util.FireAndForget()
        /// </summary>
        private void BackupWaitCallback(object o)
        {
            Backup(false);
        }
        
        /// <summary>
        /// Backup the scene.  This acts as the main method of the backup thread.
        /// </summary>
        /// <param name="forced">
        /// If true, then any changes that have not yet been persisted are persisted.  If false,
        /// then the persistence decision is left to the backup code (in some situations, such as object persistence,
        /// it's much more efficient to backup multiple changes at once rather than every single one).
        /// <returns></returns>
        public void Backup(bool forced)
        {
            lock (m_returns)
            {
                EventManager.TriggerOnBackup(SimulationDataService, forced);
                m_backingup = false;

                foreach (KeyValuePair<UUID, ReturnInfo> ret in m_returns)
                {
                    UUID transaction = UUID.Random();

                    GridInstantMessage msg = new GridInstantMessage();
                    msg.fromAgentID = new Guid(UUID.Zero.ToString()); // From server
                    msg.toAgentID = new Guid(ret.Key.ToString());
                    msg.imSessionID = new Guid(transaction.ToString());
                    msg.timestamp = (uint)Util.UnixTimeSinceEpoch();
                    msg.fromAgentName = "Server";
                    msg.dialog = (byte)19; // Object msg
                    msg.fromGroup = false;
                    msg.offline = (byte)1;
                    msg.ParentEstateID = RegionInfo.EstateSettings.ParentEstateID;
                    msg.Position = Vector3.Zero;
                    msg.RegionID = RegionInfo.RegionID.Guid;
                    msg.binaryBucket = new byte[0];
                    if (ret.Value.count > 1)
                        msg.message = string.Format("Your {0} objects were returned from {1} in region {2} due to {3}", ret.Value.count, ret.Value.location.ToString(), RegionInfo.RegionName, ret.Value.reason);
                    else
                        msg.message = string.Format("Your object {0} was returned from {1} in region {2} due to {3}", ret.Value.objectName, ret.Value.location.ToString(), RegionInfo.RegionName, ret.Value.reason);

                    IMessageTransferModule tr = RequestModuleInterface<IMessageTransferModule>();
                    if (tr != null)
                        tr.SendInstantMessage(msg, delegate(bool success) {});
                }
                m_returns.Clear();
            }
        }

        /// <summary>
        /// Synchronous force backup.  For deletes and links/unlinks
        /// </summary>
        /// <param name="group">Object to be backed up</param>
        public void ForceSceneObjectBackup(SceneObjectGroup group)
        {
            if (group != null)
            {
                group.ProcessBackup(SimulationDataService, true);
            }
        }

        /// <summary>
        /// Return object to avatar Message
        /// </summary>
        /// <param name="agentID">Avatar Unique Id</param>
        /// <param name="objectName">Name of object returned</param>
        /// <param name="location">Location of object returned</param>
        /// <param name="reason">Reasion for object return</param>
        public void AddReturn(UUID agentID, string objectName, Vector3 location, string reason)
        {
            lock (m_returns)
            {
                if (m_returns.ContainsKey(agentID))
                {
                    ReturnInfo info = m_returns[agentID];
                    info.count++;
                    m_returns[agentID] = info;
                }
                else
                {
                    ReturnInfo info = new ReturnInfo();
                    info.count = 1;
                    info.objectName = objectName;
                    info.location = location;
                    info.reason = reason;
                    m_returns[agentID] = info;
                }
            }
        }

        #endregion

        #region Load Terrain

        /// <summary>
        /// Store the terrain in the persistant data store
        /// </summary>
        public void SaveTerrain()
        {
            SimulationDataService.StoreTerrain(Heightmap.GetDoubles(), RegionInfo.RegionID);
        }

        public void StoreWindlightProfile(RegionLightShareData wl)
        {
            m_regInfo.WindlightSettings = wl;
            SimulationDataService.StoreRegionWindlightSettings(wl);
            m_eventManager.TriggerOnSaveNewWindlightProfile();
        }

        public void LoadWindlightProfile()
        {
            m_regInfo.WindlightSettings = SimulationDataService.LoadRegionWindlightSettings(RegionInfo.RegionID);
            m_eventManager.TriggerOnSaveNewWindlightProfile();
        }

        /// <summary>
        /// Loads the World heightmap
        /// </summary>
        public override void LoadWorldMap()
        {
            try
            {
                double[,] map = SimulationDataService.LoadTerrain(RegionInfo.RegionID);
                if (map == null)
                {
                    m_log.Info("[TERRAIN]: No default terrain. Generating a new terrain.");
                    Heightmap = new TerrainChannel();

                    SimulationDataService.StoreTerrain(Heightmap.GetDoubles(), RegionInfo.RegionID);
                }
                else
                {
                    Heightmap = new TerrainChannel(map);
                }
            }
            catch (IOException e)
            {
                m_log.Warn("[TERRAIN]: Scene.cs: LoadWorldMap() - Failed with exception " + e.ToString() + " Regenerating");
                
                // Non standard region size.    If there's an old terrain in the database, it might read past the buffer
                #pragma warning disable 0162
                if ((int)Constants.RegionSize != 256)
                {
                    Heightmap = new TerrainChannel();

                    SimulationDataService.StoreTerrain(Heightmap.GetDoubles(), RegionInfo.RegionID);
                }
            }
            catch (Exception e)
            {
                m_log.Warn("[TERRAIN]: Scene.cs: LoadWorldMap() - Failed with exception " + e.ToString());
            }
        }

        /// <summary>
        /// Register this region with a grid service
        /// </summary>
        /// <exception cref="System.Exception">Thrown if registration of the region itself fails.</exception>
        public void RegisterRegionWithGrid()
        {
            RegisterCommsEvents();

            m_sceneGridService.SetScene(this);

            // If we generate maptiles internally at all, the maptile generator
            // will register the region. If not, do it here
            if (m_generateMaptiles)
            {
                RegenerateMaptile(null, null);
            }
            else
            {
                GridRegion region = new GridRegion(RegionInfo);
                string error = GridService.RegisterRegion(RegionInfo.ScopeID, region);
                if (error != String.Empty)
                {
                    throw new Exception(error);
                }
            }
        }

        #endregion

        #region Load Land

        /// <summary>
        /// Loads all Parcel data from the datastore for region identified by regionID
        /// </summary>
        /// <param name="regionID">Unique Identifier of the Region to load parcel data for</param>
        public void loadAllLandObjectsFromStorage(UUID regionID)
        {
            m_log.Info("[SCENE]: Loading land objects from storage");
            List<LandData> landData = SimulationDataService.LoadLandObjects(regionID);

            if (LandChannel != null)
            {
                if (landData.Count == 0)
                {
                    EventManager.TriggerNoticeNoLandDataFromStorage();
                }
                else
                {
                    EventManager.TriggerIncomingLandDataFromStorage(landData);
                }
            }
            else
            {
                m_log.Error("[SCENE]: Land Channel is not defined. Cannot load from storage!");
            }
        }

        #endregion

        #region Primitives Methods

        /// <summary>
        /// Loads the World's objects
        /// </summary>
        public virtual void LoadPrimsFromStorage(UUID regionID)
        {
            LoadingPrims = true;
            m_log.Info("[SCENE]: Loading objects from datastore");

            List<SceneObjectGroup> PrimsFromDB = SimulationDataService.LoadObjects(regionID);

            m_log.Info("[SCENE]: Loaded " + PrimsFromDB.Count + " objects from the datastore");

            foreach (SceneObjectGroup group in PrimsFromDB)
            {
                EventManager.TriggerOnSceneObjectLoaded(group);
                
                if (group.RootPart == null)
                {
                    m_log.ErrorFormat(
                        "[SCENE]: Found a SceneObjectGroup with m_rootPart == null and {0} children",
                        group.Parts == null ? 0 : group.PrimCount);
                }

                AddRestoredSceneObject(group, true, true);
                SceneObjectPart rootPart = group.GetChildPart(group.UUID);
                rootPart.Flags &= ~PrimFlags.Scripted;
                rootPart.TrimPermissions();
                group.CheckSculptAndLoad();
                //rootPart.DoPhysicsPropertyUpdate(UsePhysics, true);
            }

            m_log.Info("[SCENE]: Loaded " + PrimsFromDB.Count.ToString() + " SceneObject(s)");
            LoadingPrims = false;
        }


        /// <summary>
        /// Gets a new rez location based on the raycast and the size of the object that is being rezzed.
        /// </summary>
        /// <param name="RayStart"></param>
        /// <param name="RayEnd"></param>
        /// <param name="RayTargetID"></param>
        /// <param name="rot"></param>
        /// <param name="bypassRayCast"></param>
        /// <param name="RayEndIsIntersection"></param>
        /// <param name="frontFacesOnly"></param>
        /// <param name="scale"></param>
        /// <param name="FaceCenter"></param>
        /// <returns></returns>
        public Vector3 GetNewRezLocation(Vector3 RayStart, Vector3 RayEnd, UUID RayTargetID, Quaternion rot, byte bypassRayCast, byte RayEndIsIntersection, bool frontFacesOnly, Vector3 scale, bool FaceCenter)
        {
        
            float wheight = (float)RegionInfo.RegionSettings.WaterHeight;
            Vector3 wpos = Vector3.Zero;
            // Check for water surface intersection from above
            if ( (RayStart.Z > wheight) && (RayEnd.Z < wheight) )
            {
                float ratio = (RayStart.Z - wheight) / (RayStart.Z - RayEnd.Z);
                wpos.X = RayStart.X - (ratio * (RayStart.X - RayEnd.X));
                wpos.Y = RayStart.Y - (ratio * (RayStart.Y - RayEnd.Y));
                wpos.Z = wheight;
            }                
        
            Vector3 pos = Vector3.Zero;
            if (RayEndIsIntersection == (byte)1)
            {
                pos = RayEnd;
            }
            else if (RayTargetID != UUID.Zero)
            {
                SceneObjectPart target = GetSceneObjectPart(RayTargetID);

                Vector3 direction = Vector3.Normalize(RayEnd - RayStart);
                Vector3 AXOrigin = new Vector3(RayStart.X, RayStart.Y, RayStart.Z);
                Vector3 AXdirection = new Vector3(direction.X, direction.Y, direction.Z);

                if (target != null)
                {
                    pos = target.AbsolutePosition;
                    //m_log.Info("[OBJECT_REZ]: TargetPos: " + pos.ToString() + ", RayStart: " + RayStart.ToString() + ", RayEnd: " + RayEnd.ToString() + ", Volume: " + Util.GetDistanceTo(RayStart,RayEnd).ToString() + ", mag1: " + Util.GetMagnitude(RayStart).ToString() + ", mag2: " + Util.GetMagnitude(RayEnd).ToString());

                    // TODO: Raytrace better here

                    //EntityIntersection ei = m_sceneGraph.GetClosestIntersectingPrim(new Ray(AXOrigin, AXdirection));
                    Ray NewRay = new Ray(AXOrigin, AXdirection);

                    // Ray Trace against target here
                    EntityIntersection ei = target.TestIntersectionOBB(NewRay, Quaternion.Identity, frontFacesOnly, FaceCenter);

                    // Un-comment out the following line to Get Raytrace results printed to the console.
                    // m_log.Info("[RAYTRACERESULTS]: Hit:" + ei.HitTF.ToString() + " Point: " + ei.ipoint.ToString() + " Normal: " + ei.normal.ToString());
                    float ScaleOffset = 0.5f;

                    // If we hit something
                    if (ei.HitTF)
                    {
                        Vector3 scaleComponent = new Vector3(ei.AAfaceNormal.X, ei.AAfaceNormal.Y, ei.AAfaceNormal.Z);
                        if (scaleComponent.X != 0) ScaleOffset = scale.X;
                        if (scaleComponent.Y != 0) ScaleOffset = scale.Y;
                        if (scaleComponent.Z != 0) ScaleOffset = scale.Z;
                        ScaleOffset = Math.Abs(ScaleOffset);
                        Vector3 intersectionpoint = new Vector3(ei.ipoint.X, ei.ipoint.Y, ei.ipoint.Z);
                        Vector3 normal = new Vector3(ei.normal.X, ei.normal.Y, ei.normal.Z);
                        // Set the position to the intersection point
                        Vector3 offset = (normal * (ScaleOffset / 2f));
                        pos = (intersectionpoint + offset);

                        //Seems to make no sense to do this as this call is used for rezzing from inventory as well, and with inventory items their size is not always 0.5f
                        //And in cases when we weren't rezzing from inventory we were re-adding the 0.25 straight after calling this method
                        // Un-offset the prim (it gets offset later by the consumer method)
                        //pos.Z -= 0.25F; 
                       
                    }
                }
                else
                {
                    // We don't have a target here, so we're going to raytrace all the objects in the scene.
                    EntityIntersection ei = m_sceneGraph.GetClosestIntersectingPrim(new Ray(AXOrigin, AXdirection), true, false);

                    // Un-comment the following line to print the raytrace results to the console.
                    //m_log.Info("[RAYTRACERESULTS]: Hit:" + ei.HitTF.ToString() + " Point: " + ei.ipoint.ToString() + " Normal: " + ei.normal.ToString());

                    if (ei.HitTF)
                    {
                        pos = new Vector3(ei.ipoint.X, ei.ipoint.Y, ei.ipoint.Z);
                    } 
                    else
                    {
                        // fall back to our stupid functionality
                        pos = RayEnd;
                    }
                }
            }
            else
            {
                // fall back to our stupid functionality
                pos = RayEnd;

                //increase height so its above the ground.
                //should be getting the normal of the ground at the rez point and using that?
                pos.Z += scale.Z / 2f;
//                return pos;
            }
            
            // check against posible water intercept
            if (wpos.Z > pos.Z) pos = wpos;
            return pos;
        }


        /// <summary>
        /// Create a New SceneObjectGroup/Part by raycasting
        /// </summary>
        /// <param name="ownerID"></param>
        /// <param name="groupID"></param>
        /// <param name="RayEnd"></param>
        /// <param name="rot"></param>
        /// <param name="shape"></param>
        /// <param name="bypassRaycast"></param>
        /// <param name="RayStart"></param>
        /// <param name="RayTargetID"></param>
        /// <param name="RayEndIsIntersection"></param>
        public virtual void AddNewPrim(UUID ownerID, UUID groupID, Vector3 RayEnd, Quaternion rot, PrimitiveBaseShape shape,
                                       byte bypassRaycast, Vector3 RayStart, UUID RayTargetID,
                                       byte RayEndIsIntersection)
        {
            Vector3 pos = GetNewRezLocation(RayStart, RayEnd, RayTargetID, rot, bypassRaycast, RayEndIsIntersection, true, new Vector3(0.5f, 0.5f, 0.5f), false);

            if (Permissions.CanRezObject(1, ownerID, pos))
            {
                // rez ON the ground, not IN the ground
               // pos.Z += 0.25F; The rez point should now be correct so that its not in the ground

                AddNewPrim(ownerID, groupID, pos, rot, shape);
            }
        }

        public virtual SceneObjectGroup AddNewPrim(
            UUID ownerID, UUID groupID, Vector3 pos, Quaternion rot, PrimitiveBaseShape shape)
        {
            //m_log.DebugFormat(
            //    "[SCENE]: Scene.AddNewPrim() pcode {0} called for {1} in {2}", shape.PCode, ownerID, RegionInfo.RegionName);

            SceneObjectGroup sceneObject = null;
            
            // If an entity creator has been registered for this prim type then use that
            if (m_entityCreators.ContainsKey((PCode)shape.PCode))
            {
                sceneObject = m_entityCreators[(PCode)shape.PCode].CreateEntity(ownerID, groupID, pos, rot, shape);
            }
            else
            {
                // Otherwise, use this default creation code;
                sceneObject = new SceneObjectGroup(ownerID, pos, rot, shape);
                AddNewSceneObject(sceneObject, true);
                sceneObject.SetGroup(groupID, null);
            }

            sceneObject.ScheduleGroupForFullUpdate();

            return sceneObject;
        }
        
        /// <summary>
        /// Add an object into the scene that has come from storage
        /// </summary>
        ///
        /// <param name="sceneObject"></param>
        /// <param name="attachToBackup">
        /// If true, changes to the object will be reflected in its persisted data
        /// If false, the persisted data will not be changed even if the object in the scene is changed
        /// </param>
        /// <param name="alreadyPersisted">
        /// If true, we won't persist this object until it changes
        /// If false, we'll persist this object immediately
        /// </param>
        /// <param name="sendClientUpdates">
        /// If true, we send updates to the client to tell it about this object
        /// If false, we leave it up to the caller to do this
        /// </param>
        /// <returns>
        /// true if the object was added, false if an object with the same uuid was already in the scene
        /// </returns>
        public bool AddRestoredSceneObject(
            SceneObjectGroup sceneObject, bool attachToBackup, bool alreadyPersisted, bool sendClientUpdates)
        {
            bool result =  m_sceneGraph.AddRestoredSceneObject(sceneObject, attachToBackup, alreadyPersisted, sendClientUpdates);
            if (result)
                sceneObject.IsDeleted = false;
            return result;
        }
        
        /// <summary>
        /// Add an object into the scene that has come from storage
        /// </summary>
        ///
        /// <param name="sceneObject"></param>
        /// <param name="attachToBackup">
        /// If true, changes to the object will be reflected in its persisted data
        /// If false, the persisted data will not be changed even if the object in the scene is changed
        /// </param>
        /// <param name="alreadyPersisted">
        /// If true, we won't persist this object until it changes
        /// If false, we'll persist this object immediately
        /// </param>
        /// <returns>
        /// true if the object was added, false if an object with the same uuid was already in the scene
        /// </returns>
        public bool AddRestoredSceneObject(
            SceneObjectGroup sceneObject, bool attachToBackup, bool alreadyPersisted)
        {
            return AddRestoredSceneObject(sceneObject, attachToBackup, alreadyPersisted, true);
        }

        /// <summary>
        /// Add a newly created object to the scene.  Updates are also sent to viewers.
        /// </summary>
        /// <param name="sceneObject"></param>
        /// <param name="attachToBackup">
        /// If true, the object is made persistent into the scene.
        /// If false, the object will not persist over server restarts
        /// </param>
        public bool AddNewSceneObject(SceneObjectGroup sceneObject, bool attachToBackup)
        {
            return AddNewSceneObject(sceneObject, attachToBackup, true);
        }
        
        /// <summary>
        /// Add a newly created object to the scene
        /// </summary>
        /// <param name="sceneObject"></param>
        /// <param name="attachToBackup">
        /// If true, the object is made persistent into the scene.
        /// If false, the object will not persist over server restarts
        /// </param>
        /// <param name="sendClientUpdates">
        /// If true, updates for the new scene object are sent to all viewers in range.
        /// If false, it is left to the caller to schedule the update
        /// </param>
        public bool AddNewSceneObject(SceneObjectGroup sceneObject, bool attachToBackup, bool sendClientUpdates)
        {
            return m_sceneGraph.AddNewSceneObject(sceneObject, attachToBackup, sendClientUpdates);
        }
        
        /// <summary>
        /// Add a newly created object to the scene.
        /// </summary>
        /// 
        /// This method does not send updates to the client - callers need to handle this themselves.
        /// <param name="sceneObject"></param>
        /// <param name="attachToBackup"></param>
        /// <param name="pos">Position of the object</param>
        /// <param name="rot">Rotation of the object</param>
        /// <param name="vel">Velocity of the object.  This parameter only has an effect if the object is physical</param>
        /// <returns></returns>
        public bool AddNewSceneObject(
            SceneObjectGroup sceneObject, bool attachToBackup, Vector3 pos, Quaternion rot, Vector3 vel)
        {
            return m_sceneGraph.AddNewSceneObject(sceneObject, attachToBackup, pos, rot, vel);
        }

        /// <summary>
        /// Delete every object from the scene.  This does not include attachments worn by avatars.
        /// </summary>
        public void DeleteAllSceneObjects()
        {
            DeleteAllSceneObjects(false);
        }

        /// <summary>
        /// Delete every object from the scene.  This does not include attachments worn by avatars.
        /// </summary>
        public void DeleteAllSceneObjects(bool exceptNoCopy)
        {
            List<SceneObjectGroup> toReturn = new List<SceneObjectGroup>();
            lock (Entities)
            {
                EntityBase[] entities = Entities.GetEntities();
                foreach (EntityBase e in entities)
                {
                    if (e is SceneObjectGroup)
                    {
                        SceneObjectGroup sog = (SceneObjectGroup)e;
                        if (sog != null && !sog.IsAttachment)
                        {
                            if (!exceptNoCopy || ((sog.GetEffectivePermissions() & (uint)PermissionMask.Copy) != 0))
                            {
                                DeleteSceneObject((SceneObjectGroup)e, false);
                            }
                            else
                            {
                                toReturn.Add((SceneObjectGroup)e);   
                            }
                        }
                    }
                }
            }
            if (toReturn.Count > 0)
            {
                returnObjects(toReturn.ToArray(), UUID.Zero);
            }
        }

        /// <summary>
        /// Synchronously delete the given object from the scene.
        /// </summary>
        /// <param name="group">Object Id</param>
        /// <param name="silent">Suppress broadcasting changes to other clients.</param>
        public void DeleteSceneObject(SceneObjectGroup group, bool silent)
        {
//            m_log.DebugFormat("[SCENE]: Deleting scene object {0} {1}", group.Name, group.UUID);
            
            //SceneObjectPart rootPart = group.GetChildPart(group.UUID);

            // Serialise calls to RemoveScriptInstances to avoid
            // deadlocking on m_parts inside SceneObjectGroup
            lock (m_deleting_scene_object)
            {
                group.RemoveScriptInstances(true);
            }

            SceneObjectPart[] partList = group.Parts;

            foreach (SceneObjectPart part in partList)
            {
                if (part.IsJoint() && ((part.Flags & PrimFlags.Physics) != 0))
                {
                    PhysicsScene.RequestJointDeletion(part.Name); // FIXME: what if the name changed?
                }
                else if (part.PhysActor != null)
                {
                    PhysicsScene.RemovePrim(part.PhysActor);
                    part.PhysActor = null;
                }
            }
            
//            if (rootPart.PhysActor != null)
//            {
//                PhysicsScene.RemovePrim(rootPart.PhysActor);
//                rootPart.PhysActor = null;
//            }

            if (UnlinkSceneObject(group, false))
            {
                EventManager.TriggerObjectBeingRemovedFromScene(group);
                EventManager.TriggerParcelPrimCountTainted();
            }

            group.DeleteGroupFromScene(silent);
            if (!silent)
                SendKillObject(new List<uint>() { group.LocalId });

//            m_log.DebugFormat("[SCENE]: Exit DeleteSceneObject() for {0} {1}", group.Name, group.UUID);
        }

        /// <summary>
        /// Unlink the given object from the scene.  Unlike delete, this just removes the record of the object - the
        /// object itself is not destroyed.
        /// </summary>
        /// <param name="so">The scene object.</param>
        /// <param name="softDelete">If true, only deletes from scene, but keeps the object in the database.</param>
        /// <returns>true if the object was in the scene, false if it was not</returns>
        public bool UnlinkSceneObject(SceneObjectGroup so, bool softDelete)
        {
            if (m_sceneGraph.DeleteSceneObject(so.UUID, softDelete))
            {
                if (!softDelete)
                {
                    // Force a database update so that the scene object group ID is accurate.  It's possible that the
                    // group has recently been delinked from another group but that this change has not been persisted
                    // to the DB.
                    ForceSceneObjectBackup(so);
                    so.DetachFromBackup();
                    SimulationDataService.RemoveObject(so.UUID, m_regInfo.RegionID);
                }
                                    
                // We need to keep track of this state in case this group is still queued for further backup.
                so.IsDeleted = true;

                return true;
            }

            return false;
        }

        /// <summary>
        /// Move the given scene object into a new region depending on which region its absolute position has moved
        /// into.
        ///
        /// </summary>
        /// <param name="attemptedPosition">the attempted out of region position of the scene object</param>
        /// <param name="grp">the scene object that we're crossing</param>
        public void CrossPrimGroupIntoNewRegion(Vector3 attemptedPosition, SceneObjectGroup grp, bool silent)
        {
            if (grp == null)
                return;
            if (grp.IsDeleted)
                return;

            if (grp.RootPart.DIE_AT_EDGE)
            {
                // We remove the object here
                try
                {
                    DeleteSceneObject(grp, false);
                }
                catch (Exception)
                {
                    m_log.Warn("[SCENE]: exception when trying to remove the prim that crossed the border.");
                }
                return;
            }

            if (grp.RootPart.RETURN_AT_EDGE)
            {
                // We remove the object here
                try
                {
                    List<SceneObjectGroup> objects = new List<SceneObjectGroup>();
                    objects.Add(grp);
                    SceneObjectGroup[] objectsArray = objects.ToArray();
                    returnObjects(objectsArray, UUID.Zero);
                }
                catch (Exception)
                {
                    m_log.Warn("[SCENE]: exception when trying to return the prim that crossed the border.");
                }
                return;
            }

            if (m_teleportModule != null)
                m_teleportModule.Cross(grp, attemptedPosition, silent);
        }

        public Border GetCrossedBorder(Vector3 position, Cardinals gridline)
        {
            if (BordersLocked)
            {
                switch (gridline)
                {
                    case Cardinals.N:
                        lock (NorthBorders)
                        {
                            foreach (Border b in NorthBorders)
                            {
                                if (b.TestCross(position))
                                    return b;
                            }
                        }
                        break;
                    case Cardinals.S:
                        lock (SouthBorders)
                        {
                            foreach (Border b in SouthBorders)
                            {
                                if (b.TestCross(position))
                                    return b;
                            }
                        }

                        break;
                    case Cardinals.E:
                        lock (EastBorders)
                        {
                            foreach (Border b in EastBorders)
                            {
                                if (b.TestCross(position))
                                    return b;
                            }
                        }

                        break;
                    case Cardinals.W:

                        lock (WestBorders)
                        {
                            foreach (Border b in WestBorders)
                            {
                                if (b.TestCross(position))
                                    return b;
                            }
                        }
                        break;

                }
            }
            else
            {
                switch (gridline)
                {
                    case Cardinals.N:
                        foreach (Border b in NorthBorders)
                        {
                            if (b.TestCross(position))
                                return b;
                        }
                       
                        break;
                    case Cardinals.S:
                        foreach (Border b in SouthBorders)
                        {
                            if (b.TestCross(position))
                                return b;
                        }
                        break;
                    case Cardinals.E:
                        foreach (Border b in EastBorders)
                        {
                            if (b.TestCross(position))
                                return b;
                        }

                        break;
                    case Cardinals.W:
                        foreach (Border b in WestBorders)
                        {
                            if (b.TestCross(position))
                                return b;
                        }
                        break;

                }
            }
            

            return null;
        }

        public bool TestBorderCross(Vector3 position, Cardinals border)
        {
            if (BordersLocked)
            {
                switch (border)
                {
                    case Cardinals.N:
                        lock (NorthBorders)
                        {
                            foreach (Border b in NorthBorders)
                            {
                                if (b.TestCross(position))
                                    return true;
                            }
                        }
                        break;
                    case Cardinals.E:
                        lock (EastBorders)
                        {
                            foreach (Border b in EastBorders)
                            {
                                if (b.TestCross(position))
                                    return true;
                            }
                        }
                        break;
                    case Cardinals.S:
                        lock (SouthBorders)
                        {
                            foreach (Border b in SouthBorders)
                            {
                                if (b.TestCross(position))
                                    return true;
                            }
                        }
                        break;
                    case Cardinals.W:
                        lock (WestBorders)
                        {
                            foreach (Border b in WestBorders)
                            {
                                if (b.TestCross(position))
                                    return true;
                            }
                        }
                        break;
                }
            }
            else
            {
                switch (border)
                {
                    case Cardinals.N:
                        foreach (Border b in NorthBorders)
                        {
                            if (b.TestCross(position))
                                return true;
                        }
                        break;
                    case Cardinals.E:
                        foreach (Border b in EastBorders)
                        {
                            if (b.TestCross(position))
                                return true;
                        }
                        break;
                    case Cardinals.S:
                        foreach (Border b in SouthBorders)
                        {
                            if (b.TestCross(position))
                                return true;
                        }
                        break;
                    case Cardinals.W:
                        foreach (Border b in WestBorders)
                        {
                            if (b.TestCross(position))
                                return true;
                        }
                        break;
                }
            }
            return false;
        }


        /// <summary>
        /// Called when objects or attachments cross the border, or teleport, between regions.
        /// </summary>
        /// <param name="sog"></param>
        /// <returns></returns>
        public bool IncomingCreateObject(ISceneObject sog)
        {
            //m_log.Debug(" >>> IncomingCreateObject(sog) <<< " + ((SceneObjectGroup)sog).AbsolutePosition + " deleted? " + ((SceneObjectGroup)sog).IsDeleted);
            SceneObjectGroup newObject;
            try
            {
                newObject = (SceneObjectGroup)sog;
            }
            catch (Exception e)
            {
                m_log.WarnFormat("[SCENE]: Problem casting object: " + e.ToString());
                return false;
            }

            if (!AddSceneObject(newObject))
            {
                m_log.DebugFormat("[SCENE]: Problem adding scene object {0} in {1} ", sog.UUID, RegionInfo.RegionName);
                return false;
            }
            
            newObject.RootPart.ParentGroup.CreateScriptInstances(0, false, DefaultScriptEngine, 2);

            newObject.ResumeScripts();

            // Do this as late as possible so that listeners have full access to the incoming object
            EventManager.TriggerOnIncomingSceneObject(newObject);

            TriggerChangedTeleport(newObject);
            
            return true;
        }

        /// <summary>
        /// Attachment rezzing
        /// </summary>
        /// <param name="userID">Agent Unique ID</param>
        /// <param name="itemID">Object ID</param>
        /// <returns>False</returns>
        public virtual bool IncomingCreateObject(UUID userID, UUID itemID)
        {
            //m_log.DebugFormat(" >>> IncomingCreateObject(userID, itemID) <<< {0} {1}", userID, itemID);
            
            ScenePresence sp = GetScenePresence(userID);
            if (sp != null && AttachmentsModule != null)
            {
                uint attPt = (uint)sp.Appearance.GetAttachpoint(itemID);
                AttachmentsModule.RezSingleAttachmentFromInventory(sp.ControllingClient, itemID, attPt);
            }

            return false;
        }

        /// <summary>
        /// Adds a Scene Object group to the Scene.
        /// Verifies that the creator of the object is not banned from the simulator.
        /// Checks if the item is an Attachment
        /// </summary>
        /// <param name="sceneObject"></param>
        /// <returns>True if the SceneObjectGroup was added, False if it was not</returns>
        public bool AddSceneObject(SceneObjectGroup sceneObject)
        {
            if (sceneObject.OwnerID == UUID.Zero)
            {
                m_log.ErrorFormat("[SCENE]: Owner ID for {0} was zero", sceneObject.UUID);
                return false;
            }

            // If the user is banned, we won't let any of their objects
            // enter. Period.
            //
            if (m_regInfo.EstateSettings.IsBanned(sceneObject.OwnerID))
            {
                m_log.Info("[INTERREGION]: Denied prim crossing for " +
                        "banned avatar");

                return false;
            }

            sceneObject.SetScene(this);

            // Force allocation of new LocalId
            //
            SceneObjectPart[] parts = sceneObject.Parts;
            for (int i = 0; i < parts.Length; i++)
                parts[i].LocalId = 0;

            if (sceneObject.IsAttachmentCheckFull()) // Attachment
            {
                sceneObject.RootPart.AddFlag(PrimFlags.TemporaryOnRez);
                sceneObject.RootPart.AddFlag(PrimFlags.Phantom);
                      
                // Don't sent a full update here because this will cause full updates to be sent twice for 
                // attachments on region crossings, resulting in viewer glitches.
                AddRestoredSceneObject(sceneObject, false, false, false);

                // Handle attachment special case
                SceneObjectPart RootPrim = sceneObject.RootPart;

                // Fix up attachment Parent Local ID
                ScenePresence sp = GetScenePresence(sceneObject.OwnerID);

                if (sp != null)
                {
                    SceneObjectGroup grp = sceneObject;

                    m_log.DebugFormat(
                        "[ATTACHMENT]: Received attachment {0}, inworld asset id {1}", grp.GetFromItemID(), grp.UUID);
                    m_log.DebugFormat(
                        "[ATTACHMENT]: Attach to avatar {0} at position {1}", sp.UUID, grp.AbsolutePosition);

                    RootPrim.RemFlag(PrimFlags.TemporaryOnRez);
                    
                    if (AttachmentsModule != null)
                        AttachmentsModule.AttachObject(sp.ControllingClient, grp, 0, false);

                    m_log.DebugFormat("[SCENE]: Attachment {0} arrived and scene presence was found, attaching", sceneObject.UUID);
                }
                else
                {
                    m_log.DebugFormat("[SCENE]: Attachment {0} arrived and scene presence was not found, setting to temp", sceneObject.UUID);
                    RootPrim.RemFlag(PrimFlags.TemporaryOnRez);
                    RootPrim.AddFlag(PrimFlags.TemporaryOnRez);
                }
                if (sceneObject.OwnerID == UUID.Zero)
                {
                    m_log.ErrorFormat("[SCENE]: Owner ID for {0} was zero after attachment processing. BUG!", sceneObject.UUID);
                    return false;
                }
            }
            else
            {
                if (sceneObject.OwnerID == UUID.Zero)
                {
                    m_log.ErrorFormat("[SCENE]: Owner ID for non-attachment {0} was zero", sceneObject.UUID);
                    return false;
                }
                AddRestoredSceneObject(sceneObject, true, false);

                if (!Permissions.CanObjectEntry(sceneObject.UUID,
                        true, sceneObject.AbsolutePosition))
                {
                    // Deny non attachments based on parcel settings
                    //
                    m_log.Info("[INTERREGION]: Denied prim crossing " +
                            "because of parcel settings");

                    DeleteSceneObject(sceneObject, false);

                    return false;
                }
            }

            return true;
        }

        private void TriggerChangedTeleport(SceneObjectGroup sog)
        {
            ScenePresence sp = GetScenePresence(sog.OwnerID);

            if (sp != null)
            {
                AgentCircuitData aCircuit = m_authenticateHandler.GetAgentCircuitData(sp.UUID);

                if (aCircuit != null && (aCircuit.teleportFlags != (uint)TeleportFlags.Default))
                {
                    // This will get your attention
                    //m_log.Error("[XXX] Triggering ");

                    // Trigger CHANGED_TELEPORT
                    sp.Scene.EventManager.TriggerOnScriptChangedEvent(sog.LocalId, (uint)Changed.TELEPORT);
                }

            }
        }

        #endregion

        #region Add/Remove Avatar Methods

        /// <summary>
        /// Adding a New Client and Create a Presence for it.
        /// </summary>
        /// <param name="client"></param>
        public override void AddNewClient(IClientAPI client)
        {
            AgentCircuitData aCircuit = m_authenticateHandler.GetAgentCircuitData(client.CircuitCode);
            bool vialogin = false;

            if (aCircuit == null) // no good, didn't pass NewUserConnection successfully
                return;

            vialogin = (aCircuit.teleportFlags & (uint)Constants.TeleportFlags.ViaHGLogin) != 0 || 
                       (aCircuit.teleportFlags & (uint)Constants.TeleportFlags.ViaLogin) != 0;

            CheckHeartbeat();
            ScenePresence presence;

            if (m_restorePresences.ContainsKey(client.AgentId))
            {
                m_log.DebugFormat("[SCENE]: Restoring agent {0} {1} in {2}", client.Name, client.AgentId, RegionInfo.RegionName);

                m_clientManager.Add(client);
                SubscribeToClientEvents(client);

                presence = m_restorePresences[client.AgentId];
                m_restorePresences.Remove(client.AgentId);

                // This is one of two paths to create avatars that are
                // used.  This tends to get called more in standalone
                // than grid, not really sure why, but as such needs
                // an explicity appearance lookup here.
                AvatarAppearance appearance = null;
                GetAvatarAppearance(client, out appearance);
                presence.Appearance = appearance;

                presence.initializeScenePresence(client, RegionInfo, this);

                m_sceneGraph.AddScenePresence(presence);

                lock (m_restorePresences)
                {
                    Monitor.PulseAll(m_restorePresences);
                }
            }
            else
            {
                if (GetScenePresence(client.AgentId) == null) // ensure there is no SP here
                {
                    m_log.Debug("[SCENE]: Adding new agent " + client.Name + " to scene " + RegionInfo.RegionName);

                    m_clientManager.Add(client);
                    SubscribeToClientEvents(client);

                    ScenePresence sp = CreateAndAddScenePresence(client);
                    if (aCircuit != null)
                        sp.Appearance = aCircuit.Appearance;

                    // HERE!!! Do the initial attachments right here
                    // first agent upon login is a root agent by design.
                    // All other AddNewClient calls find aCircuit.child to be true
                    if (aCircuit == null || (aCircuit != null && aCircuit.child == false))
                    {
                        sp.IsChildAgent = false;
                        Util.FireAndForget(delegate(object o) { sp.RezAttachments(); });
                    }
                }
            }

            if (GetScenePresence(client.AgentId) != null)
            {
                m_LastLogin = Util.EnvironmentTickCount();
                EventManager.TriggerOnNewClient(client);
                if (vialogin)
                    EventManager.TriggerOnClientLogin(client);
            }
        }

        private bool VerifyClient(AgentCircuitData aCircuit, System.Net.IPEndPoint ep, out bool vialogin)
        {
            vialogin = false;
            
            // Do the verification here
            if ((aCircuit.teleportFlags & (uint)Constants.TeleportFlags.ViaHGLogin) != 0)
            {
                m_log.DebugFormat("[SCENE]: Incoming client {0} {1} in region {2} via HG login", aCircuit.firstname, aCircuit.lastname, RegionInfo.RegionName);
                vialogin = true;
                IUserAgentVerificationModule userVerification = RequestModuleInterface<IUserAgentVerificationModule>();
                if (userVerification != null && ep != null)
                {
                    if (!userVerification.VerifyClient(aCircuit, ep.Address.ToString()))
                    {
                        // uh-oh, this is fishy
                        m_log.DebugFormat("[SCENE]: User Client Verification for {0} {1} in {2} returned false", aCircuit.firstname, aCircuit.lastname, RegionInfo.RegionName);
                        return false;
                    }
                    else
                        m_log.DebugFormat("[SCENE]: User Client Verification for {0} {1} in {2} returned true", aCircuit.firstname, aCircuit.lastname, RegionInfo.RegionName);
                }
            }

            else if ((aCircuit.teleportFlags & (uint)Constants.TeleportFlags.ViaLogin) != 0)
            {
                m_log.DebugFormat("[SCENE]: Incoming client {0} {1} in region {2} via regular login. Client IP verification not performed.",
                    aCircuit.firstname, aCircuit.lastname, RegionInfo.RegionName);
                vialogin = true;
            }

            return true;
        }

        // Called by Caps, on the first HTTP contact from the client
        public override bool CheckClient(UUID agentID, System.Net.IPEndPoint ep)
        {
            AgentCircuitData aCircuit = m_authenticateHandler.GetAgentCircuitData(agentID);
            if (aCircuit != null)
            {
                bool vialogin = false;
                if (!VerifyClient(aCircuit, ep, out vialogin))
                {
                    // if it doesn't pass, we remove the agentcircuitdata altogether
                    // and the scene presence and the client, if they exist
                    try
                    {
                        ScenePresence sp = GetScenePresence(agentID);
                        PresenceService.LogoutAgent(sp.ControllingClient.SessionId);
                        
                        if (sp != null)
                            sp.ControllingClient.Close();

                        // BANG! SLASH!
                        m_authenticateHandler.RemoveCircuit(agentID);

                        return false;
                    }
                    catch (Exception e)
                    {
                        m_log.DebugFormat("[SCENE]: Exception while closing aborted client: {0}", e.StackTrace);
                    }
                }
                else
                    return true;
            }

            return false;
        }

        /// <summary>
        /// Register for events from the client
        /// </summary>
        /// <param name="client">The IClientAPI of the connected client</param>
        public virtual void SubscribeToClientEvents(IClientAPI client)
        {
            SubscribeToClientTerrainEvents(client);
            SubscribeToClientPrimEvents(client);
            SubscribeToClientPrimRezEvents(client);
            SubscribeToClientInventoryEvents(client);
            SubscribeToClientTeleportEvents(client);
            SubscribeToClientScriptEvents(client);
            SubscribeToClientParcelEvents(client);
            SubscribeToClientGridEvents(client);
            SubscribeToClientNetworkEvents(client);
        }

        public virtual void SubscribeToClientTerrainEvents(IClientAPI client)
        {
            client.OnRegionHandShakeReply += SendLayerData;
        }
        
        public virtual void SubscribeToClientPrimEvents(IClientAPI client)
        {
            client.OnUpdatePrimGroupPosition += m_sceneGraph.UpdatePrimPosition;
            client.OnUpdatePrimSinglePosition += m_sceneGraph.UpdatePrimSinglePosition;
            client.OnUpdatePrimGroupRotation += m_sceneGraph.UpdatePrimRotation;
            client.OnUpdatePrimGroupMouseRotation += m_sceneGraph.UpdatePrimRotation;
            client.OnUpdatePrimSingleRotation += m_sceneGraph.UpdatePrimSingleRotation;
            client.OnUpdatePrimSingleRotationPosition += m_sceneGraph.UpdatePrimSingleRotationPosition;
            client.OnUpdatePrimScale += m_sceneGraph.UpdatePrimScale;
            client.OnUpdatePrimGroupScale += m_sceneGraph.UpdatePrimGroupScale;
            client.OnUpdateExtraParams += m_sceneGraph.UpdateExtraParam;
            client.OnUpdatePrimShape += m_sceneGraph.UpdatePrimShape;
            client.OnUpdatePrimTexture += m_sceneGraph.UpdatePrimTexture;
            client.OnObjectRequest += RequestPrim;
            client.OnObjectSelect += SelectPrim;
            client.OnObjectDeselect += DeselectPrim;
            client.OnGrabUpdate += m_sceneGraph.MoveObject;
            client.OnSpinStart += m_sceneGraph.SpinStart;
            client.OnSpinUpdate += m_sceneGraph.SpinObject;
            client.OnDeRezObject += DeRezObjects;
            
            client.OnObjectName += m_sceneGraph.PrimName;
            client.OnObjectClickAction += m_sceneGraph.PrimClickAction;
            client.OnObjectMaterial += m_sceneGraph.PrimMaterial;
            client.OnLinkObjects += LinkObjects;
            client.OnDelinkObjects += DelinkObjects;
            client.OnObjectDuplicate += m_sceneGraph.DuplicateObject;
            client.OnObjectDuplicateOnRay += doObjectDuplicateOnRay;
            client.OnUpdatePrimFlags += m_sceneGraph.UpdatePrimFlags;
            client.OnRequestObjectPropertiesFamily += m_sceneGraph.RequestObjectPropertiesFamily;
            client.OnObjectPermissions += HandleObjectPermissionsUpdate;
            client.OnGrabObject += ProcessObjectGrab;
            client.OnGrabUpdate += ProcessObjectGrabUpdate; 
            client.OnDeGrabObject += ProcessObjectDeGrab;
            client.OnUndo += m_sceneGraph.HandleUndo;
            client.OnRedo += m_sceneGraph.HandleRedo;
            client.OnObjectDescription += m_sceneGraph.PrimDescription;
            client.OnObjectDrop += m_sceneGraph.DropObject;
            client.OnObjectIncludeInSearch += m_sceneGraph.MakeObjectSearchable;
            client.OnObjectOwner += ObjectOwner;
        }

        public virtual void SubscribeToClientPrimRezEvents(IClientAPI client)
        {
            client.OnAddPrim += AddNewPrim;
            client.OnRezObject += RezObject;
        }

        public virtual void SubscribeToClientInventoryEvents(IClientAPI client)
        {
            client.OnCreateNewInventoryItem += CreateNewInventoryItem;
            client.OnLinkInventoryItem += HandleLinkInventoryItem;
            client.OnCreateNewInventoryFolder += HandleCreateInventoryFolder;
            client.OnUpdateInventoryFolder += HandleUpdateInventoryFolder;
            client.OnMoveInventoryFolder += HandleMoveInventoryFolder; // 2; //!!
            client.OnFetchInventoryDescendents += HandleFetchInventoryDescendents;
            client.OnPurgeInventoryDescendents += HandlePurgeInventoryDescendents; // 2; //!!
            client.OnFetchInventory += HandleFetchInventory;
            client.OnUpdateInventoryItem += UpdateInventoryItemAsset;
            client.OnCopyInventoryItem += CopyInventoryItem;
            client.OnMoveItemsAndLeaveCopy += MoveInventoryItemsLeaveCopy;
            client.OnMoveInventoryItem += MoveInventoryItem;
            client.OnRemoveInventoryItem += RemoveInventoryItem;
            client.OnRemoveInventoryFolder += RemoveInventoryFolder;
            client.OnRezScript += RezScript;
            client.OnRequestTaskInventory += RequestTaskInventory;
            client.OnRemoveTaskItem += RemoveTaskInventory;
            client.OnUpdateTaskInventory += UpdateTaskInventory;
            client.OnMoveTaskItem += ClientMoveTaskInventoryItem;
        }

        public virtual void SubscribeToClientTeleportEvents(IClientAPI client)
        {
            client.OnTeleportLocationRequest += RequestTeleportLocation;
            client.OnTeleportLandmarkRequest += RequestTeleportLandmark;
        }

        public virtual void SubscribeToClientScriptEvents(IClientAPI client)
        {
            client.OnScriptReset += ProcessScriptReset;
            client.OnGetScriptRunning += GetScriptRunning;
            client.OnSetScriptRunning += SetScriptRunning;
        }

        public virtual void SubscribeToClientParcelEvents(IClientAPI client)
        {
            client.OnObjectGroupRequest += m_sceneGraph.HandleObjectGroupUpdate;
            client.OnParcelReturnObjectsRequest += LandChannel.ReturnObjectsInParcel;
            client.OnParcelSetOtherCleanTime += LandChannel.SetParcelOtherCleanTime;
            client.OnParcelBuy += ProcessParcelBuy;
        }

        public virtual void SubscribeToClientGridEvents(IClientAPI client)
        {
            client.OnNameFromUUIDRequest += HandleUUIDNameRequest;
            client.OnMoneyTransferRequest += ProcessMoneyTransferRequest;
            client.OnAvatarPickerRequest += ProcessAvatarPickerRequest;
            client.OnSetStartLocationRequest += SetHomeRezPoint;
            client.OnRegionHandleRequest += RegionHandleRequest;
        }
        
        public virtual void SubscribeToClientNetworkEvents(IClientAPI client)
        {
            client.OnNetworkStatsUpdate += StatsReporter.AddPacketsStats;
            client.OnViewerEffect += ProcessViewerEffect;
        }

        /// <summary>
        /// Unsubscribe the client from events.
        /// </summary>
        /// FIXME: Not called anywhere!
        /// <param name="client">The IClientAPI of the client</param>
        public virtual void UnSubscribeToClientEvents(IClientAPI client)
        {
            UnSubscribeToClientTerrainEvents(client);
            UnSubscribeToClientPrimEvents(client);
            UnSubscribeToClientPrimRezEvents(client);
            UnSubscribeToClientInventoryEvents(client);
            UnSubscribeToClientTeleportEvents(client);
            UnSubscribeToClientScriptEvents(client);
            UnSubscribeToClientParcelEvents(client);
            UnSubscribeToClientGridEvents(client);
            UnSubscribeToClientNetworkEvents(client);
        }

        public virtual void UnSubscribeToClientTerrainEvents(IClientAPI client)
        {
            client.OnRegionHandShakeReply -= SendLayerData;
        }

        public virtual void UnSubscribeToClientPrimEvents(IClientAPI client)
        {
            client.OnUpdatePrimGroupPosition -= m_sceneGraph.UpdatePrimPosition;
            client.OnUpdatePrimSinglePosition -= m_sceneGraph.UpdatePrimSinglePosition;
            client.OnUpdatePrimGroupRotation -= m_sceneGraph.UpdatePrimRotation;
            client.OnUpdatePrimGroupMouseRotation -= m_sceneGraph.UpdatePrimRotation;
            client.OnUpdatePrimSingleRotation -= m_sceneGraph.UpdatePrimSingleRotation;
            client.OnUpdatePrimSingleRotationPosition -= m_sceneGraph.UpdatePrimSingleRotationPosition;
            client.OnUpdatePrimScale -= m_sceneGraph.UpdatePrimScale;
            client.OnUpdatePrimGroupScale -= m_sceneGraph.UpdatePrimGroupScale;
            client.OnUpdateExtraParams -= m_sceneGraph.UpdateExtraParam;
            client.OnUpdatePrimShape -= m_sceneGraph.UpdatePrimShape;
            client.OnUpdatePrimTexture -= m_sceneGraph.UpdatePrimTexture;
            client.OnObjectRequest -= RequestPrim;
            client.OnObjectSelect -= SelectPrim;
            client.OnObjectDeselect -= DeselectPrim;
            client.OnGrabUpdate -= m_sceneGraph.MoveObject;
            client.OnSpinStart -= m_sceneGraph.SpinStart;
            client.OnSpinUpdate -= m_sceneGraph.SpinObject;
            client.OnDeRezObject -= DeRezObjects;
            client.OnObjectName -= m_sceneGraph.PrimName;
            client.OnObjectClickAction -= m_sceneGraph.PrimClickAction;
            client.OnObjectMaterial -= m_sceneGraph.PrimMaterial;
            client.OnLinkObjects -= LinkObjects;
            client.OnDelinkObjects -= DelinkObjects;
            client.OnObjectDuplicate -= m_sceneGraph.DuplicateObject;
            client.OnObjectDuplicateOnRay -= doObjectDuplicateOnRay;
            client.OnUpdatePrimFlags -= m_sceneGraph.UpdatePrimFlags;
            client.OnRequestObjectPropertiesFamily -= m_sceneGraph.RequestObjectPropertiesFamily;
            client.OnObjectPermissions -= HandleObjectPermissionsUpdate;
            client.OnGrabObject -= ProcessObjectGrab;
            client.OnDeGrabObject -= ProcessObjectDeGrab;
            client.OnUndo -= m_sceneGraph.HandleUndo;
            client.OnRedo -= m_sceneGraph.HandleRedo;
            client.OnObjectDescription -= m_sceneGraph.PrimDescription;
            client.OnObjectDrop -= m_sceneGraph.DropObject;
            client.OnObjectIncludeInSearch -= m_sceneGraph.MakeObjectSearchable;
            client.OnObjectOwner -= ObjectOwner;
        }

        public virtual void UnSubscribeToClientPrimRezEvents(IClientAPI client)
        {
            client.OnAddPrim -= AddNewPrim;
            client.OnRezObject -= RezObject;
        }

        public virtual void UnSubscribeToClientInventoryEvents(IClientAPI client)
        {
            client.OnCreateNewInventoryItem -= CreateNewInventoryItem;
            client.OnCreateNewInventoryFolder -= HandleCreateInventoryFolder;
            client.OnUpdateInventoryFolder -= HandleUpdateInventoryFolder;
            client.OnMoveInventoryFolder -= HandleMoveInventoryFolder; // 2; //!!
            client.OnFetchInventoryDescendents -= HandleFetchInventoryDescendents;
            client.OnPurgeInventoryDescendents -= HandlePurgeInventoryDescendents; // 2; //!!
            client.OnFetchInventory -= HandleFetchInventory;
            client.OnUpdateInventoryItem -= UpdateInventoryItemAsset;
            client.OnCopyInventoryItem -= CopyInventoryItem;
            client.OnMoveInventoryItem -= MoveInventoryItem;
            client.OnRemoveInventoryItem -= RemoveInventoryItem;
            client.OnRemoveInventoryFolder -= RemoveInventoryFolder;
            client.OnRezScript -= RezScript;
            client.OnRequestTaskInventory -= RequestTaskInventory;
            client.OnRemoveTaskItem -= RemoveTaskInventory;
            client.OnUpdateTaskInventory -= UpdateTaskInventory;
            client.OnMoveTaskItem -= ClientMoveTaskInventoryItem;
        }

        public virtual void UnSubscribeToClientTeleportEvents(IClientAPI client)
        {
            client.OnTeleportLocationRequest -= RequestTeleportLocation;
            client.OnTeleportLandmarkRequest -= RequestTeleportLandmark;
            //client.OnTeleportHomeRequest -= TeleportClientHome;
        }

        public virtual void UnSubscribeToClientScriptEvents(IClientAPI client)
        {
            client.OnScriptReset -= ProcessScriptReset;
            client.OnGetScriptRunning -= GetScriptRunning;
            client.OnSetScriptRunning -= SetScriptRunning;
        }

        public virtual void UnSubscribeToClientParcelEvents(IClientAPI client)
        {
            client.OnObjectGroupRequest -= m_sceneGraph.HandleObjectGroupUpdate;
            client.OnParcelReturnObjectsRequest -= LandChannel.ReturnObjectsInParcel;
            client.OnParcelSetOtherCleanTime -= LandChannel.SetParcelOtherCleanTime;
            client.OnParcelBuy -= ProcessParcelBuy;
        }

        public virtual void UnSubscribeToClientGridEvents(IClientAPI client)
        {
            client.OnNameFromUUIDRequest -= HandleUUIDNameRequest;
            client.OnMoneyTransferRequest -= ProcessMoneyTransferRequest;
            client.OnAvatarPickerRequest -= ProcessAvatarPickerRequest;
            client.OnSetStartLocationRequest -= SetHomeRezPoint;
            client.OnRegionHandleRequest -= RegionHandleRequest;
        }

        public virtual void UnSubscribeToClientNetworkEvents(IClientAPI client)
        {
            client.OnNetworkStatsUpdate -= StatsReporter.AddPacketsStats;
            client.OnViewerEffect -= ProcessViewerEffect;
        }

        /// <summary>
        /// Teleport an avatar to their home region
        /// </summary>
        /// <param name="agentId">The avatar's Unique ID</param>
        /// <param name="client">The IClientAPI for the client</param>
        public virtual bool TeleportClientHome(UUID agentId, IClientAPI client)
        {
            if (m_teleportModule != null)
                return m_teleportModule.TeleportHome(agentId, client);
            else
            {
                m_log.DebugFormat("[SCENE]: Unable to teleport user home: no AgentTransferModule is active");
                client.SendTeleportFailed("Unable to perform teleports on this simulator.");
            }
            return false;
        }

        /// <summary>
        /// Duplicates object specified by localID at position raycasted against RayTargetObject using 
        /// RayEnd and RayStart to determine what the angle of the ray is
        /// </summary>
        /// <param name="localID">ID of object to duplicate</param>
        /// <param name="dupeFlags"></param>
        /// <param name="AgentID">Agent doing the duplication</param>
        /// <param name="GroupID">Group of new object</param>
        /// <param name="RayTargetObj">The target of the Ray</param>
        /// <param name="RayEnd">The ending of the ray (farthest away point)</param>
        /// <param name="RayStart">The Beginning of the ray (closest point)</param>
        /// <param name="BypassRaycast">Bool to bypass raycasting</param>
        /// <param name="RayEndIsIntersection">The End specified is the place to add the object</param>
        /// <param name="CopyCenters">Position the object at the center of the face that it's colliding with</param>
        /// <param name="CopyRotates">Rotate the object the same as the localID object</param>
        public void doObjectDuplicateOnRay(uint localID, uint dupeFlags, UUID AgentID, UUID GroupID,
                                           UUID RayTargetObj, Vector3 RayEnd, Vector3 RayStart,
                                           bool BypassRaycast, bool RayEndIsIntersection, bool CopyCenters, bool CopyRotates)
        {
            Vector3 pos;
            const bool frontFacesOnly = true;
            //m_log.Info("HITTARGET: " + RayTargetObj.ToString() + ", COPYTARGET: " + localID.ToString());
            SceneObjectPart target = GetSceneObjectPart(localID);
            SceneObjectPart target2 = GetSceneObjectPart(RayTargetObj);

            if (target != null && target2 != null)
            {
                Vector3 direction = Vector3.Normalize(RayEnd - RayStart);
                Vector3 AXOrigin = new Vector3(RayStart.X, RayStart.Y, RayStart.Z);
                Vector3 AXdirection = new Vector3(direction.X, direction.Y, direction.Z);

                if (target2.ParentGroup != null)
                {
                    pos = target2.AbsolutePosition;
                    //m_log.Info("[OBJECT_REZ]: TargetPos: " + pos.ToString() + ", RayStart: " + RayStart.ToString() + ", RayEnd: " + RayEnd.ToString() + ", Volume: " + Util.GetDistanceTo(RayStart,RayEnd).ToString() + ", mag1: " + Util.GetMagnitude(RayStart).ToString() + ", mag2: " + Util.GetMagnitude(RayEnd).ToString());

                    // TODO: Raytrace better here

                    //EntityIntersection ei = m_sceneGraph.GetClosestIntersectingPrim(new Ray(AXOrigin, AXdirection));
                    Ray NewRay = new Ray(AXOrigin, AXdirection);

                    // Ray Trace against target here
                    EntityIntersection ei = target2.TestIntersectionOBB(NewRay, Quaternion.Identity, frontFacesOnly, CopyCenters);

                    // Un-comment out the following line to Get Raytrace results printed to the console.
                    //m_log.Info("[RAYTRACERESULTS]: Hit:" + ei.HitTF.ToString() + " Point: " + ei.ipoint.ToString() + " Normal: " + ei.normal.ToString());
                    float ScaleOffset = 0.5f;

                    // If we hit something
                    if (ei.HitTF)
                    {
                        Vector3 scale = target.Scale;
                        Vector3 scaleComponent = new Vector3(ei.AAfaceNormal.X, ei.AAfaceNormal.Y, ei.AAfaceNormal.Z);
                        if (scaleComponent.X != 0) ScaleOffset = scale.X;
                        if (scaleComponent.Y != 0) ScaleOffset = scale.Y;
                        if (scaleComponent.Z != 0) ScaleOffset = scale.Z;
                        ScaleOffset = Math.Abs(ScaleOffset);
                        Vector3 intersectionpoint = new Vector3(ei.ipoint.X, ei.ipoint.Y, ei.ipoint.Z);
                        Vector3 normal = new Vector3(ei.normal.X, ei.normal.Y, ei.normal.Z);
                        Vector3 offset = normal * (ScaleOffset / 2f);
                        pos = intersectionpoint + offset;

                        // stick in offset format from the original prim
                        pos = pos - target.ParentGroup.AbsolutePosition;
                        if (CopyRotates)
                        {
                            Quaternion worldRot = target2.GetWorldRotation();

                            // SceneObjectGroup obj = m_sceneGraph.DuplicateObject(localID, pos, target.GetEffectiveObjectFlags(), AgentID, GroupID, worldRot);
                            m_sceneGraph.DuplicateObject(localID, pos, target.GetEffectiveObjectFlags(), AgentID, GroupID, worldRot);
                            //obj.Rotation = worldRot;
                            //obj.UpdateGroupRotationR(worldRot);
                        }
                        else
                        {
                            m_sceneGraph.DuplicateObject(localID, pos, target.GetEffectiveObjectFlags(), AgentID, GroupID);
                        }
                    }

                    return;
                }

                return;
            }
        }

        /// <summary>
        /// Sets the Home Point.   The LoginService uses this to know where to put a user when they log-in
        /// </summary>
        /// <param name="remoteClient"></param>
        /// <param name="regionHandle"></param>
        /// <param name="position"></param>
        /// <param name="lookAt"></param>
        /// <param name="flags"></param>
        public virtual void SetHomeRezPoint(IClientAPI remoteClient, ulong regionHandle, Vector3 position, Vector3 lookAt, uint flags)
        {
            //Add half the avatar's height so that the user doesn't fall through prims
            ScenePresence presence;
            if (TryGetScenePresence(remoteClient.AgentId, out presence))
            {
                if (presence.Appearance != null)
                {
                    position.Z = position.Z + (presence.Appearance.AvatarHeight / 2);
                }
            }

            if (GridUserService != null && GridUserService.SetHome(remoteClient.AgentId.ToString(), RegionInfo.RegionID, position, lookAt))
                // FUBAR ALERT: this needs to be "Home position set." so the viewer saves a home-screenshot.
                m_dialogModule.SendAlertToUser(remoteClient, "Home position set.");
            else
                m_dialogModule.SendAlertToUser(remoteClient, "Set Home request Failed.");
        }

        /// <summary>
        /// Create a child agent scene presence and add it to this scene.
        /// </summary>
        /// <param name="client"></param>
        /// <returns></returns>
        protected virtual ScenePresence CreateAndAddScenePresence(IClientAPI client)
        {
            CheckHeartbeat();
            AvatarAppearance appearance = null;
            GetAvatarAppearance(client, out appearance);

            ScenePresence avatar = m_sceneGraph.CreateAndAddChildScenePresence(client, appearance);
            //avatar.KnownRegions = GetChildrenSeeds(avatar.UUID);

            m_eventManager.TriggerOnNewPresence(avatar);

            return avatar;
        }

        /// <summary>
        /// Get the avatar apperance for the given client.
        /// </summary>
        /// <param name="client"></param>
        /// <param name="appearance"></param>
        public void GetAvatarAppearance(IClientAPI client, out AvatarAppearance appearance)
        {
            AgentCircuitData aCircuit = m_authenticateHandler.GetAgentCircuitData(client.CircuitCode);

            if (aCircuit == null)
            {
                m_log.DebugFormat("[APPEARANCE] Client did not supply a circuit. Non-Linden? Creating default appearance.");
                appearance = new AvatarAppearance(client.AgentId);
                return;
            }

            appearance = aCircuit.Appearance;
            if (appearance == null)
            {
                m_log.DebugFormat("[APPEARANCE]: Appearance not found in {0}, returning default", RegionInfo.RegionName);
                appearance = new AvatarAppearance(client.AgentId);
            }
        }

        /// <summary>
        /// Remove the given client from the scene.
        /// </summary>
        /// <param name="agentID"></param>
        public override void RemoveClient(UUID agentID)
        {
            CheckHeartbeat();
            bool childagentYN = false;
            ScenePresence avatar = GetScenePresence(agentID);
            if (avatar != null)
            {
                childagentYN = avatar.IsChildAgent;

                if (avatar.ParentID != 0)
                {
                    avatar.StandUp();
                }

                try
                {
                    m_log.DebugFormat(
                        "[SCENE]: Removing {0} agent {1} from region {2}",
                        (childagentYN ? "child" : "root"), agentID, RegionInfo.RegionName);

                    m_sceneGraph.removeUserCount(!childagentYN);
                    CapsModule.RemoveCapsHandler(agentID);

                    // REFACTORING PROBLEM -- well not really a problem, but just to point out that whatever
                    // this method is doing is HORRIBLE!!!
                    avatar.Scene.NeedSceneCacheClear(avatar.UUID);

                    if (!avatar.IsChildAgent)
                    {
                        //List<ulong> childknownRegions = new List<ulong>();
                        //List<ulong> ckn = avatar.KnownChildRegionHandles;
                        //for (int i = 0; i < ckn.Count; i++)
                        //{
                        //    childknownRegions.Add(ckn[i]);
                        //}
                        List<ulong> regions = new List<ulong>(avatar.KnownChildRegionHandles);
                        regions.Remove(RegionInfo.RegionHandle);
                        m_sceneGridService.SendCloseChildAgentConnections(agentID, regions);

                    }
                    m_log.Debug("[Scene] Beginning ClientClosed");
                    m_eventManager.TriggerClientClosed(agentID, this);
                    m_log.Debug("[Scene] Finished ClientClosed");
                }
                catch (NullReferenceException)
                {
                    // We don't know which count to remove it from
                    // Avatar is already disposed :/
                }

                m_log.Debug("[Scene] Beginning OnRemovePresence");
                m_eventManager.TriggerOnRemovePresence(agentID);
<<<<<<< HEAD
                m_log.Debug("[Scene] Finished OnRemovePresence");
=======
>>>>>>> 798abd15

                ForEachClient(
                    delegate(IClientAPI client)
                    {
                        //We can safely ignore null reference exceptions.  It means the avatar is dead and cleaned up anyway
                        try { client.SendKillObject(avatar.RegionHandle, new List<uint>() { avatar.LocalId}); }
                        catch (NullReferenceException) { }
                    });

                IAgentAssetTransactions agentTransactions = this.RequestModuleInterface<IAgentAssetTransactions>();
                if (agentTransactions != null)
                {
                    agentTransactions.RemoveAgentAssetTransactions(agentID);
                }

                // Remove the avatar from the scene
                m_log.Debug("[Scene] Begin RemoveScenePresence");
                m_sceneGraph.RemoveScenePresence(agentID);
                m_log.Debug("[Scene] Finished RemoveScenePresence. Removing the client manager");
                m_clientManager.Remove(agentID);
                m_log.Debug("[Scene] Removed the client manager. Firing avatar.close");

                try
                {
                    avatar.Close();
                }
                catch (NullReferenceException)
                {
                    //We can safely ignore null reference exceptions.  It means the avatar are dead and cleaned up anyway.
                }
                catch (Exception e)
                {
                    m_log.Error("[SCENE] Scene.cs:RemoveClient exception: " + e.ToString());
                }
                m_log.Debug("[Scene] Done. Firing RemoveCircuit");
                m_authenticateHandler.RemoveCircuit(avatar.ControllingClient.CircuitCode);
                CleanDroppedAttachments();
<<<<<<< HEAD
                m_log.Debug("[Scene] The avatar has left the building");
=======
>>>>>>> 798abd15
                //m_log.InfoFormat("[SCENE] Memory pre  GC {0}", System.GC.GetTotalMemory(false));
                //m_log.InfoFormat("[SCENE] Memory post GC {0}", System.GC.GetTotalMemory(true));
            }
        }

        /// <summary>
        /// Removes region from an avatar's known region list.  This coincides with child agents.  For each child agent, there will be a known region entry.
        /// 
        /// </summary>
        /// <param name="avatarID"></param>
        /// <param name="regionslst"></param>
        public void HandleRemoveKnownRegionsFromAvatar(UUID avatarID, List<ulong> regionslst)
        {
            ScenePresence av = GetScenePresence(avatarID);
            if (av != null)
            {
                lock (av)
                {
                    for (int i = 0; i < regionslst.Count; i++)
                    {
                        av.KnownChildRegionHandles.Remove(regionslst[i]);
                    }
                }
            }
        }

        #endregion

        #region Entities

        public void SendKillObject(List<uint> localIDs)
        {
            List<uint> deleteIDs = new List<uint>();

            foreach (uint localID in localIDs)
            {
                SceneObjectPart part = GetSceneObjectPart(localID);
                if (part != null) // It is a prim
                {
                    if (part.ParentGroup != null && !part.ParentGroup.IsDeleted) // Valid
                    {
                        if (part.ParentGroup.RootPart != part) // Child part
                            continue;
                    }
                }
                deleteIDs.Add(localID);
            }
            ForEachClient(delegate(IClientAPI client) { client.SendKillObject(m_regionHandle, deleteIDs); });
        }

        #endregion

        #region RegionComms

        /// <summary>
        /// Register the methods that should be invoked when this scene receives various incoming events
        /// </summary>
        public void RegisterCommsEvents()
        {
            m_sceneGridService.OnAvatarCrossingIntoRegion += AgentCrossing;
            m_sceneGridService.OnCloseAgentConnection += IncomingCloseAgent;
            //m_eventManager.OnRegionUp += OtherRegionUp;
            //m_sceneGridService.OnChildAgentUpdate += IncomingChildAgentDataUpdate;
            //m_sceneGridService.OnRemoveKnownRegionFromAvatar += HandleRemoveKnownRegionsFromAvatar;
            m_sceneGridService.OnLogOffUser += HandleLogOffUserFromGrid;
            m_sceneGridService.OnGetLandData += GetLandData;
        }

        /// <summary>
        /// Deregister this scene from receiving incoming region events
        /// </summary>
        public void UnRegisterRegionWithComms()
        {
            m_sceneGridService.OnLogOffUser -= HandleLogOffUserFromGrid;
            //m_sceneGridService.OnRemoveKnownRegionFromAvatar -= HandleRemoveKnownRegionsFromAvatar;
            //m_sceneGridService.OnChildAgentUpdate -= IncomingChildAgentDataUpdate;
            //m_eventManager.OnRegionUp -= OtherRegionUp;
            m_sceneGridService.OnAvatarCrossingIntoRegion -= AgentCrossing;
            m_sceneGridService.OnCloseAgentConnection -= IncomingCloseAgent;
            m_sceneGridService.OnGetLandData -= GetLandData;

            // this does nothing; should be removed
            m_sceneGridService.Close();

            if (!GridService.DeregisterRegion(m_regInfo.RegionID))
                m_log.WarnFormat("[SCENE]: Deregister from grid failed for region {0}", m_regInfo.RegionName);
        }

        /// <summary>
        /// Do the work necessary to initiate a new user connection for a particular scene.
        /// At the moment, this consists of setting up the caps infrastructure
        /// The return bool should allow for connections to be refused, but as not all calling paths
        /// take proper notice of it let, we allowed banned users in still.
        /// </summary>
        /// <param name="agent">CircuitData of the agent who is connecting</param>
        /// <param name="reason">Outputs the reason for the false response on this string</param>
        /// <returns>True if the region accepts this agent.  False if it does not.  False will 
        /// also return a reason.</returns>
        public bool NewUserConnection(AgentCircuitData agent, uint teleportFlags, out string reason)
        {
            return NewUserConnection(agent, teleportFlags, out reason, true);
        }

        /// <summary>
        /// Do the work necessary to initiate a new user connection for a particular scene.
        /// At the moment, this consists of setting up the caps infrastructure
        /// The return bool should allow for connections to be refused, but as not all calling paths
        /// take proper notice of it let, we allowed banned users in still.
        /// </summary>
        /// <param name="agent">CircuitData of the agent who is connecting</param>
        /// <param name="reason">Outputs the reason for the false response on this string</param>
        /// <param name="requirePresenceLookup">True for normal presence. False for NPC
        /// or other applications where a full grid/Hypergrid presence may not be required.</param>
        /// <returns>True if the region accepts this agent.  False if it does not.  False will 
        /// also return a reason.</returns>
        public bool NewUserConnection(AgentCircuitData agent, uint teleportFlags, out string reason, bool requirePresenceLookup)
        {
            bool vialogin = ((teleportFlags & (uint)Constants.TeleportFlags.ViaLogin) != 0 ||
                             (teleportFlags & (uint)Constants.TeleportFlags.ViaHGLogin) != 0);
            reason = String.Empty;

            //Teleport flags:
            //
            // TeleportFlags.ViaGodlikeLure - Border Crossing
            // TeleportFlags.ViaLogin - Login
            // TeleportFlags.TeleportFlags.ViaLure - Teleport request sent by another user
            // TeleportFlags.ViaLandmark | TeleportFlags.ViaLocation | TeleportFlags.ViaLandmark | TeleportFlags.Default - Regular Teleport

            // Don't disable this log message - it's too helpful
            m_log.InfoFormat(
                "[CONNECTION BEGIN]: Region {0} told of incoming {1} agent {2} {3} {4} (circuit code {5}, teleportflags {6})",
                RegionInfo.RegionName, (agent.child ? "child" : "root"), agent.firstname, agent.lastname,
                agent.AgentID, agent.circuitcode, teleportFlags);

            if (LoginsDisabled)
            {
                reason = "Logins Disabled";
                return false;
            }

            ScenePresence sp = GetScenePresence(agent.AgentID);

            if (sp != null && !sp.IsChildAgent)
            {
                // We have a zombie from a crashed session. 
                // Or the same user is trying to be root twice here, won't work.
                // Kill it.
                m_log.DebugFormat("[SCENE]: Zombie scene presence detected for {0} in {1}", agent.AgentID, RegionInfo.RegionName);
                sp.ControllingClient.Close();
                sp = null;
            }

            ILandObject land = LandChannel.GetLandObject(agent.startpos.X, agent.startpos.Y);

            //On login test land permisions
            if (vialogin)
            {
                if (land != null && !TestLandRestrictions(agent, land, out reason))
                {
                    m_log.DebugFormat("[CONNECTION BEGIN]: Denying access to {0} due to no land access", agent.AgentID.ToString());
                    return false;
                }
            }

            if (sp == null) // We don't have an [child] agent here already
            {
                if (requirePresenceLookup)
                {
                    try
                    {
                        if (!VerifyUserPresence(agent, out reason))
                            return false;
                    }
                    catch (Exception e)
                    {
                        m_log.ErrorFormat("[CONNECTION BEGIN]: Exception verifying presence " + e.ToString());
                        return false;
                    }
                }

                try
                {
                    if (!AuthorizeUser(agent, out reason))
                        return false;
                }
                catch (Exception e)
                {
                    m_log.ErrorFormat("[CONNECTION BEGIN]: Exception authorizing user " + e.ToString());
                    return false;
                }

                m_log.InfoFormat(
                    "[CONNECTION BEGIN]: Region {0} authenticated and authorized incoming {1} agent {2} {3} {4} (circuit code {5})",
                    RegionInfo.RegionName, (agent.child ? "child" : "root"), agent.firstname, agent.lastname,
                    agent.AgentID, agent.circuitcode);

                CapsModule.NewUserConnection(agent);
                CapsModule.AddCapsHandler(agent.AgentID);
            }
            else
            {
                if (sp.IsChildAgent)
                {
                    m_log.DebugFormat(
                        "[SCENE]: Adjusting known seeds for existing agent {0} in {1}",
                        agent.AgentID, RegionInfo.RegionName);

                    sp.AdjustKnownSeeds();
                    CapsModule.NewUserConnection(agent);
                }
            }


            // In all cases, add or update the circuit data with the new agent circuit data and teleport flags
            agent.teleportFlags = teleportFlags;
            m_authenticateHandler.AddNewCircuit(agent.circuitcode, agent);

            if (vialogin) 
            {
                CleanDroppedAttachments();

                if (TestBorderCross(agent.startpos, Cardinals.E))
                {
                    Border crossedBorder = GetCrossedBorder(agent.startpos, Cardinals.E);
                    agent.startpos.X = crossedBorder.BorderLine.Z - 1;
                }

                if (TestBorderCross(agent.startpos, Cardinals.N))
                {
                    Border crossedBorder = GetCrossedBorder(agent.startpos, Cardinals.N);
                    agent.startpos.Y = crossedBorder.BorderLine.Z - 1;
                }

                //Mitigate http://opensimulator.org/mantis/view.php?id=3522
                // Check if start position is outside of region
                // If it is, check the Z start position also..   if not, leave it alone.
                if (BordersLocked)
                {
                    lock (EastBorders)
                    {
                        if (agent.startpos.X > EastBorders[0].BorderLine.Z)
                        {
                            m_log.Warn("FIX AGENT POSITION");
                            agent.startpos.X = EastBorders[0].BorderLine.Z * 0.5f;
                            if (agent.startpos.Z > 720)
                                agent.startpos.Z = 720;
                        }
                    }
                    lock (NorthBorders)
                    {
                        if (agent.startpos.Y > NorthBorders[0].BorderLine.Z)
                        {
                            m_log.Warn("FIX Agent POSITION");
                            agent.startpos.Y = NorthBorders[0].BorderLine.Z * 0.5f;
                            if (agent.startpos.Z > 720)
                                agent.startpos.Z = 720;
                        }
                    }
                }
                else
                {
                    if (agent.startpos.X > EastBorders[0].BorderLine.Z)
                    {
                        m_log.Warn("FIX AGENT POSITION");
                        agent.startpos.X = EastBorders[0].BorderLine.Z * 0.5f;
                        if (agent.startpos.Z > 720)
                            agent.startpos.Z = 720;
                    }
                    if (agent.startpos.Y > NorthBorders[0].BorderLine.Z)
                    {
                        m_log.Warn("FIX Agent POSITION");
                        agent.startpos.Y = NorthBorders[0].BorderLine.Z * 0.5f;
                        if (agent.startpos.Z > 720)
                            agent.startpos.Z = 720;
                    }
                }
                // Honor parcel landing type and position.
                /*
                ILandObject land = LandChannel.GetLandObject(agent.startpos.X, agent.startpos.Y);
                if (land != null)
                {
                    if (land.LandData.LandingType == (byte)1 && land.LandData.UserLocation != Vector3.Zero)
                    {
                        agent.startpos = land.LandData.UserLocation;
                    }
                }
                */// This is now handled properly in ScenePresence.MakeRootAgent
            }

            return true;
        }

        private bool TestLandRestrictions(AgentCircuitData agent, ILandObject land,  out string reason)
        {
      
            bool banned = land.IsBannedFromLand(agent.AgentID);
            bool restricted = land.IsRestrictedFromLand(agent.AgentID);

            if (banned || restricted)
            {
                ILandObject nearestParcel = GetNearestAllowedParcel(agent.AgentID, agent.startpos.X, agent.startpos.Y);
                if (nearestParcel != null)
                {
                    //Move agent to nearest allowed
                    Vector3 newPosition = GetParcelCenterAtGround(nearestParcel);
                    agent.startpos.X = newPosition.X;
                    agent.startpos.Y = newPosition.Y;
                }
                else
                {
                    if (banned)
                    {
                        reason = "Cannot regioncross into banned parcel.";
                    }
                    else
                    {
                        reason = String.Format("Denied access to private region {0}: You are not on the access list for that region.",
                                   RegionInfo.RegionName);
                    }
                    return false;
                }
            }
            reason = "";
            return true;
        }

        /// <summary>
        /// Verifies that the user has a presence on the Grid
        /// </summary>
        /// <param name="agent">Circuit Data of the Agent we're verifying</param>
        /// <param name="reason">Outputs the reason for the false response on this string</param>
        /// <returns>True if the user has a session on the grid.  False if it does not.  False will 
        /// also return a reason.</returns>
        public virtual bool VerifyUserPresence(AgentCircuitData agent, out string reason)
        {
            reason = String.Empty;

            IPresenceService presence = RequestModuleInterface<IPresenceService>();
            if (presence == null)
            {
                reason = String.Format("Failed to verify user presence in the grid for {0} {1} in region {2}. Presence service does not exist.", agent.firstname, agent.lastname, RegionInfo.RegionName);
                return false;
            }

            OpenSim.Services.Interfaces.PresenceInfo pinfo = presence.GetAgent(agent.SessionID);

            if (pinfo == null)
            {
                reason = String.Format("Failed to verify user presence in the grid for {0} {1}, access denied to region {2}.", agent.firstname, agent.lastname, RegionInfo.RegionName);
                return false;
            }

            return true;
        }

        /// <summary>
        /// Verify if the user can connect to this region.  Checks the banlist and ensures that the region is set for public access
        /// </summary>
        /// <param name="agent">The circuit data for the agent</param>
        /// <param name="reason">outputs the reason to this string</param>
        /// <returns>True if the region accepts this agent.  False if it does not.  False will 
        /// also return a reason.</returns>
        protected virtual bool AuthorizeUser(AgentCircuitData agent, out string reason)
        {
            reason = String.Empty;

            if (!m_strictAccessControl) return true;
            if (Permissions.IsGod(agent.AgentID)) return true;
                      
            if (AuthorizationService != null)
            {
                if (!AuthorizationService.IsAuthorizedForRegion(agent.AgentID.ToString(), RegionInfo.RegionID.ToString(),out reason))
                {
                    m_log.WarnFormat("[CONNECTION BEGIN]: Denied access to: {0} ({1} {2}) at {3} because the user does not have access to the region",
                                     agent.AgentID, agent.firstname, agent.lastname, RegionInfo.RegionName);
                    //reason = String.Format("You are not currently on the access list for {0}",RegionInfo.RegionName);
                    return false;
                }
            }

            if (m_regInfo.EstateSettings != null)
            {
                if (m_regInfo.EstateSettings.IsBanned(agent.AgentID))
                {
                    m_log.WarnFormat("[CONNECTION BEGIN]: Denied access to: {0} ({1} {2}) at {3} because the user is on the banlist",
                                     agent.AgentID, agent.firstname, agent.lastname, RegionInfo.RegionName);
                    reason = String.Format("Denied access to region {0}: You have been banned from that region.",
                                           RegionInfo.RegionName);
                    return false;
                }
            }
            else
                m_log.ErrorFormat("[CONNECTION BEGIN]: Estate Settings is null!");

            IGroupsModule groupsModule =
                    RequestModuleInterface<IGroupsModule>();

            List<UUID> agentGroups = new List<UUID>();

            if (groupsModule != null)
            {
                GroupMembershipData[] GroupMembership =
                        groupsModule.GetMembershipData(agent.AgentID);

                if (GroupMembership != null)
                {
                    for (int i = 0; i < GroupMembership.Length; i++)
                        agentGroups.Add(GroupMembership[i].GroupID);
                }
                else
                    m_log.ErrorFormat("[CONNECTION BEGIN]: GroupMembership is null!");
            }

            bool groupAccess = false;
            UUID[] estateGroups = m_regInfo.EstateSettings.EstateGroups;

            if (estateGroups != null)
            {
                foreach (UUID group in estateGroups)
                {
                    if (agentGroups.Contains(group))
                    {
                        groupAccess = true;
                        break;
                    }
                }
            }
            else
                m_log.ErrorFormat("[CONNECTION BEGIN]: EstateGroups is null!");

            if (!m_regInfo.EstateSettings.PublicAccess &&
                !m_regInfo.EstateSettings.HasAccess(agent.AgentID) &&
                !groupAccess)
            {
                m_log.WarnFormat("[CONNECTION BEGIN]: Denied access to: {0} ({1} {2}) at {3} because the user does not have access to the estate",
                                 agent.AgentID, agent.firstname, agent.lastname, RegionInfo.RegionName);
                reason = String.Format("Denied access to private region {0}: You are not on the access list for that region.",
                                       RegionInfo.RegionName);
                return false;
            }

            // TODO: estate/region settings are not properly hooked up
            // to ILandObject.isRestrictedFromLand()
            // if (null != LandChannel)
            // {
            //     // region seems to have local Id of 1
            //     ILandObject land = LandChannel.GetLandObject(1);
            //     if (null != land)
            //     {
            //         if (land.isBannedFromLand(agent.AgentID))
            //         {
            //             m_log.WarnFormat("[CONNECTION BEGIN]: Denied access to: {0} ({1} {2}) at {3} because the user has been banned from land",
            //                              agent.AgentID, agent.firstname, agent.lastname, RegionInfo.RegionName);
            //             reason = String.Format("Denied access to private region {0}: You are banned from that region.",
            //                                    RegionInfo.RegionName);
            //             return false;
            //         }

            //         if (land.isRestrictedFromLand(agent.AgentID))
            //         {
            //             m_log.WarnFormat("[CONNECTION BEGIN]: Denied access to: {0} ({1} {2}) at {3} because the user does not have access to the region",
            //                              agent.AgentID, agent.firstname, agent.lastname, RegionInfo.RegionName);
            //             reason = String.Format("Denied access to private region {0}: You are not on the access list for that region.",
            //                                    RegionInfo.RegionName);
            //             return false;
            //         }
            //     }
            // }

            return true;
        }

        /// <summary>
        /// Update an AgentCircuitData object with new information
        /// </summary>
        /// <param name="data">Information to update the AgentCircuitData with</param>
        public void UpdateCircuitData(AgentCircuitData data)
        {
            m_authenticateHandler.UpdateAgentData(data);
        }

        /// <summary>
        /// Change the Circuit Code for the user's Circuit Data
        /// </summary>
        /// <param name="oldcc">The old Circuit Code.  Must match a previous circuit code</param>
        /// <param name="newcc">The new Circuit Code.  Must not be an already existing circuit code</param>
        /// <returns>True if we successfully changed it.  False if we did not</returns>
        public bool ChangeCircuitCode(uint oldcc, uint newcc)
        {
            return m_authenticateHandler.TryChangeCiruitCode(oldcc, newcc);
        }

        /// <summary>
        /// The Grid has requested that we log-off a user.  Log them off.
        /// </summary>
        /// <param name="AvatarID">Unique ID of the avatar to log-off</param>
        /// <param name="RegionSecret">SecureSessionID of the user, or the RegionSecret text when logging on to the grid</param>
        /// <param name="message">message to display to the user.  Reason for being logged off</param>
        public void HandleLogOffUserFromGrid(UUID AvatarID, UUID RegionSecret, string message)
        {
            ScenePresence loggingOffUser = GetScenePresence(AvatarID);
            if (loggingOffUser != null)
            {
                UUID localRegionSecret = UUID.Zero;
                bool parsedsecret = UUID.TryParse(m_regInfo.regionSecret, out localRegionSecret);

                // Region Secret is used here in case a new sessionid overwrites an old one on the user server.
                // Will update the user server in a few revisions to use it.

                if (RegionSecret == loggingOffUser.ControllingClient.SecureSessionId || (parsedsecret && RegionSecret == localRegionSecret))
                {
                    m_sceneGridService.SendCloseChildAgentConnections(loggingOffUser.UUID, new List<ulong>(loggingOffUser.KnownRegions.Keys));
                    loggingOffUser.ControllingClient.Kick(message);
                    // Give them a second to receive the message!
                    Thread.Sleep(1000);
                    loggingOffUser.ControllingClient.Close();
                }
                else
                {
                    m_log.Info("[USERLOGOFF]: System sending the LogOff user message failed to sucessfully authenticate");
                }
            }
            else
            {
                m_log.InfoFormat("[USERLOGOFF]: Got a logoff request for {0} but the user isn't here.  The user might already have been logged out", AvatarID.ToString());
            }
        }

        /// <summary>
        /// Triggered when an agent crosses into this sim.  Also happens on initial login.
        /// </summary>
        /// <param name="agentID"></param>
        /// <param name="position"></param>
        /// <param name="isFlying"></param>
        public virtual void AgentCrossing(UUID agentID, Vector3 position, bool isFlying)
        {
            ScenePresence presence = GetScenePresence(agentID);
            if (presence != null)
            {
                try
                {
                    presence.MakeRootAgent(position, isFlying);
                }
                catch (Exception e)
                {
                    m_log.ErrorFormat("[SCENE]: Unable to do agent crossing, exception {0}", e);
                }
            }
            else
            {
                m_log.ErrorFormat(
                    "[SCENE]: Could not find presence for agent {0} crossing into scene {1}",
                    agentID, RegionInfo.RegionName);
            }
        }

        /// <summary>
        /// We've got an update about an agent that sees into this region, 
        /// send it to ScenePresence for processing  It's the full data.
        /// </summary>
        /// <param name="cAgentData">Agent that contains all of the relevant things about an agent.
        /// Appearance, animations, position, etc.</param>
        /// <returns>true if we handled it.</returns>
        public virtual bool IncomingChildAgentDataUpdate(AgentData cAgentData)
        {
            m_log.DebugFormat(
                "[SCENE]: Incoming child agent update for {0} in {1}", cAgentData.AgentID, RegionInfo.RegionName);

            // XPTO: if this agent is not allowed here as root, always return false

            // We have to wait until the viewer contacts this region after receiving EAC.
            // That calls AddNewClient, which finally creates the ScenePresence
            int num = m_sceneGraph.GetNumberOfScenePresences();

            if (num >= RegionInfo.RegionSettings.AgentLimit)
            {
                if (!Permissions.IsAdministrator(cAgentData.AgentID))
                    return false;
            }

            ScenePresence childAgentUpdate = WaitGetScenePresence(cAgentData.AgentID);
            if (childAgentUpdate != null)
            {
                childAgentUpdate.ChildAgentDataUpdate(cAgentData);
                return true;
            }

            return false;
        }

        /// <summary>
        /// We've got an update about an agent that sees into this region, 
        /// send it to ScenePresence for processing  It's only positional data
        /// </summary>
        /// <param name="cAgentData">AgentPosition that contains agent positional data so we can know what to send</param>
        /// <returns>true if we handled it.</returns>
        public virtual bool IncomingChildAgentDataUpdate(AgentPosition cAgentData)
        {
            //m_log.Debug(" XXX Scene IncomingChildAgentDataUpdate POSITION in " + RegionInfo.RegionName);
            ScenePresence childAgentUpdate = GetScenePresence(cAgentData.AgentID);
            if (childAgentUpdate != null)
            {
                // I can't imagine *yet* why we would get an update if the agent is a root agent..
                // however to avoid a race condition crossing borders..
                if (childAgentUpdate.IsChildAgent)
                {
                    uint rRegionX = (uint)(cAgentData.RegionHandle >> 40);
                    uint rRegionY = (((uint)(cAgentData.RegionHandle)) >> 8);
                    uint tRegionX = RegionInfo.RegionLocX;
                    uint tRegionY = RegionInfo.RegionLocY;
                    //Send Data to ScenePresence
                    childAgentUpdate.ChildAgentDataUpdate(cAgentData, tRegionX, tRegionY, rRegionX, rRegionY);
                    // Not Implemented:
                    //TODO: Do we need to pass the message on to one of our neighbors?
                }

                return true;
            }

            return false;
        }

        protected virtual ScenePresence WaitGetScenePresence(UUID agentID)
        {
            int ntimes = 10;
            ScenePresence childAgentUpdate = null;
            while ((childAgentUpdate = GetScenePresence(agentID)) == null && (ntimes-- > 0))
                Thread.Sleep(1000);
            return childAgentUpdate;

        }

        public virtual bool IncomingRetrieveRootAgent(UUID id, out IAgentData agent)
        {
            agent = null;
            ScenePresence sp = GetScenePresence(id);
            if ((sp != null) && (!sp.IsChildAgent))
            {
                sp.IsChildAgent = true;
                return sp.CopyAgent(out agent);
            }

            return false;
        }

        public bool IncomingCloseAgent(UUID agentID)
        {
            return IncomingCloseAgent(agentID, false);
        }

        public bool IncomingCloseChildAgent(UUID agentID)
        {
            return IncomingCloseAgent(agentID, true);
        }

        /// <summary>
        /// Tell a single agent to disconnect from the region.
        /// </summary>
        /// <param name="agentID"></param>
        /// <param name="childOnly"></param>
        public bool IncomingCloseAgent(UUID agentID, bool childOnly)
        {
            //m_log.DebugFormat("[SCENE]: Processing incoming close agent for {0}", agentID);

            ScenePresence presence = m_sceneGraph.GetScenePresence(agentID);
            if (presence != null)
            {
                // Nothing is removed here, so down count it as such
                if (presence.IsChildAgent)
                {
                   m_sceneGraph.removeUserCount(false);
                }
                else if (!childOnly)
                {
                   m_sceneGraph.removeUserCount(true);
                }

                // Don't do this to root agents on logout, it's not nice for the viewer
                if (presence.IsChildAgent)
                {
                    // Tell a single agent to disconnect from the region.
                    IEventQueue eq = RequestModuleInterface<IEventQueue>();
                    if (eq != null)
                    {
                        eq.DisableSimulator(RegionInfo.RegionHandle, agentID);
                    }
                    else
                        presence.ControllingClient.SendShutdownConnectionNotice();
                    presence.ControllingClient.Close(false);
                }
                else if (!childOnly)
                {
                    presence.ControllingClient.Close(true);
                }
                return true;
            }

            // Agent not here
            return false;
        }

        /// <summary>
        /// Tries to teleport agent to other region.
        /// </summary>
        /// <param name="remoteClient"></param>
        /// <param name="regionName"></param>
        /// <param name="position"></param>
        /// <param name="lookAt"></param>
        /// <param name="teleportFlags"></param>
        public void RequestTeleportLocation(IClientAPI remoteClient, string regionName, Vector3 position,
                                            Vector3 lookat, uint teleportFlags)
        {
            GridRegion regionInfo = GridService.GetRegionByName(UUID.Zero, regionName);
            if (regionInfo == null)
            {
                // can't find the region: Tell viewer and abort
                remoteClient.SendTeleportFailed("The region '" + regionName + "' could not be found.");
                return;
            }

            RequestTeleportLocation(remoteClient, regionInfo.RegionHandle, position, lookat, teleportFlags);
        }

        /// <summary>
        /// Tries to teleport agent to other region.
        /// </summary>
        /// <param name="remoteClient"></param>
        /// <param name="regionHandle"></param>
        /// <param name="position"></param>
        /// <param name="lookAt"></param>
        /// <param name="teleportFlags"></param>
        public void RequestTeleportLocation(IClientAPI remoteClient, ulong regionHandle, Vector3 position,
                                            Vector3 lookAt, uint teleportFlags)
        {
            ScenePresence sp = GetScenePresence(remoteClient.AgentId);
            if (sp != null)
            {
                uint regionX = m_regInfo.RegionLocX;
                uint regionY = m_regInfo.RegionLocY;

                Utils.LongToUInts(regionHandle, out regionX, out regionY);

                int shiftx = (int) regionX - (int) m_regInfo.RegionLocX * (int)Constants.RegionSize;
                int shifty = (int) regionY - (int) m_regInfo.RegionLocY * (int)Constants.RegionSize;

                position.X += shiftx;
                position.Y += shifty;

                bool result = false;

                if (TestBorderCross(position,Cardinals.N))
                    result = true;

                if (TestBorderCross(position, Cardinals.S))
                    result = true;

                if (TestBorderCross(position, Cardinals.E))
                    result = true;

                if (TestBorderCross(position, Cardinals.W))
                    result = true;

                // bordercross if position is outside of region

                if (!result)
                {
                    regionHandle = m_regInfo.RegionHandle;
                }
                else
                {
                    // not in this region, undo the shift!
                    position.X -= shiftx;
                    position.Y -= shifty;
                }

                if (m_teleportModule != null)
                    m_teleportModule.Teleport(sp, regionHandle, position, lookAt, teleportFlags);
                else
                {
                    m_log.DebugFormat("[SCENE]: Unable to perform teleports: no AgentTransferModule is active");
                    sp.ControllingClient.SendTeleportFailed("Unable to perform teleports on this simulator.");
                }
            }
        }

        /// <summary>
        /// Tries to teleport agent to landmark.
        /// </summary>
        /// <param name="remoteClient"></param>
        /// <param name="regionHandle"></param>
        /// <param name="position"></param>
        public void RequestTeleportLandmark(IClientAPI remoteClient, UUID regionID, Vector3 position)
        {
            GridRegion info = GridService.GetRegionByUUID(UUID.Zero, regionID);

            if (info == null)
            {
                // can't find the region: Tell viewer and abort
                remoteClient.SendTeleportFailed("The teleport destination could not be found.");
                return;
            }

            RequestTeleportLocation(remoteClient, info.RegionHandle, position, Vector3.Zero, (uint)(TPFlags.SetLastToTarget | TPFlags.ViaLandmark));
        }

        public void CrossAgentToNewRegion(ScenePresence agent, bool isFlying)
        {
            if (m_teleportModule != null)
                m_teleportModule.Cross(agent, isFlying);
            else
            {
                m_log.DebugFormat("[SCENE]: Unable to cross agent to neighbouring region, because there is no AgentTransferModule");
            }
        }

        public void SendOutChildAgentUpdates(AgentPosition cadu, ScenePresence presence)
        {
            m_sceneGridService.SendChildAgentDataUpdate(cadu, presence);
        }

        #endregion

        #region Other Methods

        protected override IConfigSource GetConfig()
        {
            return m_config;
        }

        #endregion

        public void HandleObjectPermissionsUpdate(IClientAPI controller, UUID agentID, UUID sessionID, byte field, uint localId, uint mask, byte set)
        {
            // Check for spoofing..  since this is permissions we're talking about here!
            if ((controller.SessionId == sessionID) && (controller.AgentId == agentID))
            {
                // Tell the object to do permission update
                if (localId != 0)
                {
                    SceneObjectGroup chObjectGroup = GetGroupByPrim(localId);
                    if (chObjectGroup != null)
                    {
                        chObjectGroup.UpdatePermissions(agentID, field, localId, mask, set);
                    }
                }
            }
        }

        /// <summary>
        /// Causes all clients to get a full object update on all of the objects in the scene.
        /// </summary>
        public void ForceClientUpdate()
        {
            EntityBase[] entityList = GetEntities();
            foreach (EntityBase ent in entityList)
            {
                if (ent is SceneObjectGroup)
                {
                    ((SceneObjectGroup)ent).ScheduleGroupForFullUpdate();
                }
            }
        }

        /// <summary>
        /// This is currently only used for scale (to scale to MegaPrim size)
        /// There is a console command that calls this in OpenSimMain
        /// </summary>
        /// <param name="cmdparams"></param>
        public void HandleEditCommand(string[] cmdparams)
        {
            m_log.Debug("Searching for Primitive: '" + cmdparams[2] + "'");

            EntityBase[] entityList = GetEntities();
            foreach (EntityBase ent in entityList)
            {
                if (ent is SceneObjectGroup)
                {
                    SceneObjectPart part = ((SceneObjectGroup)ent).GetChildPart(((SceneObjectGroup)ent).UUID);
                    if (part != null)
                    {
                        if (part.Name == cmdparams[2])
                        {
                            part.Resize(
                                new Vector3(Convert.ToSingle(cmdparams[3]), Convert.ToSingle(cmdparams[4]),
                                              Convert.ToSingle(cmdparams[5])));

                            m_log.Debug("Edited scale of Primitive: " + part.Name);
                        }
                    }
                }
            }
        }

        public override void Show(string[] showParams)
        {
            base.Show(showParams);

            switch (showParams[0])
            {
                case "users":
                    m_log.Error("Current Region: " + RegionInfo.RegionName);
                    m_log.ErrorFormat("{0,-16}{1,-16}{2,-25}{3,-25}{4,-16}{5,-16}{6,-16}", "Firstname", "Lastname",
                                      "Agent ID", "Session ID", "Circuit", "IP", "World");

                    ForEachScenePresence(delegate(ScenePresence sp)
                    {
                        m_log.ErrorFormat("{0,-16}{1,-16}{2,-25}{3,-25}{4,-16},{5,-16}{6,-16}",
                                          sp.Firstname,
                                          sp.Lastname,
                                          sp.UUID,
                                          sp.ControllingClient.AgentId,
                                          "Unknown",
                                          "Unknown",
                                          RegionInfo.RegionName);
                    });

                    break;
            }
        }

        #region Script Handling Methods

        /// <summary>
        /// Console command handler to send script command to script engine.
        /// </summary>
        /// <param name="args"></param>
        public void SendCommandToPlugins(string[] args)
        {
            m_eventManager.TriggerOnPluginConsole(args);
        }

        public LandData GetLandData(float x, float y)
        {
            return LandChannel.GetLandObject(x, y).LandData;
        }

        public LandData GetLandData(uint x, uint y)
        {
            m_log.DebugFormat("[SCENE]: returning land for {0},{1}", x, y);
            return LandChannel.GetLandObject((int)x, (int)y).LandData;
        }


        #endregion

        #region Script Engine

        private List<ScriptEngineInterface> ScriptEngines = new List<ScriptEngineInterface>();
        public bool DumpAssetsToFile;

        /// <summary>
        ///
        /// </summary>
        /// <param name="scriptEngine"></param>
        public void AddScriptEngine(ScriptEngineInterface scriptEngine)
        {
            ScriptEngines.Add(scriptEngine);
            scriptEngine.InitializeEngine(this);
        }

        private bool ScriptDanger(SceneObjectPart part,Vector3 pos)
        {
            ILandObject parcel = LandChannel.GetLandObject(pos.X, pos.Y);
            if (part != null)
            {
                if (parcel != null)
                {
                    if ((parcel.LandData.Flags & (uint)ParcelFlags.AllowOtherScripts) != 0)
                    {
                        return true;
                    }
                    else if ((parcel.LandData.Flags & (uint)ParcelFlags.AllowGroupScripts) != 0)
                    {
                        if (part.OwnerID == parcel.LandData.OwnerID
                            || (parcel.LandData.IsGroupOwned && part.GroupID == parcel.LandData.GroupID)
                            || Permissions.IsGod(part.OwnerID))
                        {
                            return true;
                        }
                        else
                        {
                            return false;
                        }
                    }
                    else
                    {
                        if (part.OwnerID == parcel.LandData.OwnerID)
                        {
                            return true;
                        }
                        else
                        {
                            return false;
                        }
                    }
                }
                else
                {

                    if (pos.X > 0f && pos.X < Constants.RegionSize && pos.Y > 0f && pos.Y < Constants.RegionSize)
                    {
                        // The only time parcel != null when an object is inside a region is when
                        // there is nothing behind the landchannel.  IE, no land plugin loaded.
                        return true;
                    }
                    else
                    {
                        // The object is outside of this region.  Stop piping events to it.
                        return false;
                    }
                }
            }
            else
            {
                return false;
            }
        }

        public bool ScriptDanger(uint localID, Vector3 pos)
        {
            SceneObjectPart part = GetSceneObjectPart(localID);
            if (part != null)
            {
                return ScriptDanger(part, pos);
            }
            else
            {
                return false;
            }
        }

        public bool PipeEventsForScript(uint localID)
        {
            SceneObjectPart part = GetSceneObjectPart(localID);
            if (part != null)
            {
                // Changed so that child prims of attachments return ScriptDanger for their parent, so that
                //  their scripts will actually run.
                //      -- Leaf, Tue Aug 12 14:17:05 EDT 2008
                SceneObjectPart parent = part.ParentGroup.RootPart;
                if (parent != null && parent.IsAttachment)
                    return ScriptDanger(parent, parent.GetWorldPosition());
                else
                    return ScriptDanger(part, part.GetWorldPosition());
            }
            else
            {
                return false;
            }
        }

        #endregion

        #region SceneGraph wrapper methods

        /// <summary>
        ///
        /// </summary>
        /// <param name="localID"></param>
        /// <returns></returns>
        public UUID ConvertLocalIDToFullID(uint localID)
        {
            return m_sceneGraph.ConvertLocalIDToFullID(localID);
        }

        public void SwapRootAgentCount(bool rootChildChildRootTF)
        {
            m_sceneGraph.SwapRootChildAgent(rootChildChildRootTF);
        }

        public void AddPhysicalPrim(int num)
        {
            m_sceneGraph.AddPhysicalPrim(num);
        }

        public void RemovePhysicalPrim(int num)
        {
            m_sceneGraph.RemovePhysicalPrim(num);
        }

        public int GetRootAgentCount()
        {
            return m_sceneGraph.GetRootAgentCount();
        }

        public int GetChildAgentCount()
        {
            return m_sceneGraph.GetChildAgentCount();
        }

        /// <summary>
        /// Request a scene presence by UUID. Fast, indexed lookup.
        /// </summary>
        /// <param name="agentID"></param>
        /// <returns>null if the presence was not found</returns>
        public ScenePresence GetScenePresence(UUID agentID)
        {
            return m_sceneGraph.GetScenePresence(agentID);
        }

        /// <summary>
        /// Request the scene presence by name.
        /// </summary>
        /// <param name="firstName"></param>
        /// <param name="lastName"></param>
        /// <returns>null if the presence was not found</returns>
        public ScenePresence GetScenePresence(string firstName, string lastName)
        {
            return m_sceneGraph.GetScenePresence(firstName, lastName);
        }

        /// <summary>
        /// Request the scene presence by localID.
        /// </summary>
        /// <param name="localID"></param>
        /// <returns>null if the presence was not found</returns>
        public ScenePresence GetScenePresence(uint localID)
        {
            return m_sceneGraph.GetScenePresence(localID);
        }

        public override bool PresenceChildStatus(UUID avatarID)
        {
            ScenePresence cp = GetScenePresence(avatarID);

            // FIXME: This is really crap - some logout code is relying on a NullReferenceException to halt its processing
            // This needs to be fixed properly by cleaning up the logout code.
            //if (cp != null)
            //    return cp.IsChildAgent;

            //return false;

            return cp.IsChildAgent;
        }

        /// <summary>
        /// Performs action on all scene presences.
        /// </summary>
        /// <param name="action"></param>
        public void ForEachScenePresence(Action<ScenePresence> action)
        {
            if (m_sceneGraph != null)
            {
                m_sceneGraph.ForEachScenePresence(action);
            }
        }

        /// <summary>
        ///
        /// </summary>
        /// <param name="action"></param>
        //        public void ForEachObject(Action<SceneObjectGroup> action)
        //        {
        //            List<SceneObjectGroup> presenceList;
        //
        //            lock (m_sceneObjects)
        //            {
        //                presenceList = new List<SceneObjectGroup>(m_sceneObjects.Values);
        //            }
        //
        //            foreach (SceneObjectGroup presence in presenceList)
        //            {
        //                action(presence);
        //            }
        //        }

        /// <summary>
        /// Get a named prim contained in this scene (will return the first
        /// found, if there are more than one prim with the same name)
        /// </summary>
        /// <param name="name"></param>
        /// <returns></returns>
        public SceneObjectPart GetSceneObjectPart(string name)
        {
            return m_sceneGraph.GetSceneObjectPart(name);
        }

        /// <summary>
        /// Get a prim via its local id
        /// </summary>
        /// <param name="localID"></param>
        /// <returns></returns>
        public SceneObjectPart GetSceneObjectPart(uint localID)
        {
            return m_sceneGraph.GetSceneObjectPart(localID);
        }

        /// <summary>
        /// Get a prim via its UUID
        /// </summary>
        /// <param name="fullID"></param>
        /// <returns></returns>
        public SceneObjectPart GetSceneObjectPart(UUID fullID)
        {
            return m_sceneGraph.GetSceneObjectPart(fullID);
        }

        /// <summary>
        /// Get a scene object group that contains the prim with the given local id
        /// </summary>
        /// <param name="localID"></param>
        /// <returns>null if no scene object group containing that prim is found</returns>
        public SceneObjectGroup GetGroupByPrim(uint localID)
        {
            return m_sceneGraph.GetGroupByPrim(localID);
        }

        public override bool TryGetScenePresence(UUID avatarId, out ScenePresence avatar)
        {
            return m_sceneGraph.TryGetScenePresence(avatarId, out avatar);
        }

        public bool TryGetAvatarByName(string avatarName, out ScenePresence avatar)
        {
            return m_sceneGraph.TryGetAvatarByName(avatarName, out avatar);
        }

        public void ForEachClient(Action<IClientAPI> action)
        {
            m_clientManager.ForEachSync(action);
        }

        public bool TryGetClient(UUID avatarID, out IClientAPI client)
        {
            return m_clientManager.TryGetValue(avatarID, out client);
        }

        public bool TryGetClient(System.Net.IPEndPoint remoteEndPoint, out IClientAPI client)
        {
            return m_clientManager.TryGetValue(remoteEndPoint, out client);
        }

        public void ForEachSOG(Action<SceneObjectGroup> action)
        {
            m_sceneGraph.ForEachSOG(action);
        }

        /// <summary>
        /// Returns a list of the entities in the scene.  This is a new list so operations perform on the list itself
        /// will not affect the original list of objects in the scene.
        /// </summary>
        /// <returns></returns>
        public EntityBase[] GetEntities()
        {
            return m_sceneGraph.GetEntities();
        }

        #endregion

        public void RegionHandleRequest(IClientAPI client, UUID regionID)
        {
            ulong handle = 0;
            if (regionID == RegionInfo.RegionID)
                handle = RegionInfo.RegionHandle;
            else
            {
                GridRegion r = GridService.GetRegionByUUID(UUID.Zero, regionID);
                if (r != null)
                    handle = r.RegionHandle;
            }

            if (handle != 0)
                client.SendRegionHandle(regionID, handle);
        }

        public bool NeedSceneCacheClear(UUID agentID)
        {
            IInventoryTransferModule inv = RequestModuleInterface<IInventoryTransferModule>();
            if (inv == null)
                return true;

            return inv.NeedSceneCacheClear(agentID, this);
        }

        public void CleanTempObjects()
        {
            EntityBase[] entities = GetEntities();
            foreach (EntityBase obj in entities)
            {
                if (obj is SceneObjectGroup)
                {
                    SceneObjectGroup grp = (SceneObjectGroup)obj;

                    if (!grp.IsDeleted)
                    {
                        if ((grp.RootPart.Flags & PrimFlags.TemporaryOnRez) != 0)
                        {
                            if (grp.RootPart.Expires <= DateTime.Now)
                                DeleteSceneObject(grp, false);
                        }
                    }
                }
            }
        }

        public void DeleteFromStorage(UUID uuid)
        {
            SimulationDataService.RemoveObject(uuid, m_regInfo.RegionID);
        }

        public int GetHealth()
        {
            // Returns:
            // 1 = sim is up and accepting http requests. The heartbeat has
            // stopped and the sim is probably locked up, but a remote
            // admin restart may succeed
            //
            // 2 = Sim is up and the heartbeat is running. The sim is likely
            // usable for people within and logins _may_ work
            //
            // 3 = We have seen a new user enter within the past 4 minutes
            // which can be seen as positive confirmation of sim health
            //
            int health=1; // Start at 1, means we're up

            if (m_firstHeartbeat || ((Util.EnvironmentTickCountSubtract(m_lastUpdate)) < 1000))
                health+=1;
            else
                return health;

            // A login in the last 4 mins? We can't be doing too badly
            //
            if ((Util.EnvironmentTickCountSubtract(m_LastLogin)) < 240000)
                health++;
            else
                return health;

            CheckHeartbeat();

            return health;
        }

        // This callback allows the PhysicsScene to call back to its caller (the SceneGraph) and
        // update non-physical objects like the joint proxy objects that represent the position
        // of the joints in the scene.

        // This routine is normally called from within a lock (OdeLock) from within the OdePhysicsScene
        // WARNING: be careful of deadlocks here if you manipulate the scene. Remember you are being called
        // from within the OdePhysicsScene.

        protected internal void jointMoved(PhysicsJoint joint)
        {
            // m_parentScene.PhysicsScene.DumpJointInfo(); // non-thread-locked version; we should already be in a lock (OdeLock) when this callback is invoked
            SceneObjectPart jointProxyObject = GetSceneObjectPart(joint.ObjectNameInScene);
            if (jointProxyObject == null)
            {
                jointErrorMessage(joint, "WARNING, joint proxy not found, name " + joint.ObjectNameInScene);
                return;
            }

            // now update the joint proxy object in the scene to have the position of the joint as returned by the physics engine
            SceneObjectPart trackedBody = GetSceneObjectPart(joint.TrackedBodyName); // FIXME: causes a sequential lookup
            if (trackedBody == null) return; // the actor may have been deleted but the joint still lingers around a few frames waiting for deletion. during this time, trackedBody is NULL to prevent further motion of the joint proxy.
            jointProxyObject.Velocity = trackedBody.Velocity;
            jointProxyObject.AngularVelocity = trackedBody.AngularVelocity;
            switch (joint.Type)
            {
                case PhysicsJointType.Ball:
                    {
                        Vector3 jointAnchor = PhysicsScene.GetJointAnchor(joint);
                        Vector3 proxyPos = new Vector3(jointAnchor.X, jointAnchor.Y, jointAnchor.Z);
                        jointProxyObject.ParentGroup.UpdateGroupPosition(proxyPos); // schedules the entire group for a terse update
                    }
                    break;

                case PhysicsJointType.Hinge:
                    {
                        Vector3 jointAnchor = PhysicsScene.GetJointAnchor(joint);

                        // Normally, we would just ask the physics scene to return the axis for the joint.
                        // Unfortunately, ODE sometimes returns <0,0,0> for the joint axis, which should
                        // never occur. Therefore we cannot rely on ODE to always return a correct joint axis.
                        // Therefore the following call does not always work:
                        //PhysicsVector phyJointAxis = _PhyScene.GetJointAxis(joint);

                        // instead we compute the joint orientation by saving the original joint orientation
                        // relative to one of the jointed bodies, and applying this transformation
                        // to the current position of the jointed bodies (the tracked body) to compute the
                        // current joint orientation.

                        if (joint.TrackedBodyName == null)
                        {
                            jointErrorMessage(joint, "joint.TrackedBodyName is null, joint " + joint.ObjectNameInScene);
                        }

                        Vector3 proxyPos = new Vector3(jointAnchor.X, jointAnchor.Y, jointAnchor.Z);
                        Quaternion q = trackedBody.RotationOffset * joint.LocalRotation;

                        jointProxyObject.ParentGroup.UpdateGroupPosition(proxyPos); // schedules the entire group for a terse update
                        jointProxyObject.ParentGroup.UpdateGroupRotationR(q); // schedules the entire group for a terse update
                    }
                    break;
            }
        }

        // This callback allows the PhysicsScene to call back to its caller (the SceneGraph) and
        // update non-physical objects like the joint proxy objects that represent the position
        // of the joints in the scene.

        // This routine is normally called from within a lock (OdeLock) from within the OdePhysicsScene
        // WARNING: be careful of deadlocks here if you manipulate the scene. Remember you are being called
        // from within the OdePhysicsScene.
        protected internal void jointDeactivated(PhysicsJoint joint)
        {
            //m_log.Debug("[NINJA] SceneGraph.jointDeactivated, joint:" + joint.ObjectNameInScene);
            SceneObjectPart jointProxyObject = GetSceneObjectPart(joint.ObjectNameInScene);
            if (jointProxyObject == null)
            {
                jointErrorMessage(joint, "WARNING, trying to deactivate (stop interpolation of) joint proxy, but not found, name " + joint.ObjectNameInScene);
                return;
            }

            // turn the proxy non-physical, which also stops its client-side interpolation
            bool wasUsingPhysics = ((jointProxyObject.Flags & PrimFlags.Physics) != 0);
            if (wasUsingPhysics)
            {
                jointProxyObject.UpdatePrimFlags(false, false, true, false); // FIXME: possible deadlock here; check to make sure all the scene alterations set into motion here won't deadlock
            }
        }

        // This callback allows the PhysicsScene to call back to its caller (the SceneGraph) and
        // alert the user of errors by using the debug channel in the same way that scripts alert
        // the user of compile errors.

        // This routine is normally called from within a lock (OdeLock) from within the OdePhysicsScene
        // WARNING: be careful of deadlocks here if you manipulate the scene. Remember you are being called
        // from within the OdePhysicsScene.
        public void jointErrorMessage(PhysicsJoint joint, string message)
        {
            if (joint != null)
            {
                if (joint.ErrorMessageCount > PhysicsJoint.maxErrorMessages)
                    return;

                SceneObjectPart jointProxyObject = GetSceneObjectPart(joint.ObjectNameInScene);
                if (jointProxyObject != null)
                {
                    SimChat(Utils.StringToBytes("[NINJA]: " + message),
                        ChatTypeEnum.DebugChannel,
                        2147483647,
                        jointProxyObject.AbsolutePosition,
                        jointProxyObject.Name,
                        jointProxyObject.UUID,
                        false);

                    joint.ErrorMessageCount++;

                    if (joint.ErrorMessageCount > PhysicsJoint.maxErrorMessages)
                    {
                        SimChat(Utils.StringToBytes("[NINJA]: Too many messages for this joint, suppressing further messages."),
                            ChatTypeEnum.DebugChannel,
                            2147483647,
                            jointProxyObject.AbsolutePosition,
                            jointProxyObject.Name,
                            jointProxyObject.UUID,
                            false);
                    }
                }
                else
                {
                    // couldn't find the joint proxy object; the error message is silently suppressed
                }
            }
        }

        public Scene ConsoleScene()
        {
            if (MainConsole.Instance == null)
                return null;
            if (MainConsole.Instance.ConsoleScene is Scene)
                return (Scene)MainConsole.Instance.ConsoleScene;
            return null;
        }

        public float GetGroundHeight(float x, float y)
        {
            if (x < 0)
                x = 0;
            if (x >= Heightmap.Width)
                x = Heightmap.Width - 1;
            if (y < 0)
                y = 0;
            if (y >= Heightmap.Height)
                y = Heightmap.Height - 1;

            Vector3 p0 = new Vector3(x, y, (float)Heightmap[(int)x, (int)y]);
            Vector3 p1 = new Vector3(p0);
            Vector3 p2 = new Vector3(p0);

            p1.X += 1.0f;
            if (p1.X < Heightmap.Width)
                p1.Z = (float)Heightmap[(int)p1.X, (int)p1.Y];

            p2.Y += 1.0f;
            if (p2.Y < Heightmap.Height)
                p2.Z = (float)Heightmap[(int)p2.X, (int)p2.Y];

            Vector3 v0 = new Vector3(p1.X - p0.X, p1.Y - p0.Y, p1.Z - p0.Z);
            Vector3 v1 = new Vector3(p2.X - p0.X, p2.Y - p0.Y, p2.Z - p0.Z);

            v0.Normalize();
            v1.Normalize();

            Vector3 vsn = new Vector3();
            vsn.X = (v0.Y * v1.Z) - (v0.Z * v1.Y);
            vsn.Y = (v0.Z * v1.X) - (v0.X * v1.Z);
            vsn.Z = (v0.X * v1.Y) - (v0.Y * v1.X);
            vsn.Normalize();

            float xdiff = x - (float)((int)x);
            float ydiff = y - (float)((int)y);

            return (((vsn.X * xdiff) + (vsn.Y * ydiff)) / (-1 * vsn.Z)) + p0.Z;
        }

        private void CheckHeartbeat()
        {
            if (m_firstHeartbeat)
                return;

            if (Util.EnvironmentTickCountSubtract(m_lastUpdate) > 2000)
                StartTimer();
        }

        public override ISceneObject DeserializeObject(string representation)
        {
            return SceneObjectSerializer.FromXml2Format(representation);
        }

        public override bool AllowScriptCrossings
        {
            get { return m_allowScriptCrossings; }
        }

        public Vector3? GetNearestAllowedPosition(ScenePresence avatar)
        {
            //simulate to make sure we have pretty up to date positions
            PhysicsScene.Simulate(0);

            ILandObject nearestParcel = GetNearestAllowedParcel(avatar.UUID, avatar.AbsolutePosition.X, avatar.AbsolutePosition.Y);

            if (nearestParcel != null)
            {
                Vector3 dir = Vector3.Normalize(Vector3.Multiply(avatar.Velocity, -1));
                //Try to get a location that feels like where they came from
                Vector3? nearestPoint = GetNearestPointInParcelAlongDirectionFromPoint(avatar.AbsolutePosition, dir, nearestParcel);
                if (nearestPoint != null)
                {
                    Debug.WriteLine("Found a sane previous position based on velocity, sending them to: " + nearestPoint.ToString());
                    return nearestPoint.Value;
                }

                //Sometimes velocity might be zero (local teleport), so try finding point along path from avatar to center of nearest parcel
                Vector3 directionToParcelCenter = Vector3.Subtract(GetParcelCenterAtGround(nearestParcel), avatar.AbsolutePosition);
                dir = Vector3.Normalize(directionToParcelCenter);
                nearestPoint = GetNearestPointInParcelAlongDirectionFromPoint(avatar.AbsolutePosition, dir, nearestParcel);
                if (nearestPoint != null)
                {
                    Debug.WriteLine("They had a zero velocity, sending them to: " + nearestPoint.ToString());
                    return nearestPoint.Value;
                }

                //Ultimate backup if we have no idea where they are 
                Debug.WriteLine("Have no idea where they are, sending them to: " + avatar.lastKnownAllowedPosition.ToString());
                return avatar.lastKnownAllowedPosition;

            }

            //Go to the edge, this happens in teleporting to a region with no available parcels
            Vector3 nearestRegionEdgePoint = GetNearestRegionEdgePosition(avatar);
            //Debug.WriteLine("They are really in a place they don't belong, sending them to: " + nearestRegionEdgePoint.ToString());
            return nearestRegionEdgePoint;
            return null;
        }

        private Vector3 GetParcelCenterAtGround(ILandObject parcel)
        {
            Vector2 center = GetParcelCenter(parcel);
            return GetPositionAtGround(center.X, center.Y);
        }

        private Vector3? GetNearestPointInParcelAlongDirectionFromPoint(Vector3 pos, Vector3 direction, ILandObject parcel)
        {
            Vector3 unitDirection = Vector3.Normalize(direction);
            //Making distance to search go through some sane limit of distance
            for (float distance = 0; distance < Constants.RegionSize * 2; distance += .5f)
            {
                Vector3 testPos = Vector3.Add(pos, Vector3.Multiply(unitDirection, distance));
                if (parcel.ContainsPoint((int)testPos.X, (int)testPos.Y))
                {
                    return testPos;
                }
            }
            return null;
        }

        public ILandObject GetNearestAllowedParcel(UUID avatarId, float x, float y)
        {
            List<ILandObject> all = AllParcels();
            float minParcelDistance = float.MaxValue;
            ILandObject nearestParcel = null;

            foreach (var parcel in all)
            {
                if (!parcel.IsEitherBannedOrRestricted(avatarId))
                {
                    float parcelDistance = GetParcelDistancefromPoint(parcel, x, y);
                    if (parcelDistance < minParcelDistance)
                    {
                        minParcelDistance = parcelDistance;
                        nearestParcel = parcel;
                    }
                }
            }

            return nearestParcel;
        }

        private List<ILandObject> AllParcels()
        {
            return LandChannel.AllParcels();
        }

        private float GetParcelDistancefromPoint(ILandObject parcel, float x, float y)
        {
            return Vector2.Distance(new Vector2(x, y), GetParcelCenter(parcel));
        }

        //calculate the average center point of a parcel
        private Vector2 GetParcelCenter(ILandObject parcel)
        {
            int count = 0;
            int avgx = 0;
            int avgy = 0;
            for (int x = 0; x < Constants.RegionSize; x++)
            {
                for (int y = 0; y < Constants.RegionSize; y++)
                {
                    //Just keep a running average as we check if all the points are inside or not
                    if (parcel.ContainsPoint(x, y))
                    {
                        if (count == 0)
                        {
                            avgx = x;
                            avgy = y;
                        }
                        else
                        {
                            avgx = (avgx * count + x) / (count + 1);
                            avgy = (avgy * count + y) / (count + 1);
                        }
                        count += 1;
                    }
                }
            }
            return new Vector2(avgx, avgy);
        }

        private Vector3 GetNearestRegionEdgePosition(ScenePresence avatar)
        {
            float xdistance = avatar.AbsolutePosition.X < Constants.RegionSize / 2 ? avatar.AbsolutePosition.X : Constants.RegionSize - avatar.AbsolutePosition.X;
            float ydistance = avatar.AbsolutePosition.Y < Constants.RegionSize / 2 ? avatar.AbsolutePosition.Y : Constants.RegionSize - avatar.AbsolutePosition.Y;

            //find out what vertical edge to go to
            if (xdistance < ydistance)
            {
                if (avatar.AbsolutePosition.X < Constants.RegionSize / 2)
                {
                    return GetPositionAtAvatarHeightOrGroundHeight(avatar, 0.0f, avatar.AbsolutePosition.Y);
                }
                else
                {
                    return GetPositionAtAvatarHeightOrGroundHeight(avatar, Constants.RegionSize, avatar.AbsolutePosition.Y);
                }
            }
            //find out what horizontal edge to go to
            else
            {
                if (avatar.AbsolutePosition.Y < Constants.RegionSize / 2)
                {
                    return GetPositionAtAvatarHeightOrGroundHeight(avatar, avatar.AbsolutePosition.X, 0.0f);
                }
                else
                {
                    return GetPositionAtAvatarHeightOrGroundHeight(avatar, avatar.AbsolutePosition.X, Constants.RegionSize);
                }
            }
        }

        private Vector3 GetPositionAtAvatarHeightOrGroundHeight(ScenePresence avatar, float x, float y)
        {
            Vector3 ground = GetPositionAtGround(x, y);
            if (avatar.AbsolutePosition.Z > ground.Z)
            {
                ground.Z = avatar.AbsolutePosition.Z;
            }
            return ground;
        }

        private Vector3 GetPositionAtGround(float x, float y)
        {
            return new Vector3(x, y, GetGroundHeight(x, y));
        }

        public List<UUID> GetEstateRegions(int estateID)
        {
            IEstateDataService estateDataService = EstateDataService;
            if (estateDataService == null)
                return new List<UUID>(0);

            return estateDataService.GetRegions(estateID);
        }

        public void ReloadEstateData()
        {
            IEstateDataService estateDataService = EstateDataService;
            if (estateDataService != null)
            {
                m_regInfo.EstateSettings = estateDataService.LoadEstateSettings(m_regInfo.RegionID, false);
                TriggerEstateSunUpdate();
            }
        }

        public void TriggerEstateSunUpdate()
        {
            float sun;
            if (RegionInfo.RegionSettings.UseEstateSun)
            {
                sun = (float)RegionInfo.EstateSettings.SunPosition;
                if (RegionInfo.EstateSettings.UseGlobalTime)
                {
                    sun = EventManager.GetCurrentTimeAsSunLindenHour() - 6.0f;
                }

                // 
                EventManager.TriggerEstateToolsSunUpdate(
                        RegionInfo.RegionHandle,
                        RegionInfo.EstateSettings.FixedSun,
                        RegionInfo.RegionSettings.UseEstateSun,
                        sun);
            }
            else
            {
                // Use the Sun Position from the Region Settings
                sun = (float)RegionInfo.RegionSettings.SunPosition - 6.0f;

                EventManager.TriggerEstateToolsSunUpdate(
                        RegionInfo.RegionHandle,
                        RegionInfo.RegionSettings.FixedSun,
                        RegionInfo.RegionSettings.UseEstateSun,
                        sun);
            }
        }

        private void HandleReloadEstate(string module, string[] cmd)
        {
            if (MainConsole.Instance.ConsoleScene == null ||
                (MainConsole.Instance.ConsoleScene is Scene &&
                (Scene)MainConsole.Instance.ConsoleScene == this))
            {
                ReloadEstateData();
            }
        }

        public Vector3[] GetCombinedBoundingBox(List<SceneObjectGroup> objects, out float minX, out float maxX, out float minY, out float maxY, out float minZ, out float maxZ)
        {
            minX = 256;
            maxX = -256;
            minY = 256;
            maxY = -256;
            minZ = 8192;
            maxZ = -256;

            List<Vector3> offsets = new List<Vector3>();

            foreach (SceneObjectGroup g in objects)
            {
                float ominX, ominY, ominZ, omaxX, omaxY, omaxZ;

                Vector3 vec = g.AbsolutePosition;

                g.GetAxisAlignedBoundingBoxRaw(out ominX, out omaxX, out ominY, out omaxY, out ominZ, out omaxZ);

                ominX += vec.X;
                omaxX += vec.X;
                ominY += vec.Y;
                omaxY += vec.Y;
                ominZ += vec.Z;
                omaxZ += vec.Z;

                if (minX > ominX)
                    minX = ominX;
                if (minY > ominY)
                    minY = ominY;
                if (minZ > ominZ)
                    minZ = ominZ;
                if (maxX < omaxX)
                    maxX = omaxX;
                if (maxY < omaxY)
                    maxY = omaxY;
                if (maxZ < omaxZ)
                    maxZ = omaxZ;
            }

            foreach (SceneObjectGroup g in objects)
            {
                Vector3 vec = g.AbsolutePosition;
                vec.X -= minX;
                vec.Y -= minY;
                vec.Z -= minZ;

                offsets.Add(vec);
            }

            return offsets.ToArray();
        }

        public void RegenerateMaptile(object sender, ElapsedEventArgs e)
        {
            IWorldMapModule mapModule = RequestModuleInterface<IWorldMapModule>();
            if (mapModule != null)
            {
                mapModule.GenerateMaptile();

                string error = GridService.RegisterRegion(RegionInfo.ScopeID, new GridRegion(RegionInfo));

                if (error != String.Empty)
                    throw new Exception(error);
            }
        }

        public void CleanDroppedAttachments()
        {
            List<SceneObjectGroup> objectsToDelete =
                    new List<SceneObjectGroup>();

            lock (m_cleaningAttachments)
            {
                ForEachSOG(delegate (SceneObjectGroup grp)
                        {
                            if (grp.RootPart.Shape.PCode == 0 && grp.RootPart.Shape.State != 0 && (!objectsToDelete.Contains(grp)))
                            {
                                UUID agentID = grp.OwnerID;
                                if (agentID == UUID.Zero)
                                {
                                    objectsToDelete.Add(grp);
                                    return;
                                }

                                ScenePresence sp = GetScenePresence(agentID);
                                if (sp == null)
                                {
                                    objectsToDelete.Add(grp);
                                    return;
                                }
                            }
                        });
            }

<<<<<<< HEAD:OpenSim/Region/Framework/Scenes/Scene.cs
            if (objectsToDelete.Count > 0)
            {
                m_log.DebugFormat("[SCENE]: Starting delete of {0} dropped attachments", objectsToDelete.Count);
                foreach (SceneObjectGroup grp in objectsToDelete)
                {
                    m_log.InfoFormat("[SCENE]: Deleting dropped attachment {0} of user {1}", grp.UUID, grp.OwnerID);
                    DeleteSceneObject(grp, true);
                }
                m_log.Debug("[SCENE]: Finished dropped attachment deletion");
=======
            foreach (SceneObjectGroup grp in objectsToDelete)
            {
                m_log.InfoFormat("[SCENE]: Deleting dropped attachment {0} of user {1}", grp.UUID, grp.OwnerID);
                DeleteSceneObject(grp, true);
>>>>>>> master:OpenSim/Region/Framework/Scenes/Scene.cs
            }
        }
    }
}<|MERGE_RESOLUTION|>--- conflicted
+++ resolved
@@ -3267,10 +3267,7 @@
 
                 m_log.Debug("[Scene] Beginning OnRemovePresence");
                 m_eventManager.TriggerOnRemovePresence(agentID);
-<<<<<<< HEAD
                 m_log.Debug("[Scene] Finished OnRemovePresence");
-=======
->>>>>>> 798abd15
 
                 ForEachClient(
                     delegate(IClientAPI client)
@@ -3308,10 +3305,7 @@
                 m_log.Debug("[Scene] Done. Firing RemoveCircuit");
                 m_authenticateHandler.RemoveCircuit(avatar.ControllingClient.CircuitCode);
                 CleanDroppedAttachments();
-<<<<<<< HEAD
                 m_log.Debug("[Scene] The avatar has left the building");
-=======
->>>>>>> 798abd15
                 //m_log.InfoFormat("[SCENE] Memory pre  GC {0}", System.GC.GetTotalMemory(false));
                 //m_log.InfoFormat("[SCENE] Memory post GC {0}", System.GC.GetTotalMemory(true));
             }
@@ -5171,7 +5165,6 @@
                         });
             }
 
-<<<<<<< HEAD:OpenSim/Region/Framework/Scenes/Scene.cs
             if (objectsToDelete.Count > 0)
             {
                 m_log.DebugFormat("[SCENE]: Starting delete of {0} dropped attachments", objectsToDelete.Count);
@@ -5181,12 +5174,6 @@
                     DeleteSceneObject(grp, true);
                 }
                 m_log.Debug("[SCENE]: Finished dropped attachment deletion");
-=======
-            foreach (SceneObjectGroup grp in objectsToDelete)
-            {
-                m_log.InfoFormat("[SCENE]: Deleting dropped attachment {0} of user {1}", grp.UUID, grp.OwnerID);
-                DeleteSceneObject(grp, true);
->>>>>>> master:OpenSim/Region/Framework/Scenes/Scene.cs
             }
         }
     }
