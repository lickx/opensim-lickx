--- conflicted
+++ resolved
@@ -2619,7 +2619,7 @@
             // If the user is banned, we won't let any of their objects
             // enter. Period.
             //
-            if (RegionInfo.EstateSettings.IsBanned(newObject.OwnerID))
+            if (RegionInfo.EstateSettings.IsBanned(newObject.OwnerID, 36))
             {
                 m_log.InfoFormat("[INTERREGION]: Denied prim crossing for banned avatar {0}", newObject.OwnerID);
                 return false;
@@ -2673,7 +2673,6 @@
         /// <returns>True if the SceneObjectGroup was added, False if it was not</returns>
         public bool AddSceneObject(SceneObjectGroup sceneObject)
         {
-<<<<<<< HEAD
             if (sceneObject.OwnerID == UUID.Zero)
             {
                 m_log.ErrorFormat("[SCENE]: Owner ID for {0} was zero", sceneObject.UUID);
@@ -2691,10 +2690,6 @@
                 return false;
             }
 
-            sceneObject.SetScene(this);
-
-=======
->>>>>>> 337ea019
             // Force allocation of new LocalId
             //
             SceneObjectPart[] parts = sceneObject.Parts;
