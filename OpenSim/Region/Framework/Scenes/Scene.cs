/*
 * Copyright (c) Contributors, http://opensimulator.org/
 * See CONTRIBUTORS.TXT for a full list of copyright holders.
 *
 * Redistribution and use in source and binary forms, with or without
 * modification, are permitted provided that the following conditions are met:
 *     * Redistributions of source code must retain the above copyright
 *       notice, this list of conditions and the following disclaimer.
 *     * Redistributions in binary form must reproduce the above copyrightD
 *       notice, this list of conditions and the following disclaimer in the
 *       documentation and/or other materials provided with the distribution.
 *     * Neither the name of the OpenSimulator Project nor the
 *       names of its contributors may be used to endorse or promote products
 *       derived from this software without specific prior written permission.
 *
 * THIS SOFTWARE IS PROVIDED BY THE DEVELOPERS ``AS IS'' AND ANY
 * EXPRESS OR IMPLIED WARRANTIES, INCLUDING, BUT NOT LIMITED TO, THE IMPLIED
 * WARRANTIES OF MERCHANTABILITY AND FITNESS FOR A PARTICULAR PURPOSE ARE
 * DISCLAIMED. IN NO EVENT SHALL THE CONTRIBUTORS BE LIABLE FOR ANY
 * DIRECT, INDIRECT, INCIDENTAL, SPECIAL, EXEMPLARY, OR CONSEQUENTIAL DAMAGES
 * (INCLUDING, BUT NOT LIMITED TO, PROCUREMENT OF SUBSTITUTE GOODS OR SERVICES;
 * LOSS OF USE, DATA, OR PROFITS; OR BUSINESS INTERRUPTION) HOWEVER CAUSED AND
 * ON ANY THEORY OF LIABILITY, WHETHER IN CONTRACT, STRICT LIABILITY, OR TORT
 * (INCLUDING NEGLIGENCE OR OTHERWISE) ARISING IN ANY WAY OUT OF THE USE OF THIS
 * SOFTWARE, EVEN IF ADVISED OF THE POSSIBILITY OF SUCH DAMAGE.
 */

using System;
using System.Collections.Generic;
using System.Diagnostics;
using System.Drawing;
using System.Drawing.Imaging;
using System.IO;
using System.Text;
using System.Threading;
using System.Timers;
using System.Xml;
using Nini.Config;
using OpenMetaverse;
using OpenMetaverse.Packets;
using OpenMetaverse.Imaging;
using OpenSim.Framework;
using OpenSim.Services.Interfaces;
using OpenSim.Framework.Communications;
using OpenSim.Framework.Console;
using OpenSim.Region.Framework.Interfaces;
using OpenSim.Region.Framework.Scenes.Scripting;
using OpenSim.Region.Framework.Scenes.Serialization;
using OpenSim.Region.Physics.Manager;
using Timer=System.Timers.Timer;
using TPFlags = OpenSim.Framework.Constants.TeleportFlags;
using GridRegion = OpenSim.Services.Interfaces.GridRegion;

namespace OpenSim.Region.Framework.Scenes
{
    public delegate bool FilterAvatarList(ScenePresence avatar);

    public partial class Scene : SceneBase
    {
        private const long DEFAULT_MIN_TIME_FOR_PERSISTENCE = 60L;
        private const long DEFAULT_MAX_TIME_FOR_PERSISTENCE = 600L;

        public delegate void SynchronizeSceneHandler(Scene scene);

        #region Fields

        public bool EmergencyMonitoring = false;

        /// <summary>
        /// Show debug information about teleports.
        /// </summary>
        public bool DebugTeleporting { get; private set; }

        /// <summary>
        /// Show debug information about the scene loop.
        /// </summary>
        public bool DebugUpdates { get; private set; }

        public SynchronizeSceneHandler SynchronizeScene;

        /// <summary>
        /// Statistical information for this scene.
        /// </summary>
        public SimStatsReporter StatsReporter { get; private set; }

        public List<Border> NorthBorders = new List<Border>();
        public List<Border> EastBorders = new List<Border>();
        public List<Border> SouthBorders = new List<Border>();
        public List<Border> WestBorders = new List<Border>();

        /// <summary>
        /// Controls whether physics can be applied to prims.  Even if false, prims still have entries in a
        /// PhysicsScene in order to perform collision detection
        /// </summary>
        public bool PhysicalPrims { get; private set; }

        /// <summary>
        /// Controls whether prims can be collided with.
        /// </summary>
        /// <remarks>
        /// If this is set to false then prims cannot be subject to physics either.
        /// </summary>
        public bool CollidablePrims { get; private set; }

        public float m_maxNonphys = 256;
        public float m_maxPhys = 10;
        public bool m_clampPrimSize;
        public bool m_trustBinaries;
        public bool m_allowScriptCrossings;
        public bool m_useFlySlow;
        public bool m_useTrashOnDelete = true;

        /// <summary>
        /// Temporarily setting to trigger appearance resends at 60 second intervals.
        /// </summary>
        public bool SendPeriodicAppearanceUpdates { get; set; }

        protected float m_defaultDrawDistance = 255.0f;
        public float DefaultDrawDistance 
        {
            get { return m_defaultDrawDistance; }
        }
        
        // TODO: need to figure out how allow client agents but deny
        // root agents when ACL denies access to root agent
        public bool m_strictAccessControl = true;
        public bool m_seeIntoBannedRegion = false;
        public int MaxUndoCount = 5;
        // Using this for RegionReady module to prevent LoginsDisabled from changing under our feet;
        public bool LoginLock = false;
        public bool LoginsDisabled = true;
        public bool StartDisabled = false;
        public bool LoadingPrims;
        public IXfer XferManager;

        // the minimum time that must elapse before a changed object will be considered for persisted
        public long m_dontPersistBefore = DEFAULT_MIN_TIME_FOR_PERSISTENCE * 10000000L;
        // the maximum time that must elapse before a changed object will be considered for persisted
        public long m_persistAfter = DEFAULT_MAX_TIME_FOR_PERSISTENCE * 10000000L;

        protected int m_splitRegionID;
        protected Timer m_restartWaitTimer = new Timer();
        protected Timer m_timerWatchdog = new Timer();
        protected List<RegionInfo> m_regionRestartNotifyList = new List<RegionInfo>();
        protected List<RegionInfo> m_neighbours = new List<RegionInfo>();
        protected string m_simulatorVersion = "OpenSimulator Server";
        protected ModuleLoader m_moduleLoader;
        protected AgentCircuitManager m_authenticateHandler;
        protected SceneCommunicationService m_sceneGridService;
        protected ISnmpModule m_snmpService = null;

        protected ISimulationDataService m_SimulationDataService;
        protected IEstateDataService m_EstateDataService;
        protected IAssetService m_AssetService;
        protected IAuthorizationService m_AuthorizationService;
        protected IInventoryService m_InventoryService;
        protected IGridService m_GridService;
        protected ILibraryService m_LibraryService;
        protected ISimulationService m_simulationService;
        protected IAuthenticationService m_AuthenticationService;
        protected IPresenceService m_PresenceService;
        protected IUserAccountService m_UserAccountService;
        protected IAvatarService m_AvatarService;
        protected IGridUserService m_GridUserService;

        protected IXMLRPC m_xmlrpcModule;
        protected IWorldComm m_worldCommModule;
        protected IAvatarFactoryModule m_AvatarFactory;
        protected IConfigSource m_config;
        protected IRegionSerialiserModule m_serialiser;
        protected IDialogModule m_dialogModule;
        protected ICapabilitiesModule m_capsModule;
        protected IGroupsModule m_groupsModule;

        /// <summary>
        /// Current scene frame number
        /// </summary>
        public uint Frame
        {
            get;
            protected set;
        }

        /// <summary>
        /// Current maintenance run number
        /// </summary>
        public uint MaintenanceRun { get; private set; }

        /// <summary>
        /// The minimum length of time in seconds that will be taken for a scene frame.  If the frame takes less time then we
        /// will sleep for the remaining period.
        /// </summary>
        /// <remarks>
        /// One can tweak this number to experiment.  One current effect of reducing it is to make avatar animations
        /// occur too quickly (viewer 1) or with even more slide (viewer 2).
        /// </remarks>
        public float MinFrameTime { get; private set; }

        /// <summary>
        /// The minimum length of time in seconds that will be taken for a maintenance run.
        /// </summary>
        public float MinMaintenanceTime { get; private set; }

        private int m_update_physics = 1;
        private int m_update_entitymovement = 1;
        private int m_update_objects = 1;
        private int m_update_temp_cleaning = 1000;
        private int m_update_presences = 1; // Update scene presence movements
        private int m_update_events = 1;
        private int m_update_backup = 200;
        private int m_update_terrain = 50;
        private int m_update_land = 10;
        private int m_update_coarse_locations = 50;

        private int agentMS;
        private int frameMS;
        private int physicsMS2;
        private int physicsMS;
        private int otherMS;
        private int tempOnRezMS;
        private int eventMS;
        private int backupMS;
        private int terrainMS;
        private int landMS;
        private int spareMS;

        /// <summary>
        /// Tick at which the last frame was processed.
        /// </summary>
        private int m_lastFrameTick;

        public bool CombineRegions = false;
        /// <summary>
        /// Tick at which the last maintenance run occurred.
        /// </summary>
        private int m_lastMaintenanceTick;

        /// <summary>
        /// Signals whether temporary objects are currently being cleaned up.  Needed because this is launched
        /// asynchronously from the update loop.
        /// </summary>
        private bool m_cleaningTemps = false;

//        private Object m_heartbeatLock = new Object();

        // TODO: Possibly stop other classes being able to manipulate this directly.
        private SceneGraph m_sceneGraph;
        private volatile int m_bordersLocked;
        private readonly Timer m_restartTimer = new Timer(15000); // Wait before firing
        private volatile bool m_backingup;
        private Dictionary<UUID, ReturnInfo> m_returns = new Dictionary<UUID, ReturnInfo>();
        private Dictionary<UUID, SceneObjectGroup> m_groupsWithTargets = new Dictionary<UUID, SceneObjectGroup>();

        private bool m_physics_enabled = true;
        private bool m_scripts_enabled = true;
        private string m_defaultScriptEngine;

        /// <summary>
        /// Tick at which the last login occurred.
        /// </summary>
        private int m_LastLogin;

        private int m_lastIncoming;
        private int m_lastOutgoing;
        private int m_hbRestarts = 0;


        /// <summary>
        /// Thread that runs the scene loop.
        /// </summary>
        private Thread m_heartbeatThread;

        /// <summary>
        /// True if these scene is in the process of shutting down or is shutdown.
        /// </summary>
        public bool ShuttingDown
        {
            get { return m_shuttingDown; }
        }
        private volatile bool m_shuttingDown;

//        private int m_lastUpdate;
        private bool m_firstHeartbeat = true;
        
        private UpdatePrioritizationSchemes m_priorityScheme = UpdatePrioritizationSchemes.Time;
        private bool m_reprioritizationEnabled = true;
        private double m_reprioritizationInterval = 5000.0;
        private double m_rootReprioritizationDistance = 10.0;
        private double m_childReprioritizationDistance = 20.0;

        private Timer m_mapGenerationTimer = new Timer();
        private bool m_generateMaptiles;
        private bool m_useBackup = true;

        #endregion Fields

        #region Properties

        /* Used by the loadbalancer plugin on GForge */
        public int SplitRegionID
        {
            get { return m_splitRegionID; }
            set { m_splitRegionID = value; }
        }

        public bool BordersLocked
        {
            get { return m_bordersLocked == 1; }
            set
            {
                if (value == true)
                    m_bordersLocked = 1;
                else
                    m_bordersLocked = 0;
            }
        }
        
        public new float TimeDilation
        {
            get { return m_sceneGraph.PhysicsScene.TimeDilation; }
        }

        public SceneCommunicationService SceneGridService
        {
            get { return m_sceneGridService; }
        }

        public ISnmpModule SnmpService
        {
            get
            {
                if (m_snmpService == null)
                {
                    m_snmpService = RequestModuleInterface<ISnmpModule>();
                }

                return m_snmpService;
            }
        }

        public ISimulationDataService SimulationDataService
        {
            get
            {
                if (m_SimulationDataService == null)
                {
                    m_SimulationDataService = RequestModuleInterface<ISimulationDataService>();

                    if (m_SimulationDataService == null)
                    {
                        throw new Exception("No ISimulationDataService available.");
                    }
                }

                return m_SimulationDataService;
            }
        }

        public IEstateDataService EstateDataService
        {
            get
            {
                if (m_EstateDataService == null)
                {
                    m_EstateDataService = RequestModuleInterface<IEstateDataService>();

                    if (m_EstateDataService == null)
                    {
                        throw new Exception("No IEstateDataService available.");
                    }
                }

                return m_EstateDataService;
            }
        }

        public IAssetService AssetService
        {
            get
            {
                if (m_AssetService == null)
                {
                    m_AssetService = RequestModuleInterface<IAssetService>();

                    if (m_AssetService == null)
                    {
                        throw new Exception("No IAssetService available.");
                    }
                }

                return m_AssetService;
            }
        }
        
        public IAuthorizationService AuthorizationService
        {
            get
            {
                if (m_AuthorizationService == null)
                {
                    m_AuthorizationService = RequestModuleInterface<IAuthorizationService>();

                    //if (m_AuthorizationService == null)
                    //{
                    //    // don't throw an exception if no authorization service is set for the time being
                    //     m_log.InfoFormat("[SCENE]: No Authorization service is configured");
                    //}
                }

                return m_AuthorizationService;
            }
        }

        public IInventoryService InventoryService
        {
            get
            {
                if (m_InventoryService == null)
                {
                    m_InventoryService = RequestModuleInterface<IInventoryService>();

                    if (m_InventoryService == null)
                    {
                        throw new Exception("No IInventoryService available. This could happen if the config_include folder doesn't exist or if the OpenSim.ini [Architecture] section isn't set.  Please also check that you have the correct version of your inventory service dll.  Sometimes old versions of this dll will still exist.  Do a clean checkout and re-create the opensim.ini from the opensim.ini.example.");
                    }
                }

                return m_InventoryService;
            }
        }

        public IGridService GridService
        {
            get
            {
                if (m_GridService == null)
                {
                    m_GridService = RequestModuleInterface<IGridService>();

                    if (m_GridService == null)
                    {
                        throw new Exception("No IGridService available. This could happen if the config_include folder doesn't exist or if the OpenSim.ini [Architecture] section isn't set.  Please also check that you have the correct version of your inventory service dll.  Sometimes old versions of this dll will still exist.  Do a clean checkout and re-create the opensim.ini from the opensim.ini.example.");
                    }
                }

                return m_GridService;
            }
        }

        public ILibraryService LibraryService
        {
            get
            {
                if (m_LibraryService == null)
                    m_LibraryService = RequestModuleInterface<ILibraryService>();

                return m_LibraryService;
            }
        }

        public ISimulationService SimulationService
        {
            get
            {
                if (m_simulationService == null)
                    m_simulationService = RequestModuleInterface<ISimulationService>();

                return m_simulationService;
            }
        }

        public IAuthenticationService AuthenticationService
        {
            get
            {
                if (m_AuthenticationService == null)
                    m_AuthenticationService = RequestModuleInterface<IAuthenticationService>();
                return m_AuthenticationService;
            }
        }

        public IPresenceService PresenceService
        {
            get
            {
                if (m_PresenceService == null)
                    m_PresenceService = RequestModuleInterface<IPresenceService>();
                return m_PresenceService;
            }
        }

        public IUserAccountService UserAccountService
        {
            get
            {
                if (m_UserAccountService == null)
                    m_UserAccountService = RequestModuleInterface<IUserAccountService>();
                return m_UserAccountService;
            }
        }

        public IAvatarService AvatarService
        {
            get
            {
                if (m_AvatarService == null)
                    m_AvatarService = RequestModuleInterface<IAvatarService>();
                return m_AvatarService;
            }
        }

        public IGridUserService GridUserService
        {
            get
            {
                if (m_GridUserService == null)
                    m_GridUserService = RequestModuleInterface<IGridUserService>();
                return m_GridUserService;
            }
        }

        public IAttachmentsModule AttachmentsModule { get; set; }
        public IEntityTransferModule EntityTransferModule { get; private set; }
        public IAgentAssetTransactions AgentTransactionsModule { get; private set; }
        public IUserManagement UserManagementModule { get; private set; }

        public IAvatarFactoryModule AvatarFactory
        {
            get { return m_AvatarFactory; }
        }
        
        public ICapabilitiesModule CapsModule
        {
            get { return m_capsModule; }
        }

        public int MonitorFrameTime { get { return frameMS; } }
        public int MonitorPhysicsUpdateTime { get { return physicsMS; } }
        public int MonitorPhysicsSyncTime { get { return physicsMS2; } }
        public int MonitorOtherTime { get { return otherMS; } }
        public int MonitorTempOnRezTime { get { return tempOnRezMS; } }
        public int MonitorEventTime { get { return eventMS; } } // This may need to be divided into each event?
        public int MonitorBackupTime { get { return backupMS; } }
        public int MonitorTerrainTime { get { return terrainMS; } }
        public int MonitorLandTime { get { return landMS; } }
        public int MonitorLastFrameTick { get { return m_lastFrameTick; } }

        public UpdatePrioritizationSchemes UpdatePrioritizationScheme { get { return m_priorityScheme; } }
        public bool IsReprioritizationEnabled { get { return m_reprioritizationEnabled; } }
        public double ReprioritizationInterval { get { return m_reprioritizationInterval; } }
        public double RootReprioritizationDistance { get { return m_rootReprioritizationDistance; } }
        public double ChildReprioritizationDistance { get { return m_childReprioritizationDistance; } }

        public AgentCircuitManager AuthenticateHandler
        {
            get { return m_authenticateHandler; }
        }

        public bool UseBackup
        {
            get { return m_useBackup; }
        }

        // an instance to the physics plugin's Scene object.
        public PhysicsScene PhysicsScene
        {
            get { return m_sceneGraph.PhysicsScene; }
            set
            {
                // If we're not doing the initial set
                // Then we've got to remove the previous
                // event handler
                if (PhysicsScene != null && PhysicsScene.SupportsNINJAJoints)
                {
                    PhysicsScene.OnJointMoved -= jointMoved;
                    PhysicsScene.OnJointDeactivated -= jointDeactivated;
                    PhysicsScene.OnJointErrorMessage -= jointErrorMessage;
                }

                m_sceneGraph.PhysicsScene = value;

                if (PhysicsScene != null && m_sceneGraph.PhysicsScene.SupportsNINJAJoints)
                {
                    // register event handlers to respond to joint movement/deactivation
                    PhysicsScene.OnJointMoved += jointMoved;
                    PhysicsScene.OnJointDeactivated += jointDeactivated;
                    PhysicsScene.OnJointErrorMessage += jointErrorMessage;
                }
            }
        }

        public string DefaultScriptEngine
        {
            get { return m_defaultScriptEngine; }
        }

        public EntityManager Entities
        {
            get { return m_sceneGraph.Entities; }
        }

        
        // used in sequence see: SpawnPoint()
        private int m_SpawnPoint;
        // can be closest/random/sequence
        public string SpawnPointRouting
        {
            get; private set;
        }
        // allow landmarks to pass
        public bool TelehubAllowLandmarks
        {
            get; private set;
        }

        #endregion Properties

        #region Constructors

        public Scene(RegionInfo regInfo, AgentCircuitManager authen,
                     SceneCommunicationService sceneGridService,
                     ISimulationDataService simDataService, IEstateDataService estateDataService,
                     ModuleLoader moduleLoader, bool dumpAssetsToFile,
                     IConfigSource config, string simulatorVersion)
            : this(regInfo)
        {
            m_config = config;
            MinFrameTime = 0.089f;
            MinMaintenanceTime = 1;

            Random random = new Random();

            m_lastAllocatedLocalId = (uint)(random.NextDouble() * (double)(uint.MaxValue / 2)) + (uint)(uint.MaxValue / 4);
            m_moduleLoader = moduleLoader;
            m_authenticateHandler = authen;
            m_sceneGridService = sceneGridService;
            m_SimulationDataService = simDataService;
            m_EstateDataService = estateDataService;
<<<<<<< HEAD
            m_regionHandle = m_regInfo.RegionHandle;
            m_regionName = m_regInfo.RegionName;
            m_lastIncoming = 0;
            m_lastOutgoing = 0;
=======
            m_regionHandle = RegionInfo.RegionHandle;
>>>>>>> 0229e90d

            m_asyncSceneObjectDeleter = new AsyncSceneObjectGroupDeleter(this);
            m_asyncSceneObjectDeleter.Enabled = true;

            m_asyncInventorySender = new AsyncInventorySender(this);

            #region Region Settings

            // Load region settings
            // LoadRegionSettings creates new region settings in persistence if they don't already exist for this region.
            // However, in this case, the default textures are not set in memory properly, so we need to do it here and
            // resave.
            // FIXME: It shouldn't be up to the database plugins to create this data - we should do it when a new
            // region is set up and avoid these gyrations.
            RegionSettings rs = simDataService.LoadRegionSettings(RegionInfo.RegionID);
            bool updatedTerrainTextures = false;
            if (rs.TerrainTexture1 == UUID.Zero)
            {
                rs.TerrainTexture1 = RegionSettings.DEFAULT_TERRAIN_TEXTURE_1;
                updatedTerrainTextures = true;
            }

            if (rs.TerrainTexture2 == UUID.Zero)
            {
                rs.TerrainTexture2 = RegionSettings.DEFAULT_TERRAIN_TEXTURE_2;
                updatedTerrainTextures = true;
            }

            if (rs.TerrainTexture3 == UUID.Zero)
            {
                rs.TerrainTexture3 = RegionSettings.DEFAULT_TERRAIN_TEXTURE_3;
                updatedTerrainTextures = true;
            }

            if (rs.TerrainTexture4 == UUID.Zero)
            {
                rs.TerrainTexture4 = RegionSettings.DEFAULT_TERRAIN_TEXTURE_4;
                updatedTerrainTextures = true;
            }

            if (updatedTerrainTextures)
                rs.Save();

            RegionInfo.RegionSettings = rs;

            if (estateDataService != null)
                RegionInfo.EstateSettings = estateDataService.LoadEstateSettings(RegionInfo.RegionID, false);

            #endregion Region Settings

            //Bind Storage Manager functions to some land manager functions for this scene
            EventManager.OnLandObjectAdded +=
                new EventManager.LandObjectAdded(simDataService.StoreLandObject);
            EventManager.OnLandObjectRemoved +=
                new EventManager.LandObjectRemoved(simDataService.RemoveLandObject);

            m_sceneGraph = new SceneGraph(this);

            // If the scene graph has an Unrecoverable error, restart this sim.
            // Currently the only thing that causes it to happen is two kinds of specific
            // Physics based crashes.
            //
            // Out of memory
            // Operating system has killed the plugin
            m_sceneGraph.UnRecoverableError += RestartNow;

            RegisterDefaultSceneEvents();

            DumpAssetsToFile = dumpAssetsToFile;

            m_scripts_enabled = !RegionInfo.RegionSettings.DisableScripts;

            m_physics_enabled = !RegionInfo.RegionSettings.DisablePhysics;

            m_simulatorVersion = simulatorVersion + " (" + Util.GetRuntimeInformation() + ")";

            #region Region Config

            // Region config overrides global config
            //
            try
            {
                if (m_config.Configs["Startup"] != null)
                {
                    IConfig startupConfig = m_config.Configs["Startup"];

                    m_defaultDrawDistance = startupConfig.GetFloat("DefaultDrawDistance",m_defaultDrawDistance);
                    m_useBackup = startupConfig.GetBoolean("UseSceneBackup", m_useBackup);
                    if (!m_useBackup)
                        m_log.InfoFormat("[SCENE]: Backup has been disabled for {0}", RegionInfo.RegionName);
                    
                    //Animation states
                    m_useFlySlow = startupConfig.GetBoolean("enableflyslow", false);

                    PhysicalPrims = startupConfig.GetBoolean("physical_prim", true);
                    CollidablePrims = startupConfig.GetBoolean("collidable_prim", true);

                    m_maxNonphys = startupConfig.GetFloat("NonphysicalPrimMax", m_maxNonphys);
                    if (RegionInfo.NonphysPrimMax > 0)
                    {
                        m_maxNonphys = RegionInfo.NonphysPrimMax;
                    }

                    m_maxPhys = startupConfig.GetFloat("PhysicalPrimMax", m_maxPhys);

                    if (RegionInfo.PhysPrimMax > 0)
                    {
                        m_maxPhys = RegionInfo.PhysPrimMax;
                    }

                    SpawnPointRouting = startupConfig.GetString("SpawnPointRouting", "closest");
                    TelehubAllowLandmarks = startupConfig.GetBoolean("TelehubAllowLandmark", false);

                    // Here, if clamping is requested in either global or
                    // local config, it will be used
                    //
                    m_clampPrimSize = startupConfig.GetBoolean("ClampPrimSize", m_clampPrimSize);
                    if (RegionInfo.ClampPrimSize)
                    {
                        m_clampPrimSize = true;
                    }

                    m_useTrashOnDelete = startupConfig.GetBoolean("UseTrashOnDelete",m_useTrashOnDelete);
                    m_trustBinaries = startupConfig.GetBoolean("TrustBinaries", m_trustBinaries);
                    m_allowScriptCrossings = startupConfig.GetBoolean("AllowScriptCrossing", m_allowScriptCrossings);
                    m_dontPersistBefore =
                      startupConfig.GetLong("MinimumTimeBeforePersistenceConsidered", DEFAULT_MIN_TIME_FOR_PERSISTENCE);
                    m_dontPersistBefore *= 10000000;
                    m_persistAfter =
                      startupConfig.GetLong("MaximumTimeBeforePersistenceConsidered", DEFAULT_MAX_TIME_FOR_PERSISTENCE);
                    m_persistAfter *= 10000000;

                    m_defaultScriptEngine = startupConfig.GetString("DefaultScriptEngine", "XEngine");
                    m_log.InfoFormat("[SCENE]: Default script engine {0}", m_defaultScriptEngine);

                    IConfig packetConfig = m_config.Configs["PacketPool"];
                    if (packetConfig != null)
                    {
                        PacketPool.Instance.RecyclePackets = packetConfig.GetBoolean("RecyclePackets", true);
                        PacketPool.Instance.RecycleDataBlocks = packetConfig.GetBoolean("RecycleDataBlocks", true);
                    }

                    m_strictAccessControl = startupConfig.GetBoolean("StrictAccessControl", m_strictAccessControl);
                    m_seeIntoBannedRegion = startupConfig.GetBoolean("SeeIntoBannedRegion", m_seeIntoBannedRegion);
                    CombineRegions = startupConfig.GetBoolean("CombineContiguousRegions", false);

                    m_generateMaptiles = startupConfig.GetBoolean("GenerateMaptiles", true);
                    if (m_generateMaptiles)
                    {
                        int maptileRefresh = startupConfig.GetInt("MaptileRefresh", 0);
                        if (maptileRefresh != 0)
                        {
                            m_mapGenerationTimer.Interval = maptileRefresh * 1000;
                            m_mapGenerationTimer.Elapsed += RegenerateMaptileAndReregister;
                            m_mapGenerationTimer.AutoReset = true;
                            m_mapGenerationTimer.Start();
                        }
                    }
                    else
                    {
                        string tile = startupConfig.GetString("MaptileStaticUUID", UUID.Zero.ToString());
                        UUID tileID;

                        if (UUID.TryParse(tile, out tileID))
                        {
                            RegionInfo.RegionSettings.TerrainImageID = tileID;
                        }
                    }

                    MinFrameTime              = startupConfig.GetFloat( "MinFrameTime",                      MinFrameTime);
                    m_update_backup           = startupConfig.GetInt(   "UpdateStorageEveryNFrames",         m_update_backup);
                    m_update_coarse_locations = startupConfig.GetInt(   "UpdateCoarseLocationsEveryNFrames", m_update_coarse_locations);
                    m_update_entitymovement   = startupConfig.GetInt(   "UpdateEntityMovementEveryNFrames",  m_update_entitymovement);
                    m_update_events           = startupConfig.GetInt(   "UpdateEventsEveryNFrames",          m_update_events);
                    m_update_objects          = startupConfig.GetInt(   "UpdateObjectsEveryNFrames",         m_update_objects);
                    m_update_physics          = startupConfig.GetInt(   "UpdatePhysicsEveryNFrames",         m_update_physics);
                    m_update_presences        = startupConfig.GetInt(   "UpdateAgentsEveryNFrames",          m_update_presences);
                    m_update_terrain          = startupConfig.GetInt(   "UpdateTerrainEveryNFrames",         m_update_terrain);
                    m_update_temp_cleaning    = startupConfig.GetInt(   "UpdateTempCleaningEveryNFrames",    m_update_temp_cleaning);
                    SendPeriodicAppearanceUpdates = startupConfig.GetBoolean("SendPeriodicAppearanceUpdates", SendPeriodicAppearanceUpdates);
                }
            }
            catch (Exception e)
            {
                m_log.Error("[SCENE]: Failed to load StartupConfig: " + e.ToString());
            }

            #endregion Region Config

            #region Interest Management

            IConfig interestConfig = m_config.Configs["InterestManagement"];
            if (interestConfig != null)
            {
                string update_prioritization_scheme = interestConfig.GetString("UpdatePrioritizationScheme", "Time").Trim().ToLower();

                try
                {
                    m_priorityScheme = (UpdatePrioritizationSchemes)Enum.Parse(typeof(UpdatePrioritizationSchemes), update_prioritization_scheme, true);
                }
                catch (Exception)
                {
                    m_log.Warn("[PRIORITIZER]: UpdatePrioritizationScheme was not recognized, setting to default prioritizer Time");
                    m_priorityScheme = UpdatePrioritizationSchemes.Time;
                }

                m_reprioritizationEnabled = interestConfig.GetBoolean("ReprioritizationEnabled", true);
                m_reprioritizationInterval = interestConfig.GetDouble("ReprioritizationInterval", 5000.0);
                m_rootReprioritizationDistance = interestConfig.GetDouble("RootReprioritizationDistance", 10.0);
                m_childReprioritizationDistance = interestConfig.GetDouble("ChildReprioritizationDistance", 20.0);
            }

            m_log.DebugFormat("[SCENE]: Using the {0} prioritization scheme", m_priorityScheme);

            #endregion Interest Management

            StatsReporter = new SimStatsReporter(this);
            StatsReporter.OnSendStatsResult += SendSimStatsPackets;
            StatsReporter.OnStatsIncorrect += m_sceneGraph.RecalculateStats;
        }

        public Scene(RegionInfo regInfo) : base(regInfo)
        {
            PhysicalPrims = true;
            CollidablePrims = true;

            BordersLocked = true;
            Border northBorder = new Border();
            northBorder.BorderLine = new Vector3(float.MinValue, float.MaxValue, (int)Constants.RegionSize);  //<---
            northBorder.CrossDirection = Cardinals.N;
            NorthBorders.Add(northBorder);

            Border southBorder = new Border();
            southBorder.BorderLine = new Vector3(float.MinValue, float.MaxValue,0);    //--->
            southBorder.CrossDirection = Cardinals.S;
            SouthBorders.Add(southBorder);

            Border eastBorder = new Border();
            eastBorder.BorderLine = new Vector3(float.MinValue, float.MaxValue, (int)Constants.RegionSize);   //<---
            eastBorder.CrossDirection = Cardinals.E;
            EastBorders.Add(eastBorder);

            Border westBorder = new Border();
            westBorder.BorderLine = new Vector3(float.MinValue, float.MaxValue,0);     //--->
            westBorder.CrossDirection = Cardinals.W;
            WestBorders.Add(westBorder);
            BordersLocked = false;

            m_eventManager = new EventManager();

            m_permissions = new ScenePermissions(this);
        }

        #endregion

        #region Startup / Close Methods

        /// <value>
        /// The scene graph for this scene
        /// </value>
        /// TODO: Possibly stop other classes being able to manipulate this directly.
        public SceneGraph SceneGraph
        {
            get { return m_sceneGraph; }
        }

        protected virtual void RegisterDefaultSceneEvents()
        {
            IDialogModule dm = RequestModuleInterface<IDialogModule>();

            if (dm != null)
                m_eventManager.OnPermissionError += dm.SendAlertToUser;

            m_eventManager.OnSignificantClientMovement += HandleOnSignificantClientMovement;
        }

        public override string GetSimulatorVersion()
        {
            return m_simulatorVersion;
        }

        /// <summary>
        /// Process the fact that a neighbouring region has come up.
        /// </summary>
        /// <remarks>
        /// We only add it to the neighbor list if it's within 1 region from here.
        /// Agents may have draw distance values that cross two regions though, so
        /// we add it to the notify list regardless of distance. We'll check
        /// the agent's draw distance before notifying them though.
        /// </remarks>
        /// <param name="otherRegion">RegionInfo handle for the new region.</param>
        /// <returns>True after all operations complete, throws exceptions otherwise.</returns>
        public override void OtherRegionUp(GridRegion otherRegion)
        {
            uint xcell = (uint)((int)otherRegion.RegionLocX / (int)Constants.RegionSize);
            uint ycell = (uint)((int)otherRegion.RegionLocY / (int)Constants.RegionSize);
            //m_log.InfoFormat("[SCENE]: (on region {0}): Region {1} up in coords {2}-{3}", 
            //    RegionInfo.RegionName, otherRegion.RegionName, xcell, ycell);

            if (RegionInfo.RegionHandle != otherRegion.RegionHandle)
            {
                // If these are cast to INT because long + negative values + abs returns invalid data
                int resultX = Math.Abs((int)xcell - (int)RegionInfo.RegionLocX);
                int resultY = Math.Abs((int)ycell - (int)RegionInfo.RegionLocY);
                if (resultX <= 1 && resultY <= 1)
                {
                    // Let the grid service module know, so this can be cached
                    m_eventManager.TriggerOnRegionUp(otherRegion);

                    try
                    {
                        ForEachRootScenePresence(delegate(ScenePresence agent)
                        {
                            //agent.ControllingClient.new
                            //this.CommsManager.InterRegion.InformRegionOfChildAgent(otherRegion.RegionHandle, agent.ControllingClient.RequestClientInfo());

                            List<ulong> old = new List<ulong>();
                            old.Add(otherRegion.RegionHandle);
                            agent.DropOldNeighbours(old);
                            if (EntityTransferModule != null && agent.PresenceType != PresenceType.Npc)
                                EntityTransferModule.EnableChildAgent(agent, otherRegion);
                        });
                    }
                    catch (NullReferenceException)
                    {
                        // This means that we're not booted up completely yet.
                        // This shouldn't happen too often anymore.
                        m_log.Error("[SCENE]: Couldn't inform client of regionup because we got a null reference exception");
                    }
                }
                else
                {
                    m_log.InfoFormat(
                        "[SCENE]: Got notice about far away Region: {0} at ({1}, {2})",
                        otherRegion.RegionName, otherRegion.RegionLocX, otherRegion.RegionLocY);
                }
            }
        }

        public void AddNeighborRegion(RegionInfo region)
        {
            lock (m_neighbours)
            {
                if (!CheckNeighborRegion(region))
                {
                    m_neighbours.Add(region);
                }
            }
        }

        public bool CheckNeighborRegion(RegionInfo region)
        {
            bool found = false;
            lock (m_neighbours)
            {
                foreach (RegionInfo reg in m_neighbours)
                {
                    if (reg.RegionHandle == region.RegionHandle)
                    {
                        found = true;
                        break;
                    }
                }
            }
            return found;
        }

        /// <summary>
        /// Checks whether this region has a neighbour in the given direction.
        /// </summary>
        /// <param name="car"></param>
        /// <param name="fix"></param>
        /// <returns>
        /// An integer which represents a compass point.  N == 1, going clockwise until we reach NW == 8.
        /// Returns a positive integer if there is a region in that direction, a negative integer if not.
        /// </returns>
        public int HaveNeighbor(Cardinals car, ref int[] fix)
        {
            uint neighbourx = RegionInfo.RegionLocX;
            uint neighboury = RegionInfo.RegionLocY;

            int dir = (int)car;

            if (dir > 1 && dir < 5) //Heading East
                neighbourx++;
            else if (dir > 5) // Heading West
                neighbourx--;

            if (dir < 3 || dir == 8) // Heading North
                neighboury++;
            else if (dir > 3 && dir < 7) // Heading Sout
                neighboury--;

            int x = (int)(neighbourx * Constants.RegionSize);
            int y = (int)(neighboury * Constants.RegionSize);
            GridRegion neighbourRegion = GridService.GetRegionByPosition(RegionInfo.ScopeID, x, y);

            if (neighbourRegion == null)
            {
                fix[0] = (int)(RegionInfo.RegionLocX - neighbourx);
                fix[1] = (int)(RegionInfo.RegionLocY - neighboury);
                return dir * (-1);
            }
            else
                return dir;
        }

        // Alias IncomingHelloNeighbour OtherRegionUp, for now
        public GridRegion IncomingHelloNeighbour(RegionInfo neighbour)
        {
            OtherRegionUp(new GridRegion(neighbour));
            return new GridRegion(RegionInfo);
        }

        // This causes the region to restart immediatley.
        public void RestartNow()
        {
            IConfig startupConfig = m_config.Configs["Startup"];
            if (startupConfig != null)
            {
                if (startupConfig.GetBoolean("InworldRestartShutsDown", false))
                {
                    MainConsole.Instance.RunCommand("shutdown");
                    return;
                }
            }

            m_log.Error("[REGION]: Closing");
            Close();

            if (PhysicsScene != null)
            {
                PhysicsScene.Dispose();
            }            

            m_log.Error("[REGION]: Firing Region Restart Message");

            base.Restart();
        }

        // This is a helper function that notifies root agents in this region that a new sim near them has come up
        // This is in the form of a timer because when an instance of OpenSim.exe is started,
        // Even though the sims initialize, they don't listen until 'all of the sims are initialized'
        // If we tell an agent about a sim that's not listening yet, the agent will not be able to connect to it.
        // subsequently the agent will never see the region come back online.
        public void RestartNotifyWaitElapsed(object sender, ElapsedEventArgs e)
        {
            m_restartWaitTimer.Stop();
            lock (m_regionRestartNotifyList)
            {
                foreach (RegionInfo region in m_regionRestartNotifyList)
                {
                    GridRegion r = new GridRegion(region);
                    try
                    {
                        ForEachRootScenePresence(delegate(ScenePresence agent)
                        {
                            if (EntityTransferModule != null && agent.PresenceType != PresenceType.Npc)
                                EntityTransferModule.EnableChildAgent(agent, r);
                        });
                    }
                    catch (NullReferenceException)
                    {
                        // This means that we're not booted up completely yet.
                        // This shouldn't happen too often anymore.
                    }
                }

                // Reset list to nothing.
                m_regionRestartNotifyList.Clear();
            }
        }

        public void SetSceneCoreDebug(Dictionary<string, string> options)
        {
            if (options.ContainsKey("scripting"))
            {
                bool enableScripts = true;
                if (bool.TryParse(options["scripting"], out enableScripts) && m_scripts_enabled != enableScripts)
                {
                    if (!enableScripts)
                    {
                        m_log.Info("Stopping all Scripts in Scene");
                        
                        EntityBase[] entities = Entities.GetEntities();
                        foreach (EntityBase ent in entities)
                        {
                            if (ent is SceneObjectGroup)
                                ((SceneObjectGroup)ent).RemoveScriptInstances(false);
                        }
                    }
                    else
                    {
                        m_log.Info("Starting all Scripts in Scene");
    
                        EntityBase[] entities = Entities.GetEntities();
                        foreach (EntityBase ent in entities)
                        {
                            if (ent is SceneObjectGroup)
                            {
                                SceneObjectGroup sog = (SceneObjectGroup)ent;
                                sog.CreateScriptInstances(0, false, DefaultScriptEngine, 0);
                                sog.ResumeScripts();
                            }
                        }
                    }

                    m_scripts_enabled = enableScripts;
                }
            }

            if (options.ContainsKey("physics"))
            {
                bool enablePhysics;
                if (bool.TryParse(options["physics"], out enablePhysics))
                    m_physics_enabled = enablePhysics;
            }

//            if (options.ContainsKey("collisions"))
//            {
//                // TODO: Implement.  If false, should stop objects colliding, though possibly should still allow
//                // the avatar themselves to collide with the ground.
//            }

            if (options.ContainsKey("teleport"))
            {
                bool enableTeleportDebugging;
                if (bool.TryParse(options["teleport"], out enableTeleportDebugging))
                    DebugTeleporting = enableTeleportDebugging;
            }

            if (options.ContainsKey("updates"))
            {
                bool enableUpdateDebugging;
                if (bool.TryParse(options["updates"], out enableUpdateDebugging))
                {
                    DebugUpdates = enableUpdateDebugging;
                    GcNotify.Enabled = DebugUpdates;
                }
            }
        }

        public int GetInaccurateNeighborCount()
        {
            return m_neighbours.Count;
        }

        // This is the method that shuts down the scene.
        public override void Close()
        {
            m_log.InfoFormat("[SCENE]: Closing down the single simulator: {0}", RegionInfo.RegionName);

            StatsReporter.Close();

            m_restartTimer.Stop();
            m_restartTimer.Close();

            // Kick all ROOT agents with the message, 'The simulator is going down'
            ForEachScenePresence(delegate(ScenePresence avatar)
                                 {
                                     avatar.RemoveNeighbourRegion(RegionInfo.RegionHandle);

                                     if (!avatar.IsChildAgent)
                                         avatar.ControllingClient.Kick("The simulator is going down.");

                                     avatar.ControllingClient.SendShutdownConnectionNotice();
                                 });

            // Wait here, or the kick messages won't actually get to the agents before the scene terminates.
            Thread.Sleep(500);

            // Stop all client threads.
            ForEachScenePresence(delegate(ScenePresence avatar) { avatar.ControllingClient.Close(); });

            // Stop updating the scene objects and agents.
            m_shuttingDown = true;

            m_log.Debug("[SCENE]: Persisting changed objects");
            EventManager.TriggerSceneShuttingDown(this);

            EntityBase[] entities = GetEntities();
            foreach (EntityBase entity in entities)
            {
                if (!entity.IsDeleted && entity is SceneObjectGroup && ((SceneObjectGroup)entity).HasGroupChanged)
                {
                    ((SceneObjectGroup)entity).ProcessBackup(SimulationDataService, false);
                }
            }

            m_sceneGraph.Close();

            if (!GridService.DeregisterRegion(RegionInfo.RegionID))
                m_log.WarnFormat("[SCENE]: Deregister from grid failed for region {0}", Name);

            // call the base class Close method.
            base.Close();
        }

        /// <summary>
        /// Start the scene
        /// </summary>
        public void Start()
        {
//            m_log.DebugFormat("[SCENE]: Starting Heartbeat timer for {0}", RegionInfo.RegionName);

            //m_heartbeatTimer.Enabled = true;
            //m_heartbeatTimer.Interval = (int)(m_timespan * 1000);
            //m_heartbeatTimer.Elapsed += new ElapsedEventHandler(Heartbeat);
            if (m_heartbeatThread != null)
            {
                m_hbRestarts++;
                if(m_hbRestarts > 10)
                    Environment.Exit(1);
                m_log.ErrorFormat("[SCENE]: Restarting heartbeat thread because it hasn't reported in in region {0}", RegionInfo.RegionName);

//int pid = System.Diagnostics.Process.GetCurrentProcess().Id;
//System.Diagnostics.Process proc = new System.Diagnostics.Process();
//proc.EnableRaisingEvents=false; 
//proc.StartInfo.FileName = "/bin/kill";
//proc.StartInfo.Arguments = "-QUIT " + pid.ToString();
//proc.Start();
//proc.WaitForExit();
//Thread.Sleep(1000);
//Environment.Exit(1);
                m_heartbeatThread.Abort();
                Watchdog.AbortThread(m_heartbeatThread.ManagedThreadId);
                m_heartbeatThread = null;
            }
//            m_lastUpdate = Util.EnvironmentTickCount();

            m_heartbeatThread
                = Watchdog.StartThread(
                    Heartbeat, string.Format("Heartbeat ({0})", RegionInfo.RegionName), ThreadPriority.Normal, false, false);
        }

        /// <summary>
        /// Sets up references to modules required by the scene
        /// </summary>
        public void SetModuleInterfaces()
        {
            m_xmlrpcModule = RequestModuleInterface<IXMLRPC>();
            m_worldCommModule = RequestModuleInterface<IWorldComm>();
            XferManager = RequestModuleInterface<IXfer>();
            m_AvatarFactory = RequestModuleInterface<IAvatarFactoryModule>();
            AttachmentsModule = RequestModuleInterface<IAttachmentsModule>();
            m_serialiser = RequestModuleInterface<IRegionSerialiserModule>();
            m_dialogModule = RequestModuleInterface<IDialogModule>();
            m_capsModule = RequestModuleInterface<ICapabilitiesModule>();
            EntityTransferModule = RequestModuleInterface<IEntityTransferModule>();
            m_groupsModule = RequestModuleInterface<IGroupsModule>();
            AgentTransactionsModule = RequestModuleInterface<IAgentAssetTransactions>();
            UserManagementModule = RequestModuleInterface<IUserManagement>();
        }

        #endregion

        #region Update Methods

        /// <summary>
        /// Performs per-frame updates regularly
        /// </summary>
        private void Heartbeat()
        {
//            if (!Monitor.TryEnter(m_heartbeatLock))
//            {
//                Watchdog.RemoveThread();
//                return;
//            }

//            try
//            {

            m_eventManager.TriggerOnRegionStarted(this);

            // The first frame can take a very long time due to physics actors being added on startup.  Therefore,
            // don't turn on the watchdog alarm for this thread until the second frame, in order to prevent false
            // alarms for scenes with many objects.
            Update(1);

            Watchdog.StartThread(
                    Maintenance, string.Format("Maintenance ({0})", RegionInfo.RegionName), ThreadPriority.Normal, false, true);

            Watchdog.GetCurrentThreadInfo().AlarmIfTimeout = true;
            Update(-1);

//                m_lastUpdate = Util.EnvironmentTickCount();
//                m_firstHeartbeat = false;
//            }
//            finally
//            {
//                Monitor.Pulse(m_heartbeatLock);
//                Monitor.Exit(m_heartbeatLock);
//            }

            Watchdog.RemoveThread();
        }

        private void Maintenance()
        {
            DoMaintenance(-1);

            Watchdog.RemoveThread();
        }

        public void DoMaintenance(int runs)
        {
            long? endRun = null;
            int runtc;
            int previousMaintenanceTick;

            if (runs >= 0)
                endRun = MaintenanceRun + runs;

            List<Vector3> coarseLocations;
            List<UUID> avatarUUIDs;

            while (!m_shuttingDown && (endRun == null || MaintenanceRun < endRun))
            {
                runtc = Util.EnvironmentTickCount();
                ++MaintenanceRun;

                // Coarse locations relate to positions of green dots on the mini-map (on a SecondLife client)
                if (MaintenanceRun % (m_update_coarse_locations / 10) == 0)
                {
                    SceneGraph.GetCoarseLocations(out coarseLocations, out avatarUUIDs, 60);
                    // Send coarse locations to clients
                    ForEachScenePresence(delegate(ScenePresence presence)
                    {
                        presence.SendCoarseLocations(coarseLocations, avatarUUIDs);
                    });
                }

                if (SendPeriodicAppearanceUpdates && MaintenanceRun % 60 == 0)
                {
//                    m_log.DebugFormat("[SCENE]: Sending periodic appearance updates");

                    if (AvatarFactory != null)
                    {
                        ForEachRootScenePresence(sp => AvatarFactory.SendAppearance(sp.UUID));
                    }
                }

                Watchdog.UpdateThread();

                previousMaintenanceTick = m_lastMaintenanceTick;
                m_lastMaintenanceTick = Util.EnvironmentTickCount();
                runtc = Util.EnvironmentTickCountSubtract(m_lastMaintenanceTick, runtc);
                runtc = (int)(MinMaintenanceTime * 1000) - runtc;
    
                if (runtc > 0)
                    Thread.Sleep(runtc);
    
                // Optionally warn if a frame takes double the amount of time that it should.
                if (DebugUpdates
                    && Util.EnvironmentTickCountSubtract(
                        m_lastMaintenanceTick, previousMaintenanceTick) > (int)(MinMaintenanceTime * 1000 * 2))
                    m_log.WarnFormat(
                        "[SCENE]: Maintenance took {0} ms (desired max {1} ms) in {2}",
                        Util.EnvironmentTickCountSubtract(m_lastMaintenanceTick, previousMaintenanceTick),
                        MinMaintenanceTime * 1000,
                        RegionInfo.RegionName);
            }
        }

        public override void Update(int frames)
        {
            long? endFrame = null;

            if (frames >= 0)
                endFrame = Frame + frames;

            float physicsFPS = 0f;
            int previousFrameTick, tmpMS;
            int maintc = Util.EnvironmentTickCount();

            while (!m_shuttingDown && (endFrame == null || Frame < endFrame))
            {
                ++Frame;

//            m_log.DebugFormat("[SCENE]: Processing frame {0} in {1}", Frame, RegionInfo.RegionName);

                agentMS = tempOnRezMS = eventMS = backupMS = terrainMS = landMS = spareMS = 0;

                try
                {
                    // Apply taints in terrain module to terrain in physics scene
                    if (Frame % m_update_terrain == 0)
                    {
                        tmpMS = Util.EnvironmentTickCount();
                        UpdateTerrain();
                        terrainMS = Util.EnvironmentTickCountSubtract(tmpMS);
                    }

                    tmpMS = Util.EnvironmentTickCount();
                    if ((Frame % m_update_physics == 0) && m_physics_enabled)
                        m_sceneGraph.UpdatePreparePhysics();
                    physicsMS2 = Util.EnvironmentTickCountSubtract(tmpMS);
    
                    // Apply any pending avatar force input to the avatar's velocity
                    tmpMS = Util.EnvironmentTickCount();
                    if (Frame % m_update_entitymovement == 0)
                        m_sceneGraph.UpdateScenePresenceMovement();
                    agentMS = Util.EnvironmentTickCountSubtract(tmpMS);
    
                    // Perform the main physics update.  This will do the actual work of moving objects and avatars according to their
                    // velocity
                    tmpMS = Util.EnvironmentTickCount();
                    if (Frame % m_update_physics == 0)
                    {
                        if (m_physics_enabled)
                            physicsFPS = m_sceneGraph.UpdatePhysics(MinFrameTime);
    
                        if (SynchronizeScene != null)
                            SynchronizeScene(this);
                    }
                    physicsMS = Util.EnvironmentTickCountSubtract(tmpMS);

                    tmpMS = Util.EnvironmentTickCount();
    
                    // Check if any objects have reached their targets
                    CheckAtTargets();
    
                    // Update SceneObjectGroups that have scheduled themselves for updates
                    // Objects queue their updates onto all scene presences
                    if (Frame % m_update_objects == 0)
                        m_sceneGraph.UpdateObjectGroups();
    
                    // Run through all ScenePresences looking for updates
                    // Presence updates and queued object updates for each presence are sent to clients
                    if (Frame % m_update_presences == 0)
                        m_sceneGraph.UpdatePresences();
    
                    agentMS += Util.EnvironmentTickCountSubtract(tmpMS);
    
                    // Delete temp-on-rez stuff
                    if (Frame % m_update_temp_cleaning == 0 && !m_cleaningTemps)
                    {
                        tmpMS = Util.EnvironmentTickCount();
                        m_cleaningTemps = true;
                        Util.FireAndForget(delegate { CleanTempObjects(); m_cleaningTemps = false;  });
                        tempOnRezMS = Util.EnvironmentTickCountSubtract(tmpMS);
                    }
    
                    if (Frame % m_update_events == 0)
                    {
                        tmpMS = Util.EnvironmentTickCount();
                        UpdateEvents();
                        eventMS = Util.EnvironmentTickCountSubtract(tmpMS);
                    }
    
                    if (Frame % m_update_backup == 0)
                    {
                        tmpMS = Util.EnvironmentTickCount();
                        UpdateStorageBackup();
                        backupMS = Util.EnvironmentTickCountSubtract(tmpMS);
                    }
    
                    //if (Frame % m_update_land == 0)
                    //{
                    //    int ldMS = Util.EnvironmentTickCount();
                    //    UpdateLand();
                    //    landMS = Util.EnvironmentTickCountSubtract(ldMS);
                    //}
    
                    if (LoginsDisabled && Frame == 20)
                    {
    //                    m_log.DebugFormat("{0} {1} {2}", LoginsDisabled, m_sceneGraph.GetActiveScriptsCount(), LoginLock);
    
                        // In 99.9% of cases it is a bad idea to manually force garbage collection. However,
                        // this is a rare case where we know we have just went through a long cycle of heap
                        // allocations, and there is no more work to be done until someone logs in
                        GC.Collect();
    
                        IConfig startupConfig = m_config.Configs["Startup"];
                        if (startupConfig == null || !startupConfig.GetBoolean("StartDisabled", false))
                        {
                            // This handles a case of a region having no scripts for the RegionReady module
                            if (m_sceneGraph.GetActiveScriptsCount() == 0)
                            {
                                // need to be able to tell these have changed in RegionReady
                                LoginLock = false;
                                EventManager.TriggerLoginsEnabled(RegionInfo.RegionName);
                            }
    
                            // For RegionReady lockouts
                            if (!LoginLock)
                            {
                                m_log.InfoFormat("[REGION]: Enabling logins for {0}", RegionInfo.RegionName);
                                LoginsDisabled = false;
                            }
    
                            m_sceneGridService.InformNeighborsThatRegionisUp(RequestModuleInterface<INeighbourService>(), RegionInfo);
                        }
                        else
                        {
                            StartDisabled = true;
                            LoginsDisabled = true;
                        }
                    }
                }
                catch (Exception e)
                {
                    m_log.ErrorFormat(
                        "[SCENE]: Failed on region {0} with exception {1}{2}",
                        RegionInfo.RegionName, e.Message, e.StackTrace);
                }
    
                EventManager.TriggerRegionHeartbeatEnd(this);

                Watchdog.UpdateThread();

                previousFrameTick = m_lastFrameTick;
                m_lastFrameTick = Util.EnvironmentTickCount();
                tmpMS = Util.EnvironmentTickCountSubtract(m_lastFrameTick, maintc);
                tmpMS = (int)(MinFrameTime * 1000) - tmpMS;

                m_firstHeartbeat = false;

                if (tmpMS > 0)
                {
                    Thread.Sleep(tmpMS);
                    spareMS += tmpMS;
                }

                frameMS = Util.EnvironmentTickCountSubtract(maintc);
                maintc = Util.EnvironmentTickCount();

                otherMS = tempOnRezMS + eventMS + backupMS + terrainMS + landMS;

                // if (Frame%m_update_avatars == 0)
                //   UpdateInWorldTime();
                StatsReporter.AddPhysicsFPS(physicsFPS);
                StatsReporter.AddTimeDilation(TimeDilation);
                StatsReporter.AddFPS(1);

                StatsReporter.addFrameMS(frameMS);
                StatsReporter.addAgentMS(agentMS);
                StatsReporter.addPhysicsMS(physicsMS + physicsMS2);
                StatsReporter.addOtherMS(otherMS);
                StatsReporter.AddSpareMS(spareMS);
                StatsReporter.addScriptLines(m_sceneGraph.GetScriptLPS());

               // Optionally warn if a frame takes double the amount of time that it should.
                if (DebugUpdates
                    && Util.EnvironmentTickCountSubtract(
                        m_lastFrameTick, previousFrameTick) > (int)(MinFrameTime * 1000 * 2))
                    m_log.WarnFormat(
                        "[SCENE]: Frame took {0} ms (desired max {1} ms) in {2}",
                        Util.EnvironmentTickCountSubtract(m_lastFrameTick, previousFrameTick),
                        MinFrameTime * 1000,
                        RegionInfo.RegionName);
            }
        }        

        public void AddGroupTarget(SceneObjectGroup grp)
        {
            lock (m_groupsWithTargets)
                m_groupsWithTargets[grp.UUID] = grp;
        }

        public void RemoveGroupTarget(SceneObjectGroup grp)
        {
            lock (m_groupsWithTargets)
                m_groupsWithTargets.Remove(grp.UUID);
        }

        private void CheckAtTargets()
        {
            List<SceneObjectGroup> objs = new List<SceneObjectGroup>();
            lock (m_groupsWithTargets)
                objs = new List<SceneObjectGroup>(m_groupsWithTargets.Values);

            foreach (SceneObjectGroup entry in objs)
                entry.checkAtTargets();
        }

        /// <summary>
        /// Send out simstats data to all clients
        /// </summary>
        /// <param name="stats">Stats on the Simulator's performance</param>
        private void SendSimStatsPackets(SimStats stats)
        {
            ForEachRootClient(delegate(IClientAPI client)
            {
                client.SendSimStats(stats);
            });
        }

        /// <summary>
        /// Update the terrain if it needs to be updated.
        /// </summary>
        private void UpdateTerrain()
        {
            EventManager.TriggerTerrainTick();
        }

        /// <summary>
        /// Back up queued up changes
        /// </summary>
        private void UpdateStorageBackup()
        {
            if (!m_backingup)
            {
                m_backingup = true;
                Util.FireAndForget(BackupWaitCallback);
            }
        }

        /// <summary>
        /// Sends out the OnFrame event to the modules
        /// </summary>
        private void UpdateEvents()
        {
            m_eventManager.TriggerOnFrame();
        }

        /// <summary>
        /// Wrapper for Backup() that can be called with Util.FireAndForget()
        /// </summary>
        private void BackupWaitCallback(object o)
        {
            Backup(false);
        }
        
        /// <summary>
        /// Backup the scene.  This acts as the main method of the backup thread.
        /// </summary>
        /// <param name="forced">
        /// If true, then any changes that have not yet been persisted are persisted.  If false,
        /// then the persistence decision is left to the backup code (in some situations, such as object persistence,
        /// it's much more efficient to backup multiple changes at once rather than every single one).
        /// <returns></returns>
        public void Backup(bool forced)
        {
            lock (m_returns)
            {
                EventManager.TriggerOnBackup(SimulationDataService, forced);
                m_backingup = false;

                foreach (KeyValuePair<UUID, ReturnInfo> ret in m_returns)
                {
                    UUID transaction = UUID.Random();

                    GridInstantMessage msg = new GridInstantMessage();
                    msg.fromAgentID = new Guid(UUID.Zero.ToString()); // From server
                    msg.toAgentID = new Guid(ret.Key.ToString());
                    msg.imSessionID = new Guid(transaction.ToString());
                    msg.timestamp = (uint)Util.UnixTimeSinceEpoch();
                    msg.fromAgentName = "Server";
                    msg.dialog = (byte)19; // Object msg
                    msg.fromGroup = false;
                    msg.offline = (byte)1;
                    msg.ParentEstateID = RegionInfo.EstateSettings.ParentEstateID;
                    msg.Position = Vector3.Zero;
                    msg.RegionID = RegionInfo.RegionID.Guid;

                    // We must fill in a null-terminated 'empty' string here since bytes[0] will crash viewer 3.
                    msg.binaryBucket = Util.StringToBytes256("\0");
                    if (ret.Value.count > 1)
                        msg.message = string.Format("Your {0} objects were returned from {1} in region {2} due to {3}", ret.Value.count, ret.Value.location.ToString(), RegionInfo.RegionName, ret.Value.reason);
                    else
                        msg.message = string.Format("Your object {0} was returned from {1} in region {2} due to {3}", ret.Value.objectName, ret.Value.location.ToString(), RegionInfo.RegionName, ret.Value.reason);

                    IMessageTransferModule tr = RequestModuleInterface<IMessageTransferModule>();
                    if (tr != null)
                        tr.SendInstantMessage(msg, delegate(bool success) {});
                }
                m_returns.Clear();
            }
        }

        /// <summary>
        /// Synchronous force backup.  For deletes and links/unlinks
        /// </summary>
        /// <param name="group">Object to be backed up</param>
        public void ForceSceneObjectBackup(SceneObjectGroup group)
        {
            if (group != null)
            {
                group.ProcessBackup(SimulationDataService, true);
            }
        }

        /// <summary>
        /// Tell an agent that their object has been returned. 
        /// </summary>
        /// <remarks>
        /// The actual return is handled by the caller.
        /// </remarks>
        /// <param name="agentID">Avatar Unique Id</param>
        /// <param name="objectName">Name of object returned</param>
        /// <param name="location">Location of object returned</param>
        /// <param name="reason">Reasion for object return</param>
        public void AddReturn(UUID agentID, string objectName, Vector3 location, string reason)
        {
            lock (m_returns)
            {
                if (m_returns.ContainsKey(agentID))
                {
                    ReturnInfo info = m_returns[agentID];
                    info.count++;
                    m_returns[agentID] = info;
                }
                else
                {
                    ReturnInfo info = new ReturnInfo();
                    info.count = 1;
                    info.objectName = objectName;
                    info.location = location;
                    info.reason = reason;
                    m_returns[agentID] = info;
                }
            }
        }

        #endregion

        #region Load Terrain

        /// <summary>
        /// Store the terrain in the persistant data store
        /// </summary>
        public void SaveTerrain()
        {
            SimulationDataService.StoreTerrain(Heightmap.GetDoubles(), RegionInfo.RegionID);
        }

        public void StoreWindlightProfile(RegionLightShareData wl)
        {
            RegionInfo.WindlightSettings = wl;
            SimulationDataService.StoreRegionWindlightSettings(wl);
            m_eventManager.TriggerOnSaveNewWindlightProfile();
        }

        public void LoadWindlightProfile()
        {
            RegionInfo.WindlightSettings = SimulationDataService.LoadRegionWindlightSettings(RegionInfo.RegionID);
            m_eventManager.TriggerOnSaveNewWindlightProfile();
        }

        /// <summary>
        /// Loads the World heightmap
        /// </summary>
        public override void LoadWorldMap()
        {
            try
            {
                double[,] map = SimulationDataService.LoadTerrain(RegionInfo.RegionID);
                if (map == null)
                {
                    // This should be in the Terrain module, but it isn't because
                    // the heightmap is needed _way_ before the modules are initialized...
                    IConfig terrainConfig = m_config.Configs["Terrain"];
                    String m_InitialTerrain = "pinhead-island";
                    if (terrainConfig != null)
                        m_InitialTerrain = terrainConfig.GetString("InitialTerrain", m_InitialTerrain);

                    m_log.InfoFormat("[TERRAIN]: No default terrain. Generating a new terrain {0}.", m_InitialTerrain);
                    Heightmap = new TerrainChannel(m_InitialTerrain);

                    SimulationDataService.StoreTerrain(Heightmap.GetDoubles(), RegionInfo.RegionID);
                }
                else
                {
                    Heightmap = new TerrainChannel(map);
                }
            }
            catch (IOException e)
            {
                m_log.WarnFormat(
                    "[TERRAIN]: Scene.cs: LoadWorldMap() - Regenerating as failed with exception {0}{1}",
                    e.Message, e.StackTrace);
                
                // Non standard region size.    If there's an old terrain in the database, it might read past the buffer
                #pragma warning disable 0162
                if ((int)Constants.RegionSize != 256)
                {
                    Heightmap = new TerrainChannel();

                    SimulationDataService.StoreTerrain(Heightmap.GetDoubles(), RegionInfo.RegionID);
                }
            }
            catch (Exception e)
            {
                m_log.WarnFormat(
                    "[TERRAIN]: Scene.cs: LoadWorldMap() - Failed with exception {0}{1}", e.Message, e.StackTrace);
            }
        }

        /// <summary>
        /// Register this region with a grid service
        /// </summary>
        /// <exception cref="System.Exception">Thrown if registration of the region itself fails.</exception>
        public void RegisterRegionWithGrid()
        {
            m_sceneGridService.SetScene(this);

            //// Unfortunately this needs to be here and it can't be async.
            //// The map tile image is stored in RegionSettings, but it also needs to be
            //// stored in the GridService, because that's what the world map module uses
            //// to send the map image UUIDs (of other regions) to the viewer...
            if (m_generateMaptiles)
                RegenerateMaptile();

            GridRegion region = new GridRegion(RegionInfo);
            string error = GridService.RegisterRegion(RegionInfo.ScopeID, region);
            if (error != String.Empty)
                throw new Exception(error);
        }

        #endregion

        #region Load Land

        /// <summary>
        /// Loads all Parcel data from the datastore for region identified by regionID
        /// </summary>
        /// <param name="regionID">Unique Identifier of the Region to load parcel data for</param>
        public void loadAllLandObjectsFromStorage(UUID regionID)
        {
            m_log.Info("[SCENE]: Loading land objects from storage");
            List<LandData> landData = SimulationDataService.LoadLandObjects(regionID);

            if (LandChannel != null)
            {
                if (landData.Count == 0)
                {
                    EventManager.TriggerNoticeNoLandDataFromStorage();
                }
                else
                {
                    EventManager.TriggerIncomingLandDataFromStorage(landData);
                }
            }
            else
            {
                m_log.Error("[SCENE]: Land Channel is not defined. Cannot load from storage!");
            }
        }

        #endregion

        #region Primitives Methods

        /// <summary>
        /// Loads the World's objects
        /// </summary>
        /// <param name="regionID"></param>
        public virtual void LoadPrimsFromStorage(UUID regionID)
        {
            LoadingPrims = true;
            m_log.Info("[SCENE]: Loading objects from datastore");

            List<SceneObjectGroup> PrimsFromDB = SimulationDataService.LoadObjects(regionID);

            m_log.InfoFormat("[SCENE]: Loaded {0} objects from the datastore", PrimsFromDB.Count);

            foreach (SceneObjectGroup group in PrimsFromDB)
            {
                AddRestoredSceneObject(group, true, true);
                EventManager.TriggerOnSceneObjectLoaded(group);
                SceneObjectPart rootPart = group.GetPart(group.UUID);
                rootPart.Flags &= ~PrimFlags.Scripted;
                rootPart.TrimPermissions();

                // Don't do this here - it will get done later on when sculpt data is loaded.
//                group.CheckSculptAndLoad();
            }

            LoadingPrims = false;
            EventManager.TriggerPrimsLoaded(this);
        }

        public bool SuportsRayCastFiltered()
        {
            if (PhysicsScene == null)
                return false;
            return PhysicsScene.SuportsRaycastWorldFiltered();
        }

        public object RayCastFiltered(Vector3 position, Vector3 direction, float length, int Count, RayFilterFlags filter)      
        {
            if (PhysicsScene == null)
                return null;
            return PhysicsScene.RaycastWorld(position, direction, length, Count,filter);
        }

        /// <summary>
        /// Gets a new rez location based on the raycast and the size of the object that is being rezzed.
        /// </summary>
        /// <param name="RayStart"></param>
        /// <param name="RayEnd"></param>
        /// <param name="RayTargetID"></param>
        /// <param name="rot"></param>
        /// <param name="bypassRayCast"></param>
        /// <param name="RayEndIsIntersection"></param>
        /// <param name="frontFacesOnly"></param>
        /// <param name="scale"></param>
        /// <param name="FaceCenter"></param>
        /// <returns></returns>
        public Vector3 GetNewRezLocation(Vector3 RayStart, Vector3 RayEnd, UUID RayTargetID, Quaternion rot, byte bypassRayCast, byte RayEndIsIntersection, bool frontFacesOnly, Vector3 scale, bool FaceCenter)
        {
        
            float wheight = (float)RegionInfo.RegionSettings.WaterHeight;
            Vector3 wpos = Vector3.Zero;
            // Check for water surface intersection from above
            if ( (RayStart.Z > wheight) && (RayEnd.Z < wheight) )
            {
                float ratio = (RayStart.Z - wheight) / (RayStart.Z - RayEnd.Z);
                wpos.X = RayStart.X - (ratio * (RayStart.X - RayEnd.X));
                wpos.Y = RayStart.Y - (ratio * (RayStart.Y - RayEnd.Y));
                wpos.Z = wheight;
            }                
        
            Vector3 pos = Vector3.Zero;
            if (RayEndIsIntersection == (byte)1)
            {
                pos = RayEnd;
            }
            else if (RayTargetID != UUID.Zero)
            {
                SceneObjectPart target = GetSceneObjectPart(RayTargetID);

                Vector3 direction = Vector3.Normalize(RayEnd - RayStart);
                Vector3 AXOrigin = new Vector3(RayStart.X, RayStart.Y, RayStart.Z);
                Vector3 AXdirection = new Vector3(direction.X, direction.Y, direction.Z);

                if (target != null)
                {
                    pos = target.AbsolutePosition;
                    //m_log.Info("[OBJECT_REZ]: TargetPos: " + pos.ToString() + ", RayStart: " + RayStart.ToString() + ", RayEnd: " + RayEnd.ToString() + ", Volume: " + Util.GetDistanceTo(RayStart,RayEnd).ToString() + ", mag1: " + Util.GetMagnitude(RayStart).ToString() + ", mag2: " + Util.GetMagnitude(RayEnd).ToString());

                    // TODO: Raytrace better here

                    //EntityIntersection ei = m_sceneGraph.GetClosestIntersectingPrim(new Ray(AXOrigin, AXdirection));
                    Ray NewRay = new Ray(AXOrigin, AXdirection);

                    // Ray Trace against target here
                    EntityIntersection ei = target.TestIntersectionOBB(NewRay, Quaternion.Identity, frontFacesOnly, FaceCenter);

                    // Un-comment out the following line to Get Raytrace results printed to the console.
                    // m_log.Info("[RAYTRACERESULTS]: Hit:" + ei.HitTF.ToString() + " Point: " + ei.ipoint.ToString() + " Normal: " + ei.normal.ToString());
                    float ScaleOffset = 0.5f;

                    // If we hit something
                    if (ei.HitTF)
                    {
                        Vector3 scaleComponent = new Vector3(ei.AAfaceNormal.X, ei.AAfaceNormal.Y, ei.AAfaceNormal.Z);
                        if (scaleComponent.X != 0) ScaleOffset = scale.X;
                        if (scaleComponent.Y != 0) ScaleOffset = scale.Y;
                        if (scaleComponent.Z != 0) ScaleOffset = scale.Z;
                        ScaleOffset = Math.Abs(ScaleOffset);
                        Vector3 intersectionpoint = new Vector3(ei.ipoint.X, ei.ipoint.Y, ei.ipoint.Z);
                        Vector3 normal = new Vector3(ei.normal.X, ei.normal.Y, ei.normal.Z);
                        // Set the position to the intersection point
                        Vector3 offset = (normal * (ScaleOffset / 2f));
                        pos = (intersectionpoint + offset);

                        //Seems to make no sense to do this as this call is used for rezzing from inventory as well, and with inventory items their size is not always 0.5f
                        //And in cases when we weren't rezzing from inventory we were re-adding the 0.25 straight after calling this method
                        // Un-offset the prim (it gets offset later by the consumer method)
                        //pos.Z -= 0.25F; 
                       
                    }
                }
                else
                {
                    // We don't have a target here, so we're going to raytrace all the objects in the scene.
                    EntityIntersection ei = m_sceneGraph.GetClosestIntersectingPrim(new Ray(AXOrigin, AXdirection), true, false);

                    // Un-comment the following line to print the raytrace results to the console.
                    //m_log.Info("[RAYTRACERESULTS]: Hit:" + ei.HitTF.ToString() + " Point: " + ei.ipoint.ToString() + " Normal: " + ei.normal.ToString());

                    if (ei.HitTF)
                    {
                        pos = new Vector3(ei.ipoint.X, ei.ipoint.Y, ei.ipoint.Z);
                    } 
                    else
                    {
                        // fall back to our stupid functionality
                        pos = RayEnd;
                    }
                }
            }
            else
            {
                // fall back to our stupid functionality
                pos = RayEnd;

                //increase height so its above the ground.
                //should be getting the normal of the ground at the rez point and using that?
                pos.Z += scale.Z / 2f;
//                return pos;
            }
            
            // check against posible water intercept
            if (wpos.Z > pos.Z) pos = wpos;
            return pos;
        }


        /// <summary>
        /// Create a New SceneObjectGroup/Part by raycasting
        /// </summary>
        /// <param name="ownerID"></param>
        /// <param name="groupID"></param>
        /// <param name="RayEnd"></param>
        /// <param name="rot"></param>
        /// <param name="shape"></param>
        /// <param name="bypassRaycast"></param>
        /// <param name="RayStart"></param>
        /// <param name="RayTargetID"></param>
        /// <param name="RayEndIsIntersection"></param>
        public virtual void AddNewPrim(UUID ownerID, UUID groupID, Vector3 RayEnd, Quaternion rot, PrimitiveBaseShape shape,
                                       byte bypassRaycast, Vector3 RayStart, UUID RayTargetID,
                                       byte RayEndIsIntersection)
        {
            Vector3 pos = GetNewRezLocation(RayStart, RayEnd, RayTargetID, rot, bypassRaycast, RayEndIsIntersection, true, new Vector3(0.5f, 0.5f, 0.5f), false);

            if (Permissions.CanRezObject(1, ownerID, pos))
            {
                // rez ON the ground, not IN the ground
                // pos.Z += 0.25F; The rez point should now be correct so that its not in the ground

                AddNewPrim(ownerID, groupID, pos, rot, shape);
            }
            else
            {
                IClientAPI client = null;
                if (TryGetClient(ownerID, out client))
                    client.SendAlertMessage("You cannot create objects here.");
            }
        }

        public virtual SceneObjectGroup AddNewPrim(
            UUID ownerID, UUID groupID, Vector3 pos, Quaternion rot, PrimitiveBaseShape shape)
        {
            //m_log.DebugFormat(
            //    "[SCENE]: Scene.AddNewPrim() pcode {0} called for {1} in {2}", shape.PCode, ownerID, RegionInfo.RegionName);

            SceneObjectGroup sceneObject = null;
            
            // If an entity creator has been registered for this prim type then use that
            if (m_entityCreators.ContainsKey((PCode)shape.PCode))
            {
                sceneObject = m_entityCreators[(PCode)shape.PCode].CreateEntity(ownerID, groupID, pos, rot, shape);
            }
            else
            {
                // Otherwise, use this default creation code;
                sceneObject = new SceneObjectGroup(ownerID, pos, rot, shape);
                AddNewSceneObject(sceneObject, true);
                sceneObject.SetGroup(groupID, null);
            }

            if (UserManagementModule != null)
                sceneObject.RootPart.CreatorIdentification = UserManagementModule.GetUserUUI(ownerID);

            sceneObject.ScheduleGroupForFullUpdate();

            return sceneObject;
        }
        
        /// <summary>
        /// Add an object into the scene that has come from storage
        /// </summary>
        ///
        /// <param name="sceneObject"></param>
        /// <param name="attachToBackup">
        /// If true, changes to the object will be reflected in its persisted data
        /// If false, the persisted data will not be changed even if the object in the scene is changed
        /// </param>
        /// <param name="alreadyPersisted">
        /// If true, we won't persist this object until it changes
        /// If false, we'll persist this object immediately
        /// </param>
        /// <param name="sendClientUpdates">
        /// If true, we send updates to the client to tell it about this object
        /// If false, we leave it up to the caller to do this
        /// </param>
        /// <returns>
        /// true if the object was added, false if an object with the same uuid was already in the scene
        /// </returns>
        public bool AddRestoredSceneObject(
            SceneObjectGroup sceneObject, bool attachToBackup, bool alreadyPersisted, bool sendClientUpdates)
        {
            bool result =  m_sceneGraph.AddRestoredSceneObject(sceneObject, attachToBackup, alreadyPersisted, sendClientUpdates);
            if (result)
                sceneObject.IsDeleted = false;
            return result;
        }
        
        /// <summary>
        /// Add an object into the scene that has come from storage
        /// </summary>
        ///
        /// <param name="sceneObject"></param>
        /// <param name="attachToBackup">
        /// If true, changes to the object will be reflected in its persisted data
        /// If false, the persisted data will not be changed even if the object in the scene is changed
        /// </param>
        /// <param name="alreadyPersisted">
        /// If true, we won't persist this object until it changes
        /// If false, we'll persist this object immediately
        /// </param>
        /// <returns>
        /// true if the object was added, false if an object with the same uuid was already in the scene
        /// </returns>
        public bool AddRestoredSceneObject(
            SceneObjectGroup sceneObject, bool attachToBackup, bool alreadyPersisted)
        {
            return AddRestoredSceneObject(sceneObject, attachToBackup, alreadyPersisted, true);
        }

        /// <summary>
        /// Add a newly created object to the scene.  Updates are also sent to viewers.
        /// </summary>
        /// <param name="sceneObject"></param>
        /// <param name="attachToBackup">
        /// If true, the object is made persistent into the scene.
        /// If false, the object will not persist over server restarts
        /// </param>
        /// <returns>true if the object was added.  false if not</returns>
        public bool AddNewSceneObject(SceneObjectGroup sceneObject, bool attachToBackup)
        {
            return AddNewSceneObject(sceneObject, attachToBackup, true);
        }
        
        /// <summary>
        /// Add a newly created object to the scene
        /// </summary>
        /// <param name="sceneObject"></param>
        /// <param name="attachToBackup">
        /// If true, the object is made persistent into the scene.
        /// If false, the object will not persist over server restarts
        /// </param>
        /// <param name="sendClientUpdates">
        /// If true, updates for the new scene object are sent to all viewers in range.
        /// If false, it is left to the caller to schedule the update
        /// </param>
        /// <returns>true if the object was added.  false if not</returns>
        public bool AddNewSceneObject(SceneObjectGroup sceneObject, bool attachToBackup, bool sendClientUpdates)
        {           
            if (m_sceneGraph.AddNewSceneObject(sceneObject, attachToBackup, sendClientUpdates))
            {
                EventManager.TriggerObjectAddedToScene(sceneObject);
                return true;       
            }
            
            return false;
        }
        
        /// <summary>
        /// Add a newly created object to the scene.
        /// </summary>
        /// <remarks>
        /// This method does not send updates to the client - callers need to handle this themselves.
        /// </remarks>
        /// <param name="sceneObject"></param>
        /// <param name="attachToBackup"></param>
        /// <param name="pos">Position of the object.  If null then the position stored in the object is used.</param>
        /// <param name="rot">Rotation of the object.  If null then the rotation stored in the object is used.</param>
        /// <param name="vel">Velocity of the object.  This parameter only has an effect if the object is physical</param>
        /// <returns></returns>
        public bool AddNewSceneObject(
            SceneObjectGroup sceneObject, bool attachToBackup, Vector3? pos, Quaternion? rot, Vector3 vel)
        {
            if (m_sceneGraph.AddNewSceneObject(sceneObject, attachToBackup, pos, rot, vel))
            {            
                EventManager.TriggerObjectAddedToScene(sceneObject);
                return true;
            }

            return false;
        }

        /// <summary>
        /// Delete every object from the scene.  This does not include attachments worn by avatars.
        /// </summary>
        public void DeleteAllSceneObjects()
        {
            DeleteAllSceneObjects(false);
        }

        /// <summary>
        /// Delete every object from the scene.  This does not include attachments worn by avatars.
        /// </summary>
        public void DeleteAllSceneObjects(bool exceptNoCopy)
        {
            List<SceneObjectGroup> toReturn = new List<SceneObjectGroup>();
            lock (Entities)
            {
                EntityBase[] entities = Entities.GetEntities();
                foreach (EntityBase e in entities)
                {
                    if (e is SceneObjectGroup)
                    {
                        SceneObjectGroup sog = (SceneObjectGroup)e;
                        if (sog != null && !sog.IsAttachment)
                        {
                            if (!exceptNoCopy || ((sog.GetEffectivePermissions() & (uint)PermissionMask.Copy) != 0))
                            {
                                DeleteSceneObject((SceneObjectGroup)e, false);
                            }
                            else
                            {
                                toReturn.Add((SceneObjectGroup)e);   
                            }
                        }
                    }
                }
            }
            if (toReturn.Count > 0)
            {
                returnObjects(toReturn.ToArray(), UUID.Zero);
            }
        }

        /// <summary>
        /// Synchronously delete the given object from the scene.
        /// </summary>
        /// <param name="group">Object Id</param>
        /// <param name="silent">Suppress broadcasting changes to other clients.</param>
        public void DeleteSceneObject(SceneObjectGroup group, bool silent)
        {            
//            m_log.DebugFormat("[SCENE]: Deleting scene object {0} {1}", group.Name, group.UUID);

            group.RemoveScriptInstances(true);

            SceneObjectPart[] partList = group.Parts;

            foreach (SceneObjectPart part in partList)
            {
                if (part.IsJoint() && ((part.Flags & PrimFlags.Physics) != 0))
                {
                    PhysicsScene.RequestJointDeletion(part.Name); // FIXME: what if the name changed?
                }
                else if (part.PhysActor != null)
                {
                    part.RemoveFromPhysics();
                }
            }

            if (UnlinkSceneObject(group, false))
            {
                EventManager.TriggerObjectBeingRemovedFromScene(group);
                EventManager.TriggerParcelPrimCountTainted();
            }

            group.DeleteGroupFromScene(silent);
            if (!silent)
                SendKillObject(new List<uint>() { group.LocalId });

//            m_log.DebugFormat("[SCENE]: Exit DeleteSceneObject() for {0} {1}", group.Name, group.UUID);            
        }

        /// <summary>
        /// Unlink the given object from the scene.  Unlike delete, this just removes the record of the object - the
        /// object itself is not destroyed.
        /// </summary>
        /// <param name="so">The scene object.</param>
        /// <param name="softDelete">If true, only deletes from scene, but keeps the object in the database.</param>
        /// <returns>true if the object was in the scene, false if it was not</returns>
        public bool UnlinkSceneObject(SceneObjectGroup so, bool softDelete)
        {
            if (m_sceneGraph.DeleteSceneObject(so.UUID, softDelete))
            {
                if (!softDelete)
                {
                    // Force a database update so that the scene object group ID is accurate.  It's possible that the
                    // group has recently been delinked from another group but that this change has not been persisted
                    // to the DB.
                    // This is an expensive thing to do so only do it if absolutely necessary.
                    if (so.HasGroupChangedDueToDelink)
                        ForceSceneObjectBackup(so);                
                    
                    so.DetachFromBackup();
                    SimulationDataService.RemoveObject(so.UUID, RegionInfo.RegionID);
                }
                                    
                // We need to keep track of this state in case this group is still queued for further backup.
                so.IsDeleted = true;

                return true;
            }

            return false;
        }

        /// <summary>
        /// Move the given scene object into a new region depending on which region its absolute position has moved
        /// into.
        ///
        /// </summary>
        /// <param name="attemptedPosition">the attempted out of region position of the scene object</param>
        /// <param name="grp">the scene object that we're crossing</param>
        public void CrossPrimGroupIntoNewRegion(Vector3 attemptedPosition, SceneObjectGroup grp, bool silent)
        {
            if (grp == null)
                return;
            if (grp.IsDeleted)
                return;

            if (grp.RootPart.DIE_AT_EDGE)
            {
                // We remove the object here
                try
                {
                    DeleteSceneObject(grp, false);
                }
                catch (Exception)
                {
                    m_log.Warn("[SCENE]: exception when trying to remove the prim that crossed the border.");
                }
                return;
            }

            if (grp.RootPart.RETURN_AT_EDGE)
            {
                // We remove the object here
                try
                {
                    List<SceneObjectGroup> objects = new List<SceneObjectGroup>();
                    objects.Add(grp);
                    SceneObjectGroup[] objectsArray = objects.ToArray();
                    returnObjects(objectsArray, UUID.Zero);
                }
                catch (Exception)
                {
                    m_log.Warn("[SCENE]: exception when trying to return the prim that crossed the border.");
                }
                return;
            }

            if (EntityTransferModule != null)
                EntityTransferModule.Cross(grp, attemptedPosition, silent);
        }

        public Border GetCrossedBorder(Vector3 position, Cardinals gridline)
        {
            if (BordersLocked)
            {
                switch (gridline)
                {
                    case Cardinals.N:
                        lock (NorthBorders)
                        {
                            foreach (Border b in NorthBorders)
                            {
                                if (b.TestCross(position))
                                    return b;
                            }
                        }
                        break;
                    case Cardinals.S:
                        lock (SouthBorders)
                        {
                            foreach (Border b in SouthBorders)
                            {
                                if (b.TestCross(position))
                                    return b;
                            }
                        }

                        break;
                    case Cardinals.E:
                        lock (EastBorders)
                        {
                            foreach (Border b in EastBorders)
                            {
                                if (b.TestCross(position))
                                    return b;
                            }
                        }

                        break;
                    case Cardinals.W:

                        lock (WestBorders)
                        {
                            foreach (Border b in WestBorders)
                            {
                                if (b.TestCross(position))
                                    return b;
                            }
                        }
                        break;

                }
            }
            else
            {
                switch (gridline)
                {
                    case Cardinals.N:
                        foreach (Border b in NorthBorders)
                        {
                            if (b.TestCross(position))
                                return b;
                        }
                       
                        break;
                    case Cardinals.S:
                        foreach (Border b in SouthBorders)
                        {
                            if (b.TestCross(position))
                                return b;
                        }
                        break;
                    case Cardinals.E:
                        foreach (Border b in EastBorders)
                        {
                            if (b.TestCross(position))
                                return b;
                        }

                        break;
                    case Cardinals.W:
                        foreach (Border b in WestBorders)
                        {
                            if (b.TestCross(position))
                                return b;
                        }
                        break;

                }
            }
            

            return null;
        }

        public bool TestBorderCross(Vector3 position, Cardinals border)
        {
            if (BordersLocked)
            {
                switch (border)
                {
                    case Cardinals.N:
                        lock (NorthBorders)
                        {
                            foreach (Border b in NorthBorders)
                            {
                                if (b.TestCross(position))
                                    return true;
                            }
                        }
                        break;
                    case Cardinals.E:
                        lock (EastBorders)
                        {
                            foreach (Border b in EastBorders)
                            {
                                if (b.TestCross(position))
                                    return true;
                            }
                        }
                        break;
                    case Cardinals.S:
                        lock (SouthBorders)
                        {
                            foreach (Border b in SouthBorders)
                            {
                                if (b.TestCross(position))
                                    return true;
                            }
                        }
                        break;
                    case Cardinals.W:
                        lock (WestBorders)
                        {
                            foreach (Border b in WestBorders)
                            {
                                if (b.TestCross(position))
                                    return true;
                            }
                        }
                        break;
                }
            }
            else
            {
                switch (border)
                {
                    case Cardinals.N:
                        foreach (Border b in NorthBorders)
                        {
                            if (b.TestCross(position))
                                return true;
                        }
                        break;
                    case Cardinals.E:
                        foreach (Border b in EastBorders)
                        {
                            if (b.TestCross(position))
                                return true;
                        }
                        break;
                    case Cardinals.S:
                        foreach (Border b in SouthBorders)
                        {
                            if (b.TestCross(position))
                                return true;
                        }
                        break;
                    case Cardinals.W:
                        foreach (Border b in WestBorders)
                        {
                            if (b.TestCross(position))
                                return true;
                        }
                        break;
                }
            }
            return false;
        }


        /// <summary>
        /// Called when objects or attachments cross the border, or teleport, between regions.
        /// </summary>
        /// <param name="sog"></param>
        /// <returns></returns>
        public bool IncomingCreateObject(Vector3 newPosition, ISceneObject sog)
        {
            //m_log.DebugFormat(" >>> IncomingCreateObject(sog) <<< {0} deleted? {1} isAttach? {2}", ((SceneObjectGroup)sog).AbsolutePosition,
            //    ((SceneObjectGroup)sog).IsDeleted, ((SceneObjectGroup)sog).RootPart.IsAttachment);

            SceneObjectGroup newObject;
            try
            {
                newObject = (SceneObjectGroup)sog;
            }
            catch (Exception e)
            {
                m_log.WarnFormat("[SCENE]: Problem casting object, exception {0}{1}", e.Message, e.StackTrace);
                return false;
            }

            if (newPosition != Vector3.Zero)
                newObject.RootPart.GroupPosition = newPosition;
            if (newObject.RootPart.KeyframeMotion != null)
                newObject.RootPart.KeyframeMotion.UpdateSceneObject(newObject);

            if (!AddSceneObject(newObject))
            {
                m_log.DebugFormat("[SCENE]: Problem adding scene object {0} in {1} ", sog.UUID, RegionInfo.RegionName);
                return false;
            }

            // For attachments, we need to wait until the agent is root
            // before we restart the scripts, or else some functions won't work.
            if (!newObject.IsAttachment)
            {
                newObject.RootPart.ParentGroup.CreateScriptInstances(0, false, DefaultScriptEngine, GetStateSource(newObject));
                newObject.ResumeScripts();
            }
            else
            {
                ScenePresence sp;
                if (TryGetScenePresence(newObject.OwnerID, out sp))
                {
                    // If the scene presence is here and already a root
                    // agent, we came from a ;egacy region. Start the scripts
                    // here as they used to start.
                    // TODO: Remove in 0.7.3
                    if (!sp.IsChildAgent)
                    {
                        newObject.RootPart.ParentGroup.CreateScriptInstances(0, false, DefaultScriptEngine, GetStateSource(newObject));
                        newObject.ResumeScripts();
                    }
                }
            }

            // Do this as late as possible so that listeners have full access to the incoming object
            EventManager.TriggerOnIncomingSceneObject(newObject);

            return true;
        }

        /// <summary>
        /// Attachment rezzing
        /// </summary>
        /// <param name="userID">Agent Unique ID</param>
        /// <param name="itemID">Object ID</param>
        /// <returns>False</returns>
        public virtual bool IncomingCreateObject(UUID userID, UUID itemID)
        {
            m_log.DebugFormat(" >>> IncomingCreateObject(userID, itemID) <<< {0} {1}", userID, itemID);

            // Commented out since this is as yet unused and is arguably not the appropriate place to do this, as
            // attachments are being rezzed elsewhere in AddNewClient()
//            ScenePresence sp = GetScenePresence(userID);
//            if (sp != null && AttachmentsModule != null)
//            {
//                uint attPt = (uint)sp.Appearance.GetAttachpoint(itemID);
//                AttachmentsModule.RezSingleAttachmentFromInventory(sp.ControllingClient, itemID, attPt);
//            }

            return false;
        }

        /// <summary>
        /// Adds a Scene Object group to the Scene.
        /// Verifies that the creator of the object is not banned from the simulator.
        /// Checks if the item is an Attachment
        /// </summary>
        /// <param name="sceneObject"></param>
        /// <returns>True if the SceneObjectGroup was added, False if it was not</returns>
        public bool AddSceneObject(SceneObjectGroup sceneObject)
        {
            if (sceneObject.OwnerID == UUID.Zero)
            {
                m_log.ErrorFormat("[SCENE]: Owner ID for {0} was zero", sceneObject.UUID);
                return false;
            }

            // If the user is banned, we won't let any of their objects
            // enter. Period.
            //
<<<<<<< HEAD
            int flags = GetUserFlags(sceneObject.OwnerID);
            if (m_regInfo.EstateSettings.IsBanned(sceneObject.OwnerID, flags))
=======
            if (RegionInfo.EstateSettings.IsBanned(sceneObject.OwnerID))
>>>>>>> 0229e90d
            {
                m_log.InfoFormat("[INTERREGION]: Denied prim crossing for banned avatar {0}", sceneObject.OwnerID);

                return false;
            }

            sceneObject.SetScene(this);

            // Force allocation of new LocalId
            //
            SceneObjectPart[] parts = sceneObject.Parts;
            for (int i = 0; i < parts.Length; i++)
                parts[i].LocalId = 0;

            if (sceneObject.IsAttachmentCheckFull()) // Attachment
            {
                sceneObject.RootPart.AddFlag(PrimFlags.TemporaryOnRez);
                sceneObject.RootPart.AddFlag(PrimFlags.Phantom);
                      
                // Don't sent a full update here because this will cause full updates to be sent twice for 
                // attachments on region crossings, resulting in viewer glitches.
                AddRestoredSceneObject(sceneObject, false, false, false);

                // Handle attachment special case
                SceneObjectPart RootPrim = sceneObject.RootPart;

                // Fix up attachment Parent Local ID
                ScenePresence sp = GetScenePresence(sceneObject.OwnerID);

                if (sp != null)
                {
                    SceneObjectGroup grp = sceneObject;

//                    m_log.DebugFormat(
//                        "[ATTACHMENT]: Received attachment {0}, inworld asset id {1}", grp.FromItemID, grp.UUID);
//                    m_log.DebugFormat(
//                        "[ATTACHMENT]: Attach to avatar {0} at position {1}", sp.UUID, grp.AbsolutePosition);

                    RootPrim.RemFlag(PrimFlags.TemporaryOnRez);
                    
                    if (AttachmentsModule != null)
                        AttachmentsModule.AttachObject(sp, grp, 0, false, false);
                }
                else
                {
                    m_log.DebugFormat("[SCENE]: Attachment {0} arrived and scene presence was not found, setting to temp", sceneObject.UUID);
                    RootPrim.RemFlag(PrimFlags.TemporaryOnRez);
                    RootPrim.AddFlag(PrimFlags.TemporaryOnRez);
                }
                if (sceneObject.OwnerID == UUID.Zero)
                {
                    m_log.ErrorFormat("[SCENE]: Owner ID for {0} was zero after attachment processing. BUG!", sceneObject.UUID);
                    return false;
                }
            }
            else
            {
                if (sceneObject.OwnerID == UUID.Zero)
                {
                    m_log.ErrorFormat("[SCENE]: Owner ID for non-attachment {0} was zero", sceneObject.UUID);
                    return false;
                }
                AddRestoredSceneObject(sceneObject, true, false);

                if (!Permissions.CanObjectEntry(sceneObject.UUID,
                        true, sceneObject.AbsolutePosition))
                {
                    // Deny non attachments based on parcel settings
                    //
                    m_log.Info("[INTERREGION]: Denied prim crossing because of parcel settings");

                    DeleteSceneObject(sceneObject, false);

                    return false;
                }
            }

            return true;
        }

        private int GetStateSource(SceneObjectGroup sog)
        {
            ScenePresence sp = GetScenePresence(sog.OwnerID);

            if (sp != null)
                return sp.GetStateSource();

            return 2; // StateSource.PrimCrossing
        }

        public int GetUserFlags(UUID user)
        {
            //Unfortunately the SP approach means that the value is cached until region is restarted
            /*
            ScenePresence sp;
            if (TryGetScenePresence(user, out sp))
            {
                return sp.UserFlags;
            }
            else
            {
             */
                UserAccount uac = UserAccountService.GetUserAccount(RegionInfo.ScopeID, user);
                if (uac == null)
                    return 0;
                return uac.UserFlags;
            //}
        }
        #endregion

        #region Add/Remove Avatar Methods

        public override ISceneAgent AddNewClient(IClientAPI client, PresenceType type)
        {
            // Validation occurs in LLUDPServer
            AgentCircuitData aCircuit = m_authenticateHandler.GetAgentCircuitData(client.CircuitCode);

            bool vialogin
                = (aCircuit.teleportFlags & (uint)Constants.TeleportFlags.ViaHGLogin) != 0
                    || (aCircuit.teleportFlags & (uint)Constants.TeleportFlags.ViaLogin) != 0;

            CheckHeartbeat();

            ScenePresence sp = GetScenePresence(client.AgentId);

            // XXX: Not sure how good it is to add a new client if a scene presence already exists.  Possibly this
            // could occur if a viewer crashes and relogs before the old client is kicked out.  But this could cause
            // other problems, and possible the code calling AddNewClient() should ensure that no client is already
            // connected.
            if (sp == null)
            {
                m_log.DebugFormat(
                    "[SCENE]: Adding new child scene presence {0} {1} to scene {2} at pos {3}",
                    client.Name, client.AgentId, RegionInfo.RegionName, client.StartPos);

                m_clientManager.Add(client);
                SubscribeToClientEvents(client);

                sp = m_sceneGraph.CreateAndAddChildScenePresence(client, aCircuit.Appearance, type);
                m_eventManager.TriggerOnNewPresence(sp);

                sp.TeleportFlags = (TPFlags)aCircuit.teleportFlags;

                // The first agent upon login is a root agent by design.
                // For this agent we will have to rez the attachments.
                // All other AddNewClient calls find aCircuit.child to be true.
                if (aCircuit.child == false)
                {
                    // We have to set SP to be a root agent here so that SP.MakeRootAgent() will later not try to
                    // start the scripts again (since this is done in RezAttachments()).
                    // XXX: This is convoluted.
                    sp.IsChildAgent = false;

                    if (AttachmentsModule != null)
                        Util.FireAndForget(delegate(object o) { AttachmentsModule.RezAttachments(sp); });
                }
            }
            else
            {
                m_log.WarnFormat(
                    "[SCENE]: Already found {0} scene presence for {1} in {2} when asked to add new scene presence",
                    sp.IsChildAgent ? "child" : "root", sp.Name, RegionInfo.RegionName);
            }

            // We must set this here so that TriggerOnNewClient and TriggerOnClientLogin can determine whether the
            // client is for a root or child agent.
            client.SceneAgent = sp;

            m_LastLogin = Util.EnvironmentTickCount();

            // Cache the user's name
            CacheUserName(sp, aCircuit);

            EventManager.TriggerOnNewClient(client);
            if (vialogin)
            {
                EventManager.TriggerOnClientLogin(client);
                // Send initial parcel data
                Vector3 pos = sp.AbsolutePosition;
                ILandObject land = LandChannel.GetLandObject(pos.X, pos.Y);
                land.SendLandUpdateToClient(client);
            }

            return sp;
        }

        /// <summary>
        /// Cache the user name for later use.
        /// </summary>
        /// <param name="sp"></param>
        /// <param name="aCircuit"></param>
        private void CacheUserName(ScenePresence sp, AgentCircuitData aCircuit)
        {
            if (UserManagementModule != null)
            {
                string first = aCircuit.firstname, last = aCircuit.lastname;

                if (sp.PresenceType == PresenceType.Npc)
                {
                    UserManagementModule.AddUser(aCircuit.AgentID, first, last);
                }
                else
                {
                    string homeURL = string.Empty;

                    if (aCircuit.ServiceURLs.ContainsKey("HomeURI"))
                        homeURL = aCircuit.ServiceURLs["HomeURI"].ToString();

                    if (aCircuit.lastname.StartsWith("@"))
                    {
                        string[] parts = aCircuit.firstname.Split('.');
                        if (parts.Length >= 2)
                        {
                            first = parts[0];
                            last = parts[1];
                        }
                    }

                    UserManagementModule.AddUser(aCircuit.AgentID, first, last, homeURL);
                }
            }
        }

        private bool VerifyClient(AgentCircuitData aCircuit, System.Net.IPEndPoint ep, out bool vialogin)
        {
            vialogin = false;
            
            // Do the verification here
            if ((aCircuit.teleportFlags & (uint)Constants.TeleportFlags.ViaHGLogin) != 0)
            {
                m_log.DebugFormat("[SCENE]: Incoming client {0} {1} in region {2} via HG login", aCircuit.firstname, aCircuit.lastname, RegionInfo.RegionName);
                vialogin = true;
                IUserAgentVerificationModule userVerification = RequestModuleInterface<IUserAgentVerificationModule>();
                if (userVerification != null && ep != null)
                {
                    if (!userVerification.VerifyClient(aCircuit, ep.Address.ToString()))
                    {
                        // uh-oh, this is fishy
                        m_log.DebugFormat("[SCENE]: User Client Verification for {0} {1} in {2} returned false", aCircuit.firstname, aCircuit.lastname, RegionInfo.RegionName);
                        return false;
                    }
                    else
                        m_log.DebugFormat("[SCENE]: User Client Verification for {0} {1} in {2} returned true", aCircuit.firstname, aCircuit.lastname, RegionInfo.RegionName);

                }
            }

            else if ((aCircuit.teleportFlags & (uint)Constants.TeleportFlags.ViaLogin) != 0)
            {
                m_log.DebugFormat("[SCENE]: Incoming client {0} {1} in region {2} via regular login. Client IP verification not performed.",
                    aCircuit.firstname, aCircuit.lastname, RegionInfo.RegionName);
                vialogin = true;
            }

            return true;
        }

        // Called by Caps, on the first HTTP contact from the client
        public override bool CheckClient(UUID agentID, System.Net.IPEndPoint ep)
        {
            AgentCircuitData aCircuit = m_authenticateHandler.GetAgentCircuitData(agentID);
            if (aCircuit != null)
            {
                bool vialogin = false;
                if (!VerifyClient(aCircuit, ep, out vialogin))
                {
                    // if it doesn't pass, we remove the agentcircuitdata altogether
                    // and the scene presence and the client, if they exist
                    try
                    {
                        ScenePresence sp = GetScenePresence(agentID);
                        PresenceService.LogoutAgent(sp.ControllingClient.SessionId);
                        
                        if (sp != null)
                            sp.ControllingClient.Close();

                        // BANG! SLASH!
                        m_authenticateHandler.RemoveCircuit(agentID);

                        return false;
                    }
                    catch (Exception e)
                    {
                        m_log.DebugFormat("[SCENE]: Exception while closing aborted client: {0}", e.StackTrace);
                    }
                }
                else
                    return true;
            }

            return false;
        }

        /// <summary>
        /// Register for events from the client
        /// </summary>
        /// <param name="client">The IClientAPI of the connected client</param>
        public virtual void SubscribeToClientEvents(IClientAPI client)
        {
            SubscribeToClientTerrainEvents(client);
            SubscribeToClientPrimEvents(client);
            SubscribeToClientPrimRezEvents(client);
            SubscribeToClientInventoryEvents(client);
            SubscribeToClientTeleportEvents(client);
            SubscribeToClientScriptEvents(client);
            SubscribeToClientParcelEvents(client);
            SubscribeToClientGridEvents(client);
            SubscribeToClientNetworkEvents(client);
        }

        public virtual void SubscribeToClientTerrainEvents(IClientAPI client)
        {
            client.OnRegionHandShakeReply += SendLayerData;
        }
        
        public virtual void SubscribeToClientPrimEvents(IClientAPI client)
        {
            client.OnUpdatePrimGroupPosition += m_sceneGraph.UpdatePrimGroupPosition;
            client.OnUpdatePrimSinglePosition += m_sceneGraph.UpdatePrimSinglePosition;

            client.onClientChangeObject += m_sceneGraph.ClientChangeObject;

            client.OnUpdatePrimGroupRotation += m_sceneGraph.UpdatePrimGroupRotation;
            client.OnUpdatePrimGroupMouseRotation += m_sceneGraph.UpdatePrimGroupRotation;
            client.OnUpdatePrimSingleRotation += m_sceneGraph.UpdatePrimSingleRotation;
            client.OnUpdatePrimSingleRotationPosition += m_sceneGraph.UpdatePrimSingleRotationPosition;
            
            client.OnUpdatePrimScale += m_sceneGraph.UpdatePrimScale;
            client.OnUpdatePrimGroupScale += m_sceneGraph.UpdatePrimGroupScale;
            client.OnUpdateExtraParams += m_sceneGraph.UpdateExtraParam;
            client.OnUpdatePrimShape += m_sceneGraph.UpdatePrimShape;
            client.OnUpdatePrimTexture += m_sceneGraph.UpdatePrimTexture;
            client.OnObjectRequest += RequestPrim;
            client.OnObjectSelect += SelectPrim;
            client.OnObjectDeselect += DeselectPrim;
            client.OnGrabUpdate += m_sceneGraph.MoveObject;
            client.OnSpinStart += m_sceneGraph.SpinStart;
            client.OnSpinUpdate += m_sceneGraph.SpinObject;
            client.OnDeRezObject += DeRezObjects;
            
            client.OnObjectName += m_sceneGraph.PrimName;
            client.OnObjectClickAction += m_sceneGraph.PrimClickAction;
            client.OnObjectMaterial += m_sceneGraph.PrimMaterial;
            client.OnLinkObjects += LinkObjects;
            client.OnDelinkObjects += DelinkObjects;
            client.OnObjectDuplicate += DuplicateObject;
            client.OnObjectDuplicateOnRay += doObjectDuplicateOnRay;
            client.OnUpdatePrimFlags += m_sceneGraph.UpdatePrimFlags;
            client.OnRequestObjectPropertiesFamily += m_sceneGraph.RequestObjectPropertiesFamily;
            client.OnObjectPermissions += HandleObjectPermissionsUpdate;
            client.OnGrabObject += ProcessObjectGrab;
            client.OnGrabUpdate += ProcessObjectGrabUpdate; 
            client.OnDeGrabObject += ProcessObjectDeGrab;
            client.OnUndo += m_sceneGraph.HandleUndo;
            client.OnRedo += m_sceneGraph.HandleRedo;
            client.OnObjectDescription += m_sceneGraph.PrimDescription;
            client.OnObjectIncludeInSearch += m_sceneGraph.MakeObjectSearchable;
            client.OnObjectOwner += ObjectOwner;
            client.OnObjectGroupRequest += HandleObjectGroupUpdate;
        }

        public virtual void SubscribeToClientPrimRezEvents(IClientAPI client)
        {
            client.OnAddPrim += AddNewPrim;
            client.OnRezObject += RezObject;
        }

        public virtual void SubscribeToClientInventoryEvents(IClientAPI client)
        {
            client.OnLinkInventoryItem += HandleLinkInventoryItem;
            client.OnCreateNewInventoryFolder += HandleCreateInventoryFolder;
            client.OnUpdateInventoryFolder += HandleUpdateInventoryFolder;
            client.OnMoveInventoryFolder += HandleMoveInventoryFolder; // 2; //!!
            client.OnFetchInventoryDescendents += HandleFetchInventoryDescendents;
            client.OnPurgeInventoryDescendents += HandlePurgeInventoryDescendents; // 2; //!!
            client.OnFetchInventory += m_asyncInventorySender.HandleFetchInventory;
            client.OnUpdateInventoryItem += UpdateInventoryItemAsset;
            client.OnCopyInventoryItem += CopyInventoryItem;
            client.OnMoveItemsAndLeaveCopy += MoveInventoryItemsLeaveCopy;
            client.OnMoveInventoryItem += MoveInventoryItem;
            client.OnRemoveInventoryItem += RemoveInventoryItem;
            client.OnRemoveInventoryFolder += RemoveInventoryFolder;
            client.OnRezScript += RezScript;
            client.OnRequestTaskInventory += RequestTaskInventory;
            client.OnRemoveTaskItem += RemoveTaskInventory;
            client.OnUpdateTaskInventory += UpdateTaskInventory;
            client.OnMoveTaskItem += ClientMoveTaskInventoryItem;
        }

        public virtual void SubscribeToClientTeleportEvents(IClientAPI client)
        {
            client.OnTeleportLocationRequest += RequestTeleportLocation;
        }

        public virtual void SubscribeToClientScriptEvents(IClientAPI client)
        {
            client.OnScriptReset += ProcessScriptReset;
            client.OnGetScriptRunning += GetScriptRunning;
            client.OnSetScriptRunning += SetScriptRunning;
        }

        public virtual void SubscribeToClientParcelEvents(IClientAPI client)
        {
            client.OnParcelReturnObjectsRequest += LandChannel.ReturnObjectsInParcel;
            client.OnParcelSetOtherCleanTime += LandChannel.SetParcelOtherCleanTime;
            client.OnParcelBuy += ProcessParcelBuy;
        }

        public virtual void SubscribeToClientGridEvents(IClientAPI client)
        {
            //client.OnNameFromUUIDRequest += HandleUUIDNameRequest;
            client.OnMoneyTransferRequest += ProcessMoneyTransferRequest;
            client.OnSetStartLocationRequest += SetHomeRezPoint;
            client.OnRegionHandleRequest += RegionHandleRequest;
        }
        
        public virtual void SubscribeToClientNetworkEvents(IClientAPI client)
        {
            client.OnNetworkStatsUpdate += StatsReporter.AddPacketsStats;
            client.OnViewerEffect += ProcessViewerEffect;
        }

        /// <summary>
        /// Unsubscribe the client from events.
        /// </summary>
        /// FIXME: Not called anywhere!
        /// <param name="client">The IClientAPI of the client</param>
        public virtual void UnSubscribeToClientEvents(IClientAPI client)
        {
            UnSubscribeToClientTerrainEvents(client);
            UnSubscribeToClientPrimEvents(client);
            UnSubscribeToClientPrimRezEvents(client);
            UnSubscribeToClientInventoryEvents(client);
            UnSubscribeToClientTeleportEvents(client);
            UnSubscribeToClientScriptEvents(client);
            UnSubscribeToClientParcelEvents(client);
            UnSubscribeToClientGridEvents(client);
            UnSubscribeToClientNetworkEvents(client);
        }

        public virtual void UnSubscribeToClientTerrainEvents(IClientAPI client)
        {
            client.OnRegionHandShakeReply -= SendLayerData;
        }

        public virtual void UnSubscribeToClientPrimEvents(IClientAPI client)
        {
            client.OnUpdatePrimGroupPosition -= m_sceneGraph.UpdatePrimGroupPosition;
            client.OnUpdatePrimSinglePosition -= m_sceneGraph.UpdatePrimSinglePosition;

            client.onClientChangeObject -= m_sceneGraph.ClientChangeObject;

            client.OnUpdatePrimGroupRotation -= m_sceneGraph.UpdatePrimGroupRotation;
            client.OnUpdatePrimGroupMouseRotation -= m_sceneGraph.UpdatePrimGroupRotation;
            client.OnUpdatePrimSingleRotation -= m_sceneGraph.UpdatePrimSingleRotation;
            client.OnUpdatePrimSingleRotationPosition -= m_sceneGraph.UpdatePrimSingleRotationPosition;

            client.OnUpdatePrimScale -= m_sceneGraph.UpdatePrimScale;
            client.OnUpdatePrimGroupScale -= m_sceneGraph.UpdatePrimGroupScale;
            client.OnUpdateExtraParams -= m_sceneGraph.UpdateExtraParam;
            client.OnUpdatePrimShape -= m_sceneGraph.UpdatePrimShape;
            client.OnUpdatePrimTexture -= m_sceneGraph.UpdatePrimTexture;
            client.OnObjectRequest -= RequestPrim;
            client.OnObjectSelect -= SelectPrim;
            client.OnObjectDeselect -= DeselectPrim;
            client.OnGrabUpdate -= m_sceneGraph.MoveObject;
            client.OnSpinStart -= m_sceneGraph.SpinStart;
            client.OnSpinUpdate -= m_sceneGraph.SpinObject;
            client.OnDeRezObject -= DeRezObjects;
            client.OnObjectName -= m_sceneGraph.PrimName;
            client.OnObjectClickAction -= m_sceneGraph.PrimClickAction;
            client.OnObjectMaterial -= m_sceneGraph.PrimMaterial;
            client.OnLinkObjects -= LinkObjects;
            client.OnDelinkObjects -= DelinkObjects;
            client.OnObjectDuplicate -= DuplicateObject;
            client.OnObjectDuplicateOnRay -= doObjectDuplicateOnRay;
            client.OnUpdatePrimFlags -= m_sceneGraph.UpdatePrimFlags;
            client.OnRequestObjectPropertiesFamily -= m_sceneGraph.RequestObjectPropertiesFamily;
            client.OnObjectPermissions -= HandleObjectPermissionsUpdate;
            client.OnGrabObject -= ProcessObjectGrab;
            client.OnDeGrabObject -= ProcessObjectDeGrab;
            client.OnUndo -= m_sceneGraph.HandleUndo;
            client.OnRedo -= m_sceneGraph.HandleRedo;
            client.OnObjectDescription -= m_sceneGraph.PrimDescription;
            client.OnObjectIncludeInSearch -= m_sceneGraph.MakeObjectSearchable;
            client.OnObjectOwner -= ObjectOwner;
        }

        public virtual void UnSubscribeToClientPrimRezEvents(IClientAPI client)
        {
            client.OnAddPrim -= AddNewPrim;
            client.OnRezObject -= RezObject;
        }

        public virtual void UnSubscribeToClientInventoryEvents(IClientAPI client)
        {
            client.OnCreateNewInventoryFolder -= HandleCreateInventoryFolder;
            client.OnUpdateInventoryFolder -= HandleUpdateInventoryFolder;
            client.OnMoveInventoryFolder -= HandleMoveInventoryFolder; // 2; //!!
            client.OnFetchInventoryDescendents -= HandleFetchInventoryDescendents;
            client.OnPurgeInventoryDescendents -= HandlePurgeInventoryDescendents; // 2; //!!
            client.OnFetchInventory -= m_asyncInventorySender.HandleFetchInventory;
            client.OnUpdateInventoryItem -= UpdateInventoryItemAsset;
            client.OnCopyInventoryItem -= CopyInventoryItem;
            client.OnMoveInventoryItem -= MoveInventoryItem;
            client.OnRemoveInventoryItem -= RemoveInventoryItem;
            client.OnRemoveInventoryFolder -= RemoveInventoryFolder;
            client.OnRezScript -= RezScript;
            client.OnRequestTaskInventory -= RequestTaskInventory;
            client.OnRemoveTaskItem -= RemoveTaskInventory;
            client.OnUpdateTaskInventory -= UpdateTaskInventory;
            client.OnMoveTaskItem -= ClientMoveTaskInventoryItem;
        }

        public virtual void UnSubscribeToClientTeleportEvents(IClientAPI client)
        {
            client.OnTeleportLocationRequest -= RequestTeleportLocation;
            //client.OnTeleportLandmarkRequest -= RequestTeleportLandmark;
            //client.OnTeleportHomeRequest -= TeleportClientHome;
        }

        public virtual void UnSubscribeToClientScriptEvents(IClientAPI client)
        {
            client.OnScriptReset -= ProcessScriptReset;
            client.OnGetScriptRunning -= GetScriptRunning;
            client.OnSetScriptRunning -= SetScriptRunning;
        }

        public virtual void UnSubscribeToClientParcelEvents(IClientAPI client)
        {
            client.OnParcelReturnObjectsRequest -= LandChannel.ReturnObjectsInParcel;
            client.OnParcelSetOtherCleanTime -= LandChannel.SetParcelOtherCleanTime;
            client.OnParcelBuy -= ProcessParcelBuy;
        }

        public virtual void UnSubscribeToClientGridEvents(IClientAPI client)
        {
            //client.OnNameFromUUIDRequest -= HandleUUIDNameRequest;
            client.OnMoneyTransferRequest -= ProcessMoneyTransferRequest;
            client.OnSetStartLocationRequest -= SetHomeRezPoint;
            client.OnRegionHandleRequest -= RegionHandleRequest;
        }

        public virtual void UnSubscribeToClientNetworkEvents(IClientAPI client)
        {
            client.OnNetworkStatsUpdate -= StatsReporter.AddPacketsStats;
            client.OnViewerEffect -= ProcessViewerEffect;
        }

        /// <summary>
        /// Teleport an avatar to their home region
        /// </summary>
        /// <param name="agentId">The avatar's Unique ID</param>
        /// <param name="client">The IClientAPI for the client</param>
        public virtual bool TeleportClientHome(UUID agentId, IClientAPI client)
        {
            if (EntityTransferModule != null)
            {
                EntityTransferModule.TeleportHome(agentId, client);
            }
            else
            {
                m_log.DebugFormat("[SCENE]: Unable to teleport user home: no AgentTransferModule is active");
                client.SendTeleportFailed("Unable to perform teleports on this simulator.");
            }
            return false;
        }

        /// <summary>
        /// Duplicates object specified by localID. This is the event handler for IClientAPI.
        /// </summary>
        /// <param name="originalPrim">ID of object to duplicate</param>
        /// <param name="offset"></param>
        /// <param name="flags"></param>
        /// <param name="AgentID">Agent doing the duplication</param>
        /// <param name="GroupID">Group of new object</param>
        public void DuplicateObject(uint originalPrim, Vector3 offset, uint flags, UUID AgentID, UUID GroupID)
        {
            SceneObjectGroup copy = SceneGraph.DuplicateObject(originalPrim, offset, flags, AgentID, GroupID, Quaternion.Identity);
            if (copy != null)
                EventManager.TriggerObjectAddedToScene(copy);
        }

        /// <summary>
        /// Duplicates object specified by localID at position raycasted against RayTargetObject using 
        /// RayEnd and RayStart to determine what the angle of the ray is
        /// </summary>
        /// <param name="localID">ID of object to duplicate</param>
        /// <param name="dupeFlags"></param>
        /// <param name="AgentID">Agent doing the duplication</param>
        /// <param name="GroupID">Group of new object</param>
        /// <param name="RayTargetObj">The target of the Ray</param>
        /// <param name="RayEnd">The ending of the ray (farthest away point)</param>
        /// <param name="RayStart">The Beginning of the ray (closest point)</param>
        /// <param name="BypassRaycast">Bool to bypass raycasting</param>
        /// <param name="RayEndIsIntersection">The End specified is the place to add the object</param>
        /// <param name="CopyCenters">Position the object at the center of the face that it's colliding with</param>
        /// <param name="CopyRotates">Rotate the object the same as the localID object</param>
        public void doObjectDuplicateOnRay(uint localID, uint dupeFlags, UUID AgentID, UUID GroupID,
                                           UUID RayTargetObj, Vector3 RayEnd, Vector3 RayStart,
                                           bool BypassRaycast, bool RayEndIsIntersection, bool CopyCenters, bool CopyRotates)
        {
            Vector3 pos;
            const bool frontFacesOnly = true;
            //m_log.Info("HITTARGET: " + RayTargetObj.ToString() + ", COPYTARGET: " + localID.ToString());
            SceneObjectPart target = GetSceneObjectPart(localID);
            SceneObjectPart target2 = GetSceneObjectPart(RayTargetObj);

            if (target != null && target2 != null)
            {
                Vector3 direction = Vector3.Normalize(RayEnd - RayStart);
                Vector3 AXOrigin = new Vector3(RayStart.X, RayStart.Y, RayStart.Z);
                Vector3 AXdirection = new Vector3(direction.X, direction.Y, direction.Z);

                pos = target2.AbsolutePosition;
                //m_log.Info("[OBJECT_REZ]: TargetPos: " + pos.ToString() + ", RayStart: " + RayStart.ToString() + ", RayEnd: " + RayEnd.ToString() + ", Volume: " + Util.GetDistanceTo(RayStart,RayEnd).ToString() + ", mag1: " + Util.GetMagnitude(RayStart).ToString() + ", mag2: " + Util.GetMagnitude(RayEnd).ToString());

                // TODO: Raytrace better here

                //EntityIntersection ei = m_sceneGraph.GetClosestIntersectingPrim(new Ray(AXOrigin, AXdirection));
                Ray NewRay = new Ray(AXOrigin, AXdirection);

                // Ray Trace against target here
                EntityIntersection ei = target2.TestIntersectionOBB(NewRay, Quaternion.Identity, frontFacesOnly, CopyCenters);

                // Un-comment out the following line to Get Raytrace results printed to the console.
                //m_log.Info("[RAYTRACERESULTS]: Hit:" + ei.HitTF.ToString() + " Point: " + ei.ipoint.ToString() + " Normal: " + ei.normal.ToString());
                float ScaleOffset = 0.5f;

                // If we hit something
                if (ei.HitTF)
                {
                    Vector3 scale = target.Scale;
                    Vector3 scaleComponent = new Vector3(ei.AAfaceNormal.X, ei.AAfaceNormal.Y, ei.AAfaceNormal.Z);
                    if (scaleComponent.X != 0) ScaleOffset = scale.X;
                    if (scaleComponent.Y != 0) ScaleOffset = scale.Y;
                    if (scaleComponent.Z != 0) ScaleOffset = scale.Z;
                    ScaleOffset = Math.Abs(ScaleOffset);
                    Vector3 intersectionpoint = new Vector3(ei.ipoint.X, ei.ipoint.Y, ei.ipoint.Z);
                    Vector3 normal = new Vector3(ei.normal.X, ei.normal.Y, ei.normal.Z);
                    Vector3 offset = normal * (ScaleOffset / 2f);
                    pos = intersectionpoint + offset;

                    // stick in offset format from the original prim
                    pos = pos - target.ParentGroup.AbsolutePosition;
                    SceneObjectGroup copy;
                    if (CopyRotates)
                    {
                        Quaternion worldRot = target2.GetWorldRotation();

                        // SceneObjectGroup obj = m_sceneGraph.DuplicateObject(localID, pos, target.GetEffectiveObjectFlags(), AgentID, GroupID, worldRot);
                        copy = m_sceneGraph.DuplicateObject(localID, pos, target.GetEffectiveObjectFlags(), AgentID, GroupID, worldRot);
                        //obj.Rotation = worldRot;
                        //obj.UpdateGroupRotationR(worldRot);
                    }
                    else
                    {
                        copy = m_sceneGraph.DuplicateObject(localID, pos, target.GetEffectiveObjectFlags(), AgentID, GroupID, Quaternion.Identity);
                    }
                    if (copy != null)
                        EventManager.TriggerObjectAddedToScene(copy);
                }
            }
        }

        /// <summary>
        /// Sets the Home Point.   The LoginService uses this to know where to put a user when they log-in
        /// </summary>
        /// <param name="remoteClient"></param>
        /// <param name="regionHandle"></param>
        /// <param name="position"></param>
        /// <param name="lookAt"></param>
        /// <param name="flags"></param>
        public virtual void SetHomeRezPoint(IClientAPI remoteClient, ulong regionHandle, Vector3 position, Vector3 lookAt, uint flags)
        {
            //Add half the avatar's height so that the user doesn't fall through prims
            ScenePresence presence;
            if (TryGetScenePresence(remoteClient.AgentId, out presence))
            {
                if (presence.Appearance != null)
                {
                    position.Z = position.Z + (presence.Appearance.AvatarHeight / 2);
                }
            }

            if (GridUserService != null && GridUserService.SetHome(remoteClient.AgentId.ToString(), RegionInfo.RegionID, position, lookAt))
                // FUBAR ALERT: this needs to be "Home position set." so the viewer saves a home-screenshot.
                m_dialogModule.SendAlertToUser(remoteClient, "Home position set.");
            else
                m_dialogModule.SendAlertToUser(remoteClient, "Set Home request Failed.");
        }

        /// <summary>
        /// Get the avatar apperance for the given client.
        /// </summary>
        /// <param name="client"></param>
        /// <param name="appearance"></param>
        public void GetAvatarAppearance(IClientAPI client, out AvatarAppearance appearance)
        {
            AgentCircuitData aCircuit = m_authenticateHandler.GetAgentCircuitData(client.CircuitCode);

            if (aCircuit == null)
            {
                m_log.DebugFormat("[APPEARANCE] Client did not supply a circuit. Non-Linden? Creating default appearance.");
                appearance = new AvatarAppearance();
                return;
            }

            appearance = aCircuit.Appearance;
            if (appearance == null)
            {
                m_log.DebugFormat("[APPEARANCE]: Appearance not found in {0}, returning default", RegionInfo.RegionName);
                appearance = new AvatarAppearance();
            }
        }

        public override void RemoveClient(UUID agentID, bool closeChildAgents)
        {
//            CheckHeartbeat();
            bool isChildAgent = false;
            ScenePresence avatar = GetScenePresence(agentID);

            if (avatar == null)
            {
                m_log.WarnFormat(
                    "[SCENE]: Called RemoveClient() with agent ID {0} but no such presence is in the scene.", agentID);

                return;
            }

            try
            {
                isChildAgent = avatar.IsChildAgent;

                m_log.DebugFormat(
                    "[SCENE]: Removing {0} agent {1} {2} from {3}",
                    (isChildAgent ? "child" : "root"), avatar.Name, agentID, RegionInfo.RegionName);

                // Don't do this to root agents, it's not nice for the viewer
                if (closeChildAgents && isChildAgent)
                {
                    // Tell a single agent to disconnect from the region.
                    IEventQueue eq = RequestModuleInterface<IEventQueue>();
                    if (eq != null)
                    {
                        eq.DisableSimulator(RegionInfo.RegionHandle, avatar.UUID);
                    }
                    else
                    {
                        avatar.ControllingClient.SendShutdownConnectionNotice();
                    }
                }

                // Only applies to root agents.
                if (avatar.ParentID != 0)
                {
                    avatar.StandUp();
                }

                m_sceneGraph.removeUserCount(!isChildAgent);

                // TODO: We shouldn't use closeChildAgents here - it's being used by the NPC module to stop
                // unnecessary operations.  This should go away once NPCs have no accompanying IClientAPI
                if (closeChildAgents && CapsModule != null)
                    CapsModule.RemoveCaps(agentID);

                // REFACTORING PROBLEM -- well not really a problem, but just to point out that whatever
                // this method is doing is HORRIBLE!!!
                avatar.Scene.NeedSceneCacheClear(avatar.UUID);

                if (closeChildAgents && !isChildAgent)
                {
                    List<ulong> regions = avatar.KnownRegionHandles;
                    regions.Remove(RegionInfo.RegionHandle);
                    m_sceneGridService.SendCloseChildAgentConnections(agentID, regions);
                }

                m_eventManager.TriggerClientClosed(agentID, this);
                m_eventManager.TriggerOnRemovePresence(agentID);

                if (!isChildAgent)
                {
                    if (AttachmentsModule != null)
                    {
                        // Don't save attachments for HG visitors, it
                        // messes up their inventory. When a HG visitor logs
                        // out on a foreign grid, their attachments will be
                        // reloaded in the state they were in when they left
                        // the home grid. This is best anyway as the visited
                        // grid may use an incompatible script engine.
                        bool saveChanged
                            = avatar.PresenceType != PresenceType.Npc
                                && (UserManagementModule == null || UserManagementModule.IsLocalGridUser(avatar.UUID));

                        AttachmentsModule.DeRezAttachments(avatar, saveChanged, false);
                    }

                    ForEachClient(
                        delegate(IClientAPI client)
                        {
                            //We can safely ignore null reference exceptions.  It means the avatar is dead and cleaned up anyway
                            try { client.SendKillObject(avatar.RegionHandle, new List<uint> { avatar.LocalId }); }
                            catch (NullReferenceException) { }
                        });
                }

                // It's possible for child agents to have transactions if changes are being made cross-border.
                if (AgentTransactionsModule != null)
                    AgentTransactionsModule.RemoveAgentAssetTransactions(agentID);

                avatar.Close();

                m_authenticateHandler.RemoveCircuit(avatar.ControllingClient.CircuitCode);
                m_log.Debug("[Scene] The avatar has left the building");
            }
            catch (Exception e)
            {
                m_log.Error(
                    string.Format("[SCENE]: Exception removing {0} from {1}, ", avatar.Name, RegionInfo.RegionName), e);
            }
            finally
            {
                // Always clean these structures up so that any failure above doesn't cause them to remain in the
                // scene with possibly bad effects (e.g. continually timing out on unacked packets and triggering
                // the same cleanup exception continually.
                // TODO: This should probably extend to the whole method, but we don't want to also catch the NRE
                // since this would hide the underlying failure and other associated problems.
                m_sceneGraph.RemoveScenePresence(agentID);
                m_clientManager.Remove(agentID);
            }

            //m_log.InfoFormat("[SCENE] Memory pre  GC {0}", System.GC.GetTotalMemory(false));
            //m_log.InfoFormat("[SCENE] Memory post GC {0}", System.GC.GetTotalMemory(true));
        }

        /// <summary>
        /// Removes region from an avatar's known region list.  This coincides with child agents.  For each child agent, there will be a known region entry.
        /// 
        /// </summary>
        /// <param name="avatarID"></param>
        /// <param name="regionslst"></param>
        public void HandleRemoveKnownRegionsFromAvatar(UUID avatarID, List<ulong> regionslst)
        {
            ScenePresence av = GetScenePresence(avatarID);
            if (av != null)
            {
                lock (av)
                {
                    for (int i = 0; i < regionslst.Count; i++)
                    {
                        av.RemoveNeighbourRegion(regionslst[i]);
                    }
                }
            }
        }

        #endregion

        #region Entities

        public void SendKillObject(List<uint> localIDs)
        {
            List<uint> deleteIDs = new List<uint>();

            foreach (uint localID in localIDs)
            {
                SceneObjectPart part = GetSceneObjectPart(localID);
                if (part != null) // It is a prim
                {
                    if (part.ParentGroup != null && !part.ParentGroup.IsDeleted) // Valid
                    {
                        if (part.ParentGroup.RootPart != part) // Child part
                            continue;
                    }
                }
                deleteIDs.Add(localID);
            }
            ForEachClient(delegate(IClientAPI client) { client.SendKillObject(m_regionHandle, deleteIDs); });
        }

        #endregion

        #region RegionComms

        /// <summary>
        /// Do the work necessary to initiate a new user connection for a particular scene.
        /// At the moment, this consists of setting up the caps infrastructure
        /// The return bool should allow for connections to be refused, but as not all calling paths
        /// take proper notice of it let, we allowed banned users in still.
        /// </summary>
        /// <param name="agent">CircuitData of the agent who is connecting</param>
        /// <param name="reason">Outputs the reason for the false response on this string</param>
        /// <returns>True if the region accepts this agent.  False if it does not.  False will 
        /// also return a reason.</returns>
        public bool NewUserConnection(AgentCircuitData agent, uint teleportFlags, out string reason)
        {
            return NewUserConnection(agent, teleportFlags, out reason, true);
        }

        /// <summary>
        /// Do the work necessary to initiate a new user connection for a particular scene.
        /// At the moment, this consists of setting up the caps infrastructure
        /// The return bool should allow for connections to be refused, but as not all calling paths
        /// take proper notice of it let, we allowed banned users in still.
        /// </summary>
        /// <param name="agent">CircuitData of the agent who is connecting</param>
        /// <param name="reason">Outputs the reason for the false response on this string</param>
        /// <param name="requirePresenceLookup">True for normal presence. False for NPC
        /// or other applications where a full grid/Hypergrid presence may not be required.</param>
        /// <returns>True if the region accepts this agent.  False if it does not.  False will 
        /// also return a reason.</returns>
        public bool NewUserConnection(AgentCircuitData agent, uint teleportFlags, out string reason, bool requirePresenceLookup)
        {
            bool vialogin = ((teleportFlags & (uint)TPFlags.ViaLogin) != 0 ||
                (teleportFlags & (uint)TPFlags.ViaHGLogin) != 0);
            bool viahome = ((teleportFlags & (uint)TPFlags.ViaHome) != 0);
            bool godlike = ((teleportFlags & (uint)TPFlags.Godlike) != 0);

            reason = String.Empty;

            //Teleport flags:
            //
            // TeleportFlags.ViaGodlikeLure - Border Crossing
            // TeleportFlags.ViaLogin - Login
            // TeleportFlags.TeleportFlags.ViaLure - Teleport request sent by another user
            // TeleportFlags.ViaLandmark | TeleportFlags.ViaLocation | TeleportFlags.ViaLandmark | TeleportFlags.Default - Regular Teleport

            // Don't disable this log message - it's too helpful
            m_log.DebugFormat(
                "[SCENE]: Region {0} told of incoming {1} agent {2} {3} {4} (circuit code {5}, IP {6}, viewer {7}, teleportflags ({8}), position {9})",
                RegionInfo.RegionName,
                (agent.child ? "child" : "root"),
                agent.firstname,
                agent.lastname,
                agent.AgentID,
                agent.circuitcode,
                agent.IPAddress,
                agent.Viewer,
                ((TPFlags)teleportFlags).ToString(),
                agent.startpos
            );

            if (LoginsDisabled)
            {
                reason = "Logins Disabled";
                return false;
            }

            ScenePresence sp = GetScenePresence(agent.AgentID);

            if (sp != null && !sp.IsChildAgent)
            {
                // We have a zombie from a crashed session. 
                // Or the same user is trying to be root twice here, won't work.
                // Kill it.
                m_log.DebugFormat(
                    "[SCENE]: Zombie scene presence detected for {0} {1} in {2}",
                    sp.Name, sp.UUID, RegionInfo.RegionName);

                sp.ControllingClient.Close();
                sp = null;
            }


            //On login test land permisions
            if (vialogin)
            {
                IUserAccountCacheModule cache = RequestModuleInterface<IUserAccountCacheModule>();
                if (cache != null)
                    cache.Remove(agent.firstname + " " + agent.lastname);
                if (!TestLandRestrictions(agent.AgentID, out reason, ref agent.startpos.X, ref agent.startpos.Y))
                {
                    m_log.DebugFormat("[CONNECTION BEGIN]: Denying access to {0} due to no land access", agent.AgentID.ToString());
                    return false;
                }
            }

            if (sp == null) // We don't have an [child] agent here already
            {
                if (requirePresenceLookup)
                {
                    try
                    {
                        if (!VerifyUserPresence(agent, out reason))
                            return false;
                    } catch (Exception e)
                    {
                        m_log.ErrorFormat(
                            "[SCENE]: Exception verifying presence {0}{1}", e.Message, e.StackTrace);
                        return false;
                    }
                }

                try
                {
                    // Always check estate if this is a login. Always
                    // check if banned regions are to be blacked out.
                    if (vialogin || (!m_seeIntoBannedRegion))
                    {
                        if (!AuthorizeUser(agent, out reason))
                            return false;
                    }
                }
                catch (Exception e)
                {
                    m_log.ErrorFormat(
                        "[SCENE]: Exception authorizing user {0}{1}", e.Message, e.StackTrace);
                    return false;
                }

                m_log.InfoFormat(
                    "[SCENE]: Region {0} authenticated and authorized incoming {1} agent {2} {3} {4} (circuit code {5})",
                    RegionInfo.RegionName, (agent.child ? "child" : "root"), agent.firstname, agent.lastname,
                    agent.AgentID, agent.circuitcode);

                if (CapsModule != null)
                {
                    CapsModule.SetAgentCapsSeeds(agent);
                    CapsModule.CreateCaps(agent.AgentID);
                }
            } else
            {
                // Let the SP know how we got here. This has a lot of interesting
                // uses down the line.
                sp.TeleportFlags = (TPFlags)teleportFlags;

                if (sp.IsChildAgent)
                {
                    m_log.DebugFormat(
                        "[SCENE]: Adjusting known seeds for existing agent {0} in {1}",
                        agent.AgentID, RegionInfo.RegionName);

                    sp.AdjustKnownSeeds();
                    
                    if (CapsModule != null)
                        CapsModule.SetAgentCapsSeeds(agent);
                }
            }

            // In all cases, add or update the circuit data with the new agent circuit data and teleport flags
            agent.teleportFlags = teleportFlags;
            m_authenticateHandler.AddNewCircuit(agent.circuitcode, agent);

            if (vialogin)
            {
//                CleanDroppedAttachments();

                if (TestBorderCross(agent.startpos, Cardinals.E))
                {
                    Border crossedBorder = GetCrossedBorder(agent.startpos, Cardinals.E);
                    agent.startpos.X = crossedBorder.BorderLine.Z - 1;
                }

                if (TestBorderCross(agent.startpos, Cardinals.N))
                {
                    Border crossedBorder = GetCrossedBorder(agent.startpos, Cardinals.N);
                    agent.startpos.Y = crossedBorder.BorderLine.Z - 1;
                }

                //Mitigate http://opensimulator.org/mantis/view.php?id=3522
                // Check if start position is outside of region
                // If it is, check the Z start position also..   if not, leave it alone.
                if (BordersLocked)
                {
                    lock (EastBorders)
                    {
                        if (agent.startpos.X > EastBorders[0].BorderLine.Z)
                        {
                            m_log.Warn("FIX AGENT POSITION");
                            agent.startpos.X = EastBorders[0].BorderLine.Z * 0.5f;
                            if (agent.startpos.Z > 720)
                                agent.startpos.Z = 720;
                        }
                    }
                    lock (NorthBorders)
                    {
                        if (agent.startpos.Y > NorthBorders[0].BorderLine.Z)
                        {
                            m_log.Warn("FIX Agent POSITION");
                            agent.startpos.Y = NorthBorders[0].BorderLine.Z * 0.5f;
                            if (agent.startpos.Z > 720)
                                agent.startpos.Z = 720;
                        }
                    }
                } else
                {
                    if (agent.startpos.X > EastBorders[0].BorderLine.Z)
                    {
                        m_log.Warn("FIX AGENT POSITION");
                        agent.startpos.X = EastBorders[0].BorderLine.Z * 0.5f;
                        if (agent.startpos.Z > 720)
                            agent.startpos.Z = 720;
                    }
                    if (agent.startpos.Y > NorthBorders[0].BorderLine.Z)
                    {
                        m_log.Warn("FIX Agent POSITION");
                        agent.startpos.Y = NorthBorders[0].BorderLine.Z * 0.5f;
                        if (agent.startpos.Z > 720)
                            agent.startpos.Z = 720;
                    }
                }

                // Honor Estate teleport routing via Telehubs excluding ViaHome and GodLike TeleportFlags
                if (RegionInfo.RegionSettings.TelehubObject != UUID.Zero &&
                    RegionInfo.EstateSettings.AllowDirectTeleport == false &&
                    !viahome && !godlike)
                {
                    SceneObjectGroup telehub = GetSceneObjectGroup(RegionInfo.RegionSettings.TelehubObject);
                    // Can have multiple SpawnPoints
                    List<SpawnPoint> spawnpoints = RegionInfo.RegionSettings.SpawnPoints();
                    if (spawnpoints.Count > 1)
                    {
                        // We have multiple SpawnPoints, Route the agent to a random or sequential one
                        if (SpawnPointRouting == "random")
                            agent.startpos = spawnpoints[Util.RandomClass.Next(spawnpoints.Count) - 1].GetLocation(
                                telehub.AbsolutePosition,
                                telehub.GroupRotation
                            );
                        else
                            agent.startpos = spawnpoints[SpawnPoint()].GetLocation(
                                telehub.AbsolutePosition,
                                telehub.GroupRotation
                            );
                    }
                    else
                    {
                        // We have a single SpawnPoint and will route the agent to it
                        agent.startpos = spawnpoints[0].GetLocation(telehub.AbsolutePosition, telehub.GroupRotation);
                    }

                    return true;
                }

                // Honor parcel landing type and position.
                /*
                ILandObject land = LandChannel.GetLandObject(agent.startpos.X, agent.startpos.Y);
                if (land != null)
                {
                    if (land.LandData.LandingType == (byte)1 && land.LandData.UserLocation != Vector3.Zero)
                    {
                        agent.startpos = land.LandData.UserLocation;
                    }
                }
                */// This is now handled properly in ScenePresence.MakeRootAgent
            }

            return true;
        }

        public bool TestLandRestrictions(UUID agentID, out string reason, ref float posX, ref float posY)
        {
            reason = String.Empty;
            if (Permissions.IsGod(agentID))
                return true;

            ILandObject land = LandChannel.GetLandObject(posX, posY);
            if (land == null)
                return false;

            bool banned = land.IsBannedFromLand(agentID);
            bool restricted = land.IsRestrictedFromLand(agentID);

            if (banned || restricted)
            {
                ILandObject nearestParcel = GetNearestAllowedParcel(agentID, posX, posY);
                if (nearestParcel != null)
                {
                    //Move agent to nearest allowed
                    Vector3 newPosition = GetParcelCenterAtGround(nearestParcel);
                    posX = newPosition.X;
                    posY = newPosition.Y;
                }
                else
                {
                    if (banned)
                    {
                        reason = "Cannot regioncross into banned parcel.";
                    }
                    else
                    {
                        reason = String.Format("Denied access to private region {0}: You are not on the access list for that region.",
                                   RegionInfo.RegionName);
                    }
                    return false;
                }
            }
            reason = "";
            return true;
        }

        /// <summary>
        /// Verifies that the user has a presence on the Grid
        /// </summary>
        /// <param name="agent">Circuit Data of the Agent we're verifying</param>
        /// <param name="reason">Outputs the reason for the false response on this string</param>
        /// <returns>True if the user has a session on the grid.  False if it does not.  False will 
        /// also return a reason.</returns>
        public virtual bool VerifyUserPresence(AgentCircuitData agent, out string reason)
        {
            reason = String.Empty;

            IPresenceService presence = RequestModuleInterface<IPresenceService>();
            if (presence == null)
            {
                reason = String.Format("Failed to verify user presence in the grid for {0} {1} in region {2}. Presence service does not exist.", agent.firstname, agent.lastname, RegionInfo.RegionName);
                return false;
            }

            OpenSim.Services.Interfaces.PresenceInfo pinfo = presence.GetAgent(agent.SessionID);

            if (pinfo == null)
            {
                reason = String.Format("Failed to verify user presence in the grid for {0} {1}, access denied to region {2}.", agent.firstname, agent.lastname, RegionInfo.RegionName);
                return false;
            }

            return true;
        }

        /// <summary>
        /// Verify if the user can connect to this region.  Checks the banlist and ensures that the region is set for public access
        /// </summary>
        /// <param name="agent">The circuit data for the agent</param>
        /// <param name="reason">outputs the reason to this string</param>
        /// <returns>True if the region accepts this agent.  False if it does not.  False will 
        /// also return a reason.</returns>
        protected virtual bool AuthorizeUser(AgentCircuitData agent, out string reason)
        {
            reason = String.Empty;

            if (!m_strictAccessControl) return true;
            if (Permissions.IsGod(agent.AgentID)) return true;

            if (AuthorizationService != null)
            {
                if (!AuthorizationService.IsAuthorizedForRegion(
                    agent.AgentID.ToString(), agent.firstname, agent.lastname, RegionInfo.RegionID.ToString(), out reason))
                {
                    m_log.WarnFormat("[CONNECTION BEGIN]: Denied access to: {0} ({1} {2}) at {3} because {4}",
                                     agent.AgentID, agent.firstname, agent.lastname, RegionInfo.RegionName, reason);
                    
                    return false;
                }
            }

            if (RegionInfo.EstateSettings != null)
            {
<<<<<<< HEAD
                if (m_regInfo.EstateSettings.IsBanned(agent.AgentID,0))
=======
                if (RegionInfo.EstateSettings.IsBanned(agent.AgentID))
>>>>>>> 0229e90d
                {
                    m_log.WarnFormat("[CONNECTION BEGIN]: Denied access to: {0} ({1} {2}) at {3} because the user is on the banlist",
                                     agent.AgentID, agent.firstname, agent.lastname, RegionInfo.RegionName);
                    reason = String.Format("Denied access to region {0}: You have been banned from that region.",
                                           RegionInfo.RegionName);
                    return false;
                }
            }
            else
            {
                m_log.ErrorFormat("[CONNECTION BEGIN]: Estate Settings is null!");
            }

            List<UUID> agentGroups = new List<UUID>();

            if (m_groupsModule != null)
            {
                GroupMembershipData[] GroupMembership = m_groupsModule.GetMembershipData(agent.AgentID);

                if (GroupMembership != null)
                {
                    for (int i = 0; i < GroupMembership.Length; i++)
                        agentGroups.Add(GroupMembership[i].GroupID);
                }
                else
                {
                    m_log.ErrorFormat("[CONNECTION BEGIN]: GroupMembership is null!");
                }
            }

            bool groupAccess = false;
            UUID[] estateGroups = RegionInfo.EstateSettings.EstateGroups;

            if (estateGroups != null)
            {
                foreach (UUID group in estateGroups)
                {
                    if (agentGroups.Contains(group))
                    {
                        groupAccess = true;
                        break;
                    }
                }
            }
            else
            {
                m_log.ErrorFormat("[CONNECTION BEGIN]: EstateGroups is null!");
            }

            if (!RegionInfo.EstateSettings.PublicAccess &&
                !RegionInfo.EstateSettings.HasAccess(agent.AgentID) &&
                !groupAccess)
            {
                m_log.WarnFormat("[CONNECTION BEGIN]: Denied access to: {0} ({1} {2}) at {3} because the user does not have access to the estate",
                                 agent.AgentID, agent.firstname, agent.lastname, RegionInfo.RegionName);
                reason = String.Format("Denied access to private region {0}: You are not on the access list for that region.",
                                       RegionInfo.RegionName);
                return false;
            }

            // TODO: estate/region settings are not properly hooked up
            // to ILandObject.isRestrictedFromLand()
            // if (null != LandChannel)
            // {
            //     // region seems to have local Id of 1
            //     ILandObject land = LandChannel.GetLandObject(1);
            //     if (null != land)
            //     {
            //         if (land.isBannedFromLand(agent.AgentID))
            //         {
            //             m_log.WarnFormat("[CONNECTION BEGIN]: Denied access to: {0} ({1} {2}) at {3} because the user has been banned from land",
            //                              agent.AgentID, agent.firstname, agent.lastname, RegionInfo.RegionName);
            //             reason = String.Format("Denied access to private region {0}: You are banned from that region.",
            //                                    RegionInfo.RegionName);
            //             return false;
            //         }

            //         if (land.isRestrictedFromLand(agent.AgentID))
            //         {
            //             m_log.WarnFormat("[CONNECTION BEGIN]: Denied access to: {0} ({1} {2}) at {3} because the user does not have access to the region",
            //                              agent.AgentID, agent.firstname, agent.lastname, RegionInfo.RegionName);
            //             reason = String.Format("Denied access to private region {0}: You are not on the access list for that region.",
            //                                    RegionInfo.RegionName);
            //             return false;
            //         }
            //     }
            // }

            return true;
        }

        /// <summary>
        /// Update an AgentCircuitData object with new information
        /// </summary>
        /// <param name="data">Information to update the AgentCircuitData with</param>
        public void UpdateCircuitData(AgentCircuitData data)
        {
            m_authenticateHandler.UpdateAgentData(data);
        }

        /// <summary>
        /// Change the Circuit Code for the user's Circuit Data
        /// </summary>
        /// <param name="oldcc">The old Circuit Code.  Must match a previous circuit code</param>
        /// <param name="newcc">The new Circuit Code.  Must not be an already existing circuit code</param>
        /// <returns>True if we successfully changed it.  False if we did not</returns>
        public bool ChangeCircuitCode(uint oldcc, uint newcc)
        {
            return m_authenticateHandler.TryChangeCiruitCode(oldcc, newcc);
        }

//        /// <summary>
//        /// The Grid has requested that we log-off a user.  Log them off.
//        /// </summary>
//        /// <param name="AvatarID">Unique ID of the avatar to log-off</param>
//        /// <param name="RegionSecret">SecureSessionID of the user, or the RegionSecret text when logging on to the grid</param>
//        /// <param name="message">message to display to the user.  Reason for being logged off</param>
//        public void HandleLogOffUserFromGrid(UUID AvatarID, UUID RegionSecret, string message)
//        {
//            ScenePresence loggingOffUser = GetScenePresence(AvatarID);
//            if (loggingOffUser != null)
//            {
//                UUID localRegionSecret = UUID.Zero;
//                bool parsedsecret = UUID.TryParse(RegionInfo.regionSecret, out localRegionSecret);
//
//                // Region Secret is used here in case a new sessionid overwrites an old one on the user server.
//                // Will update the user server in a few revisions to use it.
//
//                if (RegionSecret == loggingOffUser.ControllingClient.SecureSessionId || (parsedsecret && RegionSecret == localRegionSecret))
//                {
//                    m_sceneGridService.SendCloseChildAgentConnections(loggingOffUser.UUID, loggingOffUser.KnownRegionHandles);
//                    loggingOffUser.ControllingClient.Kick(message);
//                    // Give them a second to receive the message!
//                    Thread.Sleep(1000);
//                    loggingOffUser.ControllingClient.Close();
//                }
//                else
//                {
//                    m_log.Info("[USERLOGOFF]: System sending the LogOff user message failed to sucessfully authenticate");
//                }
//            }
//            else
//            {
//                m_log.InfoFormat("[USERLOGOFF]: Got a logoff request for {0} but the user isn't here.  The user might already have been logged out", AvatarID.ToString());
//            }
//        }

        /// <summary>
        /// Triggered when an agent crosses into this sim.  Also happens on initial login.
        /// </summary>
        /// <param name="agentID"></param>
        /// <param name="position"></param>
        /// <param name="isFlying"></param>
        public virtual void AgentCrossing(UUID agentID, Vector3 position, bool isFlying)
        {
            ScenePresence presence = GetScenePresence(agentID);
            if (presence != null)
            {
                try
                {
                    presence.MakeRootAgent(position, isFlying);
                }
                catch (Exception e)
                {
                    m_log.ErrorFormat("[SCENE]: Unable to do agent crossing, exception {0}{1}", e.Message, e.StackTrace);
                }
            }
            else
            {
                m_log.ErrorFormat(
                    "[SCENE]: Could not find presence for agent {0} crossing into scene {1}",
                    agentID, RegionInfo.RegionName);
            }
        }

        /// <summary>
        /// We've got an update about an agent that sees into this region, 
        /// send it to ScenePresence for processing  It's the full data.
        /// </summary>
        /// <param name="cAgentData">Agent that contains all of the relevant things about an agent.
        /// Appearance, animations, position, etc.</param>
        /// <returns>true if we handled it.</returns>
        public virtual bool IncomingChildAgentDataUpdate(AgentData cAgentData)
        {
            m_log.DebugFormat(
                "[SCENE]: Incoming child agent update for {0} in {1}", cAgentData.AgentID, RegionInfo.RegionName);

            // XPTO: if this agent is not allowed here as root, always return false

            // We have to wait until the viewer contacts this region after receiving EAC.
            // That calls AddNewClient, which finally creates the ScenePresence
            int flags = GetUserFlags(cAgentData.AgentID);
            if (m_regInfo.EstateSettings.IsBanned(cAgentData.AgentID, flags))
            {
                m_log.DebugFormat("[SCENE]: Denying root agent entry to {0}: banned", cAgentData.AgentID);
                return false;
            }

            // TODO: This check should probably be in QueryAccess().
            ILandObject nearestParcel = GetNearestAllowedParcel(cAgentData.AgentID, Constants.RegionSize / 2, Constants.RegionSize / 2);
            if (nearestParcel == null)
            {
                m_log.DebugFormat(
                    "[SCENE]: Denying root agent entry to {0} in {1}: no allowed parcel",
                    cAgentData.AgentID, RegionInfo.RegionName);

                return false;
            }

            // We have to wait until the viewer contacts this region after receiving EAC.
            // That calls AddNewClient, which finally creates the ScenePresence
            ScenePresence childAgentUpdate = WaitGetScenePresence(cAgentData.AgentID);

            if (childAgentUpdate != null)
            {
                childAgentUpdate.ChildAgentDataUpdate(cAgentData);
                return true;
            }

            return false;
        }

        /// <summary>
        /// We've got an update about an agent that sees into this region, 
        /// send it to ScenePresence for processing  It's only positional data
        /// </summary>
        /// <param name="cAgentData">AgentPosition that contains agent positional data so we can know what to send</param>
        /// <returns>true if we handled it.</returns>
        public virtual bool IncomingChildAgentDataUpdate(AgentPosition cAgentData)
        {
            //m_log.Debug(" XXX Scene IncomingChildAgentDataUpdate POSITION in " + RegionInfo.RegionName);
            ScenePresence childAgentUpdate = GetScenePresence(cAgentData.AgentID);
            if (childAgentUpdate != null)
            {
                // I can't imagine *yet* why we would get an update if the agent is a root agent..
                // however to avoid a race condition crossing borders..
                if (childAgentUpdate.IsChildAgent)
                {
                    uint rRegionX = (uint)(cAgentData.RegionHandle >> 40);
                    uint rRegionY = (((uint)(cAgentData.RegionHandle)) >> 8);
                    uint tRegionX = RegionInfo.RegionLocX;
                    uint tRegionY = RegionInfo.RegionLocY;
                    //Send Data to ScenePresence
                    childAgentUpdate.ChildAgentDataUpdate(cAgentData, tRegionX, tRegionY, rRegionX, rRegionY);
                    // Not Implemented:
                    //TODO: Do we need to pass the message on to one of our neighbors?
                }

                return true;
            }

            return false;
        }

        /// <summary>
        /// Poll until the requested ScenePresence appears or we timeout.
        /// </summary>
        /// <returns>The scene presence is found, else null.</returns>
        /// <param name='agentID'></param>
        protected virtual ScenePresence WaitGetScenePresence(UUID agentID)
        {
            int ntimes = 10;
            ScenePresence sp = null;
            while ((sp = GetScenePresence(agentID)) == null && (ntimes-- > 0))
                Thread.Sleep(1000);

            if (sp == null)
                m_log.WarnFormat(
                    "[SCENE PRESENCE]: Did not find presence with id {0} in {1} before timeout",
                    agentID, RegionInfo.RegionName);
//            else
//                m_log.DebugFormat(
//                    "[SCENE PRESENCE]: Found presence {0} {1} {2} in {3} after {4} waits",
//                    sp.Name, sp.UUID, sp.IsChildAgent ? "child" : "root", RegionInfo.RegionName, 10 - ntimes);

            return sp;
        }

        public virtual bool IncomingRetrieveRootAgent(UUID id, out IAgentData agent)
        {
            agent = null;
            ScenePresence sp = GetScenePresence(id);
            if ((sp != null) && (!sp.IsChildAgent))
            {
                sp.IsChildAgent = true;
                return sp.CopyAgent(out agent);
            }

            return false;
        }

        public bool IncomingCloseAgent(UUID agentID)
        {
            return IncomingCloseAgent(agentID, false);
        }

        public bool IncomingCloseChildAgent(UUID agentID)
        {
            return IncomingCloseAgent(agentID, true);
        }

        /// <summary>
        /// Tell a single agent to disconnect from the region.
        /// </summary>
        /// <param name="agentID"></param>
        /// <param name="childOnly"></param>
        public bool IncomingCloseAgent(UUID agentID, bool childOnly)
        {
            //m_log.DebugFormat("[SCENE]: Processing incoming close agent for {0}", agentID);

            ScenePresence presence = m_sceneGraph.GetScenePresence(agentID);
            if (presence != null)
            {
                presence.ControllingClient.Close();
                return true;
            }

            // Agent not here
            return false;
        }

        /// <summary>
        /// Tries to teleport agent to another region.
        /// </summary>
        /// <remarks>
        /// The region name must exactly match that given.
        /// </remarks>
        /// <param name="remoteClient"></param>
        /// <param name="regionName"></param>
        /// <param name="position"></param>
        /// <param name="lookAt"></param>
        /// <param name="teleportFlags"></param>
        public void RequestTeleportLocation(IClientAPI remoteClient, string regionName, Vector3 position,
                                            Vector3 lookat, uint teleportFlags)
        {
            GridRegion region = GridService.GetRegionByName(RegionInfo.ScopeID, regionName);

            if (region == null)
            {
                // can't find the region: Tell viewer and abort
                remoteClient.SendTeleportFailed("The region '" + regionName + "' could not be found.");
                return;
            }

            RequestTeleportLocation(remoteClient, region.RegionHandle, position, lookat, teleportFlags);
        }

        /// <summary>
        /// Tries to teleport agent to other region.
        /// </summary>
        /// <param name="remoteClient"></param>
        /// <param name="regionHandle"></param>
        /// <param name="position"></param>
        /// <param name="lookAt"></param>
        /// <param name="teleportFlags"></param>
        public void RequestTeleportLocation(IClientAPI remoteClient, ulong regionHandle, Vector3 position,
                                            Vector3 lookAt, uint teleportFlags)
        {
            ScenePresence sp = GetScenePresence(remoteClient.AgentId);
            if (sp != null)
            {
                uint regionX = RegionInfo.RegionLocX;
                uint regionY = RegionInfo.RegionLocY;

                Utils.LongToUInts(regionHandle, out regionX, out regionY);

                int shiftx = (int) regionX - (int) RegionInfo.RegionLocX * (int)Constants.RegionSize;
                int shifty = (int) regionY - (int) RegionInfo.RegionLocY * (int)Constants.RegionSize;

                position.X += shiftx;
                position.Y += shifty;

                bool result = false;

                if (TestBorderCross(position,Cardinals.N))
                    result = true;

                if (TestBorderCross(position, Cardinals.S))
                    result = true;

                if (TestBorderCross(position, Cardinals.E))
                    result = true;

                if (TestBorderCross(position, Cardinals.W))
                    result = true;

                // bordercross if position is outside of region

                if (!result)
                {
                    regionHandle = RegionInfo.RegionHandle;
                }
                else
                {
                    // not in this region, undo the shift!
                    position.X -= shiftx;
                    position.Y -= shifty;
                }

                if (EntityTransferModule != null)
                {
                    EntityTransferModule.Teleport(sp, regionHandle, position, lookAt, teleportFlags);
                }
                else
                {
                    m_log.DebugFormat("[SCENE]: Unable to perform teleports: no AgentTransferModule is active");
                    sp.ControllingClient.SendTeleportFailed("Unable to perform teleports on this simulator.");
                }
            }
        }

        public bool CrossAgentToNewRegion(ScenePresence agent, bool isFlying)
        {
            if (EntityTransferModule != null)
            {
                return EntityTransferModule.Cross(agent, isFlying);
            }
            else
            {
                m_log.DebugFormat("[SCENE]: Unable to cross agent to neighbouring region, because there is no AgentTransferModule");
            }

            return false;
        }

        public void SendOutChildAgentUpdates(AgentPosition cadu, ScenePresence presence)
        {
            m_sceneGridService.SendChildAgentDataUpdate(cadu, presence);
        }

        #endregion

        #region Other Methods

        protected override IConfigSource GetConfig()
        {
            return m_config;
        }

        #endregion

        public void HandleObjectPermissionsUpdate(IClientAPI controller, UUID agentID, UUID sessionID, byte field, uint localId, uint mask, byte set)
        {
            // Check for spoofing..  since this is permissions we're talking about here!
            if ((controller.SessionId == sessionID) && (controller.AgentId == agentID))
            {
                // Tell the object to do permission update
                if (localId != 0)
                {
                    SceneObjectGroup chObjectGroup = GetGroupByPrim(localId);
                    if (chObjectGroup != null)
                    {
                        chObjectGroup.UpdatePermissions(agentID, field, localId, mask, set);
                    }
                }
            }
        }

        /// <summary>
        /// Causes all clients to get a full object update on all of the objects in the scene.
        /// </summary>
        public void ForceClientUpdate()
        {
            EntityBase[] entityList = GetEntities();
            foreach (EntityBase ent in entityList)
            {
                if (ent is SceneObjectGroup)
                {
                    ((SceneObjectGroup)ent).ScheduleGroupForFullUpdate();
                }
            }
        }

        /// <summary>
        /// This is currently only used for scale (to scale to MegaPrim size)
        /// There is a console command that calls this in OpenSimMain
        /// </summary>
        /// <param name="cmdparams"></param>
        public void HandleEditCommand(string[] cmdparams)
        {
            m_log.DebugFormat("Searching for Primitive: '{0}'", cmdparams[2]);

            EntityBase[] entityList = GetEntities();
            foreach (EntityBase ent in entityList)
            {
                if (ent is SceneObjectGroup)
                {
                    SceneObjectPart part = ((SceneObjectGroup)ent).GetPart(((SceneObjectGroup)ent).UUID);
                    if (part != null)
                    {
                        if (part.Name == cmdparams[2])
                        {
                            part.Resize(
                                new Vector3(Convert.ToSingle(cmdparams[3]), Convert.ToSingle(cmdparams[4]),
                                              Convert.ToSingle(cmdparams[5])));

                            m_log.DebugFormat("Edited scale of Primitive: {0}", part.Name);
                        }
                    }
                }
            }
        }

        #region Script Handling Methods

        /// <summary>
        /// Console command handler to send script command to script engine.
        /// </summary>
        /// <param name="args"></param>
        public void SendCommandToPlugins(string[] args)
        {
            m_eventManager.TriggerOnPluginConsole(args);
        }

        public LandData GetLandData(float x, float y)
        {
            return LandChannel.GetLandObject(x, y).LandData;
        }

        public LandData GetLandData(uint x, uint y)
        {
            m_log.DebugFormat("[SCENE]: returning land for {0},{1}", x, y);
            return LandChannel.GetLandObject((int)x, (int)y).LandData;
        }

        #endregion

        #region Script Engine

        private List<ScriptEngineInterface> ScriptEngines = new List<ScriptEngineInterface>();
        public bool DumpAssetsToFile;

        /// <summary>
        ///
        /// </summary>
        /// <param name="scriptEngine"></param>
        public void AddScriptEngine(ScriptEngineInterface scriptEngine)
        {
            ScriptEngines.Add(scriptEngine);
            scriptEngine.InitializeEngine(this);
        }

        private bool ScriptDanger(SceneObjectPart part,Vector3 pos)
        {
            ILandObject parcel = LandChannel.GetLandObject(pos.X, pos.Y);
            if (part != null)
            {
                if (parcel != null)
                {
                    if ((parcel.LandData.Flags & (uint)ParcelFlags.AllowOtherScripts) != 0)
                    {
                        return true;
                    }
                    else if ((parcel.LandData.Flags & (uint)ParcelFlags.AllowGroupScripts) != 0)
                    {
                        if (part.OwnerID == parcel.LandData.OwnerID
                            || (parcel.LandData.IsGroupOwned && part.GroupID == parcel.LandData.GroupID)
                            || Permissions.IsGod(part.OwnerID))
                        {
                            return true;
                        }
                        else
                        {
                            return false;
                        }
                    }
                    else
                    {
                        if (part.OwnerID == parcel.LandData.OwnerID)
                        {
                            return true;
                        }
                        else
                        {
                            return false;
                        }
                    }
                }
                else
                {

                    if (pos.X > 0f && pos.X < Constants.RegionSize && pos.Y > 0f && pos.Y < Constants.RegionSize)
                    {
                        // The only time parcel != null when an object is inside a region is when
                        // there is nothing behind the landchannel.  IE, no land plugin loaded.
                        return true;
                    }
                    else
                    {
                        // The object is outside of this region.  Stop piping events to it.
                        return false;
                    }
                }
            }
            else
            {
                return false;
            }
        }

        public bool ScriptDanger(uint localID, Vector3 pos)
        {
            SceneObjectPart part = GetSceneObjectPart(localID);
            if (part != null)
            {
                return ScriptDanger(part, pos);
            }
            else
            {
                return false;
            }
        }

        public bool PipeEventsForScript(uint localID)
        {
            SceneObjectPart part = GetSceneObjectPart(localID);

            if (part != null)
            {
                SceneObjectPart parent = part.ParentGroup.RootPart;
                return ScriptDanger(parent, parent.GetWorldPosition());
            }
            else
            {
                return false;
            }
        }

        #endregion

        #region SceneGraph wrapper methods

        /// <summary>
        ///
        /// </summary>
        /// <param name="localID"></param>
        /// <returns></returns>
        public UUID ConvertLocalIDToFullID(uint localID)
        {
            return m_sceneGraph.ConvertLocalIDToFullID(localID);
        }

        public void SwapRootAgentCount(bool rootChildChildRootTF)
        {
            m_sceneGraph.SwapRootChildAgent(rootChildChildRootTF);
        }

        public void AddPhysicalPrim(int num)
        {
            m_sceneGraph.AddPhysicalPrim(num);
        }

        public void RemovePhysicalPrim(int num)
        {
            m_sceneGraph.RemovePhysicalPrim(num);
        }

        public int GetRootAgentCount()
        {
            return m_sceneGraph.GetRootAgentCount();
        }

        public int GetChildAgentCount()
        {
            return m_sceneGraph.GetChildAgentCount();
        }

        /// <summary>
        /// Request a scene presence by UUID. Fast, indexed lookup.
        /// </summary>
        /// <param name="agentID"></param>
        /// <returns>null if the presence was not found</returns>
        public ScenePresence GetScenePresence(UUID agentID)
        {
            return m_sceneGraph.GetScenePresence(agentID);
        }

        /// <summary>
        /// Request the scene presence by name.
        /// </summary>
        /// <param name="firstName"></param>
        /// <param name="lastName"></param>
        /// <returns>null if the presence was not found</returns>
        public ScenePresence GetScenePresence(string firstName, string lastName)
        {
            return m_sceneGraph.GetScenePresence(firstName, lastName);
        }

        /// <summary>
        /// Request the scene presence by localID.
        /// </summary>
        /// <param name="localID"></param>
        /// <returns>null if the presence was not found</returns>
        public ScenePresence GetScenePresence(uint localID)
        {
            return m_sceneGraph.GetScenePresence(localID);
        }

        /// <summary>
        /// Performs action on all avatars in the scene (root scene presences)
        /// Avatars may be an NPC or a 'real' client.
        /// </summary>
        /// <param name="action"></param>
        public void ForEachRootScenePresence(Action<ScenePresence> action)
        {
            m_sceneGraph.ForEachAvatar(action);
        }

        /// <summary>
        /// Performs action on all scene presences (root and child)
        /// </summary>
        /// <param name="action"></param>
        public void ForEachScenePresence(Action<ScenePresence> action)
        {
            m_sceneGraph.ForEachScenePresence(action);
        }

        /// <summary>
        /// Get a group via its UUID
        /// </summary>
        /// <param name="fullID"></param>
        /// <returns>null if no group with that name exists</returns>
        public SceneObjectGroup GetSceneObjectGroup(UUID fullID)
        {
            return m_sceneGraph.GetSceneObjectGroup(fullID);
        }

        /// <summary>
        /// Get a group by name from the scene (will return the first
        /// found, if there are more than one prim with the same name)
        /// </summary>
        /// <param name="name"></param>
        /// <returns>null if no group with that name exists</returns>
        public SceneObjectGroup GetSceneObjectGroup(string name)
        {
            return m_sceneGraph.GetSceneObjectGroup(name);
        }

        /// <summary>
        /// Get a prim by name from the scene (will return the first
        /// found, if there are more than one prim with the same name)
        /// </summary>
        /// <param name="name"></param>
        /// <returns></returns>
        public SceneObjectPart GetSceneObjectPart(string name)
        {
            return m_sceneGraph.GetSceneObjectPart(name);
        }

        /// <summary>
        /// Get a prim via its local id
        /// </summary>
        /// <param name="localID"></param>
        /// <returns></returns>
        public SceneObjectPart GetSceneObjectPart(uint localID)
        {
            return m_sceneGraph.GetSceneObjectPart(localID);
        }

        /// <summary>
        /// Get a prim via its UUID
        /// </summary>
        /// <param name="fullID"></param>
        /// <returns></returns>
        public SceneObjectPart GetSceneObjectPart(UUID fullID)
        {
            return m_sceneGraph.GetSceneObjectPart(fullID);
        }

        /// <summary>
        /// Get a scene object group that contains the prim with the given local id
        /// </summary>
        /// <param name="localID"></param>
        /// <returns>null if no scene object group containing that prim is found</returns>        
        public SceneObjectGroup GetGroupByPrim(uint localID)
        {
            return m_sceneGraph.GetGroupByPrim(localID);
        }

        /// <summary>
        /// Get a scene object group that contains the prim with the given uuid
        /// </summary>
        /// <param name="fullID"></param>
        /// <returns>null if no scene object group containing that prim is found</returns>     
        public SceneObjectGroup GetGroupByPrim(UUID fullID)
        {
            return m_sceneGraph.GetGroupByPrim(fullID);
        }

        public override bool TryGetScenePresence(UUID agentID, out ScenePresence sp)
        {
            return m_sceneGraph.TryGetScenePresence(agentID, out sp);
        }

        public bool TryGetAvatarByName(string avatarName, out ScenePresence avatar)
        {
            return m_sceneGraph.TryGetAvatarByName(avatarName, out avatar);
        }

        /// <summary>
        /// Perform an action on all clients with an avatar in this scene (root only)
        /// </summary>
        /// <param name="action"></param>
        public void ForEachRootClient(Action<IClientAPI> action)
        {
            ForEachRootScenePresence(delegate(ScenePresence presence)
            {
                action(presence.ControllingClient);
            });
        }

        /// <summary>
        /// Perform an action on all clients connected to the region (root and child)
        /// </summary>
        /// <param name="action"></param>
        public void ForEachClient(Action<IClientAPI> action)
        {
            m_clientManager.ForEachSync(action);
        }

        public bool TryGetClient(UUID avatarID, out IClientAPI client)
        {
            return m_clientManager.TryGetValue(avatarID, out client);
        }

        public bool TryGetClient(System.Net.IPEndPoint remoteEndPoint, out IClientAPI client)
        {
            return m_clientManager.TryGetValue(remoteEndPoint, out client);
        }

        public void ForEachSOG(Action<SceneObjectGroup> action)
        {
            m_sceneGraph.ForEachSOG(action);
        }

        /// <summary>
        /// Returns a list of the entities in the scene.  This is a new list so operations perform on the list itself
        /// will not affect the original list of objects in the scene.
        /// </summary>
        /// <returns></returns>
        public EntityBase[] GetEntities()
        {
            return m_sceneGraph.GetEntities();
        }

        #endregion

        public void RegionHandleRequest(IClientAPI client, UUID regionID)
        {
            ulong handle = 0;
            if (regionID == RegionInfo.RegionID)
                handle = RegionInfo.RegionHandle;
            else
            {
                GridRegion r = GridService.GetRegionByUUID(UUID.Zero, regionID);
                if (r != null)
                    handle = r.RegionHandle;
            }

            if (handle != 0)
                client.SendRegionHandle(regionID, handle);
        }

        public bool NeedSceneCacheClear(UUID agentID)
        {
            IInventoryTransferModule inv = RequestModuleInterface<IInventoryTransferModule>();
            if (inv == null)
                return true;

            return inv.NeedSceneCacheClear(agentID, this);
        }

        public void CleanTempObjects()
        {
            EntityBase[] entities = GetEntities();
            foreach (EntityBase obj in entities)
            {
                if (obj is SceneObjectGroup)
                {
                    SceneObjectGroup grp = (SceneObjectGroup)obj;

                    if (!grp.IsDeleted)
                    {
                        if ((grp.RootPart.Flags & PrimFlags.TemporaryOnRez) != 0)
                        {
                            if (grp.RootPart.Expires <= DateTime.Now)
                                DeleteSceneObject(grp, false);
                        }
                    }
                }
            }

        }

        public void DeleteFromStorage(UUID uuid)
        {
            SimulationDataService.RemoveObject(uuid, RegionInfo.RegionID);
        }

        public int GetHealth(out int flags, out string message)
        {
            // Returns:
            // 1 = sim is up and accepting http requests. The heartbeat has
            // stopped and the sim is probably locked up, but a remote
            // admin restart may succeed
            // 
            // 2 = Sim is up and the heartbeat is running. The sim is likely
            // usable for people within
            //
            // 3 = Sim is up and one packet thread is running. Sim is
            // unstable and will not accept new logins
            //
            // 4 = Sim is up and both packet threads are running. Sim is
            // likely usable
            //
            // 5 = We have seen a new user enter within the past 4 minutes
            // which can be seen as positive confirmation of sim health
            //

            flags = 0;
            message = String.Empty;

            CheckHeartbeat();

            if (m_firstHeartbeat || (m_lastIncoming == 0 && m_lastOutgoing == 0))
            {
                // We're still starting
                // 0 means "in startup", it can't happen another way, since
                // to get here, we must be able to accept http connections
                return 0;
            }

            int health=1; // Start at 1, means we're up

            if ((Util.EnvironmentTickCountSubtract(m_lastFrameTick)) < 1000)
            {
                health+=1;
                flags |= 1;
            }

            if (Util.EnvironmentTickCountSubtract(m_lastIncoming) < 1000)
            {
                health+=1;
                flags |= 2;
            }

            if (Util.EnvironmentTickCountSubtract(m_lastOutgoing) < 1000)
            {
                health+=1;
                flags |= 4;
            }
            else
            {
int pid = System.Diagnostics.Process.GetCurrentProcess().Id;
System.Diagnostics.Process proc = new System.Diagnostics.Process();
proc.EnableRaisingEvents=false; 
proc.StartInfo.FileName = "/bin/kill";
proc.StartInfo.Arguments = "-QUIT " + pid.ToString();
proc.Start();
proc.WaitForExit();
Thread.Sleep(1000);
Environment.Exit(1);
            }

            if (flags != 7)
                return health;

            // A login in the last 4 mins? We can't be doing too badly
            //
            if (Util.EnvironmentTickCountSubtract(m_LastLogin) < 240000)
                health++;
            else
                return health;

            return health;
        }

        // This callback allows the PhysicsScene to call back to its caller (the SceneGraph) and
        // update non-physical objects like the joint proxy objects that represent the position
        // of the joints in the scene.

        // This routine is normally called from within a lock (OdeLock) from within the OdePhysicsScene
        // WARNING: be careful of deadlocks here if you manipulate the scene. Remember you are being called
        // from within the OdePhysicsScene.

        protected internal void jointMoved(PhysicsJoint joint)
        {
            // m_parentScene.PhysicsScene.DumpJointInfo(); // non-thread-locked version; we should already be in a lock (OdeLock) when this callback is invoked
            SceneObjectPart jointProxyObject = GetSceneObjectPart(joint.ObjectNameInScene);
            if (jointProxyObject == null)
            {
                jointErrorMessage(joint, "WARNING, joint proxy not found, name " + joint.ObjectNameInScene);
                return;
            }

            // now update the joint proxy object in the scene to have the position of the joint as returned by the physics engine
            SceneObjectPart trackedBody = GetSceneObjectPart(joint.TrackedBodyName); // FIXME: causes a sequential lookup
            if (trackedBody == null) return; // the actor may have been deleted but the joint still lingers around a few frames waiting for deletion. during this time, trackedBody is NULL to prevent further motion of the joint proxy.
            jointProxyObject.Velocity = trackedBody.Velocity;
            jointProxyObject.AngularVelocity = trackedBody.AngularVelocity;
            switch (joint.Type)
            {
                case PhysicsJointType.Ball:
                    {
                        Vector3 jointAnchor = PhysicsScene.GetJointAnchor(joint);
                        Vector3 proxyPos = new Vector3(jointAnchor.X, jointAnchor.Y, jointAnchor.Z);
                        jointProxyObject.ParentGroup.UpdateGroupPosition(proxyPos); // schedules the entire group for a terse update
                    }
                    break;

                case PhysicsJointType.Hinge:
                    {
                        Vector3 jointAnchor = PhysicsScene.GetJointAnchor(joint);

                        // Normally, we would just ask the physics scene to return the axis for the joint.
                        // Unfortunately, ODE sometimes returns <0,0,0> for the joint axis, which should
                        // never occur. Therefore we cannot rely on ODE to always return a correct joint axis.
                        // Therefore the following call does not always work:
                        //PhysicsVector phyJointAxis = _PhyScene.GetJointAxis(joint);

                        // instead we compute the joint orientation by saving the original joint orientation
                        // relative to one of the jointed bodies, and applying this transformation
                        // to the current position of the jointed bodies (the tracked body) to compute the
                        // current joint orientation.

                        if (joint.TrackedBodyName == null)
                        {
                            jointErrorMessage(joint, "joint.TrackedBodyName is null, joint " + joint.ObjectNameInScene);
                        }

                        Vector3 proxyPos = new Vector3(jointAnchor.X, jointAnchor.Y, jointAnchor.Z);
                        Quaternion q = trackedBody.RotationOffset * joint.LocalRotation;

                        jointProxyObject.ParentGroup.UpdateGroupPosition(proxyPos); // schedules the entire group for a terse update
                        jointProxyObject.ParentGroup.UpdateGroupRotationR(q); // schedules the entire group for a terse update
                    }
                    break;
            }
        }

        // This callback allows the PhysicsScene to call back to its caller (the SceneGraph) and
        // update non-physical objects like the joint proxy objects that represent the position
        // of the joints in the scene.

        // This routine is normally called from within a lock (OdeLock) from within the OdePhysicsScene
        // WARNING: be careful of deadlocks here if you manipulate the scene. Remember you are being called
        // from within the OdePhysicsScene.
        protected internal void jointDeactivated(PhysicsJoint joint)
        {
            //m_log.Debug("[NINJA] SceneGraph.jointDeactivated, joint:" + joint.ObjectNameInScene);
            SceneObjectPart jointProxyObject = GetSceneObjectPart(joint.ObjectNameInScene);
            if (jointProxyObject == null)
            {
                jointErrorMessage(joint, "WARNING, trying to deactivate (stop interpolation of) joint proxy, but not found, name " + joint.ObjectNameInScene);
                return;
            }

            // turn the proxy non-physical, which also stops its client-side interpolation
            bool wasUsingPhysics = ((jointProxyObject.Flags & PrimFlags.Physics) != 0);
            if (wasUsingPhysics)
            {
                jointProxyObject.UpdatePrimFlags(false, false, true, false,false); // FIXME: possible deadlock here; check to make sure all the scene alterations set into motion here won't deadlock
            }
        }

        // This callback allows the PhysicsScene to call back to its caller (the SceneGraph) and
        // alert the user of errors by using the debug channel in the same way that scripts alert
        // the user of compile errors.

        // This routine is normally called from within a lock (OdeLock) from within the OdePhysicsScene
        // WARNING: be careful of deadlocks here if you manipulate the scene. Remember you are being called
        // from within the OdePhysicsScene.
        public void jointErrorMessage(PhysicsJoint joint, string message)
        {
            if (joint != null)
            {
                if (joint.ErrorMessageCount > PhysicsJoint.maxErrorMessages)
                    return;

                SceneObjectPart jointProxyObject = GetSceneObjectPart(joint.ObjectNameInScene);
                if (jointProxyObject != null)
                {
                    SimChat(Utils.StringToBytes("[NINJA]: " + message),
                        ChatTypeEnum.DebugChannel,
                        2147483647,
                        jointProxyObject.AbsolutePosition,
                        jointProxyObject.Name,
                        jointProxyObject.UUID,
                        false);

                    joint.ErrorMessageCount++;

                    if (joint.ErrorMessageCount > PhysicsJoint.maxErrorMessages)
                    {
                        SimChat(Utils.StringToBytes("[NINJA]: Too many messages for this joint, suppressing further messages."),
                            ChatTypeEnum.DebugChannel,
                            2147483647,
                            jointProxyObject.AbsolutePosition,
                            jointProxyObject.Name,
                            jointProxyObject.UUID,
                            false);
                    }
                }
                else
                {
                    // couldn't find the joint proxy object; the error message is silently suppressed
                }
            }
        }

        public Scene ConsoleScene()
        {
            if (MainConsole.Instance == null)
                return null;
            if (MainConsole.Instance.ConsoleScene is Scene)
                return (Scene)MainConsole.Instance.ConsoleScene;
            return null;
        }

        public float GetGroundHeight(float x, float y)
        {
            if (x < 0)
                x = 0;
            if (x >= Heightmap.Width)
                x = Heightmap.Width - 1;
            if (y < 0)
                y = 0;
            if (y >= Heightmap.Height)
                y = Heightmap.Height - 1;

            Vector3 p0 = new Vector3(x, y, (float)Heightmap[(int)x, (int)y]);
            Vector3 p1 = new Vector3(p0);
            Vector3 p2 = new Vector3(p0);

            p1.X += 1.0f;
            if (p1.X < Heightmap.Width)
                p1.Z = (float)Heightmap[(int)p1.X, (int)p1.Y];

            p2.Y += 1.0f;
            if (p2.Y < Heightmap.Height)
                p2.Z = (float)Heightmap[(int)p2.X, (int)p2.Y];

            Vector3 v0 = new Vector3(p1.X - p0.X, p1.Y - p0.Y, p1.Z - p0.Z);
            Vector3 v1 = new Vector3(p2.X - p0.X, p2.Y - p0.Y, p2.Z - p0.Z);

            v0.Normalize();
            v1.Normalize();

            Vector3 vsn = new Vector3();
            vsn.X = (v0.Y * v1.Z) - (v0.Z * v1.Y);
            vsn.Y = (v0.Z * v1.X) - (v0.X * v1.Z);
            vsn.Z = (v0.X * v1.Y) - (v0.Y * v1.X);
            vsn.Normalize();

            float xdiff = x - (float)((int)x);
            float ydiff = y - (float)((int)y);

            return (((vsn.X * xdiff) + (vsn.Y * ydiff)) / (-1 * vsn.Z)) + p0.Z;
        }

        private void CheckHeartbeat()
        {
            if (m_firstHeartbeat)
                return;

            if ((Util.EnvironmentTickCountSubtract(m_lastFrameTick)) > 5000)
                Start();
        }

        public override ISceneObject DeserializeObject(string representation)
        {
            return SceneObjectSerializer.FromXml2Format(representation);
        }

        public override bool AllowScriptCrossings
        {
            get { return m_allowScriptCrossings; }
        }

        public Vector3 GetNearestAllowedPosition(ScenePresence avatar)
        {
            return GetNearestAllowedPosition(avatar, null);
        }

        public Vector3 GetNearestAllowedPosition(ScenePresence avatar, ILandObject excludeParcel)
        {
            ILandObject nearestParcel = GetNearestAllowedParcel(avatar.UUID, avatar.AbsolutePosition.X, avatar.AbsolutePosition.Y, excludeParcel);

            if (nearestParcel != null)
            {
                Vector3 dir = Vector3.Normalize(Vector3.Multiply(avatar.Velocity, -1));
                //Try to get a location that feels like where they came from
                Vector3? nearestPoint = GetNearestPointInParcelAlongDirectionFromPoint(avatar.AbsolutePosition, dir, nearestParcel);
                if (nearestPoint != null)
                {
                    Debug.WriteLine("Found a sane previous position based on velocity, sending them to: " + nearestPoint.ToString());
                    return nearestPoint.Value;
                }

                //Sometimes velocity might be zero (local teleport), so try finding point along path from avatar to center of nearest parcel
                Vector3 directionToParcelCenter = Vector3.Subtract(GetParcelCenterAtGround(nearestParcel), avatar.AbsolutePosition);
                dir = Vector3.Normalize(directionToParcelCenter);
                nearestPoint = GetNearestPointInParcelAlongDirectionFromPoint(avatar.AbsolutePosition, dir, nearestParcel);
                if (nearestPoint != null)
                {
                    Debug.WriteLine("They had a zero velocity, sending them to: " + nearestPoint.ToString());
                    return nearestPoint.Value;
                }

                ILandObject dest = LandChannel.GetLandObject(avatar.lastKnownAllowedPosition.X, avatar.lastKnownAllowedPosition.Y);
                if (dest !=  excludeParcel)
                {
                    // Ultimate backup if we have no idea where they are and
                    // the last allowed position was in another parcel
                    Debug.WriteLine("Have no idea where they are, sending them to: " + avatar.lastKnownAllowedPosition.ToString());
                    return avatar.lastKnownAllowedPosition;
                }

                // else fall through to region edge
            }

            //Go to the edge, this happens in teleporting to a region with no available parcels
            Vector3 nearestRegionEdgePoint = GetNearestRegionEdgePosition(avatar);

            //Debug.WriteLine("They are really in a place they don't belong, sending them to: " + nearestRegionEdgePoint.ToString());
            
            return nearestRegionEdgePoint;
        }

        private Vector3 GetParcelCenterAtGround(ILandObject parcel)
        {
            Vector2 center = GetParcelCenter(parcel);
            return GetPositionAtGround(center.X, center.Y);
        }

        private Vector3? GetNearestPointInParcelAlongDirectionFromPoint(Vector3 pos, Vector3 direction, ILandObject parcel)
        {
            Vector3 unitDirection = Vector3.Normalize(direction);
            //Making distance to search go through some sane limit of distance
            for (float distance = 0; distance < Constants.RegionSize * 2; distance += .5f)
            {
                Vector3 testPos = Vector3.Add(pos, Vector3.Multiply(unitDirection, distance));
                if (parcel.ContainsPoint((int)testPos.X, (int)testPos.Y))
                {
                    return testPos;
                }
            }
            return null;
        }

        public ILandObject GetNearestAllowedParcel(UUID avatarId, float x, float y)
        {
            return GetNearestAllowedParcel(avatarId, x, y, null);
        }

        public ILandObject GetNearestAllowedParcel(UUID avatarId, float x, float y, ILandObject excludeParcel)
        {
            List<ILandObject> all = AllParcels();
            float minParcelDistance = float.MaxValue;
            ILandObject nearestParcel = null;

            foreach (var parcel in all)
            {
                if (!parcel.IsEitherBannedOrRestricted(avatarId) && parcel != excludeParcel)
                {
                    float parcelDistance = GetParcelDistancefromPoint(parcel, x, y);
                    if (parcelDistance < minParcelDistance)
                    {
                        minParcelDistance = parcelDistance;
                        nearestParcel = parcel;
                    }
                }
            }

            return nearestParcel;
        }

        private List<ILandObject> AllParcels()
        {
            return LandChannel.AllParcels();
        }

        private float GetParcelDistancefromPoint(ILandObject parcel, float x, float y)
        {
            return Vector2.Distance(new Vector2(x, y), GetParcelCenter(parcel));
        }

        //calculate the average center point of a parcel
        private Vector2 GetParcelCenter(ILandObject parcel)
        {
            int count = 0;
            int avgx = 0;
            int avgy = 0;
            for (int x = 0; x < Constants.RegionSize; x++)
            {
                for (int y = 0; y < Constants.RegionSize; y++)
                {
                    //Just keep a running average as we check if all the points are inside or not
                    if (parcel.ContainsPoint(x, y))
                    {
                        if (count == 0)
                        {
                            avgx = x;
                            avgy = y;
                        }
                        else
                        {
                            avgx = (avgx * count + x) / (count + 1);
                            avgy = (avgy * count + y) / (count + 1);
                        }
                        count += 1;
                    }
                }
            }
            return new Vector2(avgx, avgy);
        }

        private Vector3 GetNearestRegionEdgePosition(ScenePresence avatar)
        {
            float xdistance = avatar.AbsolutePosition.X < Constants.RegionSize / 2 ? avatar.AbsolutePosition.X : Constants.RegionSize - avatar.AbsolutePosition.X;
            float ydistance = avatar.AbsolutePosition.Y < Constants.RegionSize / 2 ? avatar.AbsolutePosition.Y : Constants.RegionSize - avatar.AbsolutePosition.Y;

            //find out what vertical edge to go to
            if (xdistance < ydistance)
            {
                if (avatar.AbsolutePosition.X < Constants.RegionSize / 2)
                {
                    return GetPositionAtAvatarHeightOrGroundHeight(avatar, 0.0f, avatar.AbsolutePosition.Y);
                }
                else
                {
                    return GetPositionAtAvatarHeightOrGroundHeight(avatar, Constants.RegionSize, avatar.AbsolutePosition.Y);
                }
            }
            //find out what horizontal edge to go to
            else
            {
                if (avatar.AbsolutePosition.Y < Constants.RegionSize / 2)
                {
                    return GetPositionAtAvatarHeightOrGroundHeight(avatar, avatar.AbsolutePosition.X, 0.0f);
                }
                else
                {
                    return GetPositionAtAvatarHeightOrGroundHeight(avatar, avatar.AbsolutePosition.X, Constants.RegionSize);
                }
            }
        }

        private Vector3 GetPositionAtAvatarHeightOrGroundHeight(ScenePresence avatar, float x, float y)
        {
            Vector3 ground = GetPositionAtGround(x, y);
            if (avatar.AbsolutePosition.Z > ground.Z)
            {
                ground.Z = avatar.AbsolutePosition.Z;
            }
            return ground;
        }

        private Vector3 GetPositionAtGround(float x, float y)
        {
            return new Vector3(x, y, GetGroundHeight(x, y));
        }

        public List<UUID> GetEstateRegions(int estateID)
        {
            IEstateDataService estateDataService = EstateDataService;
            if (estateDataService == null)
                return new List<UUID>(0);

            return estateDataService.GetRegions(estateID);
        }

        public void ReloadEstateData()
        {
            IEstateDataService estateDataService = EstateDataService;
            if (estateDataService != null)
            {
                RegionInfo.EstateSettings = estateDataService.LoadEstateSettings(RegionInfo.RegionID, false);
                TriggerEstateSunUpdate();
            }
        }

        public void TriggerEstateSunUpdate()
        {
            float sun;
            if (RegionInfo.RegionSettings.UseEstateSun)
            {
                sun = (float)RegionInfo.EstateSettings.SunPosition;
                if (RegionInfo.EstateSettings.UseGlobalTime)
                {
                    sun = EventManager.GetCurrentTimeAsSunLindenHour() - 6.0f;
                }

                // 
                EventManager.TriggerEstateToolsSunUpdate(
                        RegionInfo.RegionHandle,
                        RegionInfo.EstateSettings.FixedSun,
                        RegionInfo.RegionSettings.UseEstateSun,
                        sun);
            }
            else
            {
                // Use the Sun Position from the Region Settings
                sun = (float)RegionInfo.RegionSettings.SunPosition - 6.0f;

                EventManager.TriggerEstateToolsSunUpdate(
                        RegionInfo.RegionHandle,
                        RegionInfo.RegionSettings.FixedSun,
                        RegionInfo.RegionSettings.UseEstateSun,
                        sun);
            }
        }

        private void HandleReloadEstate(string module, string[] cmd)
        {
            if (MainConsole.Instance.ConsoleScene == null ||
                (MainConsole.Instance.ConsoleScene is Scene &&
                (Scene)MainConsole.Instance.ConsoleScene == this))
            {
                ReloadEstateData();
            }
        }

        /// <summary>
        /// Get the volume of space that will encompass all the given objects.
        /// </summary>
        /// <param name="objects"></param>
        /// <param name="minX"></param>
        /// <param name="maxX"></param>
        /// <param name="minY"></param>
        /// <param name="maxY"></param>
        /// <param name="minZ"></param>
        /// <param name="maxZ"></param>
        /// <returns></returns>
        public static Vector3[] GetCombinedBoundingBox(
           List<SceneObjectGroup> objects, 
           out float minX, out float maxX, out float minY, out float maxY, out float minZ, out float maxZ)
        {
            minX = 256;
            maxX = -256;
            minY = 256;
            maxY = -256;
            minZ = 8192;
            maxZ = -256;

            List<Vector3> offsets = new List<Vector3>();

            foreach (SceneObjectGroup g in objects)
            {
                float ominX, ominY, ominZ, omaxX, omaxY, omaxZ;

                Vector3 vec = g.AbsolutePosition;

                g.GetAxisAlignedBoundingBoxRaw(out ominX, out omaxX, out ominY, out omaxY, out ominZ, out omaxZ);
               
//                m_log.DebugFormat(
//                    "[SCENE]: For {0} found AxisAlignedBoundingBoxRaw {1}, {2}", 
//                    g.Name, new Vector3(ominX, ominY, ominZ), new Vector3(omaxX, omaxY, omaxZ));

                ominX += vec.X;
                omaxX += vec.X;
                ominY += vec.Y;
                omaxY += vec.Y;
                ominZ += vec.Z;
                omaxZ += vec.Z;

                if (minX > ominX)
                    minX = ominX;
                if (minY > ominY)
                    minY = ominY;
                if (minZ > ominZ)
                    minZ = ominZ;
                if (maxX < omaxX)
                    maxX = omaxX;
                if (maxY < omaxY)
                    maxY = omaxY;
                if (maxZ < omaxZ)
                    maxZ = omaxZ;
            }

            foreach (SceneObjectGroup g in objects)
            {
                Vector3 vec = g.AbsolutePosition;
                vec.X -= minX;
                vec.Y -= minY;
                vec.Z -= minZ;

                offsets.Add(vec);
            }

            return offsets.ToArray();
        }

        /// <summary>
        /// Regenerate the maptile for this scene.
        /// </summary>
        /// <param name="sender"></param>
        /// <param name="e"></param>
        private void RegenerateMaptile()
        {
            IWorldMapModule mapModule = RequestModuleInterface<IWorldMapModule>();
            if (mapModule != null)
                mapModule.GenerateMaptile();
        }

//        public void CleanDroppedAttachments()
//        {
//            List<SceneObjectGroup> objectsToDelete =
//                    new List<SceneObjectGroup>();
//
//            lock (m_cleaningAttachments)
//            {
//                ForEachSOG(delegate (SceneObjectGroup grp)
//                        {
//                            if (grp.RootPart.Shape.PCode == 0 && grp.RootPart.Shape.State != 0 && (!objectsToDelete.Contains(grp)))
//                            {
//                                UUID agentID = grp.OwnerID;
//                                if (agentID == UUID.Zero)
//                                {
//                                    objectsToDelete.Add(grp);
//                                    return;
//                                }
//
//                                ScenePresence sp = GetScenePresence(agentID);
//                                if (sp == null)
//                                {
//                                    objectsToDelete.Add(grp);
//                                    return;
//                                }
//                            }
//                        });
//            }
//
//            foreach (SceneObjectGroup grp in objectsToDelete)
//            {
//                m_log.InfoFormat("[SCENE]: Deleting dropped attachment {0} of user {1}", grp.UUID, grp.OwnerID);
//                DeleteSceneObject(grp, true);
//            }
//        }

        public void ThreadAlive(int threadCode)
        {
            switch(threadCode)
            {
                case 1: // Incoming
                    m_lastIncoming = Util.EnvironmentTickCount();
                    break;
                case 2: // Incoming
                    m_lastOutgoing = Util.EnvironmentTickCount();
                    break;
            }
        }

        public void RegenerateMaptileAndReregister(object sender, ElapsedEventArgs e)
        {
            RegenerateMaptile();

            // We need to propagate the new image UUID to the grid service
            // so that all simulators can retrieve it
            string error = GridService.RegisterRegion(RegionInfo.ScopeID, new GridRegion(RegionInfo));
            if (error != string.Empty)
                throw new Exception(error);
        }

        /// <summary>
        /// This method is called across the simulation connector to
        /// determine if a given agent is allowed in this region
        /// AS A ROOT AGENT
        /// </summary>
        /// <remarks>
        /// Returning false here will prevent them
        /// from logging into the region, teleporting into the region
        /// or corssing the broder walking, but will NOT prevent
        /// child agent creation, thereby emulating the SL behavior.
        /// </remarks>
        /// <param name='agentID'></param>
        /// <param name='position'></param>
        /// <param name='reason'></param>
        /// <returns></returns>
        public bool QueryAccess(UUID agentID, Vector3 position, out string reason)
        {
            reason = "You are banned from the region";

            if (EntityTransferModule.IsInTransit(agentID))
            {
                reason = "Agent is still in transit from this region";

                m_log.WarnFormat(
                    "[SCENE]: Denying agent {0} entry into {1} since region still has them registered as in transit",
                    agentID, RegionInfo.RegionName);

                return false;
            }

            if (Permissions.IsGod(agentID))
            {
                reason = String.Empty;
                return true;
            }

            // FIXME: Root agent count is currently known to be inaccurate.  This forces a recount before we check.
            // However, the long term fix is to make sure root agent count is always accurate.
            m_sceneGraph.RecalculateStats();

            int num = m_sceneGraph.GetRootAgentCount();

            if (num >= RegionInfo.RegionSettings.AgentLimit)
            {
                if (!Permissions.IsAdministrator(agentID))
                {
                    reason = "The region is full";

                    m_log.DebugFormat(
                        "[SCENE]: Denying presence with id {0} entry into {1} since region is at agent limit of {2}",
                        agentID, RegionInfo.RegionName, RegionInfo.RegionSettings.AgentLimit);

                    return false;
                }
            }

            ScenePresence presence = GetScenePresence(agentID);
            IClientAPI client = null;
            AgentCircuitData aCircuit = null;

            if (presence != null)
            {
                client = presence.ControllingClient;
                if (client != null)
                    aCircuit = client.RequestClientInfo();
            }

            // We may be called before there is a presence or a client.
            // Fake AgentCircuitData to keep IAuthorizationModule smiling
            if (client == null)
            {
                aCircuit = new AgentCircuitData();
                aCircuit.AgentID = agentID;
                aCircuit.firstname = String.Empty;
                aCircuit.lastname = String.Empty;
            }

            try
            {
                if (!AuthorizeUser(aCircuit, out reason))
                {
                    // m_log.DebugFormat("[SCENE]: Denying access for {0}", agentID);
                    return false;
                }
            }
            catch (Exception e)
            {
                m_log.DebugFormat("[SCENE]: Exception authorizing agent: {0} "+ e.StackTrace, e.Message);
                return false;
            }

            if (position == Vector3.Zero) // Teleport
            {
                if (!RegionInfo.EstateSettings.AllowDirectTeleport)
                {
                    SceneObjectGroup telehub;
                    if (RegionInfo.RegionSettings.TelehubObject != UUID.Zero && (telehub = GetSceneObjectGroup(RegionInfo.RegionSettings.TelehubObject)) != null)
                    {
                        List<SpawnPoint> spawnPoints = RegionInfo.RegionSettings.SpawnPoints();
                        bool banned = true;
                        foreach (SpawnPoint sp in spawnPoints)
                        {
                            Vector3 spawnPoint = sp.GetLocation(telehub.AbsolutePosition, telehub.GroupRotation);
                            ILandObject land = LandChannel.GetLandObject(spawnPoint.X, spawnPoint.Y);
                            if (land == null)
                                continue;
                            if (land.IsEitherBannedOrRestricted(agentID))
                                continue;
                            banned = false;
                            break;
                        }

                        if (banned)
                        {
                            reason = "No suitable landing point found";
                            return false;
                        }
                    }
                }

                float posX = 128.0f;
                float posY = 128.0f;

                if (!TestLandRestrictions(agentID, out reason, ref posX, ref posY))
                {
                    // m_log.DebugFormat("[SCENE]: Denying {0} because they are banned on all parcels", agentID);
                    return false;
                }
            }
            else // Walking
            {
                ILandObject land = LandChannel.GetLandObject(position.X, position.Y);
                if (land == null)
                    return false;

                bool banned = land.IsBannedFromLand(agentID);
                bool restricted = land.IsRestrictedFromLand(agentID);

                if (banned || restricted)
                    return false;
            }

            reason = String.Empty;
            return true;
        }

		public void StartTimerWatchdog()
        {
            m_timerWatchdog.Interval = 1000;
            m_timerWatchdog.Elapsed += TimerWatchdog;
            m_timerWatchdog.AutoReset = true;
            m_timerWatchdog.Start();
        }

        public void TimerWatchdog(object sender, ElapsedEventArgs e)
        {
            CheckHeartbeat();
		}

        /// This method deals with movement when an avatar is automatically moving (but this is distinct from the
        /// autopilot that moves an avatar to a sit target!.
        /// </summary>
        /// <remarks>
        /// This is not intended as a permament location for this method.
        /// </remarks>
        /// <param name="presence"></param>
        private void HandleOnSignificantClientMovement(ScenePresence presence)
        {
            if (presence.MovingToTarget)
            {
                double distanceToTarget = Util.GetDistanceTo(presence.AbsolutePosition, presence.MoveToPositionTarget);
//                            m_log.DebugFormat(
//                                "[SCENE]: Abs pos of {0} is {1}, target {2}, distance {3}",
//                                presence.Name, presence.AbsolutePosition, presence.MoveToPositionTarget, distanceToTarget);

                // Check the error term of the current position in relation to the target position
                if (distanceToTarget <= ScenePresence.SIGNIFICANT_MOVEMENT)
                {
                    // We are close enough to the target
//                        m_log.DebugFormat("[SCENEE]: Stopping autopilot of  {0}", presence.Name);

                    presence.Velocity = Vector3.Zero;
                    presence.AbsolutePosition = presence.MoveToPositionTarget;
                    presence.ResetMoveToTarget();

                    if (presence.Flying)
                    {
                        // A horrible hack to stop the avatar dead in its tracks rather than having them overshoot
                        // the target if flying.
                        // We really need to be more subtle (slow the avatar as it approaches the target) or at
                        // least be able to set collision status once, rather than 5 times to give it enough
                        // weighting so that that PhysicsActor thinks it really is colliding.
                        for (int i = 0; i < 5; i++)
                            presence.IsColliding = true;

                        if (presence.LandAtTarget)
                            presence.Flying = false;

//                            Vector3 targetPos = presence.MoveToPositionTarget;
//                            float terrainHeight = (float)presence.Scene.Heightmap[(int)targetPos.X, (int)targetPos.Y];
//                            if (targetPos.Z - terrainHeight < 0.2)
//                            {
//                                presence.Flying = false;
//                            }
                    }

//                        m_log.DebugFormat(
//                            "[SCENE]: AgentControlFlags {0}, MovementFlag {1} for {2}",
//                            presence.AgentControlFlags, presence.MovementFlag, presence.Name);
                }
                else
                {
//                        m_log.DebugFormat(
//                            "[SCENE]: Updating npc {0} at {1} for next movement to {2}",
//                            presence.Name, presence.AbsolutePosition, presence.MoveToPositionTarget);

                    Vector3 agent_control_v3 = new Vector3();
                    presence.HandleMoveToTargetUpdate(1, ref agent_control_v3);
                    presence.AddNewMovement(agent_control_v3);
                }
            }
        }

        // manage and select spawn points in sequence
        public int SpawnPoint()
        {
            int spawnpoints = RegionInfo.RegionSettings.SpawnPoints().Count;

            if (spawnpoints == 0)
                return 0;

            m_SpawnPoint++;
            if (m_SpawnPoint > spawnpoints)
                m_SpawnPoint = 1;
            return m_SpawnPoint - 1;
        }
    }
}<|MERGE_RESOLUTION|>--- conflicted
+++ resolved
@@ -636,14 +636,9 @@
             m_sceneGridService = sceneGridService;
             m_SimulationDataService = simDataService;
             m_EstateDataService = estateDataService;
-<<<<<<< HEAD
             m_regionHandle = m_regInfo.RegionHandle;
-            m_regionName = m_regInfo.RegionName;
             m_lastIncoming = 0;
             m_lastOutgoing = 0;
-=======
-            m_regionHandle = RegionInfo.RegionHandle;
->>>>>>> 0229e90d
 
             m_asyncSceneObjectDeleter = new AsyncSceneObjectGroupDeleter(this);
             m_asyncSceneObjectDeleter.Enabled = true;
@@ -2664,12 +2659,8 @@
             // If the user is banned, we won't let any of their objects
             // enter. Period.
             //
-<<<<<<< HEAD
             int flags = GetUserFlags(sceneObject.OwnerID);
-            if (m_regInfo.EstateSettings.IsBanned(sceneObject.OwnerID, flags))
-=======
-            if (RegionInfo.EstateSettings.IsBanned(sceneObject.OwnerID))
->>>>>>> 0229e90d
+            if (RegionInfo.EstateSettings.IsBanned(sceneObject.OwnerID, flags))
             {
                 m_log.InfoFormat("[INTERREGION]: Denied prim crossing for banned avatar {0}", sceneObject.OwnerID);
 
@@ -3917,11 +3908,7 @@
 
             if (RegionInfo.EstateSettings != null)
             {
-<<<<<<< HEAD
-                if (m_regInfo.EstateSettings.IsBanned(agent.AgentID,0))
-=======
-                if (RegionInfo.EstateSettings.IsBanned(agent.AgentID))
->>>>>>> 0229e90d
+                if (RegionInfo.EstateSettings.IsBanned(agent.AgentID, 0))
                 {
                     m_log.WarnFormat("[CONNECTION BEGIN]: Denied access to: {0} ({1} {2}) at {3} because the user is on the banlist",
                                      agent.AgentID, agent.firstname, agent.lastname, RegionInfo.RegionName);
