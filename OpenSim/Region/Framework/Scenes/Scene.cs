/*
 * Copyright (c) Contributors, http://opensimulator.org/
 * See CONTRIBUTORS.TXT for a full list of copyright holders.
 *
 * Redistribution and use in source and binary forms, with or without
 * modification, are permitted provided that the following conditions are met:
 *     * Redistributions of source code must retain the above copyright
 *       notice, this list of conditions and the following disclaimer.
 *     * Redistributions in binary form must reproduce the above copyrightD
 *       notice, this list of conditions and the following disclaimer in the
 *       documentation and/or other materials provided with the distribution.
 *     * Neither the name of the OpenSimulator Project nor the
 *       names of its contributors may be used to endorse or promote products
 *       derived from this software without specific prior written permission.
 *
 * THIS SOFTWARE IS PROVIDED BY THE DEVELOPERS ``AS IS'' AND ANY
 * EXPRESS OR IMPLIED WARRANTIES, INCLUDING, BUT NOT LIMITED TO, THE IMPLIED
 * WARRANTIES OF MERCHANTABILITY AND FITNESS FOR A PARTICULAR PURPOSE ARE
 * DISCLAIMED. IN NO EVENT SHALL THE CONTRIBUTORS BE LIABLE FOR ANY
 * DIRECT, INDIRECT, INCIDENTAL, SPECIAL, EXEMPLARY, OR CONSEQUENTIAL DAMAGES
 * (INCLUDING, BUT NOT LIMITED TO, PROCUREMENT OF SUBSTITUTE GOODS OR SERVICES;
 * LOSS OF USE, DATA, OR PROFITS; OR BUSINESS INTERRUPTION) HOWEVER CAUSED AND
 * ON ANY THEORY OF LIABILITY, WHETHER IN CONTRACT, STRICT LIABILITY, OR TORT
 * (INCLUDING NEGLIGENCE OR OTHERWISE) ARISING IN ANY WAY OUT OF THE USE OF THIS
 * SOFTWARE, EVEN IF ADVISED OF THE POSSIBILITY OF SUCH DAMAGE.
 */

using System;
using System.Collections.Generic;
using System.Diagnostics;
using System.Drawing;
using System.Drawing.Imaging;
using System.IO;
using System.Text;
using System.Threading;
using System.Timers;
using System.Xml;
using Nini.Config;
using OpenMetaverse;
using OpenMetaverse.Packets;
using OpenMetaverse.Imaging;
using OpenSim.Framework;
using OpenSim.Services.Interfaces;
using OpenSim.Framework.Communications;
using OpenSim.Framework.Console;
using OpenSim.Region.Framework.Interfaces;
using OpenSim.Region.Framework.Scenes.Scripting;
using OpenSim.Region.Framework.Scenes.Serialization;
using OpenSim.Region.Physics.Manager;
using Timer=System.Timers.Timer;
using TPFlags = OpenSim.Framework.Constants.TeleportFlags;
using GridRegion = OpenSim.Services.Interfaces.GridRegion;

namespace OpenSim.Region.Framework.Scenes
{
    public delegate bool FilterAvatarList(ScenePresence avatar);

    public partial class Scene : SceneBase
    {
        private const long DEFAULT_MIN_TIME_FOR_PERSISTENCE = 60L;
        private const long DEFAULT_MAX_TIME_FOR_PERSISTENCE = 600L;

        public delegate void SynchronizeSceneHandler(Scene scene);

        #region Fields

        public SynchronizeSceneHandler SynchronizeScene;
        public SimStatsReporter StatsReporter;
        public List<Border> NorthBorders = new List<Border>();
        public List<Border> EastBorders = new List<Border>();
        public List<Border> SouthBorders = new List<Border>();
        public List<Border> WestBorders = new List<Border>();

        /// <summary>Are we applying physics to any of the prims in this scene?</summary>
        public bool m_physicalPrim;
        public float m_maxNonphys = 256;
        public float m_maxPhys = 10;
        public bool m_clampPrimSize;
        public bool m_trustBinaries;
        public bool m_allowScriptCrossings;
        public bool m_useFlySlow;
        public bool m_usePreJump;
        public bool m_seeIntoRegionFromNeighbor;
        // TODO: need to figure out how allow client agents but deny
        // root agents when ACL denies access to root agent
        public bool m_strictAccessControl = true;
        public int MaxUndoCount = 5;
        public bool LoginsDisabled = true;
        public bool LoadingPrims;
        public IXfer XferManager;

        // the minimum time that must elapse before a changed object will be considered for persisted
        public long m_dontPersistBefore = DEFAULT_MIN_TIME_FOR_PERSISTENCE * 10000000L;
        // the maximum time that must elapse before a changed object will be considered for persisted
        public long m_persistAfter = DEFAULT_MAX_TIME_FOR_PERSISTENCE * 10000000L;

        protected int m_splitRegionID;
        protected Timer m_restartWaitTimer = new Timer();
        protected List<RegionInfo> m_regionRestartNotifyList = new List<RegionInfo>();
        protected List<RegionInfo> m_neighbours = new List<RegionInfo>();
        protected string m_simulatorVersion = "OpenSimulator Server";
        protected ModuleLoader m_moduleLoader;
        protected AgentCircuitManager m_authenticateHandler;
        protected SceneCommunicationService m_sceneGridService;

        protected ISimulationDataService m_SimulationDataService;
        protected IEstateDataService m_EstateDataService;
        protected IAssetService m_AssetService;
        protected IAuthorizationService m_AuthorizationService;
        protected IInventoryService m_InventoryService;
        protected IGridService m_GridService;
        protected ILibraryService m_LibraryService;
        protected ISimulationService m_simulationService;
        protected IAuthenticationService m_AuthenticationService;
        protected IPresenceService m_PresenceService;
        protected IUserAccountService m_UserAccountService;
        protected IAvatarService m_AvatarService;
        protected IGridUserService m_GridUserService;

        protected IXMLRPC m_xmlrpcModule;
        protected IWorldComm m_worldCommModule;
        protected IAvatarFactory m_AvatarFactory;
        protected IConfigSource m_config;
        protected IRegionSerialiserModule m_serialiser;
        protected IDialogModule m_dialogModule;
        protected IEntityTransferModule m_teleportModule;
        protected ICapabilitiesModule m_capsModule;
        // Central Update Loop
        protected int m_fps = 10;
        protected uint m_frame;
        protected float m_timespan = 0.089f;
        protected DateTime m_lastupdate = DateTime.UtcNow;

        // TODO: Possibly stop other classes being able to manipulate this directly.
        private SceneGraph m_sceneGraph;
        private volatile int m_bordersLocked;
        private int m_RestartTimerCounter;
        private readonly Timer m_restartTimer = new Timer(15000); // Wait before firing
        private int m_incrementsof15seconds;
        private volatile bool m_backingup;
        private Dictionary<UUID, ReturnInfo> m_returns = new Dictionary<UUID, ReturnInfo>();
        private Dictionary<UUID, SceneObjectGroup> m_groupsWithTargets = new Dictionary<UUID, SceneObjectGroup>();
        private Object m_heartbeatLock = new Object();

        private int m_update_physics = 1;
        private int m_update_entitymovement = 1;
        private int m_update_objects = 1; // Update objects which have scheduled themselves for updates
        private int m_update_presences = 1; // Update scene presence movements
        private int m_update_events = 1;
        private int m_update_backup = 200;
        private int m_update_terrain = 50;
        private int m_update_land = 1;
        private int m_update_coarse_locations = 50;

        private int frameMS;
        private int physicsMS2;
        private int physicsMS;
        private int otherMS;
        private int tempOnRezMS;
        private int eventMS;
        private int backupMS;
        private int terrainMS;
        private int landMS;
        private int lastCompletedFrame;

        private bool m_physics_enabled = true;
        private bool m_scripts_enabled = true;
        private string m_defaultScriptEngine;
        private int m_LastLogin;
        private Thread HeartbeatThread;
        private volatile bool shuttingdown;

        private int m_lastUpdate;
        private bool m_firstHeartbeat = true;

        private object m_deleting_scene_object = new object();
        private object m_cleaningAttachments = new object();

        private UpdatePrioritizationSchemes m_priorityScheme = UpdatePrioritizationSchemes.Time;
        private bool m_reprioritizationEnabled = true;
        private double m_reprioritizationInterval = 5000.0;
        private double m_rootReprioritizationDistance = 10.0;
        private double m_childReprioritizationDistance = 20.0;

        private Timer m_mapGenerationTimer = new Timer();
        private bool m_generateMaptiles;

        private Dictionary<UUID, string[]> m_UserNamesCache = new Dictionary<UUID, string[]>();

        #endregion Fields

        #region Properties

        /* Used by the loadbalancer plugin on GForge */
        public int SplitRegionID
        {
            get { return m_splitRegionID; }
            set { m_splitRegionID = value; }
        }

        public bool BordersLocked
        {
            get { return m_bordersLocked == 1; }
            set
            {
                if (value == true)
                    m_bordersLocked = 1;
                else
                    m_bordersLocked = 0;
            }
        }
        
        public new float TimeDilation
        {
            get { return m_sceneGraph.PhysicsScene.TimeDilation; }
        }

        public SceneCommunicationService SceneGridService
        {
            get { return m_sceneGridService; }
        }

        public ISimulationDataService SimulationDataService
        {
            get
            {
                if (m_SimulationDataService == null)
                {
                    m_SimulationDataService = RequestModuleInterface<ISimulationDataService>();

                    if (m_SimulationDataService == null)
                    {
                        throw new Exception("No ISimulationDataService available.");
                    }
                }

                return m_SimulationDataService;
            }
        }

        public IEstateDataService EstateDataService
        {
            get
            {
                if (m_EstateDataService == null)
                {
                    m_EstateDataService = RequestModuleInterface<IEstateDataService>();

                    if (m_EstateDataService == null)
                    {
                        throw new Exception("No IEstateDataService available.");
                    }
                }

                return m_EstateDataService;
            }
        }

        public IAssetService AssetService
        {
            get
            {
                if (m_AssetService == null)
                {
                    m_AssetService = RequestModuleInterface<IAssetService>();

                    if (m_AssetService == null)
                    {
                        throw new Exception("No IAssetService available.");
                    }
                }

                return m_AssetService;
            }
        }
        
        public IAuthorizationService AuthorizationService
        {
            get
            {
                if (m_AuthorizationService == null)
                {
                    m_AuthorizationService = RequestModuleInterface<IAuthorizationService>();

                    //if (m_AuthorizationService == null)
                    //{
                    //    // don't throw an exception if no authorization service is set for the time being
                    //     m_log.InfoFormat("[SCENE]: No Authorization service is configured");
                    //}
                }

                return m_AuthorizationService;
            }
        }

        public IInventoryService InventoryService
        {
            get
            {
                if (m_InventoryService == null)
                {
                    m_InventoryService = RequestModuleInterface<IInventoryService>();

                    if (m_InventoryService == null)
                    {
                        throw new Exception("No IInventoryService available. This could happen if the config_include folder doesn't exist or if the OpenSim.ini [Architecture] section isn't set.  Please also check that you have the correct version of your inventory service dll.  Sometimes old versions of this dll will still exist.  Do a clean checkout and re-create the opensim.ini from the opensim.ini.example.");
                    }
                }

                return m_InventoryService;
            }
        }

        public IGridService GridService
        {
            get
            {
                if (m_GridService == null)
                {
                    m_GridService = RequestModuleInterface<IGridService>();

                    if (m_GridService == null)
                    {
                        throw new Exception("No IGridService available. This could happen if the config_include folder doesn't exist or if the OpenSim.ini [Architecture] section isn't set.  Please also check that you have the correct version of your inventory service dll.  Sometimes old versions of this dll will still exist.  Do a clean checkout and re-create the opensim.ini from the opensim.ini.example.");
                    }
                }

                return m_GridService;
            }
        }

        public ILibraryService LibraryService
        {
            get
            {
                if (m_LibraryService == null)
                    m_LibraryService = RequestModuleInterface<ILibraryService>();

                return m_LibraryService;
            }
        }

        public ISimulationService SimulationService
        {
            get
            {
                if (m_simulationService == null)
                    m_simulationService = RequestModuleInterface<ISimulationService>();
                return m_simulationService;
            }
        }

        public IAuthenticationService AuthenticationService
        {
            get
            {
                if (m_AuthenticationService == null)
                    m_AuthenticationService = RequestModuleInterface<IAuthenticationService>();
                return m_AuthenticationService;
            }
        }

        public IPresenceService PresenceService
        {
            get
            {
                if (m_PresenceService == null)
                    m_PresenceService = RequestModuleInterface<IPresenceService>();
                return m_PresenceService;
            }
        }

        public IUserAccountService UserAccountService
        {
            get
            {
                if (m_UserAccountService == null)
                    m_UserAccountService = RequestModuleInterface<IUserAccountService>();
                return m_UserAccountService;
            }
        }

        public IAvatarService AvatarService
        {
            get
            {
                if (m_AvatarService == null)
                    m_AvatarService = RequestModuleInterface<IAvatarService>();
                return m_AvatarService;
            }
        }

        public IGridUserService GridUserService
        {
            get
            {
                if (m_GridUserService == null)
                    m_GridUserService = RequestModuleInterface<IGridUserService>();
                return m_GridUserService;
            }
        }

        public IAttachmentsModule AttachmentsModule { get; set; }

        public IAvatarFactory AvatarFactory
        {
            get { return m_AvatarFactory; }
        }
<<<<<<< HEAD
        protected IConfigSource m_config;
        protected IRegionSerialiserModule m_serialiser;
        protected IDialogModule m_dialogModule;
        protected IEntityTransferModule m_teleportModule;

        #region REGION SYNC
        protected IRegionSyncServerModule m_regionSyncServerModule;
        protected IRegionSyncClientModule m_regionSyncClientModule;

        public Object regionSyncLock = new Object();

        public IRegionSyncServerModule RegionSyncServerModule
        {
            get { return m_regionSyncServerModule; }
	    set { m_regionSyncServerModule = value; }
        }

        public IRegionSyncClientModule RegionSyncClientModule
        {
            get { return m_regionSyncClientModule; }
            set { m_regionSyncClientModule = value; }
        }

        public bool IsSyncedClient()
        {
            return (m_regionSyncClientModule != null && m_regionSyncClientModule.Active && m_regionSyncClientModule.Synced);
        }

        //Return true if the sync server thread is active (Mode == server) and has some actors connected
        public bool IsSyncedServer()
        {
            return (m_regionSyncServerModule != null && m_regionSyncServerModule.Active && m_regionSyncServerModule.Synced);
        }

        ///////////////////////////////////////////////////////////////////////////////////////////////
        //KittyL: below variables and functions added to support additional actors, e.g. script engine 
        ///////////////////////////////////////////////////////////////////////////////////////////////

        //Return true if the sync server thread is active (Mode == server)
        public bool IsAuthoritativeScene()
        {
            //if this is the authoratative scene, then m_regionSyncServerModule.Active == true (mode=server)
            return (m_regionSyncServerModule != null && m_regionSyncServerModule.Active);
        }

        private bool m_regionSyncEnabled = false;
        public bool RegionSyncEnabled
        {
            get { return m_regionSyncEnabled; }
            set { m_regionSyncEnabled = value; }
        }

        private string m_regionSyncMode = "";
        public string RegionSyncMode
        {
            get { return m_regionSyncMode; }
            set { m_regionSyncMode = value; }
        }

        
        protected IScriptEngineToSceneConnectorModule m_scriptEngineToSceneConnectorModule;


        public IScriptEngineToSceneConnectorModule ScriptEngineToSceneConnectorModule
        {
            get { return m_scriptEngineToSceneConnectorModule; }
            set { m_scriptEngineToSceneConnectorModule = value; }
        }

        public bool IsSyncedScriptEngine()
        {
            return (m_scriptEngineToSceneConnectorModule != null && m_scriptEngineToSceneConnectorModule.Active && m_scriptEngineToSceneConnectorModule.Synced);
        }

        public bool ToScheduleFullUpdate()
        {
            //Only Scene (SyncServer) or Client Manager (SyncClient) will schedule update to send to its client. Script Engine will not (its update should be sent to Scene).
            return (IsSyncedClient() || IsSyncedServer() || (IsSyncedScriptEngine() && m_scriptEngineToSceneConnectorModule.DebugWithViewer)); 
        }

       
        public bool ToRezScriptByRemoteScriptEngine()
        {
            //Only Auth. Scene should trigger scritp rez by remote script engine.
            return IsSyncedServer();
        }


        //This function should only be called by an actor who's local Scene is just a cache of the authorative Scene.
        //If the object already exists, use the new copy to replace it.
        //Return true if added, false if just updated
        public bool AddOrUpdateObjectInLocalScene(SceneObjectGroup sog, bool debugWithViewer)
        {
            return m_sceneGraph.AddOrUpdateObjectInScene(sog, debugWithViewer);
            
        }

        //public delegate bool TestBorderCrossingOutsideScenes(Scene currentScene, Vector3 pos);
        public delegate bool TestBorderCrossingOutsideScenes(uint locX, uint locY, Vector3 pos);
        private TestBorderCrossingOutsideScenes m_isOutsideScenesFunc = null;
        public TestBorderCrossingOutsideScenes IsOutsideScenes
        {
            get { return m_isOutsideScenesFunc; }
            set { m_isOutsideScenesFunc = value; }
        }

        /// <summary>
        /// This is the given position goes outside of the current scene (if not a script engine executing this function), 
        /// or outside of all scenes hosted by the script engine. Parameters curLocX, curLocY, and offset uniquely identify
        /// the position in the entire space.
        /// </summary>
        /// <param name="curLocX">the X coordinate of the scene's left-bottom corner</param>
        /// <param name="curLocY">the Y coordinate of the scene's left-bottom corner</param>
        /// <param name="offset">the offset position to the scene's left-bottom corner</param>
        /// <returns></returns>
        public bool IsBorderCrossing(uint curLocX, uint curLocY, Vector3 offset)
        {
            Vector3 val = offset;
            if (!RegionSyncEnabled || !(RegionSyncMode == "script_engine"))
            {
                //if we are not running Region Sync code, or if we are but this OpenSim instance is not the script engine, then 
                //proceed as original code
                bool crossing = TestBorderCross(val - Vector3.UnitX, Cardinals.E) || TestBorderCross(val + Vector3.UnitX, Cardinals.W)
                    || TestBorderCross(val - Vector3.UnitY, Cardinals.N) || TestBorderCross(val + Vector3.UnitY, Cardinals.S);
                return crossing;
            }
            else
            {
                //this is script engine
                if (m_isOutsideScenesFunc == null)
                {
                    m_log.Warn("Scene " + RegionInfo.RegionName + ": Function IsOutsideScenes not hooked up yet");
                    return false;
                }

                return m_isOutsideScenesFunc(curLocX, curLocY, val);
            }
        }

        public void LoadPrimsFromStorageInGivenSpace(string regionName, float minX, float minY, float maxX, float maxY)
        {
            m_log.Info("[SCENE]: Loading objects from datastore");

            GridRegion regionInfo = GridService.GetRegionByName(UUID.Zero, regionName);
            //TODO: need to load objects from the specified space
            List<SceneObjectGroup> PrimsFromDB = m_storageManager.DataStore.LoadObjectsInGivenSpace(regionInfo.RegionID, minX, minY, maxX, maxY);

            m_log.Info("[SCENE]: Loaded " + PrimsFromDB.Count + " objects from the datastore");

            foreach (SceneObjectGroup group in PrimsFromDB)
            {
                if (group.RootPart == null)
                {
                    m_log.ErrorFormat("[SCENE] Found a SceneObjectGroup with m_rootPart == null and {0} children",
                                      group.Children == null ? 0 : group.Children.Count);
                }

                AddRestoredSceneObject(group, true, true);
                SceneObjectPart rootPart = group.GetChildPart(group.UUID);
                rootPart.ObjectFlags &= ~(uint)PrimFlags.Scripted;
                rootPart.TrimPermissions();
                group.CheckSculptAndLoad();
                //rootPart.DoPhysicsPropertyUpdate(UsePhysics, true);
            }
            m_log.Info("[SCENE]: Loaded " + PrimsFromDB.Count.ToString() + " SceneObject(s)");
        }

        //public void ToInformActorsLoadOar()
        //{
        //    m_regionSyncServerModule.SendResetScene();
        // }

        #endregion 

        protected ICapabilitiesModule m_capsModule;
=======
        
>>>>>>> 9f29908f
        public ICapabilitiesModule CapsModule
        {
            get { return m_capsModule; }
        }

        public int MonitorFrameTime { get { return frameMS; } }
        public int MonitorPhysicsUpdateTime { get { return physicsMS; } }
        public int MonitorPhysicsSyncTime { get { return physicsMS2; } }
        public int MonitorOtherTime { get { return otherMS; } }
        public int MonitorTempOnRezTime { get { return tempOnRezMS; } }
        public int MonitorEventTime { get { return eventMS; } } // This may need to be divided into each event?
        public int MonitorBackupTime { get { return backupMS; } }
        public int MonitorTerrainTime { get { return terrainMS; } }
        public int MonitorLandTime { get { return landMS; } }
        public int MonitorLastFrameTick { get { return lastCompletedFrame; } }

        public UpdatePrioritizationSchemes UpdatePrioritizationScheme { get { return m_priorityScheme; } }
        public bool IsReprioritizationEnabled { get { return m_reprioritizationEnabled; } }
        public double ReprioritizationInterval { get { return m_reprioritizationInterval; } }
        public double RootReprioritizationDistance { get { return m_rootReprioritizationDistance; } }
        public double ChildReprioritizationDistance { get { return m_childReprioritizationDistance; } }

        public AgentCircuitManager AuthenticateHandler
        {
            get { return m_authenticateHandler; }
        }

        public SceneGraph SceneContents
        {
            get { return m_sceneGraph; }
        }

        // an instance to the physics plugin's Scene object.
        public PhysicsScene PhysicsScene
        {
            get { return m_sceneGraph.PhysicsScene; }
            set
            {
                // If we're not doing the initial set
                // Then we've got to remove the previous
                // event handler
                if (PhysicsScene != null && PhysicsScene.SupportsNINJAJoints)
                {
                    PhysicsScene.OnJointMoved -= jointMoved;
                    PhysicsScene.OnJointDeactivated -= jointDeactivated;
                    PhysicsScene.OnJointErrorMessage -= jointErrorMessage;
                }

                m_sceneGraph.PhysicsScene = value;

                if (PhysicsScene != null && m_sceneGraph.PhysicsScene.SupportsNINJAJoints)
                {
                    // register event handlers to respond to joint movement/deactivation
                    PhysicsScene.OnJointMoved += jointMoved;
                    PhysicsScene.OnJointDeactivated += jointDeactivated;
                    PhysicsScene.OnJointErrorMessage += jointErrorMessage;
                }
            }
        }

        // This gets locked so things stay thread safe.
        public object SyncRoot
        {
            get { return m_sceneGraph.m_syncRoot; }
        }

        /// <summary>
        /// This is for llGetRegionFPS
        /// </summary>
        public float SimulatorFPS
        {
            get { return StatsReporter.getLastReportedSimFPS(); }
        }
        
        public float[] SimulatorStats
        {
            get { return StatsReporter.getLastReportedSimStats(); }
        }

        public string DefaultScriptEngine
        {
            get { return m_defaultScriptEngine; }
        }

        public EntityManager Entities
        {
            get { return m_sceneGraph.Entities; }
        }

        public Dictionary<UUID, ScenePresence> m_restorePresences
        {
            get { return m_sceneGraph.RestorePresences; }
            set { m_sceneGraph.RestorePresences = value; }
        }

        #endregion Properties

        #region Constructors

        public Scene(RegionInfo regInfo, AgentCircuitManager authen,
                     SceneCommunicationService sceneGridService,
                     ISimulationDataService simDataService, IEstateDataService estateDataService,
                     ModuleLoader moduleLoader, bool dumpAssetsToFile, bool physicalPrim,
                     bool SeeIntoRegionFromNeighbor, IConfigSource config, string simulatorVersion)
        {
            m_config = config;

            Random random = new Random();
            
            BordersLocked = true;

            Border northBorder = new Border();
            northBorder.BorderLine = new Vector3(float.MinValue, float.MaxValue, (int)Constants.RegionSize);  //<---
            northBorder.CrossDirection = Cardinals.N;
            NorthBorders.Add(northBorder);

            Border southBorder = new Border();
            southBorder.BorderLine = new Vector3(float.MinValue, float.MaxValue, 0);    //--->
            southBorder.CrossDirection = Cardinals.S;
            SouthBorders.Add(southBorder);

            Border eastBorder = new Border();
            eastBorder.BorderLine = new Vector3(float.MinValue, float.MaxValue, (int)Constants.RegionSize);   //<---
            eastBorder.CrossDirection = Cardinals.E;
            EastBorders.Add(eastBorder);

            Border westBorder = new Border();
            westBorder.BorderLine = new Vector3(float.MinValue, float.MaxValue, 0);     //--->
            westBorder.CrossDirection = Cardinals.W;
            WestBorders.Add(westBorder);

            BordersLocked = false;

            m_lastAllocatedLocalId = (uint)(random.NextDouble() * (double)(uint.MaxValue/2))+(uint)(uint.MaxValue/4);
            m_moduleLoader = moduleLoader;
            m_authenticateHandler = authen;
            m_sceneGridService = sceneGridService;
            m_SimulationDataService = simDataService;
            m_EstateDataService = estateDataService;
            m_regInfo = regInfo;
            m_regionHandle = m_regInfo.RegionHandle;
            m_regionName = m_regInfo.RegionName;
            m_datastore = m_regInfo.DataStore;
            m_lastUpdate = Util.EnvironmentTickCount();

            m_physicalPrim = physicalPrim;
            m_seeIntoRegionFromNeighbor = SeeIntoRegionFromNeighbor;

            m_eventManager = new EventManager();
            m_permissions = new ScenePermissions(this);

            m_asyncSceneObjectDeleter = new AsyncSceneObjectGroupDeleter(this);
            m_asyncSceneObjectDeleter.Enabled = true;

            #region Region Settings

            // Load region settings
            m_regInfo.RegionSettings = simDataService.LoadRegionSettings(m_regInfo.RegionID);
            if (estateDataService != null)
                m_regInfo.EstateSettings = estateDataService.LoadEstateSettings(m_regInfo.RegionID, false);

            #endregion Region Settings

            MainConsole.Instance.Commands.AddCommand("region", false, "reload estate",
                                          "reload estate",
                                          "Reload the estate data", HandleReloadEstate);

            //Bind Storage Manager functions to some land manager functions for this scene
            EventManager.OnLandObjectAdded +=
                new EventManager.LandObjectAdded(simDataService.StoreLandObject);
            EventManager.OnLandObjectRemoved +=
                new EventManager.LandObjectRemoved(simDataService.RemoveLandObject);

            m_sceneGraph = new SceneGraph(this, m_regInfo);

            // If the scene graph has an Unrecoverable error, restart this sim.
            // Currently the only thing that causes it to happen is two kinds of specific
            // Physics based crashes.
            //
            // Out of memory
            // Operating system has killed the plugin
            m_sceneGraph.UnRecoverableError += RestartNow;

            RegisterDefaultSceneEvents();

            DumpAssetsToFile = dumpAssetsToFile;

            m_scripts_enabled = !RegionInfo.RegionSettings.DisableScripts;

            m_physics_enabled = !RegionInfo.RegionSettings.DisablePhysics;

            StatsReporter = new SimStatsReporter(this);
            StatsReporter.OnSendStatsResult += SendSimStatsPackets;
            StatsReporter.OnStatsIncorrect += m_sceneGraph.RecalculateStats;

            // Old
            /*
            m_simulatorVersion = simulatorVersion
                + " (OS " + Util.GetOperatingSystemInformation() + ")"
                + " ChilTasks:" + m_seeIntoRegionFromNeighbor.ToString()
                + " PhysPrim:" + m_physicalPrim.ToString();
            */

            m_simulatorVersion = simulatorVersion + " (" + Util.GetRuntimeInformation() + ")";

            #region Region Config

            try
            {
                // Region config overrides global config
                //
                IConfig startupConfig = m_config.Configs["Startup"];

                //Animation states
                m_useFlySlow = startupConfig.GetBoolean("enableflyslow", false);
                // TODO: Change default to true once the feature is supported
                m_usePreJump = startupConfig.GetBoolean("enableprejump", false);

                m_maxNonphys = 256f;
                m_maxPhys = 256f;

                /*
                m_maxNonphys = startupConfig.GetFloat("NonPhysicalPrimMax", m_maxNonphys);
                if (RegionInfo.NonphysPrimMax > 0)
                {
                    m_maxNonphys = RegionInfo.NonphysPrimMax;
                }

                m_maxPhys = startupConfig.GetFloat("PhysicalPrimMax", m_maxPhys);

                if (RegionInfo.PhysPrimMax > 0)
                {
                    m_maxPhys = RegionInfo.PhysPrimMax;
                }
                */

                // Here, if clamping is requested in either global or
                // local config, it will be used
                //
                m_clampPrimSize = startupConfig.GetBoolean("ClampPrimSize", m_clampPrimSize);
                if (RegionInfo.ClampPrimSize)
                {
                    m_clampPrimSize = true;
                }

                m_trustBinaries = startupConfig.GetBoolean("TrustBinaries", m_trustBinaries);
                m_allowScriptCrossings = startupConfig.GetBoolean("AllowScriptCrossing", m_allowScriptCrossings);
                m_dontPersistBefore =
                  startupConfig.GetLong("MinimumTimeBeforePersistenceConsidered", DEFAULT_MIN_TIME_FOR_PERSISTENCE);
                m_dontPersistBefore *= 10000000;
                m_persistAfter =
                  startupConfig.GetLong("MaximumTimeBeforePersistenceConsidered", DEFAULT_MAX_TIME_FOR_PERSISTENCE);
                m_persistAfter *= 10000000;

                m_defaultScriptEngine = startupConfig.GetString("DefaultScriptEngine", "XEngine");

                IConfig packetConfig = m_config.Configs["PacketPool"];
                if (packetConfig != null)
                {
                    PacketPool.Instance.RecyclePackets = packetConfig.GetBoolean("RecyclePackets", true);
                    PacketPool.Instance.RecycleDataBlocks = packetConfig.GetBoolean("RecycleDataBlocks", true);
                }

                m_strictAccessControl = startupConfig.GetBoolean("StrictAccessControl", m_strictAccessControl);

                m_generateMaptiles = startupConfig.GetBoolean("GenerateMaptiles", true);
                if (m_generateMaptiles)
                {
                    int maptileRefresh = startupConfig.GetInt("MaptileRefresh", 0);
                    if (maptileRefresh != 0)
                    {
                        m_mapGenerationTimer.Interval = maptileRefresh * 1000;
                        m_mapGenerationTimer.Elapsed += RegenerateMaptile;
                        m_mapGenerationTimer.AutoReset = true;
                        m_mapGenerationTimer.Start();
                    }
                }
                else
                {
                    string tile = startupConfig.GetString("MaptileStaticUUID", UUID.Zero.ToString());
                    UUID tileID;

                    if (UUID.TryParse(tile, out tileID))
                    {
                        RegionInfo.RegionSettings.TerrainImageID = tileID;
                    }
                }
            }
            catch
            {
                m_log.Warn("[SCENE]: Failed to load StartupConfig");
            }

            #endregion Region Config

            #region Interest Management

            if (m_config != null)
            {
                IConfig interestConfig = m_config.Configs["InterestManagement"];
                if (interestConfig != null)
                {
                    string update_prioritization_scheme = interestConfig.GetString("UpdatePrioritizationScheme", "Time").Trim().ToLower();

                    try
                    {
                        m_priorityScheme = (UpdatePrioritizationSchemes)Enum.Parse(typeof(UpdatePrioritizationSchemes), update_prioritization_scheme, true);
                    }
                    catch (Exception)
                    {
                        m_log.Warn("[PRIORITIZER]: UpdatePrioritizationScheme was not recognized, setting to default prioritizer Time");
                        m_priorityScheme = UpdatePrioritizationSchemes.Time;
                    }

                    m_reprioritizationEnabled = interestConfig.GetBoolean("ReprioritizationEnabled", true);
                    m_reprioritizationInterval = interestConfig.GetDouble("ReprioritizationInterval", 5000.0);
                    m_rootReprioritizationDistance = interestConfig.GetDouble("RootReprioritizationDistance", 10.0);
                    m_childReprioritizationDistance = interestConfig.GetDouble("ChildReprioritizationDistance", 20.0);
                }
            }

            m_log.Info("[SCENE]: Using the " + m_priorityScheme + " prioritization scheme");

            #endregion Interest Management
        }

        /// <summary>
        /// Mock constructor for scene group persistency unit tests.
        /// SceneObjectGroup RegionId property is delegated to Scene.
        /// </summary>
        /// <param name="regInfo"></param>
        public Scene(RegionInfo regInfo)
        {
            BordersLocked = true;
            Border northBorder = new Border();
            northBorder.BorderLine = new Vector3(float.MinValue, float.MaxValue, (int)Constants.RegionSize);  //<---
            northBorder.CrossDirection = Cardinals.N;
            NorthBorders.Add(northBorder);

            Border southBorder = new Border();
            southBorder.BorderLine = new Vector3(float.MinValue, float.MaxValue,0);    //--->
            southBorder.CrossDirection = Cardinals.S;
            SouthBorders.Add(southBorder);

            Border eastBorder = new Border();
            eastBorder.BorderLine = new Vector3(float.MinValue, float.MaxValue, (int)Constants.RegionSize);   //<---
            eastBorder.CrossDirection = Cardinals.E;
            EastBorders.Add(eastBorder);

            Border westBorder = new Border();
            westBorder.BorderLine = new Vector3(float.MinValue, float.MaxValue,0);     //--->
            westBorder.CrossDirection = Cardinals.W;
            WestBorders.Add(westBorder);
            BordersLocked = false;

            m_regInfo = regInfo;
            m_eventManager = new EventManager();

            m_lastUpdate = Util.EnvironmentTickCount();
        }

        #endregion

        #region Startup / Close Methods

        public bool ShuttingDown
        {
            get { return shuttingdown; }
        }

        /// <value>
        /// The scene graph for this scene
        /// </value>
        /// TODO: Possibly stop other classes being able to manipulate this directly.
        public SceneGraph SceneGraph
        {
            get { return m_sceneGraph; }
        }

        protected virtual void RegisterDefaultSceneEvents()
        {
            IDialogModule dm = RequestModuleInterface<IDialogModule>();

            if (dm != null)
                m_eventManager.OnPermissionError += dm.SendAlertToUser;
        }

        public override string GetSimulatorVersion()
        {
            return m_simulatorVersion;
        }

        /// <summary>
        /// Another region is up. 
        ///
        /// We only add it to the neighbor list if it's within 1 region from here.
        /// Agents may have draw distance values that cross two regions though, so
        /// we add it to the notify list regardless of distance. We'll check
        /// the agent's draw distance before notifying them though.
        /// </summary>
        /// <param name="otherRegion">RegionInfo handle for the new region.</param>
        /// <returns>True after all operations complete, throws exceptions otherwise.</returns>
        public override void OtherRegionUp(GridRegion otherRegion)
        {
            uint xcell = (uint)((int)otherRegion.RegionLocX / (int)Constants.RegionSize);
            uint ycell = (uint)((int)otherRegion.RegionLocY / (int)Constants.RegionSize);
            m_log.InfoFormat("[SCENE]: (on region {0}): Region {1} up in coords {2}-{3}", 
                RegionInfo.RegionName, otherRegion.RegionName, xcell, ycell);

            if (RegionInfo.RegionHandle != otherRegion.RegionHandle)
            {

                // If these are cast to INT because long + negative values + abs returns invalid data
                int resultX = Math.Abs((int)xcell - (int)RegionInfo.RegionLocX);
                int resultY = Math.Abs((int)ycell - (int)RegionInfo.RegionLocY);
                if (resultX <= 1 && resultY <= 1)
                {
                    // Let the grid service module know, so this can be cached
                    m_eventManager.TriggerOnRegionUp(otherRegion);

                    try
                    {
                        ForEachScenePresence(delegate(ScenePresence agent)
                                             {
                                                 // If agent is a root agent.
                                                 if (!agent.IsChildAgent)
                                                 {
                                                     //agent.ControllingClient.new
                                                     //this.CommsManager.InterRegion.InformRegionOfChildAgent(otherRegion.RegionHandle, agent.ControllingClient.RequestClientInfo());

                                                     List<ulong> old = new List<ulong>();
                                                     old.Add(otherRegion.RegionHandle);
                                                     agent.DropOldNeighbours(old);
                                                     if (m_teleportModule != null)
                                                         m_teleportModule.EnableChildAgent(agent, otherRegion);
                                                 }
                                             }
                            );
                    }
                    catch (NullReferenceException)
                    {
                        // This means that we're not booted up completely yet.
                        // This shouldn't happen too often anymore.
                        m_log.Error("[SCENE]: Couldn't inform client of regionup because we got a null reference exception");
                    }

                }
                else
                {
                    m_log.Info("[INTERGRID]: Got notice about far away Region: " + otherRegion.RegionName.ToString() +
                               " at  (" + otherRegion.RegionLocX.ToString() + ", " +
                               otherRegion.RegionLocY.ToString() + ")");
                }
            }
        }

        public void AddNeighborRegion(RegionInfo region)
        {
            lock (m_neighbours)
            {
                if (!CheckNeighborRegion(region))
                {
                    m_neighbours.Add(region);
                }
            }
        }

        public bool CheckNeighborRegion(RegionInfo region)
        {
            bool found = false;
            lock (m_neighbours)
            {
                foreach (RegionInfo reg in m_neighbours)
                {
                    if (reg.RegionHandle == region.RegionHandle)
                    {
                        found = true;
                        break;
                    }
                }
            }
            return found;
        }

        // Alias IncomingHelloNeighbour OtherRegionUp, for now
        public GridRegion IncomingHelloNeighbour(RegionInfo neighbour)
        {
            OtherRegionUp(new GridRegion(neighbour));
            return new GridRegion(RegionInfo);
        }

        /// <summary>
        /// Given float seconds, this will restart the region.
        /// </summary>
        /// <param name="seconds">float indicating duration before restart.</param>
        public virtual void Restart(float seconds)
        {
            // notifications are done in 15 second increments
            // so ..   if the number of seconds is less then 15 seconds, it's not really a restart request
            // It's a 'Cancel restart' request.

            // RestartNow() does immediate restarting.
            if (seconds < 15)
            {
                m_restartTimer.Stop();
                m_dialogModule.SendGeneralAlert("Restart Aborted");
            }
            else
            {
                // Now we figure out what to set the timer to that does the notifications and calls, RestartNow()
                m_restartTimer.Interval = 15000;
                m_incrementsof15seconds = (int)seconds / 15;
                m_RestartTimerCounter = 0;
                m_restartTimer.AutoReset = true;
                m_restartTimer.Elapsed += new ElapsedEventHandler(RestartTimer_Elapsed);
                m_log.Info("[REGION]: Restarting Region in " + (seconds / 60) + " minutes");
                m_restartTimer.Start();
                m_dialogModule.SendNotificationToUsersInRegion(
                    UUID.Random(), String.Empty, RegionInfo.RegionName + String.Format(": Restarting in {0} Minutes", (int)(seconds / 60.0)));
            }
        }

        // The Restart timer has occured.
        // We have to figure out if this is a notification or if the number of seconds specified in Restart
        // have elapsed.
        // If they have elapsed, call RestartNow()
        public void RestartTimer_Elapsed(object sender, ElapsedEventArgs e)
        {
            m_RestartTimerCounter++;
            if (m_RestartTimerCounter <= m_incrementsof15seconds)
            {
                if (m_RestartTimerCounter == 4 || m_RestartTimerCounter == 6 || m_RestartTimerCounter == 7)
                    m_dialogModule.SendNotificationToUsersInRegion(
                        UUID.Random(),
                        String.Empty,
                        RegionInfo.RegionName + ": Restarting in " + ((8 - m_RestartTimerCounter) * 15) + " seconds");
            }
            else
            {
                m_restartTimer.Stop();
                m_restartTimer.AutoReset = false;
                RestartNow();
            }
        }

        // This causes the region to restart immediatley.
        public void RestartNow()
        {
            IConfig startupConfig = m_config.Configs["Startup"];
            if (startupConfig != null)
            {
                if (startupConfig.GetBoolean("InworldRestartShutsDown", false))
                {
                    MainConsole.Instance.RunCommand("shutdown");
                    return;
                }
            }

            if (PhysicsScene != null)
            {
                PhysicsScene.Dispose();
            }

            m_log.Error("[REGION]: Closing");
            Close();

            m_log.Error("[REGION]: Firing Region Restart Message");
            base.Restart(0);
        }

        // This is a helper function that notifies root agents in this region that a new sim near them has come up
        // This is in the form of a timer because when an instance of OpenSim.exe is started,
        // Even though the sims initialize, they don't listen until 'all of the sims are initialized'
        // If we tell an agent about a sim that's not listening yet, the agent will not be able to connect to it.
        // subsequently the agent will never see the region come back online.
        public void RestartNotifyWaitElapsed(object sender, ElapsedEventArgs e)
        {
            m_restartWaitTimer.Stop();
            lock (m_regionRestartNotifyList)
            {
                foreach (RegionInfo region in m_regionRestartNotifyList)
                {
                    GridRegion r = new GridRegion(region);
                    try
                    {
                        ForEachScenePresence(delegate(ScenePresence agent)
                                             {
                                                 // If agent is a root agent.
                                                 if (!agent.IsChildAgent)
                                                 {
                                                     if (m_teleportModule != null)
                                                         m_teleportModule.EnableChildAgent(agent, r);
                                                 }
                                             }
                            );
                    }
                    catch (NullReferenceException)
                    {
                        // This means that we're not booted up completely yet.
                        // This shouldn't happen too often anymore.
                    }
                }

                // Reset list to nothing.
                m_regionRestartNotifyList.Clear();
            }
        }

        public void SetSceneCoreDebug(bool ScriptEngine, bool CollisionEvents, bool PhysicsEngine)
        {
            if (m_scripts_enabled != !ScriptEngine)
            {
                if (ScriptEngine)
                {
                    m_log.Info("Stopping all Scripts in Scene");
                    
                    EntityBase[] entities = Entities.GetEntities();
                    foreach (EntityBase ent in entities)
                    {
                        if (ent is SceneObjectGroup)
                            ((SceneObjectGroup)ent).RemoveScriptInstances(false);
                    }
                }
                else
                {
                    m_log.Info("Starting all Scripts in Scene");

                    EntityBase[] entities = Entities.GetEntities();
                    foreach (EntityBase ent in entities)
                    {
                        if (ent is SceneObjectGroup)
                        {
                            SceneObjectGroup sog = (SceneObjectGroup)ent;
                            sog.CreateScriptInstances(0, false, DefaultScriptEngine, 0);
                            sog.ResumeScripts();
                        }
                    }
                }

                m_scripts_enabled = !ScriptEngine;
                m_log.Info("[TOTEDD]: Here is the method to trigger disabling of the scripting engine");
            }

            if (m_physics_enabled != !PhysicsEngine)
            {
                m_physics_enabled = !PhysicsEngine;
            }
        }

        public int GetInaccurateNeighborCount()
        {
            return m_neighbours.Count;
        }

        // This is the method that shuts down the scene.
        public override void Close()
        {
            m_log.InfoFormat("[SCENE]: Closing down the single simulator: {0}", RegionInfo.RegionName);

            m_restartTimer.Stop();
            m_restartTimer.Close();

            // Kick all ROOT agents with the message, 'The simulator is going down'
            ForEachScenePresence(delegate(ScenePresence avatar)
                                 {
                                     if (avatar.KnownChildRegionHandles.Contains(RegionInfo.RegionHandle))
                                         avatar.KnownChildRegionHandles.Remove(RegionInfo.RegionHandle);

                                     if (!avatar.IsChildAgent)
                                         avatar.ControllingClient.Kick("The simulator is going down.");

                                     avatar.ControllingClient.SendShutdownConnectionNotice();
                                 });

            // Wait here, or the kick messages won't actually get to the agents before the scene terminates.
            Thread.Sleep(500);

            // Stop all client threads.
            ForEachScenePresence(delegate(ScenePresence avatar) { avatar.ControllingClient.Close(); });

            // Stop updating the scene objects and agents.
            //m_heartbeatTimer.Close();
            shuttingdown = true;

            m_log.Debug("[SCENE]: Persisting changed objects");
            EntityBase[] entities = GetEntities();
            foreach (EntityBase entity in entities)
            {
                if (!entity.IsDeleted && entity is SceneObjectGroup && ((SceneObjectGroup)entity).HasGroupChanged)
                {
                    ((SceneObjectGroup)entity).ProcessBackup(SimulationDataService, false);
                }
            }

            m_sceneGraph.Close();

            // De-register with region communications (events cleanup)
            UnRegisterRegionWithComms();

            // call the base class Close method.
            base.Close();
        }

        /// <summary>
        /// Start the timer which triggers regular scene updates
        /// </summary>
        public void StartTimer()
        {
            //m_log.Debug("[SCENE]: Starting timer");
            //m_heartbeatTimer.Enabled = true;
            //m_heartbeatTimer.Interval = (int)(m_timespan * 1000);
            //m_heartbeatTimer.Elapsed += new ElapsedEventHandler(Heartbeat);
            if (HeartbeatThread != null)
            {
                HeartbeatThread.Abort();
                HeartbeatThread = null;
            }
            m_lastUpdate = Util.EnvironmentTickCount();

            HeartbeatThread = Watchdog.StartThread(Heartbeat, "Heartbeat for region " + RegionInfo.RegionName, ThreadPriority.Normal, false);
        }

        /// <summary>
        /// Sets up references to modules required by the scene
        /// </summary>
        public void SetModuleInterfaces()
        {
            m_xmlrpcModule = RequestModuleInterface<IXMLRPC>();
            m_worldCommModule = RequestModuleInterface<IWorldComm>();
            XferManager = RequestModuleInterface<IXfer>();
            m_AvatarFactory = RequestModuleInterface<IAvatarFactory>();
            AttachmentsModule = RequestModuleInterface<IAttachmentsModule>();
            m_serialiser = RequestModuleInterface<IRegionSerialiserModule>();
            m_dialogModule = RequestModuleInterface<IDialogModule>();
            m_capsModule = RequestModuleInterface<ICapabilitiesModule>();
            m_teleportModule = RequestModuleInterface<IEntityTransferModule>();

            //REGION SYNC
            RegionSyncServerModule = RequestModuleInterface<IRegionSyncServerModule>();
            RegionSyncClientModule = RequestModuleInterface<IRegionSyncClientModule>();
            ScriptEngineToSceneConnectorModule = RequestModuleInterface<IScriptEngineToSceneConnectorModule>();

            // Shoving this in here for now, because we have the needed
            // interfaces at this point
            //
            // TODO: Find a better place for this
            //
            while (m_regInfo.EstateSettings.EstateOwner == UUID.Zero && MainConsole.Instance != null)
            {
                MainConsole.Instance.Output("The current estate has no owner set.");
<<<<<<< HEAD
                string first = "Test";// MainConsole.Instance.CmdPrompt("Estate owner first name", "Test");
                string last = "User";// MainConsole.Instance.CmdPrompt("Estate owner last name", "User");
                MainConsole.Instance.Output(String.Format("Setting estate owner to {0} {1}.", first, last));
=======
                List<char> excluded = new List<char>(new char[1]{' '});
                string first = MainConsole.Instance.CmdPrompt("Estate owner first name", "Test", excluded);
                string last = MainConsole.Instance.CmdPrompt("Estate owner last name", "User", excluded);
>>>>>>> 9f29908f

                UserAccount account = UserAccountService.GetUserAccount(m_regInfo.ScopeID, first, last);

                if (account == null)
                {
                    // Create a new account
                    account = new UserAccount(m_regInfo.ScopeID, first, last, String.Empty);
                    if (account.ServiceURLs == null || (account.ServiceURLs != null && account.ServiceURLs.Count == 0))
                    {
                        account.ServiceURLs = new Dictionary<string, object>();
                        account.ServiceURLs["HomeURI"] = string.Empty;
                        account.ServiceURLs["GatekeeperURI"] = string.Empty;
                        account.ServiceURLs["InventoryServerURI"] = string.Empty;
                        account.ServiceURLs["AssetServerURI"] = string.Empty;
                    }

                    if (UserAccountService.StoreUserAccount(account))
                    {
                        string password = MainConsole.Instance.PasswdPrompt("Password");
                        string email = MainConsole.Instance.CmdPrompt("Email", "");

                        account.Email = email;
                        UserAccountService.StoreUserAccount(account);

                        bool success = false;
                        success = AuthenticationService.SetPassword(account.PrincipalID, password);
                        if (!success)
                            m_log.WarnFormat("[USER ACCOUNT SERVICE]: Unable to set password for account {0} {1}.",
                               first, last);

                        GridRegion home = null;
                        if (GridService != null)
                        {
                            List<GridRegion> defaultRegions = GridService.GetDefaultRegions(UUID.Zero);
                            if (defaultRegions != null && defaultRegions.Count >= 1)
                                home = defaultRegions[0];

                            if (GridUserService != null && home != null)
                                GridUserService.SetHome(account.PrincipalID.ToString(), home.RegionID, new Vector3(128, 128, 0), new Vector3(0, 1, 0));
                            else
                                m_log.WarnFormat("[USER ACCOUNT SERVICE]: Unable to set home for account {0} {1}.",
                                   first, last);

                        }
                        else
                            m_log.WarnFormat("[USER ACCOUNT SERVICE]: Unable to retrieve home region for account {0} {1}.",
                               first, last);

                        if (InventoryService != null)
                            success = InventoryService.CreateUserInventory(account.PrincipalID);
                        if (!success)
                            m_log.WarnFormat("[USER ACCOUNT SERVICE]: Unable to create inventory for account {0} {1}.",
                               first, last);


                        m_log.InfoFormat("[USER ACCOUNT SERVICE]: Account {0} {1} created successfully", first, last);

                        m_regInfo.EstateSettings.EstateOwner = account.PrincipalID;
                        m_regInfo.EstateSettings.Save();
                    }
                    else
                        m_log.ErrorFormat("[SCENE]: Unable to store account. If this simulator is connected to a grid, you must create the estate owner account first.");
                }
                else
                {
                    m_regInfo.EstateSettings.EstateOwner = account.PrincipalID;
                    m_regInfo.EstateSettings.Save();
                }
            }
        }

        #endregion

        #region Update Methods

        /// <summary>
        /// Performs per-frame updates regularly
        /// </summary>
        private void Heartbeat()
        {
            if (!Monitor.TryEnter(m_heartbeatLock))
            {
                Watchdog.RemoveThread();
                return;
            }

            try
            {
                Update();

                m_lastUpdate = Util.EnvironmentTickCount();
                m_firstHeartbeat = false;
            }
            catch (ThreadAbortException)
            {
            }
            finally
            {
                Monitor.Pulse(m_heartbeatLock);
                Monitor.Exit(m_heartbeatLock);
            }

            Watchdog.RemoveThread();
        }

        /// <summary>
        /// Performs per-frame updates on the scene, this should be the central scene loop
        /// </summary>
        public override void Update()
        {
            float physicsFPS;
            int maintc;

            while (!shuttingdown)
            {
                TimeSpan SinceLastFrame = DateTime.UtcNow - m_lastupdate;
                physicsFPS = 0f;

                maintc = Util.EnvironmentTickCount();
                int tmpFrameMS = maintc;
                tempOnRezMS = eventMS = backupMS = terrainMS = landMS = 0;

                // Increment the frame counter
                ++m_frame;

                try
                {
                    // Check if any objects have reached their targets
                    CheckAtTargets();

                    // Update SceneObjectGroups that have scheduled themselves for updates
                    // Objects queue their updates onto all scene presences
                    if (m_frame % m_update_objects == 0)
                        m_sceneGraph.UpdateObjectGroups();

                    // Run through all ScenePresences looking for updates
                    // Presence updates and queued object updates for each presence are sent to clients
<<<<<<< HEAD
                    // If it's a synced client, just send prim updates
                    // This will get fixed later to only send to locally logged in presences rather than all presences
                    // but requires pulling apart the concept of a client from the concept of a presence/avatar
                    if (IsSyncedClient())
=======
                    if (m_frame % m_update_presences == 0)
                        m_sceneGraph.UpdatePresences();

                    // Coarse locations relate to positions of green dots on the mini-map (on a SecondLife client)
                    if (m_frame % m_update_coarse_locations == 0)
>>>>>>> 9f29908f
                    {
                        ForEachScenePresence(delegate(ScenePresence sp) { sp.SendPrimUpdates(); });
                        if(m_frame % 20 == 0)
                            RegionSyncClientModule.SendCoarseLocations();
                        // make border crossing work in the CMs
                        m_sceneGraph.ForEachScenePresence(delegate(ScenePresence sp)
                        {
                            if (!sp.IsChildAgent)
                            {
                                // Check that we have a physics actor or we're sitting on something
                                if (sp.ParentID == 0 && sp.PhysicsActor != null || sp.ParentID != 0)
                                {
                                    sp.CheckForBorderCrossing();
                                }
                            }
                        });
                    }
                    else
                    {
                        if (m_frame % m_update_presences == 0)
                            m_sceneGraph.UpdatePresences();
                    }

                    // REGION SYNC
                    // If this is a synced server, send updates to client managers at this time
                    // This batches updates, but the client manager will forward on to clients without
                    // additional delay
                    if (IsSyncedServer())
                    {
                        m_regionSyncServerModule.SendUpdates();
                    }

                    // The authoritative sim should not try to send coarse locations
                    // Leave this up to the client managers
                    if (!IsSyncedServer())
                    {
                        if (m_frame % m_update_coarse_locations == 0)
                        {
                            List<Vector3> coarseLocations;
                            List<UUID> avatarUUIDs;
                            SceneGraph.GetCoarseLocations(out coarseLocations, out avatarUUIDs, 60);
                            // Send coarse locations to clients 
                            ForEachScenePresence(delegate(ScenePresence presence)
                            {
                                presence.SendCoarseLocations(coarseLocations, avatarUUIDs);
                            });
                        }
                    }

                    int tmpPhysicsMS2 = Util.EnvironmentTickCount();
                    // Do not simulate physics locally if this is a synced client
                    //if (!IsSyncedClient())
                    if (IsSyncedServer())
                    {
                        if ((m_frame % m_update_physics == 0) && m_physics_enabled)
                            m_sceneGraph.UpdatePreparePhysics();
                    }
                    physicsMS2 = Util.EnvironmentTickCountSubtract(tmpPhysicsMS2);

<<<<<<< HEAD
                    // Do not simulate physics locally if this is a synced client
                    //if (!IsSyncedClient())
                    if (IsSyncedServer())
                    {
                        if (m_frame % m_update_entitymovement == 0)
                            m_sceneGraph.UpdateScenePresenceMovement();
                    }
=======
                    // Apply any pending avatar force input to the avatar's velocity
                    if (m_frame % m_update_entitymovement == 0)
                        m_sceneGraph.UpdateScenePresenceMovement();
>>>>>>> 9f29908f

                    // Perform the main physics update.  This will do the actual work of moving objects and avatars according to their
                    // velocity
                    int tmpPhysicsMS = Util.EnvironmentTickCount();
                    // Do not simulate physics locally if this is a synced client
                    //if (!IsSyncedClient())
                    if (IsSyncedServer())
                    {
                        if (m_frame % m_update_physics == 0)
                        {
                            if (m_physics_enabled)
                                physicsFPS = m_sceneGraph.UpdatePhysics(Math.Max(SinceLastFrame.TotalSeconds, m_timespan));
                            if (SynchronizeScene != null)
                                SynchronizeScene(this);
                        }
                    }
                    physicsMS = Util.EnvironmentTickCountSubtract(tmpPhysicsMS);

                    // Delete temp-on-rez stuff
                    if (m_frame % m_update_backup == 0)
                    {
                        int tmpTempOnRezMS = Util.EnvironmentTickCount();
                        CleanTempObjects();
                        tempOnRezMS = Util.EnvironmentTickCountSubtract(tmpTempOnRezMS);
                    }

                    if (RegionStatus != RegionStatus.SlaveScene)
                    {
                        if (m_frame % m_update_events == 0)
                        {
                            int evMS = Util.EnvironmentTickCount();
                            UpdateEvents();
                            eventMS = Util.EnvironmentTickCountSubtract(evMS); ;
                        }

                        if (m_frame % m_update_backup == 0)
                        {
                            int backMS = Util.EnvironmentTickCount();
                            UpdateStorageBackup();
                            backupMS = Util.EnvironmentTickCountSubtract(backMS);
                        }

                        if (m_frame % m_update_terrain == 0)
                        {
                            int terMS = Util.EnvironmentTickCount();
                            UpdateTerrain();
                            terrainMS = Util.EnvironmentTickCountSubtract(terMS);
                        }

                        if (m_frame % m_update_land == 0)
                        {
                            int ldMS = Util.EnvironmentTickCount();
                            UpdateLand();
                            landMS = Util.EnvironmentTickCountSubtract(ldMS);
                        }

                        frameMS = Util.EnvironmentTickCountSubtract(tmpFrameMS);
                        otherMS = tempOnRezMS + eventMS + backupMS + terrainMS + landMS;
                        lastCompletedFrame = Util.EnvironmentTickCount();

                        // if (m_frame%m_update_avatars == 0)
                        //   UpdateInWorldTime();
                        StatsReporter.AddPhysicsFPS(physicsFPS);
                        StatsReporter.AddTimeDilation(TimeDilation);
                        StatsReporter.AddFPS(1);
                        StatsReporter.SetRootAgents(m_sceneGraph.GetRootAgentCount());
                        StatsReporter.SetChildAgents(m_sceneGraph.GetChildAgentCount());
                        StatsReporter.SetObjects(m_sceneGraph.GetTotalObjectsCount());
                        StatsReporter.SetActiveObjects(m_sceneGraph.GetActiveObjectsCount());
                        StatsReporter.addFrameMS(frameMS);
                        StatsReporter.addPhysicsMS(physicsMS + physicsMS2);
                        StatsReporter.addOtherMS(otherMS);
                        StatsReporter.SetActiveScripts(m_sceneGraph.GetActiveScriptsCount());
                        StatsReporter.addScriptLines(m_sceneGraph.GetScriptLPS());
                    }

                    if (LoginsDisabled && m_frame == 20)
                    {
                        // In 99.9% of cases it is a bad idea to manually force garbage collection. However,
                        // this is a rare case where we know we have just went through a long cycle of heap
                        // allocations, and there is no more work to be done until someone logs in
                        GC.Collect();

                        IConfig startupConfig = m_config.Configs["Startup"];
                        if (startupConfig == null || !startupConfig.GetBoolean("StartDisabled", false))
                        {
                            m_log.DebugFormat("[REGION]: Enabling logins for {0}", RegionInfo.RegionName);
                            LoginsDisabled = false;
                            m_sceneGridService.InformNeighborsThatRegionisUp(RequestModuleInterface<INeighbourService>(), RegionInfo);
                        }
                    }
                }
                catch (NotImplementedException)
                {
                    throw;
                }
                catch (AccessViolationException e)
                {
                    m_log.Error("[REGION]: Failed with exception " + e.ToString() + " On Region: " + RegionInfo.RegionName);
                }
                //catch (NullReferenceException e)
                //{
                //   m_log.Error("[REGION]: Failed with exception " + e.ToString() + " On Region: " + RegionInfo.RegionName);
                //}
                catch (InvalidOperationException e)
                {
                    m_log.Error("[REGION]: Failed with exception " + e.ToString() + " On Region: " + RegionInfo.RegionName);
                }
                catch (Exception e)
                {
                    m_log.Error("[REGION]: Failed with exception " + e.ToString() + " On Region: " + RegionInfo.RegionName);
                }
                finally
                {
                    m_lastupdate = DateTime.UtcNow;
                }

                maintc = Util.EnvironmentTickCountSubtract(maintc);
                maintc = (int)(m_timespan * 1000) - maintc;

                if (maintc > 0)
                    Thread.Sleep(maintc);

                // Tell the watchdog that this thread is still alive
                Watchdog.UpdateThread();
            }
        }

        public void GetCoarseLocations(out List<UUID> ids, out List<Vector3> locations)
        {
            List<UUID> resultIds = new List<UUID>();
            List<Vector3> resultLocations = new List<Vector3>();
            /*
            ForEachScenePresence(delegate(ScenePresence sp)
            {
                if (sp.IsChildAgent)
                    return;
                resultIds.Add(sp.UUID);
                resultLocations.Add(sp.AbsolutePosition);
            });
            */
            ids = resultIds;
            locations = resultLocations;
            
                /*
                if (sp.ParentID != 0)
                {
                    // sitting avatar
                    SceneObjectPart sop = GetSceneObjectPart(sp.ParentID);
                    if (sop != null)
                    {
                        locations.Add(sop.AbsolutePosition + sp.m_pos);
                        ids.Add(sp.UUID);
                    }
                    else
                    {
                        // we can't find the parent..  ! arg!
                        locations.Add(sp.m_pos);
                        ids.Add(sp.UUID);
                    }
                }
                else
                {
                    locations.Add(sp.m_pos);
                    ids.Add(sp.UUID);
                }
            });
                 */
        }

        public void AddGroupTarget(SceneObjectGroup grp)
        {
            lock (m_groupsWithTargets)
                m_groupsWithTargets[grp.UUID] = grp;
        }

        public void RemoveGroupTarget(SceneObjectGroup grp)
        {
            lock (m_groupsWithTargets)
                m_groupsWithTargets.Remove(grp.UUID);
        }

        private void CheckAtTargets()
        {
            lock (m_groupsWithTargets)
            {
                foreach (SceneObjectGroup entry in m_groupsWithTargets.Values)
                {
                    entry.checkAtTargets();
                }
            }
        }


        /// <summary>
        /// Send out simstats data to all clients
        /// </summary>
        /// <param name="stats">Stats on the Simulator's performance</param>
        private void SendSimStatsPackets(SimStats stats)
        {
            ForEachScenePresence(
                delegate(ScenePresence agent)
                {
                    if (!agent.IsChildAgent)
                        agent.ControllingClient.SendSimStats(stats);
                }
            );
        }

        /// <summary>
        /// Recount SceneObjectPart in parcel aabb
        /// </summary>
        private void UpdateLand()
        {
            if (LandChannel != null)
            {
                if (LandChannel.IsLandPrimCountTainted())
                {
                    EventManager.TriggerParcelPrimCountUpdate();
                }
            }
        }

        /// <summary>
        /// Update the terrain if it needs to be updated.
        /// </summary>
        private void UpdateTerrain()
        {
            EventManager.TriggerTerrainTick();
        }

        /// <summary>
        /// Back up queued up changes
        /// </summary>
        private void UpdateStorageBackup()
        {
            if (!m_backingup)
            {
                m_backingup = true;
                Util.FireAndForget(BackupWaitCallback);
            }
        }

        /// <summary>
        /// Sends out the OnFrame event to the modules
        /// </summary>
        private void UpdateEvents()
        {
            m_eventManager.TriggerOnFrame();
        }

        /// <summary>
        /// Wrapper for Backup() that can be called with Util.FireAndForget()
        /// </summary>
        private void BackupWaitCallback(object o)
        {
            Backup(false);
        }
        
        /// <summary>
        /// Backup the scene.  This acts as the main method of the backup thread.
        /// </summary>
        /// <param name="forced">
        /// If true, then any changes that have not yet been persisted are persisted.  If false,
        /// then the persistence decision is left to the backup code (in some situations, such as object persistence,
        /// it's much more efficient to backup multiple changes at once rather than every single one).
        /// <returns></returns>
        public void Backup(bool forced)
        {
            lock (m_returns)
            {
                EventManager.TriggerOnBackup(SimulationDataService, forced);
                m_backingup = false;

                foreach (KeyValuePair<UUID, ReturnInfo> ret in m_returns)
                {
                    UUID transaction = UUID.Random();

                    GridInstantMessage msg = new GridInstantMessage();
                    msg.fromAgentID = new Guid(UUID.Zero.ToString()); // From server
                    msg.toAgentID = new Guid(ret.Key.ToString());
                    msg.imSessionID = new Guid(transaction.ToString());
                    msg.timestamp = (uint)Util.UnixTimeSinceEpoch();
                    msg.fromAgentName = "Server";
                    msg.dialog = (byte)19; // Object msg
                    msg.fromGroup = false;
                    msg.offline = (byte)1;
                    msg.ParentEstateID = RegionInfo.EstateSettings.ParentEstateID;
                    msg.Position = Vector3.Zero;
                    msg.RegionID = RegionInfo.RegionID.Guid;
                    msg.binaryBucket = new byte[0];
                    if (ret.Value.count > 1)
                        msg.message = string.Format("Your {0} objects were returned from {1} in region {2} due to {3}", ret.Value.count, ret.Value.location.ToString(), RegionInfo.RegionName, ret.Value.reason);
                    else
                        msg.message = string.Format("Your object {0} was returned from {1} in region {2} due to {3}", ret.Value.objectName, ret.Value.location.ToString(), RegionInfo.RegionName, ret.Value.reason);

                    IMessageTransferModule tr = RequestModuleInterface<IMessageTransferModule>();
                    if (tr != null)
                        tr.SendInstantMessage(msg, delegate(bool success) {});
                }
                m_returns.Clear();
            }
        }

        /// <summary>
        /// Synchronous force backup.  For deletes and links/unlinks
        /// </summary>
        /// <param name="group">Object to be backed up</param>
        public void ForceSceneObjectBackup(SceneObjectGroup group)
        {
            if (group != null)
            {
                group.ProcessBackup(SimulationDataService, true);
            }
        }

        /// <summary>
        /// Return object to avatar Message
        /// </summary>
        /// <param name="agentID">Avatar Unique Id</param>
        /// <param name="objectName">Name of object returned</param>
        /// <param name="location">Location of object returned</param>
        /// <param name="reason">Reasion for object return</param>
        public void AddReturn(UUID agentID, string objectName, Vector3 location, string reason)
        {
            lock (m_returns)
            {
                if (m_returns.ContainsKey(agentID))
                {
                    ReturnInfo info = m_returns[agentID];
                    info.count++;
                    m_returns[agentID] = info;
                }
                else
                {
                    ReturnInfo info = new ReturnInfo();
                    info.count = 1;
                    info.objectName = objectName;
                    info.location = location;
                    info.reason = reason;
                    m_returns[agentID] = info;
                }
            }
        }

        #endregion

        #region Load Terrain

        /// <summary>
        /// Store the terrain in the persistant data store
        /// </summary>
        public void SaveTerrain()
        {
            SimulationDataService.StoreTerrain(Heightmap.GetDoubles(), RegionInfo.RegionID);
        }

        public void StoreWindlightProfile(RegionLightShareData wl)
        {
            m_regInfo.WindlightSettings = wl;
            SimulationDataService.StoreRegionWindlightSettings(wl);
            m_eventManager.TriggerOnSaveNewWindlightProfile();
        }

        public void LoadWindlightProfile()
        {
            m_regInfo.WindlightSettings = SimulationDataService.LoadRegionWindlightSettings(RegionInfo.RegionID);
            m_eventManager.TriggerOnSaveNewWindlightProfile();
        }

        /// <summary>
        /// Loads the World heightmap
        /// </summary>
        public override void LoadWorldMap()
        {
            try
            {
                double[,] map = SimulationDataService.LoadTerrain(RegionInfo.RegionID);
                if (map == null)
                {
                    m_log.Info("[TERRAIN]: No default terrain. Generating a new terrain.");
                    Heightmap = new TerrainChannel();

                    SimulationDataService.StoreTerrain(Heightmap.GetDoubles(), RegionInfo.RegionID);
                }
                else
                {
                    Heightmap = new TerrainChannel(map);
                }
            }
            catch (IOException e)
            {
                m_log.Warn("[TERRAIN]: Scene.cs: LoadWorldMap() - Failed with exception " + e.ToString() + " Regenerating");
                
                // Non standard region size.    If there's an old terrain in the database, it might read past the buffer
                #pragma warning disable 0162
                if ((int)Constants.RegionSize != 256)
                {
                    Heightmap = new TerrainChannel();

                    SimulationDataService.StoreTerrain(Heightmap.GetDoubles(), RegionInfo.RegionID);
                }
            }
            catch (Exception e)
            {
                m_log.Warn("[TERRAIN]: Scene.cs: LoadWorldMap() - Failed with exception " + e.ToString());
            }

            //REGION SYNC
            //Inform actors of the new terrain
            if (IsSyncedServer())
                RegionSyncServerModule.SendLoadWorldMap(Heightmap);
        }

        /// <summary>
        /// Register this region with a grid service
        /// </summary>
        /// <exception cref="System.Exception">Thrown if registration of the region itself fails.</exception>
        public void RegisterRegionWithGrid()
        {
            RegisterCommsEvents();

            m_sceneGridService.SetScene(this);

            // If we generate maptiles internally at all, the maptile generator
            // will register the region. If not, do it here
            if (m_generateMaptiles)
            {
                RegenerateMaptile(null, null);
            }
            else
            {
                GridRegion region = new GridRegion(RegionInfo);
                string error = GridService.RegisterRegion(RegionInfo.ScopeID, region);
                if (error != String.Empty)
                {
                    throw new Exception(error);
                }
            }
        }

        #endregion

        #region Load Land

        /// <summary>
        /// Loads all Parcel data from the datastore for region identified by regionID
        /// </summary>
        /// <param name="regionID">Unique Identifier of the Region to load parcel data for</param>
        public void loadAllLandObjectsFromStorage(UUID regionID)
        {
            m_log.Info("[SCENE]: Loading land objects from storage");
            List<LandData> landData = SimulationDataService.LoadLandObjects(regionID);

            if (LandChannel != null)
            {
                if (landData.Count == 0)
                {
                    EventManager.TriggerNoticeNoLandDataFromStorage();
                }
                else
                {
                    EventManager.TriggerIncomingLandDataFromStorage(landData);
                }
            }
            else
            {
                m_log.Error("[SCENE]: Land Channel is not defined. Cannot load from storage!");
            }
        }

        #endregion

        #region Primitives Methods

        /// <summary>
        /// Loads the World's objects
        /// </summary>
        public virtual void LoadPrimsFromStorage(UUID regionID)
        {
            LoadingPrims = true;
            m_log.Info("[SCENE]: Loading objects from datastore");

            List<SceneObjectGroup> PrimsFromDB = SimulationDataService.LoadObjects(regionID);

            m_log.Info("[SCENE]: Loaded " + PrimsFromDB.Count + " objects from the datastore");

            foreach (SceneObjectGroup group in PrimsFromDB)
            {
                EventManager.TriggerOnSceneObjectLoaded(group);
                
                if (group.RootPart == null)
                {
                    m_log.ErrorFormat(
                        "[SCENE]: Found a SceneObjectGroup with m_rootPart == null and {0} children",
                        group.Parts == null ? 0 : group.PrimCount);
                }

                AddRestoredSceneObject(group, true, true);
                SceneObjectPart rootPart = group.GetChildPart(group.UUID);
                rootPart.Flags &= ~PrimFlags.Scripted;
                rootPart.TrimPermissions();
                group.CheckSculptAndLoad();
                //rootPart.DoPhysicsPropertyUpdate(UsePhysics, true);
            }

            m_log.Info("[SCENE]: Loaded " + PrimsFromDB.Count.ToString() + " SceneObject(s)");
            LoadingPrims = false;
        }


        /// <summary>
        /// Gets a new rez location based on the raycast and the size of the object that is being rezzed.
        /// </summary>
        /// <param name="RayStart"></param>
        /// <param name="RayEnd"></param>
        /// <param name="RayTargetID"></param>
        /// <param name="rot"></param>
        /// <param name="bypassRayCast"></param>
        /// <param name="RayEndIsIntersection"></param>
        /// <param name="frontFacesOnly"></param>
        /// <param name="scale"></param>
        /// <param name="FaceCenter"></param>
        /// <returns></returns>
        public Vector3 GetNewRezLocation(Vector3 RayStart, Vector3 RayEnd, UUID RayTargetID, Quaternion rot, byte bypassRayCast, byte RayEndIsIntersection, bool frontFacesOnly, Vector3 scale, bool FaceCenter)
        {
            Vector3 pos = Vector3.Zero;
            if (RayEndIsIntersection == (byte)1)
            {
                pos = RayEnd;
                return pos;
            }

            if (RayTargetID != UUID.Zero)
            {
                SceneObjectPart target = GetSceneObjectPart(RayTargetID);

                Vector3 direction = Vector3.Normalize(RayEnd - RayStart);
                Vector3 AXOrigin = new Vector3(RayStart.X, RayStart.Y, RayStart.Z);
                Vector3 AXdirection = new Vector3(direction.X, direction.Y, direction.Z);

                if (target != null)
                {
                    pos = target.AbsolutePosition;
                    //m_log.Info("[OBJECT_REZ]: TargetPos: " + pos.ToString() + ", RayStart: " + RayStart.ToString() + ", RayEnd: " + RayEnd.ToString() + ", Volume: " + Util.GetDistanceTo(RayStart,RayEnd).ToString() + ", mag1: " + Util.GetMagnitude(RayStart).ToString() + ", mag2: " + Util.GetMagnitude(RayEnd).ToString());

                    // TODO: Raytrace better here

                    //EntityIntersection ei = m_sceneGraph.GetClosestIntersectingPrim(new Ray(AXOrigin, AXdirection));
                    Ray NewRay = new Ray(AXOrigin, AXdirection);

                    // Ray Trace against target here
                    EntityIntersection ei = target.TestIntersectionOBB(NewRay, Quaternion.Identity, frontFacesOnly, FaceCenter);

                    // Un-comment out the following line to Get Raytrace results printed to the console.
                   // m_log.Info("[RAYTRACERESULTS]: Hit:" + ei.HitTF.ToString() + " Point: " + ei.ipoint.ToString() + " Normal: " + ei.normal.ToString());
                    float ScaleOffset = 0.5f;

                    // If we hit something
                    if (ei.HitTF)
                    {
                        Vector3 scaleComponent = new Vector3(ei.AAfaceNormal.X, ei.AAfaceNormal.Y, ei.AAfaceNormal.Z);
                        if (scaleComponent.X != 0) ScaleOffset = scale.X;
                        if (scaleComponent.Y != 0) ScaleOffset = scale.Y;
                        if (scaleComponent.Z != 0) ScaleOffset = scale.Z;
                        ScaleOffset = Math.Abs(ScaleOffset);
                        Vector3 intersectionpoint = new Vector3(ei.ipoint.X, ei.ipoint.Y, ei.ipoint.Z);
                        Vector3 normal = new Vector3(ei.normal.X, ei.normal.Y, ei.normal.Z);
                        // Set the position to the intersection point
                        Vector3 offset = (normal * (ScaleOffset / 2f));
                        pos = (intersectionpoint + offset);

                        //Seems to make no sense to do this as this call is used for rezzing from inventory as well, and with inventory items their size is not always 0.5f
                        //And in cases when we weren't rezzing from inventory we were re-adding the 0.25 straight after calling this method
                        // Un-offset the prim (it gets offset later by the consumer method)
                        //pos.Z -= 0.25F; 
                       
                    }

                    return pos;
                }
                else
                {
                    // We don't have a target here, so we're going to raytrace all the objects in the scene.

                    EntityIntersection ei = m_sceneGraph.GetClosestIntersectingPrim(new Ray(AXOrigin, AXdirection), true, false);

                    // Un-comment the following line to print the raytrace results to the console.
                    //m_log.Info("[RAYTRACERESULTS]: Hit:" + ei.HitTF.ToString() + " Point: " + ei.ipoint.ToString() + " Normal: " + ei.normal.ToString());

                    if (ei.HitTF)
                    {
                        pos = new Vector3(ei.ipoint.X, ei.ipoint.Y, ei.ipoint.Z);
                    } else
                    {
                        // fall back to our stupid functionality
                        pos = RayEnd;
                    }

                    return pos;
                }
            }
            else
            {
                // fall back to our stupid functionality
                pos = RayEnd;

                //increase height so its above the ground.
                //should be getting the normal of the ground at the rez point and using that?
                pos.Z += scale.Z / 2f;
                return pos;
            }
        }


        /// <summary>
        /// Create a New SceneObjectGroup/Part by raycasting
        /// </summary>
        /// <param name="ownerID"></param>
        /// <param name="groupID"></param>
        /// <param name="RayEnd"></param>
        /// <param name="rot"></param>
        /// <param name="shape"></param>
        /// <param name="bypassRaycast"></param>
        /// <param name="RayStart"></param>
        /// <param name="RayTargetID"></param>
        /// <param name="RayEndIsIntersection"></param>
        public virtual void AddNewPrim(UUID ownerID, UUID groupID, Vector3 RayEnd, Quaternion rot, PrimitiveBaseShape shape,
                                       byte bypassRaycast, Vector3 RayStart, UUID RayTargetID,
                                       byte RayEndIsIntersection)
        {
            Vector3 pos = GetNewRezLocation(RayStart, RayEnd, RayTargetID, rot, bypassRaycast, RayEndIsIntersection, true, new Vector3(0.5f, 0.5f, 0.5f), false);

            if (Permissions.CanRezObject(1, ownerID, pos))
            {
                // rez ON the ground, not IN the ground
               // pos.Z += 0.25F; The rez point should now be correct so that its not in the ground

                AddNewPrim(ownerID, groupID, pos, rot, shape);
            }
        }

        public virtual SceneObjectGroup AddNewPrim(
            UUID ownerID, UUID groupID, Vector3 pos, Quaternion rot, PrimitiveBaseShape shape)
        {
            //m_log.DebugFormat(
            //    "[SCENE]: Scene.AddNewPrim() pcode {0} called for {1} in {2}", shape.PCode, ownerID, RegionInfo.RegionName);

            SceneObjectGroup sceneObject = null;
            
            // If an entity creator has been registered for this prim type then use that
            if (m_entityCreators.ContainsKey((PCode)shape.PCode))
            {
                sceneObject = m_entityCreators[(PCode)shape.PCode].CreateEntity(ownerID, groupID, pos, rot, shape);
            }
            else
            {
                // Otherwise, use this default creation code;
                sceneObject = new SceneObjectGroup(ownerID, pos, rot, shape);
                AddNewSceneObject(sceneObject, true);
                sceneObject.SetGroup(groupID, null);
            }

            sceneObject.ScheduleGroupForFullUpdate();

            return sceneObject;
        }
        
        /// <summary>
        /// Add an object into the scene that has come from storage
        /// </summary>
        ///
        /// <param name="sceneObject"></param>
        /// <param name="attachToBackup">
        /// If true, changes to the object will be reflected in its persisted data
        /// If false, the persisted data will not be changed even if the object in the scene is changed
        /// </param>
        /// <param name="alreadyPersisted">
        /// If true, we won't persist this object until it changes
        /// If false, we'll persist this object immediately
        /// </param>
        /// <param name="sendClientUpdates">
        /// If true, we send updates to the client to tell it about this object
        /// If false, we leave it up to the caller to do this
        /// </param>
        /// <returns>
        /// true if the object was added, false if an object with the same uuid was already in the scene
        /// </returns>
        public bool AddRestoredSceneObject(
            SceneObjectGroup sceneObject, bool attachToBackup, bool alreadyPersisted, bool sendClientUpdates)
        {
            return m_sceneGraph.AddRestoredSceneObject(sceneObject, attachToBackup, alreadyPersisted, sendClientUpdates);
        }
        
        /// <summary>
        /// Add an object into the scene that has come from storage
        /// </summary>
        ///
        /// <param name="sceneObject"></param>
        /// <param name="attachToBackup">
        /// If true, changes to the object will be reflected in its persisted data
        /// If false, the persisted data will not be changed even if the object in the scene is changed
        /// </param>
        /// <param name="alreadyPersisted">
        /// If true, we won't persist this object until it changes
        /// If false, we'll persist this object immediately
        /// </param>
        /// <returns>
        /// true if the object was added, false if an object with the same uuid was already in the scene
        /// </returns>
        public bool AddRestoredSceneObject(
            SceneObjectGroup sceneObject, bool attachToBackup, bool alreadyPersisted)
        {
            return AddRestoredSceneObject(sceneObject, attachToBackup, alreadyPersisted, true);
        }

        /// <summary>
        /// Add a newly created object to the scene.  Updates are also sent to viewers.
        /// </summary>
        /// <param name="sceneObject"></param>
        /// <param name="attachToBackup">
        /// If true, the object is made persistent into the scene.
        /// If false, the object will not persist over server restarts
        /// </param>
        public bool AddNewSceneObject(SceneObjectGroup sceneObject, bool attachToBackup)
        {
            return AddNewSceneObject(sceneObject, attachToBackup, true);
        }
        
        /// <summary>
        /// Add a newly created object to the scene
        /// </summary>
        /// <param name="sceneObject"></param>
        /// <param name="attachToBackup">
        /// If true, the object is made persistent into the scene.
        /// If false, the object will not persist over server restarts
        /// </param>
        /// <param name="sendClientUpdates">
        /// If true, updates for the new scene object are sent to all viewers in range.
        /// If false, it is left to the caller to schedule the update
        /// </param>
        public bool AddNewSceneObject(SceneObjectGroup sceneObject, bool attachToBackup, bool sendClientUpdates)
        {
            return m_sceneGraph.AddNewSceneObject(sceneObject, attachToBackup, sendClientUpdates);
        }
        
        /// <summary>
        /// Add a newly created object to the scene.
        /// </summary>
        /// 
        /// This method does not send updates to the client - callers need to handle this themselves.
        /// <param name="sceneObject"></param>
        /// <param name="attachToBackup"></param>
        /// <param name="pos">Position of the object</param>
        /// <param name="rot">Rotation of the object</param>
        /// <param name="vel">Velocity of the object.  This parameter only has an effect if the object is physical</param>
        /// <returns></returns>
        public bool AddNewSceneObject(
            SceneObjectGroup sceneObject, bool attachToBackup, Vector3 pos, Quaternion rot, Vector3 vel)
        {
            return m_sceneGraph.AddNewSceneObject(sceneObject, attachToBackup, pos, rot, vel);
        }

        /// <summary>
        /// Delete every object from the scene.  This does not include attachments worn by avatars.
        /// </summary>
        public void DeleteAllSceneObjects()
        {
            lock (Entities)
            {
                EntityBase[] entities = Entities.GetEntities();
                foreach (EntityBase e in entities)
                {
                    if (e is SceneObjectGroup)
                    {
                        SceneObjectGroup sog = (SceneObjectGroup)e;
                        if (!sog.IsAttachment)
                            DeleteSceneObject((SceneObjectGroup)e, false);
                    }
                }
            }
        }

        /// <summary>
        /// Synchronously delete the given object from the scene.
        /// </summary>
        /// <param name="group">Object Id</param>
        /// <param name="silent">Suppress broadcasting changes to other clients.</param>
        public void DeleteSceneObject(SceneObjectGroup group, bool silent)
        {
//            m_log.DebugFormat("[SCENE]: Deleting scene object {0} {1}", group.Name, group.UUID);
            
            //SceneObjectPart rootPart = group.GetChildPart(group.UUID);

            // Serialise calls to RemoveScriptInstances to avoid
            // deadlocking on m_parts inside SceneObjectGroup
            lock (m_deleting_scene_object)
            {
                group.RemoveScriptInstances(true);
            }

            SceneObjectPart[] partList = group.Parts;

            foreach (SceneObjectPart part in partList)
            {
                if (part.IsJoint() && ((part.Flags & PrimFlags.Physics) != 0))
                {
                    PhysicsScene.RequestJointDeletion(part.Name); // FIXME: what if the name changed?
                }
                else if (part.PhysActor != null)
                {
                    PhysicsScene.RemovePrim(part.PhysActor);
                    part.PhysActor = null;
                }
            }
            
//            if (rootPart.PhysActor != null)
//            {
//                PhysicsScene.RemovePrim(rootPart.PhysActor);
//                rootPart.PhysActor = null;
//            }

            if (UnlinkSceneObject(group, false))
            {
                EventManager.TriggerObjectBeingRemovedFromScene(group);
                EventManager.TriggerParcelPrimCountTainted();
            }

            group.DeleteGroupFromScene(silent);

//            m_log.DebugFormat("[SCENE]: Exit DeleteSceneObject() for {0} {1}", group.Name, group.UUID);
        }

        /// <summary>
        /// Unlink the given object from the scene.  Unlike delete, this just removes the record of the object - the
        /// object itself is not destroyed.
        /// </summary>
        /// <param name="so">The scene object.</param>
        /// <param name="softDelete">If true, only deletes from scene, but keeps the object in the database.</param>
        /// <returns>true if the object was in the scene, false if it was not</returns>
        public bool UnlinkSceneObject(SceneObjectGroup so, bool softDelete)
        {
            if (m_sceneGraph.DeleteSceneObject(so.UUID, softDelete))
            {
                if (!softDelete)
                {
                    // Force a database update so that the scene object group ID is accurate.  It's possible that the
                    // group has recently been delinked from another group but that this change has not been persisted
                    // to the DB.
                    ForceSceneObjectBackup(so);
                    so.DetachFromBackup();
                    SimulationDataService.RemoveObject(so.UUID, m_regInfo.RegionID);
                }
                                    
                // We need to keep track of this state in case this group is still queued for further backup.
                so.IsDeleted = true;

                return true;
            }

            return false;
        }

        /// <summary>
        /// Move the given scene object into a new region depending on which region its absolute position has moved
        /// into.
        ///
        /// </summary>
        /// <param name="attemptedPosition">the attempted out of region position of the scene object</param>
        /// <param name="grp">the scene object that we're crossing</param>
        public void CrossPrimGroupIntoNewRegion(Vector3 attemptedPosition, SceneObjectGroup grp, bool silent)
        {
            if (grp == null)
                return;
            if (grp.IsDeleted)
                return;

            if (grp.RootPart.DIE_AT_EDGE)
            {
                // We remove the object here
                try
                {
                    DeleteSceneObject(grp, false);
                }
                catch (Exception)
                {
                    m_log.Warn("[SCENE]: exception when trying to remove the prim that crossed the border.");
                }
                return;
            }

            if (grp.RootPart.RETURN_AT_EDGE)
            {
                // We remove the object here
                try
                {
                    List<SceneObjectGroup> objects = new List<SceneObjectGroup>();
                    objects.Add(grp);
                    SceneObjectGroup[] objectsArray = objects.ToArray();
                    returnObjects(objectsArray, UUID.Zero);
                }
                catch (Exception)
                {
                    m_log.Warn("[SCENE]: exception when trying to return the prim that crossed the border.");
                }
                return;
            }

            if (m_teleportModule != null)
                m_teleportModule.Cross(grp, attemptedPosition, silent);
        }

        public Border GetCrossedBorder(Vector3 position, Cardinals gridline)
        {
            if (BordersLocked)
            {
                switch (gridline)
                {
                    case Cardinals.N:
                        lock (NorthBorders)
                        {
                            foreach (Border b in NorthBorders)
                            {
                                if (b.TestCross(position))
                                    return b;
                            }
                        }
                        break;
                    case Cardinals.S:
                        lock (SouthBorders)
                        {
                            foreach (Border b in SouthBorders)
                            {
                                if (b.TestCross(position))
                                    return b;
                            }
                        }

                        break;
                    case Cardinals.E:
                        lock (EastBorders)
                        {
                            foreach (Border b in EastBorders)
                            {
                                if (b.TestCross(position))
                                    return b;
                            }
                        }

                        break;
                    case Cardinals.W:

                        lock (WestBorders)
                        {
                            foreach (Border b in WestBorders)
                            {
                                if (b.TestCross(position))
                                    return b;
                            }
                        }
                        break;

                }
            }
            else
            {
                switch (gridline)
                {
                    case Cardinals.N:
                        foreach (Border b in NorthBorders)
                        {
                            if (b.TestCross(position))
                                return b;
                        }
                       
                        break;
                    case Cardinals.S:
                        foreach (Border b in SouthBorders)
                        {
                            if (b.TestCross(position))
                                return b;
                        }
                        break;
                    case Cardinals.E:
                        foreach (Border b in EastBorders)
                        {
                            if (b.TestCross(position))
                                return b;
                        }

                        break;
                    case Cardinals.W:
                        foreach (Border b in WestBorders)
                        {
                            if (b.TestCross(position))
                                return b;
                        }
                        break;

                }
            }
            

            return null;
        }

        public bool TestBorderCross(Vector3 position, Cardinals border)
        {
            if (BordersLocked)
            {
                switch (border)
                {
                    case Cardinals.N:
                        lock (NorthBorders)
                        {
                            foreach (Border b in NorthBorders)
                            {
                                if (b.TestCross(position))
                                    return true;
                            }
                        }
                        break;
                    case Cardinals.E:
                        lock (EastBorders)
                        {
                            foreach (Border b in EastBorders)
                            {
                                if (b.TestCross(position))
                                    return true;
                            }
                        }
                        break;
                    case Cardinals.S:
                        lock (SouthBorders)
                        {
                            foreach (Border b in SouthBorders)
                            {
                                if (b.TestCross(position))
                                    return true;
                            }
                        }
                        break;
                    case Cardinals.W:
                        lock (WestBorders)
                        {
                            foreach (Border b in WestBorders)
                            {
                                if (b.TestCross(position))
                                    return true;
                            }
                        }
                        break;
                }
            }
            else
            {
                switch (border)
                {
                    case Cardinals.N:
                        foreach (Border b in NorthBorders)
                        {
                            if (b.TestCross(position))
                                return true;
                        }
                        break;
                    case Cardinals.E:
                        foreach (Border b in EastBorders)
                        {
                            if (b.TestCross(position))
                                return true;
                        }
                        break;
                    case Cardinals.S:
                        foreach (Border b in SouthBorders)
                        {
                            if (b.TestCross(position))
                                return true;
                        }
                        break;
                    case Cardinals.W:
                        foreach (Border b in WestBorders)
                        {
                            if (b.TestCross(position))
                                return true;
                        }
                        break;
                }
            }
            return false;
        }


        /// <summary>
        /// Called when objects or attachments cross the border, or teleport, between regions.
        /// </summary>
        /// <param name="sog"></param>
        /// <returns></returns>
        public bool IncomingCreateObject(ISceneObject sog)
        {
            //m_log.Debug(" >>> IncomingCreateObject(sog) <<< " + ((SceneObjectGroup)sog).AbsolutePosition + " deleted? " + ((SceneObjectGroup)sog).IsDeleted);
            SceneObjectGroup newObject;
            try
            {
                newObject = (SceneObjectGroup)sog;
            }
            catch (Exception e)
            {
                m_log.WarnFormat("[SCENE]: Problem casting object: " + e.ToString());
                return false;
            }

            if (!AddSceneObject(newObject))
            {
                m_log.DebugFormat("[SCENE]: Problem adding scene object {0} in {1} ", sog.UUID, RegionInfo.RegionName);
                return false;
            }
            
            newObject.RootPart.ParentGroup.CreateScriptInstances(0, false, DefaultScriptEngine, 2);

            newObject.ResumeScripts();

            // Do this as late as possible so that listeners have full access to the incoming object
            EventManager.TriggerOnIncomingSceneObject(newObject);

            TriggerChangedTeleport(newObject);
            
            return true;
        }

        /// <summary>
        /// Attachment rezzing
        /// </summary>
        /// <param name="userID">Agent Unique ID</param>
        /// <param name="itemID">Object ID</param>
        /// <returns>False</returns>
        public virtual bool IncomingCreateObject(UUID userID, UUID itemID)
        {
            //m_log.DebugFormat(" >>> IncomingCreateObject(userID, itemID) <<< {0} {1}", userID, itemID);
            
            ScenePresence sp = GetScenePresence(userID);
            if (sp != null && AttachmentsModule != null)
            {
                uint attPt = (uint)sp.Appearance.GetAttachpoint(itemID);
                AttachmentsModule.RezSingleAttachmentFromInventory(sp.ControllingClient, itemID, attPt);
            }

            return false;
        }

        /// <summary>
        /// Adds a Scene Object group to the Scene.
        /// Verifies that the creator of the object is not banned from the simulator.
        /// Checks if the item is an Attachment
        /// </summary>
        /// <param name="sceneObject"></param>
        /// <returns>True if the SceneObjectGroup was added, False if it was not</returns>
        public bool AddSceneObject(SceneObjectGroup sceneObject)
        {
            // If the user is banned, we won't let any of their objects
            // enter. Period.
            //
            if (m_regInfo.EstateSettings.IsBanned(sceneObject.OwnerID))
            {
                m_log.Info("[INTERREGION]: Denied prim crossing for " +
                        "banned avatar");

                return false;
            }

            sceneObject.SetScene(this);

            // Force allocation of new LocalId
            //
            SceneObjectPart[] parts = sceneObject.Parts;
            for (int i = 0; i < parts.Length; i++)
                parts[i].LocalId = 0;

            if (sceneObject.IsAttachmentCheckFull()) // Attachment
            {
                sceneObject.RootPart.AddFlag(PrimFlags.TemporaryOnRez);
                sceneObject.RootPart.AddFlag(PrimFlags.Phantom);
                      
                // Don't sent a full update here because this will cause full updates to be sent twice for 
                // attachments on region crossings, resulting in viewer glitches.
                AddRestoredSceneObject(sceneObject, false, false, false);

                // Handle attachment special case
                SceneObjectPart RootPrim = sceneObject.RootPart;

                // Fix up attachment Parent Local ID
                ScenePresence sp = GetScenePresence(sceneObject.OwnerID);

                if (sp != null)
                {
                    SceneObjectGroup grp = sceneObject;

                    m_log.DebugFormat(
                        "[ATTACHMENT]: Received attachment {0}, inworld asset id {1}", grp.GetFromItemID(), grp.UUID);
                    m_log.DebugFormat(
                        "[ATTACHMENT]: Attach to avatar {0} at position {1}", sp.UUID, grp.AbsolutePosition);

                    RootPrim.RemFlag(PrimFlags.TemporaryOnRez);
                    
                    if (AttachmentsModule != null)
                        AttachmentsModule.AttachObject(sp.ControllingClient, grp, 0, false);
                }
                else
                {
                    RootPrim.RemFlag(PrimFlags.TemporaryOnRez);
                    RootPrim.AddFlag(PrimFlags.TemporaryOnRez);
                }
            }
            else
            {
                AddRestoredSceneObject(sceneObject, true, false);

                if (!Permissions.CanObjectEntry(sceneObject.UUID,
                        true, sceneObject.AbsolutePosition))
                {
                    // Deny non attachments based on parcel settings
                    //
                    m_log.Info("[INTERREGION]: Denied prim crossing " +
                            "because of parcel settings");

                    DeleteSceneObject(sceneObject, false);

                    return false;
                }
            }

            return true;
        }

        private void TriggerChangedTeleport(SceneObjectGroup sog)
        {
            ScenePresence sp = GetScenePresence(sog.OwnerID);

            if (sp != null)
            {
                AgentCircuitData aCircuit = m_authenticateHandler.GetAgentCircuitData(sp.UUID);

                if (aCircuit != null && (aCircuit.teleportFlags != (uint)TeleportFlags.Default))
                {
                    // This will get your attention
                    //m_log.Error("[XXX] Triggering ");

                    // Trigger CHANGED_TELEPORT
                    sp.Scene.EventManager.TriggerOnScriptChangedEvent(sog.LocalId, (uint)Changed.TELEPORT);
                }

            }
        }

        #endregion

        #region Add/Remove Avatar Methods

        /// <summary>
        /// Adding a New Client and Create a Presence for it.
        /// </summary>
        /// <param name="client"></param>
        public override void AddNewClient(IClientAPI client)
        {
<<<<<<< HEAD
            AddNewClient2(client, true);
        }
        public void AddNewClient2(IClientAPI client, bool managed)
        {

            bool vialogin = false;

            if(managed)
                m_clientManager.Add(client);
=======
            AgentCircuitData aCircuit = m_authenticateHandler.GetAgentCircuitData(client.CircuitCode);
            bool vialogin = false;

            if (aCircuit == null) // no good, didn't pass NewUserConnection successfully
                return;

            vialogin = (aCircuit.teleportFlags & (uint)Constants.TeleportFlags.ViaHGLogin) != 0 || 
                       (aCircuit.teleportFlags & (uint)Constants.TeleportFlags.ViaLogin) != 0;
>>>>>>> 9f29908f

            CheckHeartbeat();
            ScenePresence presence;

            if (m_restorePresences.ContainsKey(client.AgentId))
            {
                m_log.DebugFormat("[SCENE]: Restoring agent {0} {1} in {2}", client.Name, client.AgentId, RegionInfo.RegionName);

                m_clientManager.Add(client);
                SubscribeToClientEvents(client);

                presence = m_restorePresences[client.AgentId];
                m_restorePresences.Remove(client.AgentId);

                // This is one of two paths to create avatars that are
                // used.  This tends to get called more in standalone
                // than grid, not really sure why, but as such needs
                // an explicity appearance lookup here.
                AvatarAppearance appearance = null;
                GetAvatarAppearance(client, out appearance);
                presence.Appearance = appearance;

                // REGION SYNC
                // The owner is not being set properly when there is no circuit. Hmmm
                presence.Appearance.Owner = presence.UUID;

                presence.initializeScenePresence(client, RegionInfo, this);

                m_sceneGraph.AddScenePresence(presence);

                lock (m_restorePresences)
                {
                    Monitor.PulseAll(m_restorePresences);
                }
            }
            else
            {
                if (GetScenePresence(client.AgentId) == null) // ensure there is no SP here
                {
                    m_log.Debug("[SCENE]: Adding new agent " + client.Name + " to scene " + RegionInfo.RegionName);

                    m_clientManager.Add(client);
                    SubscribeToClientEvents(client);

                    ScenePresence sp = CreateAndAddScenePresence(client);
                    if (aCircuit != null)
                        sp.Appearance = aCircuit.Appearance;

                    // HERE!!! Do the initial attachments right here
                    // first agent upon login is a root agent by design.
                    // All other AddNewClient calls find aCircuit.child to be true
                    if (aCircuit == null || (aCircuit != null && aCircuit.child == false))
                    {
                        sp.IsChildAgent = false;
                        Util.FireAndForget(delegate(object o) { sp.RezAttachments(); });
                    }
                }
            }

<<<<<<< HEAD
            m_LastLogin = Util.EnvironmentTickCount();
            EventManager.TriggerOnNewClient(client);
            // m_log.Debug("[Scene] New agent " + client.Name + " vialogin=" + vialogin.ToString());
            if (vialogin)
                EventManager.TriggerOnClientLogin(client);
=======
            if (GetScenePresence(client.AgentId) != null)
            {
                m_LastLogin = Util.EnvironmentTickCount();
                EventManager.TriggerOnNewClient(client);
                if (vialogin)
                    EventManager.TriggerOnClientLogin(client);
            }
>>>>>>> 9f29908f
        }

        private bool VerifyClient(AgentCircuitData aCircuit, System.Net.IPEndPoint ep, out bool vialogin)
        {
            vialogin = false;
            
            // Do the verification here
            if ((aCircuit.teleportFlags & (uint)Constants.TeleportFlags.ViaHGLogin) != 0)
            {
                m_log.DebugFormat("[SCENE]: Incoming client {0} {1} in region {2} via HG login", aCircuit.firstname, aCircuit.lastname, RegionInfo.RegionName);
                vialogin = true;
                IUserAgentVerificationModule userVerification = RequestModuleInterface<IUserAgentVerificationModule>();
                if (userVerification != null && ep != null)
                {
                    if (!userVerification.VerifyClient(aCircuit, ep.Address.ToString()))
                    {
                        // uh-oh, this is fishy
                        m_log.DebugFormat("[SCENE]: User Client Verification for {0} {1} in {2} returned false", aCircuit.firstname, aCircuit.lastname, RegionInfo.RegionName);
                        return false;
                    }
                    else
                        m_log.DebugFormat("[SCENE]: User Client Verification for {0} {1} in {2} returned true", aCircuit.firstname, aCircuit.lastname, RegionInfo.RegionName);
                }
            }

            else if ((aCircuit.teleportFlags & (uint)Constants.TeleportFlags.ViaLogin) != 0)
            {
                m_log.DebugFormat("[SCENE]: Incoming client {0} {1} in region {2} via regular login. Client IP verification not performed.",
                    aCircuit.firstname, aCircuit.lastname, RegionInfo.RegionName);
                vialogin = true;
            }

            return true;
        }

        // Called by Caps, on the first HTTP contact from the client
        public override bool CheckClient(UUID agentID, System.Net.IPEndPoint ep)
        {
            AgentCircuitData aCircuit = m_authenticateHandler.GetAgentCircuitData(agentID);
            if (aCircuit != null)
            {
                bool vialogin = false;
                if (!VerifyClient(aCircuit, ep, out vialogin))
                {
                    // if it doesn't pass, we remove the agentcircuitdata altogether
                    // and the scene presence and the client, if they exist
                    try
                    {
                        ScenePresence sp = GetScenePresence(agentID);
                        PresenceService.LogoutAgent(sp.ControllingClient.SessionId);
                        
                        if (sp != null)
                            sp.ControllingClient.Close();

                        // BANG! SLASH!
                        m_authenticateHandler.RemoveCircuit(agentID);

                        return false;
                    }
                    catch (Exception e)
                    {
                        m_log.DebugFormat("[SCENE]: Exception while closing aborted client: {0}", e.StackTrace);
                    }
                }
                else
                    return true;
            }

            return false;
        }

        /// <summary>
        /// Register for events from the client
        /// </summary>
        /// <param name="client">The IClientAPI of the connected client</param>
        public virtual void SubscribeToClientEvents(IClientAPI client)
        {
            SubscribeToClientTerrainEvents(client);
            SubscribeToClientPrimEvents(client);
            SubscribeToClientPrimRezEvents(client);
            SubscribeToClientInventoryEvents(client);
            SubscribeToClientTeleportEvents(client);
            SubscribeToClientScriptEvents(client);
            SubscribeToClientParcelEvents(client);
            SubscribeToClientGridEvents(client);
            SubscribeToClientNetworkEvents(client);
        }

        public virtual void SubscribeToClientTerrainEvents(IClientAPI client)
        {
            client.OnRegionHandShakeReply += SendLayerData;
        }
        
        public virtual void SubscribeToClientPrimEvents(IClientAPI client)
        {
            client.OnUpdatePrimGroupPosition += m_sceneGraph.UpdatePrimPosition;
            client.OnUpdatePrimSinglePosition += m_sceneGraph.UpdatePrimSinglePosition;
            client.OnUpdatePrimGroupRotation += m_sceneGraph.UpdatePrimRotation;
            client.OnUpdatePrimGroupMouseRotation += m_sceneGraph.UpdatePrimRotation;
            client.OnUpdatePrimSingleRotation += m_sceneGraph.UpdatePrimSingleRotation;
            client.OnUpdatePrimSingleRotationPosition += m_sceneGraph.UpdatePrimSingleRotationPosition;
            client.OnUpdatePrimScale += m_sceneGraph.UpdatePrimScale;
            client.OnUpdatePrimGroupScale += m_sceneGraph.UpdatePrimGroupScale;
            client.OnUpdateExtraParams += m_sceneGraph.UpdateExtraParam;
            client.OnUpdatePrimShape += m_sceneGraph.UpdatePrimShape;
            client.OnUpdatePrimTexture += m_sceneGraph.UpdatePrimTexture;
            client.OnObjectRequest += RequestPrim;
            client.OnObjectSelect += SelectPrim;
            client.OnObjectDeselect += DeselectPrim;
            client.OnGrabUpdate += m_sceneGraph.MoveObject;
            client.OnSpinStart += m_sceneGraph.SpinStart;
            client.OnSpinUpdate += m_sceneGraph.SpinObject;
            client.OnDeRezObject += DeRezObjects;
            
            client.OnObjectName += m_sceneGraph.PrimName;
            client.OnObjectClickAction += m_sceneGraph.PrimClickAction;
            client.OnObjectMaterial += m_sceneGraph.PrimMaterial;
            client.OnLinkObjects += LinkObjects;
            client.OnDelinkObjects += DelinkObjects;
            client.OnObjectDuplicate += m_sceneGraph.DuplicateObject;
            client.OnObjectDuplicateOnRay += doObjectDuplicateOnRay;
            client.OnUpdatePrimFlags += m_sceneGraph.UpdatePrimFlags;
            client.OnRequestObjectPropertiesFamily += m_sceneGraph.RequestObjectPropertiesFamily;
            client.OnObjectPermissions += HandleObjectPermissionsUpdate;
            if (IsSyncedServer())
            {
                client.OnGrabObject += ProcessObjectGrab;
                client.OnGrabUpdate += ProcessObjectGrabUpdate;
                client.OnDeGrabObject += ProcessObjectDeGrab;
            }
            client.OnUndo += m_sceneGraph.HandleUndo;
            client.OnRedo += m_sceneGraph.HandleRedo;
            client.OnObjectDescription += m_sceneGraph.PrimDescription;
            client.OnObjectDrop += m_sceneGraph.DropObject;
            client.OnObjectIncludeInSearch += m_sceneGraph.MakeObjectSearchable;
            client.OnObjectOwner += ObjectOwner;
        }

        public virtual void SubscribeToClientPrimRezEvents(IClientAPI client)
        {
            client.OnAddPrim += AddNewPrim;
            client.OnRezObject += RezObject;
        }

        public virtual void SubscribeToClientInventoryEvents(IClientAPI client)
        {
            client.OnCreateNewInventoryItem += CreateNewInventoryItem;
            client.OnLinkInventoryItem += HandleLinkInventoryItem;
            client.OnCreateNewInventoryFolder += HandleCreateInventoryFolder;
            client.OnUpdateInventoryFolder += HandleUpdateInventoryFolder;
            client.OnMoveInventoryFolder += HandleMoveInventoryFolder; // 2; //!!
            client.OnFetchInventoryDescendents += HandleFetchInventoryDescendents;
            client.OnPurgeInventoryDescendents += HandlePurgeInventoryDescendents; // 2; //!!
            client.OnFetchInventory += HandleFetchInventory;
            client.OnUpdateInventoryItem += UpdateInventoryItemAsset;
            client.OnCopyInventoryItem += CopyInventoryItem;
            client.OnMoveInventoryItem += MoveInventoryItem;
            client.OnRemoveInventoryItem += RemoveInventoryItem;
            client.OnRemoveInventoryFolder += RemoveInventoryFolder;
            client.OnRezScript += RezScript;
            client.OnRequestTaskInventory += RequestTaskInventory;
            client.OnRemoveTaskItem += RemoveTaskInventory;
            client.OnUpdateTaskInventory += UpdateTaskInventory;
            client.OnMoveTaskItem += ClientMoveTaskInventoryItem;
        }

        public virtual void SubscribeToClientTeleportEvents(IClientAPI client)
        {
            client.OnTeleportLocationRequest += RequestTeleportLocation;
            client.OnTeleportLandmarkRequest += RequestTeleportLandmark;
        }

        public virtual void SubscribeToClientScriptEvents(IClientAPI client)
        {
            client.OnScriptReset += ProcessScriptReset;
            client.OnGetScriptRunning += GetScriptRunning;
            client.OnSetScriptRunning += SetScriptRunning;
        }

        public virtual void SubscribeToClientParcelEvents(IClientAPI client)
        {
            client.OnObjectGroupRequest += m_sceneGraph.HandleObjectGroupUpdate;
            client.OnParcelReturnObjectsRequest += LandChannel.ReturnObjectsInParcel;
            client.OnParcelSetOtherCleanTime += LandChannel.SetParcelOtherCleanTime;
            client.OnParcelBuy += ProcessParcelBuy;
        }

        public virtual void SubscribeToClientGridEvents(IClientAPI client)
        {
            //client.OnNameFromUUIDRequest += HandleUUIDNameRequest;
            client.OnMoneyTransferRequest += ProcessMoneyTransferRequest;
            client.OnAvatarPickerRequest += ProcessAvatarPickerRequest;
            client.OnSetStartLocationRequest += SetHomeRezPoint;
            client.OnRegionHandleRequest += RegionHandleRequest;
        }
        
        public virtual void SubscribeToClientNetworkEvents(IClientAPI client)
        {
            client.OnNetworkStatsUpdate += StatsReporter.AddPacketsStats;
            client.OnViewerEffect += ProcessViewerEffect;
        }

        /// <summary>
        /// Unsubscribe the client from events.
        /// </summary>
        /// FIXME: Not called anywhere!
        /// <param name="client">The IClientAPI of the client</param>
        public virtual void UnSubscribeToClientEvents(IClientAPI client)
        {
            UnSubscribeToClientTerrainEvents(client);
            UnSubscribeToClientPrimEvents(client);
            UnSubscribeToClientPrimRezEvents(client);
            UnSubscribeToClientInventoryEvents(client);
            UnSubscribeToClientTeleportEvents(client);
            UnSubscribeToClientScriptEvents(client);
            UnSubscribeToClientParcelEvents(client);
            UnSubscribeToClientGridEvents(client);
            UnSubscribeToClientNetworkEvents(client);
        }

        public virtual void UnSubscribeToClientTerrainEvents(IClientAPI client)
        {
            client.OnRegionHandShakeReply -= SendLayerData;
        }

        public virtual void UnSubscribeToClientPrimEvents(IClientAPI client)
        {
            client.OnUpdatePrimGroupPosition -= m_sceneGraph.UpdatePrimPosition;
            client.OnUpdatePrimSinglePosition -= m_sceneGraph.UpdatePrimSinglePosition;
            client.OnUpdatePrimGroupRotation -= m_sceneGraph.UpdatePrimRotation;
            client.OnUpdatePrimGroupMouseRotation -= m_sceneGraph.UpdatePrimRotation;
            client.OnUpdatePrimSingleRotation -= m_sceneGraph.UpdatePrimSingleRotation;
            client.OnUpdatePrimSingleRotationPosition -= m_sceneGraph.UpdatePrimSingleRotationPosition;
            client.OnUpdatePrimScale -= m_sceneGraph.UpdatePrimScale;
            client.OnUpdatePrimGroupScale -= m_sceneGraph.UpdatePrimGroupScale;
            client.OnUpdateExtraParams -= m_sceneGraph.UpdateExtraParam;
            client.OnUpdatePrimShape -= m_sceneGraph.UpdatePrimShape;
            client.OnUpdatePrimTexture -= m_sceneGraph.UpdatePrimTexture;
            client.OnObjectRequest -= RequestPrim;
            client.OnObjectSelect -= SelectPrim;
            client.OnObjectDeselect -= DeselectPrim;
            client.OnGrabUpdate -= m_sceneGraph.MoveObject;
            client.OnSpinStart -= m_sceneGraph.SpinStart;
            client.OnSpinUpdate -= m_sceneGraph.SpinObject;
            client.OnDeRezObject -= DeRezObjects;
            client.OnObjectName -= m_sceneGraph.PrimName;
            client.OnObjectClickAction -= m_sceneGraph.PrimClickAction;
            client.OnObjectMaterial -= m_sceneGraph.PrimMaterial;
            client.OnLinkObjects -= LinkObjects;
            client.OnDelinkObjects -= DelinkObjects;
            client.OnObjectDuplicate -= m_sceneGraph.DuplicateObject;
            client.OnObjectDuplicateOnRay -= doObjectDuplicateOnRay;
            client.OnUpdatePrimFlags -= m_sceneGraph.UpdatePrimFlags;
            client.OnRequestObjectPropertiesFamily -= m_sceneGraph.RequestObjectPropertiesFamily;
            client.OnObjectPermissions -= HandleObjectPermissionsUpdate;
            client.OnGrabObject -= ProcessObjectGrab;
            client.OnDeGrabObject -= ProcessObjectDeGrab;
            client.OnUndo -= m_sceneGraph.HandleUndo;
            client.OnRedo -= m_sceneGraph.HandleRedo;
            client.OnObjectDescription -= m_sceneGraph.PrimDescription;
            client.OnObjectDrop -= m_sceneGraph.DropObject;
            client.OnObjectIncludeInSearch -= m_sceneGraph.MakeObjectSearchable;
            client.OnObjectOwner -= ObjectOwner;
        }

        public virtual void UnSubscribeToClientPrimRezEvents(IClientAPI client)
        {
            client.OnAddPrim -= AddNewPrim;
            client.OnRezObject -= RezObject;
        }

        public virtual void UnSubscribeToClientInventoryEvents(IClientAPI client)
        {
            client.OnCreateNewInventoryItem -= CreateNewInventoryItem;
            client.OnCreateNewInventoryFolder -= HandleCreateInventoryFolder;
            client.OnUpdateInventoryFolder -= HandleUpdateInventoryFolder;
            client.OnMoveInventoryFolder -= HandleMoveInventoryFolder; // 2; //!!
            client.OnFetchInventoryDescendents -= HandleFetchInventoryDescendents;
            client.OnPurgeInventoryDescendents -= HandlePurgeInventoryDescendents; // 2; //!!
            client.OnFetchInventory -= HandleFetchInventory;
            client.OnUpdateInventoryItem -= UpdateInventoryItemAsset;
            client.OnCopyInventoryItem -= CopyInventoryItem;
            client.OnMoveInventoryItem -= MoveInventoryItem;
            client.OnRemoveInventoryItem -= RemoveInventoryItem;
            client.OnRemoveInventoryFolder -= RemoveInventoryFolder;
            client.OnRezScript -= RezScript;
            client.OnRequestTaskInventory -= RequestTaskInventory;
            client.OnRemoveTaskItem -= RemoveTaskInventory;
            client.OnUpdateTaskInventory -= UpdateTaskInventory;
            client.OnMoveTaskItem -= ClientMoveTaskInventoryItem;
        }

        public virtual void UnSubscribeToClientTeleportEvents(IClientAPI client)
        {
            client.OnTeleportLocationRequest -= RequestTeleportLocation;
            client.OnTeleportLandmarkRequest -= RequestTeleportLandmark;
            //client.OnTeleportHomeRequest -= TeleportClientHome;
        }

        public virtual void UnSubscribeToClientScriptEvents(IClientAPI client)
        {
            client.OnScriptReset -= ProcessScriptReset;
            client.OnGetScriptRunning -= GetScriptRunning;
            client.OnSetScriptRunning -= SetScriptRunning;
        }

        public virtual void UnSubscribeToClientParcelEvents(IClientAPI client)
        {
            client.OnObjectGroupRequest -= m_sceneGraph.HandleObjectGroupUpdate;
            client.OnParcelReturnObjectsRequest -= LandChannel.ReturnObjectsInParcel;
            client.OnParcelSetOtherCleanTime -= LandChannel.SetParcelOtherCleanTime;
            client.OnParcelBuy -= ProcessParcelBuy;
        }

        public virtual void UnSubscribeToClientGridEvents(IClientAPI client)
        {
            //client.OnNameFromUUIDRequest -= HandleUUIDNameRequest;
            client.OnMoneyTransferRequest -= ProcessMoneyTransferRequest;
            client.OnAvatarPickerRequest -= ProcessAvatarPickerRequest;
            client.OnSetStartLocationRequest -= SetHomeRezPoint;
            client.OnRegionHandleRequest -= RegionHandleRequest;
        }

        public virtual void UnSubscribeToClientNetworkEvents(IClientAPI client)
        {
            client.OnNetworkStatsUpdate -= StatsReporter.AddPacketsStats;
            client.OnViewerEffect -= ProcessViewerEffect;
        }

        /// <summary>
        /// Teleport an avatar to their home region
        /// </summary>
        /// <param name="agentId">The avatar's Unique ID</param>
        /// <param name="client">The IClientAPI for the client</param>
        public virtual void TeleportClientHome(UUID agentId, IClientAPI client)
        {
            if (m_teleportModule != null)
                m_teleportModule.TeleportHome(agentId, client);
            else
            {
                m_log.DebugFormat("[SCENE]: Unable to teleport user home: no AgentTransferModule is active");
                client.SendTeleportFailed("Unable to perform teleports on this simulator.");
            }
        }

        /// <summary>
        /// Duplicates object specified by localID at position raycasted against RayTargetObject using 
        /// RayEnd and RayStart to determine what the angle of the ray is
        /// </summary>
        /// <param name="localID">ID of object to duplicate</param>
        /// <param name="dupeFlags"></param>
        /// <param name="AgentID">Agent doing the duplication</param>
        /// <param name="GroupID">Group of new object</param>
        /// <param name="RayTargetObj">The target of the Ray</param>
        /// <param name="RayEnd">The ending of the ray (farthest away point)</param>
        /// <param name="RayStart">The Beginning of the ray (closest point)</param>
        /// <param name="BypassRaycast">Bool to bypass raycasting</param>
        /// <param name="RayEndIsIntersection">The End specified is the place to add the object</param>
        /// <param name="CopyCenters">Position the object at the center of the face that it's colliding with</param>
        /// <param name="CopyRotates">Rotate the object the same as the localID object</param>
        public void doObjectDuplicateOnRay(uint localID, uint dupeFlags, UUID AgentID, UUID GroupID,
                                           UUID RayTargetObj, Vector3 RayEnd, Vector3 RayStart,
                                           bool BypassRaycast, bool RayEndIsIntersection, bool CopyCenters, bool CopyRotates)
        {
            Vector3 pos;
            const bool frontFacesOnly = true;
            //m_log.Info("HITTARGET: " + RayTargetObj.ToString() + ", COPYTARGET: " + localID.ToString());
            SceneObjectPart target = GetSceneObjectPart(localID);
            SceneObjectPart target2 = GetSceneObjectPart(RayTargetObj);

            if (target != null && target2 != null)
            {
                Vector3 direction = Vector3.Normalize(RayEnd - RayStart);
                Vector3 AXOrigin = new Vector3(RayStart.X, RayStart.Y, RayStart.Z);
                Vector3 AXdirection = new Vector3(direction.X, direction.Y, direction.Z);

                if (target2.ParentGroup != null)
                {
                    pos = target2.AbsolutePosition;
                    //m_log.Info("[OBJECT_REZ]: TargetPos: " + pos.ToString() + ", RayStart: " + RayStart.ToString() + ", RayEnd: " + RayEnd.ToString() + ", Volume: " + Util.GetDistanceTo(RayStart,RayEnd).ToString() + ", mag1: " + Util.GetMagnitude(RayStart).ToString() + ", mag2: " + Util.GetMagnitude(RayEnd).ToString());

                    // TODO: Raytrace better here

                    //EntityIntersection ei = m_sceneGraph.GetClosestIntersectingPrim(new Ray(AXOrigin, AXdirection));
                    Ray NewRay = new Ray(AXOrigin, AXdirection);

                    // Ray Trace against target here
                    EntityIntersection ei = target2.TestIntersectionOBB(NewRay, Quaternion.Identity, frontFacesOnly, CopyCenters);

                    // Un-comment out the following line to Get Raytrace results printed to the console.
                    //m_log.Info("[RAYTRACERESULTS]: Hit:" + ei.HitTF.ToString() + " Point: " + ei.ipoint.ToString() + " Normal: " + ei.normal.ToString());
                    float ScaleOffset = 0.5f;

                    // If we hit something
                    if (ei.HitTF)
                    {
                        Vector3 scale = target.Scale;
                        Vector3 scaleComponent = new Vector3(ei.AAfaceNormal.X, ei.AAfaceNormal.Y, ei.AAfaceNormal.Z);
                        if (scaleComponent.X != 0) ScaleOffset = scale.X;
                        if (scaleComponent.Y != 0) ScaleOffset = scale.Y;
                        if (scaleComponent.Z != 0) ScaleOffset = scale.Z;
                        ScaleOffset = Math.Abs(ScaleOffset);
                        Vector3 intersectionpoint = new Vector3(ei.ipoint.X, ei.ipoint.Y, ei.ipoint.Z);
                        Vector3 normal = new Vector3(ei.normal.X, ei.normal.Y, ei.normal.Z);
                        Vector3 offset = normal * (ScaleOffset / 2f);
                        pos = intersectionpoint + offset;

                        // stick in offset format from the original prim
                        pos = pos - target.ParentGroup.AbsolutePosition;
                        if (CopyRotates)
                        {
                            Quaternion worldRot = target2.GetWorldRotation();

                            // SceneObjectGroup obj = m_sceneGraph.DuplicateObject(localID, pos, target.GetEffectiveObjectFlags(), AgentID, GroupID, worldRot);
                            m_sceneGraph.DuplicateObject(localID, pos, target.GetEffectiveObjectFlags(), AgentID, GroupID, worldRot);
                            //obj.Rotation = worldRot;
                            //obj.UpdateGroupRotationR(worldRot);
                        }
                        else
                        {
                            m_sceneGraph.DuplicateObject(localID, pos, target.GetEffectiveObjectFlags(), AgentID, GroupID);
                        }
                    }

                    return;
                }

                return;
            }
        }

        /// <summary>
        /// Sets the Home Point.   The LoginService uses this to know where to put a user when they log-in
        /// </summary>
        /// <param name="remoteClient"></param>
        /// <param name="regionHandle"></param>
        /// <param name="position"></param>
        /// <param name="lookAt"></param>
        /// <param name="flags"></param>
        public virtual void SetHomeRezPoint(IClientAPI remoteClient, ulong regionHandle, Vector3 position, Vector3 lookAt, uint flags)
        {
            if (GridUserService != null && GridUserService.SetHome(remoteClient.AgentId.ToString(), RegionInfo.RegionID, position, lookAt))
                // FUBAR ALERT: this needs to be "Home position set." so the viewer saves a home-screenshot.
                m_dialogModule.SendAlertToUser(remoteClient, "Home position set.");
            else
                m_dialogModule.SendAlertToUser(remoteClient, "Set Home request Failed.");
        }

        /// <summary>
        /// Create a child agent scene presence and add it to this scene.
        /// </summary>
        /// <param name="client"></param>
        /// <returns></returns>
        protected virtual ScenePresence CreateAndAddScenePresence(IClientAPI client)
        {
            CheckHeartbeat();
            AvatarAppearance appearance = null;
            GetAvatarAppearance(client, out appearance);

            ScenePresence avatar = m_sceneGraph.CreateAndAddChildScenePresence(client, appearance);
            //avatar.KnownRegions = GetChildrenSeeds(avatar.UUID);

            m_eventManager.TriggerOnNewPresence(avatar);

            return avatar;
        }

        /// <summary>
        /// Get the avatar apperance for the given client.
        /// </summary>
        /// <param name="client"></param>
        /// <param name="appearance"></param>
        public void GetAvatarAppearance(IClientAPI client, out AvatarAppearance appearance)
        {
            AgentCircuitData aCircuit = m_authenticateHandler.GetAgentCircuitData(client.CircuitCode);

            if (aCircuit == null)
            {
                m_log.DebugFormat("[APPEARANCE] Client did not supply a circuit. Non-Linden? Creating default appearance.");
                appearance = new AvatarAppearance(client.AgentId);
                return;
            }

            appearance = aCircuit.Appearance;
            if (appearance == null)
            {
                m_log.DebugFormat("[APPEARANCE]: Appearance not found in {0}, returning default", RegionInfo.RegionName);
                appearance = new AvatarAppearance(client.AgentId);
            }
        }

        /// <summary>
        /// Remove the given client from the scene.
        /// </summary>
        /// <param name="agentID"></param>
        public override void RemoveClient(UUID agentID)
        {
            CheckHeartbeat();
            bool childagentYN = false;
            ScenePresence avatar = GetScenePresence(agentID);
            if (avatar != null)
            {
                childagentYN = avatar.IsChildAgent;

                if (avatar.ParentID != 0)
                {
                    avatar.StandUp();
                }

                try
                {
                    m_log.DebugFormat(
                        "[SCENE]: Removing {0} agent {1} from region {2}",
                        (childagentYN ? "child" : "root"), agentID, RegionInfo.RegionName);

                    m_sceneGraph.removeUserCount(!childagentYN);

                    // If there is a CAPS handler, remove it now. 
                    // A Synced server region will not have a CAPS handler for its presences
                    if(CapsModule.GetCapsHandlerForUser(agentID) != null)
                        CapsModule.RemoveCapsHandler(agentID);

                    // REFACTORING PROBLEM -- well not really a problem, but just to point out that whatever
                    // this method is doing is HORRIBLE!!!
                    avatar.Scene.NeedSceneCacheClear(avatar.UUID);

                    if (!avatar.IsChildAgent)
                    {
                        //List<ulong> childknownRegions = new List<ulong>();
                        //List<ulong> ckn = avatar.KnownChildRegionHandles;
                        //for (int i = 0; i < ckn.Count; i++)
                        //{
                        //    childknownRegions.Add(ckn[i]);
                        //}
                        List<ulong> regions = new List<ulong>(avatar.KnownChildRegionHandles);
                        regions.Remove(RegionInfo.RegionHandle);
                        m_sceneGridService.SendCloseChildAgentConnections(agentID, regions);
                    }
                    m_eventManager.TriggerClientClosed(agentID, this);
                }
                catch (NullReferenceException)
                {
                    // We don't know which count to remove it from
                    // Avatar is already disposed :/
                }

                m_eventManager.TriggerOnRemovePresence(agentID);
<<<<<<< HEAD
=======

                if (avatar != null && (!avatar.IsChildAgent))
                    avatar.SaveChangedAttachments();

                ForEachClient(
                    delegate(IClientAPI client)
                    {
                        //We can safely ignore null reference exceptions.  It means the avatar is dead and cleaned up anyway
                        try { client.SendKillObject(avatar.RegionHandle, avatar.LocalId); }
                        catch (NullReferenceException) { }
                    });
>>>>>>> 9f29908f

                // Don't try to send kills to clients if this is a synced server.
                // The client closed event will trigger the broadcast to client managers
                if(!IsSyncedServer())
                {
                    ForEachClient(
                        delegate(IClientAPI client)
                        {
                            //We can safely ignore null reference exceptions.  It means the avatar is dead and cleaned up anyway
                            try { client.SendKillObject(avatar.RegionHandle, avatar.LocalId); }
                            catch (NullReferenceException) { }
                        });


                    IAgentAssetTransactions agentTransactions = this.RequestModuleInterface<IAgentAssetTransactions>();
                    if (agentTransactions != null)
                    {
                        agentTransactions.RemoveAgentAssetTransactions(agentID);
                    }
                }

                // Remove the avatar from the scene
                m_sceneGraph.RemoveScenePresence(agentID);
                m_clientManager.Remove(agentID);

                try
                {
                    avatar.Close();
                }
                catch (NullReferenceException)
                {
                    //We can safely ignore null reference exceptions.  It means the avatar are dead and cleaned up anyway.
                }
                catch (Exception e)
                {
                    m_log.Error("[SCENE] Scene.cs:RemoveClient exception: " + e.ToString());
                }

                m_authenticateHandler.RemoveCircuit(avatar.ControllingClient.CircuitCode);
                CleanDroppedAttachments();
                //m_log.InfoFormat("[SCENE] Memory pre  GC {0}", System.GC.GetTotalMemory(false));
                //m_log.InfoFormat("[SCENE] Memory post GC {0}", System.GC.GetTotalMemory(true));
            }
        }

        /// <summary>
        /// Removes region from an avatar's known region list.  This coincides with child agents.  For each child agent, there will be a known region entry.
        /// 
        /// </summary>
        /// <param name="avatarID"></param>
        /// <param name="regionslst"></param>
        public void HandleRemoveKnownRegionsFromAvatar(UUID avatarID, List<ulong> regionslst)
        {
            ScenePresence av = GetScenePresence(avatarID);
            if (av != null)
            {
                lock (av)
                {
                    for (int i = 0; i < regionslst.Count; i++)
                    {
                        av.KnownChildRegionHandles.Remove(regionslst[i]);
                    }
                }
            }
        }

        #endregion

        #region Entities

        public void SendKillObject(uint localID)
        {
            SceneObjectPart part = GetSceneObjectPart(localID);
            if (part != null) // It is a prim
            {
                if (part.ParentGroup != null && !part.ParentGroup.IsDeleted) // Valid
                {
                    if (part.ParentGroup.RootPart != part) // Child part
                        return;
                }
            }

            ForEachClient(delegate(IClientAPI client) { client.SendKillObject(m_regionHandle, localID); });

            // REGION SYNC
            if( IsSyncedServer() )
                RegionSyncServerModule.DeleteObject(m_regionHandle, localID, part);
        }

        #endregion

        #region RegionComms

        /// <summary>
        /// Register the methods that should be invoked when this scene receives various incoming events
        /// </summary>
        public void RegisterCommsEvents()
        {
            m_sceneGridService.OnAvatarCrossingIntoRegion += AgentCrossing;
            m_sceneGridService.OnCloseAgentConnection += IncomingCloseAgent;
            //m_eventManager.OnRegionUp += OtherRegionUp;
            //m_sceneGridService.OnChildAgentUpdate += IncomingChildAgentDataUpdate;
            //m_sceneGridService.OnRemoveKnownRegionFromAvatar += HandleRemoveKnownRegionsFromAvatar;
            m_sceneGridService.OnLogOffUser += HandleLogOffUserFromGrid;
            m_sceneGridService.KiPrimitive += SendKillObject;
            m_sceneGridService.OnGetLandData += GetLandData;
        }

        /// <summary>
        /// Deregister this scene from receiving incoming region events
        /// </summary>
        public void UnRegisterRegionWithComms()
        {
            m_sceneGridService.KiPrimitive -= SendKillObject;
            m_sceneGridService.OnLogOffUser -= HandleLogOffUserFromGrid;
            //m_sceneGridService.OnRemoveKnownRegionFromAvatar -= HandleRemoveKnownRegionsFromAvatar;
            //m_sceneGridService.OnChildAgentUpdate -= IncomingChildAgentDataUpdate;
            //m_eventManager.OnRegionUp -= OtherRegionUp;
            m_sceneGridService.OnAvatarCrossingIntoRegion -= AgentCrossing;
            m_sceneGridService.OnCloseAgentConnection -= IncomingCloseAgent;
            m_sceneGridService.OnGetLandData -= GetLandData;

            // this does nothing; should be removed
            m_sceneGridService.Close();

            if (!GridService.DeregisterRegion(m_regInfo.RegionID))
                m_log.WarnFormat("[SCENE]: Deregister from grid failed for region {0}", m_regInfo.RegionName);
        }

        /// <summary>
        /// Do the work necessary to initiate a new user connection for a particular scene.
        /// At the moment, this consists of setting up the caps infrastructure
        /// The return bool should allow for connections to be refused, but as not all calling paths
        /// take proper notice of it let, we allowed banned users in still.
        /// </summary>
        /// <param name="agent">CircuitData of the agent who is connecting</param>
        /// <param name="reason">Outputs the reason for the false response on this string</param>
        /// <returns>True if the region accepts this agent.  False if it does not.  False will 
        /// also return a reason.</returns>
        public bool NewUserConnection(AgentCircuitData agent, uint teleportFlags, out string reason)
        {
            return NewUserConnection(agent, teleportFlags, out reason, true);
        }

        /// <summary>
        /// Do the work necessary to initiate a new user connection for a particular scene.
        /// At the moment, this consists of setting up the caps infrastructure
        /// The return bool should allow for connections to be refused, but as not all calling paths
        /// take proper notice of it let, we allowed banned users in still.
        /// </summary>
        /// <param name="agent">CircuitData of the agent who is connecting</param>
        /// <param name="reason">Outputs the reason for the false response on this string</param>
        /// <param name="requirePresenceLookup">True for normal presence. False for NPC
        /// or other applications where a full grid/Hypergrid presence may not be required.</param>
        /// <returns>True if the region accepts this agent.  False if it does not.  False will 
        /// also return a reason.</returns>
        public bool NewUserConnection(AgentCircuitData agent, uint teleportFlags, out string reason, bool requirePresenceLookup)
        {
            bool vialogin = ((teleportFlags & (uint)Constants.TeleportFlags.ViaLogin) != 0 ||
                             (teleportFlags & (uint)Constants.TeleportFlags.ViaHGLogin) != 0);
            reason = String.Empty;

            //Teleport flags:
            //
            // TeleportFlags.ViaGodlikeLure - Border Crossing
            // TeleportFlags.ViaLogin - Login
            // TeleportFlags.TeleportFlags.ViaLure - Teleport request sent by another user
            // TeleportFlags.ViaLandmark | TeleportFlags.ViaLocation | TeleportFlags.ViaLandmark | TeleportFlags.Default - Regular Teleport

            // Don't disable this log message - it's too helpful
            m_log.InfoFormat(
                "[CONNECTION BEGIN]: Region {0} told of incoming {1} agent {2} {3} {4} (circuit code {5}, teleportflags {6})",
                RegionInfo.RegionName, (agent.child ? "child" : "root"), agent.firstname, agent.lastname,
                agent.AgentID, agent.circuitcode, teleportFlags);

            if (LoginsDisabled)
            {
                reason = "Logins Disabled";
                return false;
            }

            ScenePresence sp = GetScenePresence(agent.AgentID);

            if (sp != null && !sp.IsChildAgent)
            {
                // We have a zombie from a crashed session. 
                // Or the same user is trying to be root twice here, won't work.
                // Kill it.
                m_log.DebugFormat("[SCENE]: Zombie scene presence detected for {0} in {1}", agent.AgentID, RegionInfo.RegionName);
                sp.ControllingClient.Close();
                sp = null;
            }

            ILandObject land = LandChannel.GetLandObject(agent.startpos.X, agent.startpos.Y);

            //On login test land permisions
            if (vialogin)
            {
                if (land != null && !TestLandRestrictions(agent, land, out reason))
                {
                    return false;
                }
            }

            if (sp == null) // We don't have an [child] agent here already
            {
                if (requirePresenceLookup)
                {
                    try
                    {
                        if (!VerifyUserPresence(agent, out reason))
                            return false;
                    }
                    catch (Exception e)
                    {
                        m_log.ErrorFormat("[CONNECTION BEGIN]: Exception verifying presence " + e.ToString());
                        return false;
                    }
                }

                try
                {
                    if (!AuthorizeUser(agent, out reason))
                        return false;
                }
                catch (Exception e)
                {
                    m_log.ErrorFormat("[CONNECTION BEGIN]: Exception authorizing user " + e.ToString());
                    return false;
                }

                m_log.InfoFormat(
                    "[CONNECTION BEGIN]: Region {0} authenticated and authorized incoming {1} agent {2} {3} {4} (circuit code {5})",
                    RegionInfo.RegionName, (agent.child ? "child" : "root"), agent.firstname, agent.lastname,
                    agent.AgentID, agent.circuitcode);

                CapsModule.NewUserConnection(agent);
                CapsModule.AddCapsHandler(agent.AgentID);
            }
            else
            {
                if (sp.IsChildAgent)
                {
                    m_log.DebugFormat(
                        "[SCENE]: Adjusting known seeds for existing agent {0} in {1}",
                        agent.AgentID, RegionInfo.RegionName);

                    sp.AdjustKnownSeeds();
                    CapsModule.NewUserConnection(agent);
                }
            }


            // In all cases, add or update the circuit data with the new agent circuit data and teleport flags
            agent.teleportFlags = teleportFlags;
            m_authenticateHandler.AddNewCircuit(agent.circuitcode, agent);

            if (vialogin) 
            {
                CleanDroppedAttachments();

                if (TestBorderCross(agent.startpos, Cardinals.E))
                {
                    Border crossedBorder = GetCrossedBorder(agent.startpos, Cardinals.E);
                    agent.startpos.X = crossedBorder.BorderLine.Z - 1;
                }

                if (TestBorderCross(agent.startpos, Cardinals.N))
                {
                    Border crossedBorder = GetCrossedBorder(agent.startpos, Cardinals.N);
                    agent.startpos.Y = crossedBorder.BorderLine.Z - 1;
                }

                //Mitigate http://opensimulator.org/mantis/view.php?id=3522
                // Check if start position is outside of region
                // If it is, check the Z start position also..   if not, leave it alone.
                if (BordersLocked)
                {
                    lock (EastBorders)
                    {
                        if (agent.startpos.X > EastBorders[0].BorderLine.Z)
                        {
                            m_log.Warn("FIX AGENT POSITION");
                            agent.startpos.X = EastBorders[0].BorderLine.Z * 0.5f;
                            if (agent.startpos.Z > 720)
                                agent.startpos.Z = 720;
                        }
                    }
                    lock (NorthBorders)
                    {
                        if (agent.startpos.Y > NorthBorders[0].BorderLine.Z)
                        {
                            m_log.Warn("FIX Agent POSITION");
                            agent.startpos.Y = NorthBorders[0].BorderLine.Z * 0.5f;
                            if (agent.startpos.Z > 720)
                                agent.startpos.Z = 720;
                        }
                    }
                }
                else
                {
                    if (agent.startpos.X > EastBorders[0].BorderLine.Z)
                    {
                        m_log.Warn("FIX AGENT POSITION");
                        agent.startpos.X = EastBorders[0].BorderLine.Z * 0.5f;
                        if (agent.startpos.Z > 720)
                            agent.startpos.Z = 720;
                    }
                    if (agent.startpos.Y > NorthBorders[0].BorderLine.Z)
                    {
                        m_log.Warn("FIX Agent POSITION");
                        agent.startpos.Y = NorthBorders[0].BorderLine.Z * 0.5f;
                        if (agent.startpos.Z > 720)
                            agent.startpos.Z = 720;
                    }
                }
                // Honor parcel landing type and position.
                if (land != null)
                {
                    if (land.LandData.LandingType == (byte)1 && land.LandData.UserLocation != Vector3.Zero)
                    {
                        agent.startpos = land.LandData.UserLocation;
                    }
                }
            }

            return true;
        }

        private bool TestLandRestrictions(AgentCircuitData agent, ILandObject land,  out string reason)
        {
      
            bool banned = land.IsBannedFromLand(agent.AgentID);
            bool restricted = land.IsRestrictedFromLand(agent.AgentID);

            if (banned || restricted)
            {
                ILandObject nearestParcel = GetNearestAllowedParcel(agent.AgentID, agent.startpos.X, agent.startpos.Y);
                if (nearestParcel != null)
                {
                    //Move agent to nearest allowed
                    Vector3 newPosition = GetParcelCenterAtGround(nearestParcel);
                    agent.startpos.X = newPosition.X;
                    agent.startpos.Y = newPosition.Y;
                }
                else
                {
                    if (banned)
                    {
                        reason = "Cannot regioncross into banned parcel.";
                    }
                    else
                    {
                        reason = String.Format("Denied access to private region {0}: You are not on the access list for that region.",
                                   RegionInfo.RegionName);
                    }
                    return false;
                }
            }
            reason = "";
            return true;
        }

        /// <summary>
        /// Verifies that the user has a presence on the Grid
        /// </summary>
        /// <param name="agent">Circuit Data of the Agent we're verifying</param>
        /// <param name="reason">Outputs the reason for the false response on this string</param>
        /// <returns>True if the user has a session on the grid.  False if it does not.  False will 
        /// also return a reason.</returns>
        public virtual bool VerifyUserPresence(AgentCircuitData agent, out string reason)
        {
            reason = String.Empty;

            IPresenceService presence = RequestModuleInterface<IPresenceService>();
            if (presence == null)
            {
                reason = String.Format("Failed to verify user presence in the grid for {0} {1} in region {2}. Presence service does not exist.", agent.firstname, agent.lastname, RegionInfo.RegionName);
                return false;
            }

            OpenSim.Services.Interfaces.PresenceInfo pinfo = presence.GetAgent(agent.SessionID);

            if (pinfo == null)
            {
                reason = String.Format("Failed to verify user presence in the grid for {0} {1}, access denied to region {2}.", agent.firstname, agent.lastname, RegionInfo.RegionName);
                return false;
            }

            return true;
        }

        /// <summary>
        /// Verify if the user can connect to this region.  Checks the banlist and ensures that the region is set for public access
        /// </summary>
        /// <param name="agent">The circuit data for the agent</param>
        /// <param name="reason">outputs the reason to this string</param>
        /// <returns>True if the region accepts this agent.  False if it does not.  False will 
        /// also return a reason.</returns>
        protected virtual bool AuthorizeUser(AgentCircuitData agent, out string reason)
        {
            reason = String.Empty;

            if (!m_strictAccessControl) return true;
            if (Permissions.IsGod(agent.AgentID)) return true;
                      
            if (AuthorizationService != null)
            {
                if (!AuthorizationService.IsAuthorizedForRegion(agent.AgentID.ToString(), RegionInfo.RegionID.ToString(),out reason))
                {
                    m_log.WarnFormat("[CONNECTION BEGIN]: Denied access to: {0} ({1} {2}) at {3} because the user does not have access to the region",
                                     agent.AgentID, agent.firstname, agent.lastname, RegionInfo.RegionName);
                    //reason = String.Format("You are not currently on the access list for {0}",RegionInfo.RegionName);
                    return false;
                }
            }

            if (m_regInfo.EstateSettings != null)
            {
                if (m_regInfo.EstateSettings.IsBanned(agent.AgentID))
                {
                    m_log.WarnFormat("[CONNECTION BEGIN]: Denied access to: {0} ({1} {2}) at {3} because the user is on the banlist",
                                     agent.AgentID, agent.firstname, agent.lastname, RegionInfo.RegionName);
                    reason = String.Format("Denied access to region {0}: You have been banned from that region.",
                                           RegionInfo.RegionName);
                    return false;
                }
            }
            else
                m_log.ErrorFormat("[CONNECTION BEGIN]: Estate Settings is null!");

            IGroupsModule groupsModule =
                    RequestModuleInterface<IGroupsModule>();

            List<UUID> agentGroups = new List<UUID>();

            if (groupsModule != null)
            {
                GroupMembershipData[] GroupMembership =
                        groupsModule.GetMembershipData(agent.AgentID);

                if (GroupMembership != null)
                {
                    for (int i = 0; i < GroupMembership.Length; i++)
                        agentGroups.Add(GroupMembership[i].GroupID);
                }
                else
                    m_log.ErrorFormat("[CONNECTION BEGIN]: GroupMembership is null!");
            }

            bool groupAccess = false;
            UUID[] estateGroups = m_regInfo.EstateSettings.EstateGroups;

            if (estateGroups != null)
            {
                foreach (UUID group in estateGroups)
                {
                    if (agentGroups.Contains(group))
                    {
                        groupAccess = true;
                        break;
                    }
                }
            }
            else
                m_log.ErrorFormat("[CONNECTION BEGIN]: EstateGroups is null!");

            if (!m_regInfo.EstateSettings.PublicAccess &&
                !m_regInfo.EstateSettings.HasAccess(agent.AgentID) &&
                !groupAccess)
            {
                m_log.WarnFormat("[CONNECTION BEGIN]: Denied access to: {0} ({1} {2}) at {3} because the user does not have access to the estate",
                                 agent.AgentID, agent.firstname, agent.lastname, RegionInfo.RegionName);
                reason = String.Format("Denied access to private region {0}: You are not on the access list for that region.",
                                       RegionInfo.RegionName);
                return false;
            }

            // TODO: estate/region settings are not properly hooked up
            // to ILandObject.isRestrictedFromLand()
            // if (null != LandChannel)
            // {
            //     // region seems to have local Id of 1
            //     ILandObject land = LandChannel.GetLandObject(1);
            //     if (null != land)
            //     {
            //         if (land.isBannedFromLand(agent.AgentID))
            //         {
            //             m_log.WarnFormat("[CONNECTION BEGIN]: Denied access to: {0} ({1} {2}) at {3} because the user has been banned from land",
            //                              agent.AgentID, agent.firstname, agent.lastname, RegionInfo.RegionName);
            //             reason = String.Format("Denied access to private region {0}: You are banned from that region.",
            //                                    RegionInfo.RegionName);
            //             return false;
            //         }

            //         if (land.isRestrictedFromLand(agent.AgentID))
            //         {
            //             m_log.WarnFormat("[CONNECTION BEGIN]: Denied access to: {0} ({1} {2}) at {3} because the user does not have access to the region",
            //                              agent.AgentID, agent.firstname, agent.lastname, RegionInfo.RegionName);
            //             reason = String.Format("Denied access to private region {0}: You are not on the access list for that region.",
            //                                    RegionInfo.RegionName);
            //             return false;
            //         }
            //     }
            // }

            return true;
        }

        /// <summary>
        /// Update an AgentCircuitData object with new information
        /// </summary>
        /// <param name="data">Information to update the AgentCircuitData with</param>
        public void UpdateCircuitData(AgentCircuitData data)
        {
            m_authenticateHandler.UpdateAgentData(data);
        }

        /// <summary>
        /// Change the Circuit Code for the user's Circuit Data
        /// </summary>
        /// <param name="oldcc">The old Circuit Code.  Must match a previous circuit code</param>
        /// <param name="newcc">The new Circuit Code.  Must not be an already existing circuit code</param>
        /// <returns>True if we successfully changed it.  False if we did not</returns>
        public bool ChangeCircuitCode(uint oldcc, uint newcc)
        {
            return m_authenticateHandler.TryChangeCiruitCode(oldcc, newcc);
        }

        /// <summary>
        /// The Grid has requested that we log-off a user.  Log them off.
        /// </summary>
        /// <param name="AvatarID">Unique ID of the avatar to log-off</param>
        /// <param name="RegionSecret">SecureSessionID of the user, or the RegionSecret text when logging on to the grid</param>
        /// <param name="message">message to display to the user.  Reason for being logged off</param>
        public void HandleLogOffUserFromGrid(UUID AvatarID, UUID RegionSecret, string message)
        {
            ScenePresence loggingOffUser = GetScenePresence(AvatarID);
            if (loggingOffUser != null)
            {
                UUID localRegionSecret = UUID.Zero;
                bool parsedsecret = UUID.TryParse(m_regInfo.regionSecret, out localRegionSecret);

                // Region Secret is used here in case a new sessionid overwrites an old one on the user server.
                // Will update the user server in a few revisions to use it.

                if (RegionSecret == loggingOffUser.ControllingClient.SecureSessionId || (parsedsecret && RegionSecret == localRegionSecret))
                {
                    m_sceneGridService.SendCloseChildAgentConnections(loggingOffUser.UUID, new List<ulong>(loggingOffUser.KnownRegions.Keys));
                    loggingOffUser.ControllingClient.Kick(message);
                    // Give them a second to receive the message!
                    Thread.Sleep(1000);
                    loggingOffUser.ControllingClient.Close();
                }
                else
                {
                    m_log.Info("[USERLOGOFF]: System sending the LogOff user message failed to sucessfully authenticate");
                }
            }
            else
            {
                m_log.InfoFormat("[USERLOGOFF]: Got a logoff request for {0} but the user isn't here.  The user might already have been logged out", AvatarID.ToString());
            }
        }

        /// <summary>
        /// Triggered when an agent crosses into this sim.  Also happens on initial login.
        /// </summary>
        /// <param name="agentID"></param>
        /// <param name="position"></param>
        /// <param name="isFlying"></param>
        public virtual void AgentCrossing(UUID agentID, Vector3 position, bool isFlying)
        {
            ScenePresence presence = GetScenePresence(agentID);
            if (presence != null)
            {
                try
                {
                    presence.MakeRootAgent(position, isFlying);
                }
                catch (Exception e)
                {
                    m_log.ErrorFormat("[SCENE]: Unable to do agent crossing, exception {0}", e);
                }
            }
            else
            {
                m_log.ErrorFormat(
                    "[SCENE]: Could not find presence for agent {0} crossing into scene {1}",
                    agentID, RegionInfo.RegionName);
            }
        }

        /// <summary>
        /// We've got an update about an agent that sees into this region, 
        /// send it to ScenePresence for processing  It's the full data.
        /// </summary>
        /// <param name="cAgentData">Agent that contains all of the relevant things about an agent.
        /// Appearance, animations, position, etc.</param>
        /// <returns>true if we handled it.</returns>
        public virtual bool IncomingChildAgentDataUpdate(AgentData cAgentData)
        {
            m_log.DebugFormat(
                "[SCENE]: Incoming child agent update for {0} in {1}", cAgentData.AgentID, RegionInfo.RegionName);

            // XPTO: if this agent is not allowed here as root, always return false

            // We have to wait until the viewer contacts this region after receiving EAC.
            // That calls AddNewClient, which finally creates the ScenePresence
            ILandObject nearestParcel = GetNearestAllowedParcel(cAgentData.AgentID, Constants.RegionSize / 2, Constants.RegionSize / 2);
            if (nearestParcel == null)
            {
                m_log.DebugFormat("[SCENE]: Denying root agent entry to {0}: no allowed parcel", cAgentData.AgentID);
                return false;
            }

            ScenePresence childAgentUpdate = WaitGetScenePresence(cAgentData.AgentID);
            if (childAgentUpdate != null)
            {
                childAgentUpdate.ChildAgentDataUpdate(cAgentData);
                return true;
            }

            return false;
        }

        /// <summary>
        /// We've got an update about an agent that sees into this region, 
        /// send it to ScenePresence for processing  It's only positional data
        /// </summary>
        /// <param name="cAgentData">AgentPosition that contains agent positional data so we can know what to send</param>
        /// <returns>true if we handled it.</returns>
        public virtual bool IncomingChildAgentDataUpdate(AgentPosition cAgentData)
        {
            //m_log.Debug(" XXX Scene IncomingChildAgentDataUpdate POSITION in " + RegionInfo.RegionName);
            ScenePresence childAgentUpdate = GetScenePresence(cAgentData.AgentID);
            if (childAgentUpdate != null)
            {
                // I can't imagine *yet* why we would get an update if the agent is a root agent..
                // however to avoid a race condition crossing borders..
                if (childAgentUpdate.IsChildAgent)
                {
                    uint rRegionX = (uint)(cAgentData.RegionHandle >> 40);
                    uint rRegionY = (((uint)(cAgentData.RegionHandle)) >> 8);
                    uint tRegionX = RegionInfo.RegionLocX;
                    uint tRegionY = RegionInfo.RegionLocY;
                    //Send Data to ScenePresence
                    childAgentUpdate.ChildAgentDataUpdate(cAgentData, tRegionX, tRegionY, rRegionX, rRegionY);
                    // Not Implemented:
                    //TODO: Do we need to pass the message on to one of our neighbors?
                }

                return true;
            }

            return false;
        }

        protected virtual ScenePresence WaitGetScenePresence(UUID agentID)
        {
            int ntimes = 10;
            ScenePresence childAgentUpdate = null;
            while ((childAgentUpdate = GetScenePresence(agentID)) == null && (ntimes-- > 0))
                Thread.Sleep(1000);
            return childAgentUpdate;

        }

        public virtual bool IncomingRetrieveRootAgent(UUID id, out IAgentData agent)
        {
            agent = null;
            ScenePresence sp = GetScenePresence(id);
            if ((sp != null) && (!sp.IsChildAgent))
            {
                sp.IsChildAgent = true;
                return sp.CopyAgent(out agent);
            }

            return false;
        }

        /// <summary>
        /// Tell a single agent to disconnect from the region.
        /// </summary>
        /// <param name="regionHandle"></param>
        /// <param name="agentID"></param>
        public bool IncomingCloseAgent(UUID agentID)
        {
            //m_log.DebugFormat("[SCENE]: Processing incoming close agent for {0}", agentID);

            ScenePresence presence = m_sceneGraph.GetScenePresence(agentID);
            if (presence != null)
            {
                // Nothing is removed here, so down count it as such
                if (presence.IsChildAgent)
                {
                   m_sceneGraph.removeUserCount(false);
                }
                else
                {
                   m_sceneGraph.removeUserCount(true);
                }

                // Don't do this to root agents on logout, it's not nice for the viewer
                if (presence.IsChildAgent)
                {
                    // Tell a single agent to disconnect from the region.
                    IEventQueue eq = RequestModuleInterface<IEventQueue>();
                    if (eq != null)
                    {
                        eq.DisableSimulator(RegionInfo.RegionHandle, agentID);
                    }
                    else
                        presence.ControllingClient.SendShutdownConnectionNotice();
                }

                presence.ControllingClient.Close();
                return true;
            }

            // Agent not here
            return false;
        }

        /// <summary>
        /// Tries to teleport agent to other region.
        /// </summary>
        /// <param name="remoteClient"></param>
        /// <param name="regionName"></param>
        /// <param name="position"></param>
        /// <param name="lookAt"></param>
        /// <param name="teleportFlags"></param>
        public void RequestTeleportLocation(IClientAPI remoteClient, string regionName, Vector3 position,
                                            Vector3 lookat, uint teleportFlags)
        {
            GridRegion regionInfo = GridService.GetRegionByName(UUID.Zero, regionName);
            if (regionInfo == null)
            {
                // can't find the region: Tell viewer and abort
                remoteClient.SendTeleportFailed("The region '" + regionName + "' could not be found.");
                return;
            }

            RequestTeleportLocation(remoteClient, regionInfo.RegionHandle, position, lookat, teleportFlags);
        }

        /// <summary>
        /// Tries to teleport agent to other region.
        /// </summary>
        /// <param name="remoteClient"></param>
        /// <param name="regionHandle"></param>
        /// <param name="position"></param>
        /// <param name="lookAt"></param>
        /// <param name="teleportFlags"></param>
        public void RequestTeleportLocation(IClientAPI remoteClient, ulong regionHandle, Vector3 position,
                                            Vector3 lookAt, uint teleportFlags)
        {
            ScenePresence sp = GetScenePresence(remoteClient.AgentId);
            if (sp != null)
            {
                uint regionX = m_regInfo.RegionLocX;
                uint regionY = m_regInfo.RegionLocY;

                Utils.LongToUInts(regionHandle, out regionX, out regionY);

                int shiftx = (int) regionX - (int) m_regInfo.RegionLocX * (int)Constants.RegionSize;
                int shifty = (int) regionY - (int) m_regInfo.RegionLocY * (int)Constants.RegionSize;

                position.X += shiftx;
                position.Y += shifty;

                bool result = false;

                if (TestBorderCross(position,Cardinals.N))
                    result = true;

                if (TestBorderCross(position, Cardinals.S))
                    result = true;

                if (TestBorderCross(position, Cardinals.E))
                    result = true;

                if (TestBorderCross(position, Cardinals.W))
                    result = true;

                // bordercross if position is outside of region

                if (!result)
                {
                    regionHandle = m_regInfo.RegionHandle;
                }
                else
                {
                    // not in this region, undo the shift!
                    position.X -= shiftx;
                    position.Y -= shifty;
                }

                if (m_teleportModule != null)
                    m_teleportModule.Teleport(sp, regionHandle, position, lookAt, teleportFlags);
                else
                {
                    m_log.DebugFormat("[SCENE]: Unable to perform teleports: no AgentTransferModule is active");
                    sp.ControllingClient.SendTeleportFailed("Unable to perform teleports on this simulator.");
                }
            }
        }

        /// <summary>
        /// Tries to teleport agent to landmark.
        /// </summary>
        /// <param name="remoteClient"></param>
        /// <param name="regionHandle"></param>
        /// <param name="position"></param>
        public void RequestTeleportLandmark(IClientAPI remoteClient, UUID regionID, Vector3 position)
        {
            GridRegion info = GridService.GetRegionByUUID(UUID.Zero, regionID);

            if (info == null)
            {
                // can't find the region: Tell viewer and abort
                remoteClient.SendTeleportFailed("The teleport destination could not be found.");
                return;
            }

            RequestTeleportLocation(remoteClient, info.RegionHandle, position, Vector3.Zero, (uint)(TPFlags.SetLastToTarget | TPFlags.ViaLandmark));
        }

        public void CrossAgentToNewRegion(ScenePresence agent, bool isFlying)
        {
            if (m_teleportModule != null)
                m_teleportModule.Cross(agent, isFlying);
            else
            {
                m_log.DebugFormat("[SCENE]: Unable to cross agent to neighbouring region, because there is no AgentTransferModule");
            }
        }

        public void SendOutChildAgentUpdates(AgentPosition cadu, ScenePresence presence)
        {
            m_sceneGridService.SendChildAgentDataUpdate(cadu, presence);
        }

        #endregion

        #region Other Methods

        protected override IConfigSource GetConfig()
        {
            return m_config;
        }

        #endregion

        public void HandleObjectPermissionsUpdate(IClientAPI controller, UUID agentID, UUID sessionID, byte field, uint localId, uint mask, byte set)
        {
            // Check for spoofing..  since this is permissions we're talking about here!
            if ((controller.SessionId == sessionID) && (controller.AgentId == agentID))
            {
                // Tell the object to do permission update
                if (localId != 0)
                {
                    SceneObjectGroup chObjectGroup = GetGroupByPrim(localId);
                    if (chObjectGroup != null)
                    {
                        chObjectGroup.UpdatePermissions(agentID, field, localId, mask, set);
                    }
                }
            }
        }

        /// <summary>
        /// Causes all clients to get a full object update on all of the objects in the scene.
        /// </summary>
        public void ForceClientUpdate()
        {
            EntityBase[] entityList = GetEntities();
            foreach (EntityBase ent in entityList)
            {
                if (ent is SceneObjectGroup)
                {
                    ((SceneObjectGroup)ent).ScheduleGroupForFullUpdate();
                }
            }
        }

        /// <summary>
        /// This is currently only used for scale (to scale to MegaPrim size)
        /// There is a console command that calls this in OpenSimMain
        /// </summary>
        /// <param name="cmdparams"></param>
        public void HandleEditCommand(string[] cmdparams)
        {
            m_log.Debug("Searching for Primitive: '" + cmdparams[2] + "'");

            EntityBase[] entityList = GetEntities();
            foreach (EntityBase ent in entityList)
            {
                if (ent is SceneObjectGroup)
                {
                    SceneObjectPart part = ((SceneObjectGroup)ent).GetChildPart(((SceneObjectGroup)ent).UUID);
                    if (part != null)
                    {
                        if (part.Name == cmdparams[2])
                        {
                            part.Resize(
                                new Vector3(Convert.ToSingle(cmdparams[3]), Convert.ToSingle(cmdparams[4]),
                                              Convert.ToSingle(cmdparams[5])));

                            m_log.Debug("Edited scale of Primitive: " + part.Name);
                        }
                    }
                }
            }
        }

        public override void Show(string[] showParams)
        {
            base.Show(showParams);

            switch (showParams[0])
            {
                case "users":
                    m_log.Error("Current Region: " + RegionInfo.RegionName);
                    m_log.ErrorFormat("{0,-16}{1,-16}{2,-25}{3,-25}{4,-16}{5,-16}{6,-16}", "Firstname", "Lastname",
                                      "Agent ID", "Session ID", "Circuit", "IP", "World");

                    ForEachScenePresence(delegate(ScenePresence sp)
                    {
                        m_log.ErrorFormat("{0,-16}{1,-16}{2,-25}{3,-25}{4,-16},{5,-16}{6,-16}",
                                          sp.Firstname,
                                          sp.Lastname,
                                          sp.UUID,
                                          sp.ControllingClient.AgentId,
                                          "Unknown",
                                          "Unknown",
                                          RegionInfo.RegionName);
                    });

                    break;
            }
        }

        #region Script Handling Methods

        /// <summary>
        /// Console command handler to send script command to script engine.
        /// </summary>
        /// <param name="args"></param>
        public void SendCommandToPlugins(string[] args)
        {
            m_eventManager.TriggerOnPluginConsole(args);
        }

        public LandData GetLandData(float x, float y)
        {
            return LandChannel.GetLandObject(x, y).LandData;
        }

        public LandData GetLandData(uint x, uint y)
        {
            m_log.DebugFormat("[SCENE]: returning land for {0},{1}", x, y);
            return LandChannel.GetLandObject((int)x, (int)y).LandData;
        }


        #endregion

        #region Script Engine

        private List<ScriptEngineInterface> ScriptEngines = new List<ScriptEngineInterface>();
        public bool DumpAssetsToFile;

        /// <summary>
        ///
        /// </summary>
        /// <param name="scriptEngine"></param>
        public void AddScriptEngine(ScriptEngineInterface scriptEngine)
        {
            ScriptEngines.Add(scriptEngine);
            scriptEngine.InitializeEngine(this);
        }

        private bool ScriptDanger(SceneObjectPart part,Vector3 pos)
        {
            ILandObject parcel = LandChannel.GetLandObject(pos.X, pos.Y);
            if (part != null)
            {
                if (parcel != null)
                {
                    if ((parcel.LandData.Flags & (uint)ParcelFlags.AllowOtherScripts) != 0)
                    {
                        return true;
                    }
                    else if ((parcel.LandData.Flags & (uint)ParcelFlags.AllowGroupScripts) != 0)
                    {
                        if (part.OwnerID == parcel.LandData.OwnerID
                            || (parcel.LandData.IsGroupOwned && part.GroupID == parcel.LandData.GroupID)
                            || Permissions.IsGod(part.OwnerID))
                        {
                            return true;
                        }
                        else
                        {
                            return false;
                        }
                    }
                    else
                    {
                        if (part.OwnerID == parcel.LandData.OwnerID)
                        {
                            return true;
                        }
                        else
                        {
                            return false;
                        }
                    }
                }
                else
                {

                    if (pos.X > 0f && pos.X < Constants.RegionSize && pos.Y > 0f && pos.Y < Constants.RegionSize)
                    {
                        // The only time parcel != null when an object is inside a region is when
                        // there is nothing behind the landchannel.  IE, no land plugin loaded.
                        return true;
                    }
                    else
                    {
                        // The object is outside of this region.  Stop piping events to it.
                        return false;
                    }
                }
            }
            else
            {
                return false;
            }
        }

        public bool ScriptDanger(uint localID, Vector3 pos)
        {
            SceneObjectPart part = GetSceneObjectPart(localID);
            if (part != null)
            {
                return ScriptDanger(part, pos);
            }
            else
            {
                return false;
            }
        }

        public bool PipeEventsForScript(uint localID)
        {
            SceneObjectPart part = GetSceneObjectPart(localID);
            if (part != null)
            {
                // Changed so that child prims of attachments return ScriptDanger for their parent, so that
                //  their scripts will actually run.
                //      -- Leaf, Tue Aug 12 14:17:05 EDT 2008
                SceneObjectPart parent = part.ParentGroup.RootPart;
                if (parent != null && parent.IsAttachment)
                    return ScriptDanger(parent, parent.GetWorldPosition());
                else
                    return ScriptDanger(part, part.GetWorldPosition());
            }
            else
            {
                return false;
            }
        }

        #endregion

        #region SceneGraph wrapper methods

        /// <summary>
        ///
        /// </summary>
        /// <param name="localID"></param>
        /// <returns></returns>
        public UUID ConvertLocalIDToFullID(uint localID)
        {
            return m_sceneGraph.ConvertLocalIDToFullID(localID);
        }

        public void SwapRootAgentCount(bool rootChildChildRootTF)
        {
            m_sceneGraph.SwapRootChildAgent(rootChildChildRootTF);
        }

        public void AddPhysicalPrim(int num)
        {
            m_sceneGraph.AddPhysicalPrim(num);
        }

        public void RemovePhysicalPrim(int num)
        {
            m_sceneGraph.RemovePhysicalPrim(num);
        }

        public int GetRootAgentCount()
        {
            return m_sceneGraph.GetRootAgentCount();
        }

        public int GetChildAgentCount()
        {
            return m_sceneGraph.GetChildAgentCount();
        }

        /// <summary>
        /// Request a scene presence by UUID. Fast, indexed lookup.
        /// </summary>
        /// <param name="agentID"></param>
        /// <returns>null if the presence was not found</returns>
        public ScenePresence GetScenePresence(UUID agentID)
        {
            return m_sceneGraph.GetScenePresence(agentID);
        }

        /// <summary>
        /// Request the scene presence by name.
        /// </summary>
        /// <param name="firstName"></param>
        /// <param name="lastName"></param>
        /// <returns>null if the presence was not found</returns>
        public ScenePresence GetScenePresence(string firstName, string lastName)
        {
            return m_sceneGraph.GetScenePresence(firstName, lastName);
        }

        /// <summary>
        /// Request the scene presence by localID.
        /// </summary>
        /// <param name="localID"></param>
        /// <returns>null if the presence was not found</returns>
        public ScenePresence GetScenePresence(uint localID)
        {
            return m_sceneGraph.GetScenePresence(localID);
        }

        public override bool PresenceChildStatus(UUID avatarID)
        {
            ScenePresence cp = GetScenePresence(avatarID);

            // FIXME: This is really crap - some logout code is relying on a NullReferenceException to halt its processing
            // This needs to be fixed properly by cleaning up the logout code.
            //if (cp != null)
            //    return cp.IsChildAgent;

            //return false;

            return cp.IsChildAgent;
        }

        /// <summary>
        /// Performs action on all scene presences.
        /// </summary>
        /// <param name="action"></param>
        public void ForEachScenePresence(Action<ScenePresence> action)
        {
            //if (IsSyncedServer())
            //    return;
            // We don't want to try to send messages if there are no avatars.
            if (m_sceneGraph != null)
            {
                m_sceneGraph.ForEachScenePresence(action);
            }
        }

        /// <summary>
        ///
        /// </summary>
        /// <param name="action"></param>
        //        public void ForEachObject(Action<SceneObjectGroup> action)
        //        {
        //            List<SceneObjectGroup> presenceList;
        //
        //            lock (m_sceneObjects)
        //            {
        //                presenceList = new List<SceneObjectGroup>(m_sceneObjects.Values);
        //            }
        //
        //            foreach (SceneObjectGroup presence in presenceList)
        //            {
        //                action(presence);
        //            }
        //        }

        /// <summary>
        /// Get a named prim contained in this scene (will return the first
        /// found, if there are more than one prim with the same name)
        /// </summary>
        /// <param name="name"></param>
        /// <returns></returns>
        public SceneObjectPart GetSceneObjectPart(string name)
        {
            return m_sceneGraph.GetSceneObjectPart(name);
        }

        /// <summary>
        /// Get a prim via its local id
        /// </summary>
        /// <param name="localID"></param>
        /// <returns></returns>
        public SceneObjectPart GetSceneObjectPart(uint localID)
        {
            return m_sceneGraph.GetSceneObjectPart(localID);
        }

        /// <summary>
        /// Get a prim via its UUID
        /// </summary>
        /// <param name="fullID"></param>
        /// <returns></returns>
        public SceneObjectPart GetSceneObjectPart(UUID fullID)
        {
            return m_sceneGraph.GetSceneObjectPart(fullID);
        }

        /// <summary>
        /// Get a scene object group that contains the prim with the given local id
        /// </summary>
        /// <param name="localID"></param>
        /// <returns>null if no scene object group containing that prim is found</returns>
        public SceneObjectGroup GetGroupByPrim(uint localID)
        {
            return m_sceneGraph.GetGroupByPrim(localID);
        }

        public override bool TryGetScenePresence(UUID avatarId, out ScenePresence avatar)
        {
            return m_sceneGraph.TryGetScenePresence(avatarId, out avatar);
        }

        public bool TryGetAvatarByName(string avatarName, out ScenePresence avatar)
        {
            return m_sceneGraph.TryGetAvatarByName(avatarName, out avatar);
        }

        public void ForEachClient(Action<IClientAPI> action)
        {
            // REGION SYNC
            if (false)//IsSyncedServer())
                return;
            m_clientManager.ForEachSync(action);
        }

        public bool TryGetClient(UUID avatarID, out IClientAPI client)
        {
            return m_clientManager.TryGetValue(avatarID, out client);
        }

        public bool TryGetClient(System.Net.IPEndPoint remoteEndPoint, out IClientAPI client)
        {
            return m_clientManager.TryGetValue(remoteEndPoint, out client);
        }

        public void ForEachSOG(Action<SceneObjectGroup> action)
        {
            m_sceneGraph.ForEachSOG(action);
        }

        /// <summary>
        /// Returns a list of the entities in the scene.  This is a new list so operations perform on the list itself
        /// will not affect the original list of objects in the scene.
        /// </summary>
        /// <returns></returns>
        public EntityBase[] GetEntities()
        {
            return m_sceneGraph.GetEntities();
        }

        #endregion

        public void RegionHandleRequest(IClientAPI client, UUID regionID)
        {
            ulong handle = 0;
            if (regionID == RegionInfo.RegionID)
                handle = RegionInfo.RegionHandle;
            else
            {
                GridRegion r = GridService.GetRegionByUUID(UUID.Zero, regionID);
                if (r != null)
                    handle = r.RegionHandle;
            }

            if (handle != 0)
                client.SendRegionHandle(regionID, handle);
        }

        public bool NeedSceneCacheClear(UUID agentID)
        {
            IInventoryTransferModule inv = RequestModuleInterface<IInventoryTransferModule>();
            if (inv == null)
                return true;

            return inv.NeedSceneCacheClear(agentID, this);
        }

        public void CleanTempObjects()
        {
            EntityBase[] entities = GetEntities();
            foreach (EntityBase obj in entities)
            {
                if (obj is SceneObjectGroup)
                {
                    SceneObjectGroup grp = (SceneObjectGroup)obj;

                    if (!grp.IsDeleted)
                    {
                        if ((grp.RootPart.Flags & PrimFlags.TemporaryOnRez) != 0)
                        {
                            if (grp.RootPart.Expires <= DateTime.Now)
                                DeleteSceneObject(grp, false);
                        }
                    }
                }
            }
        }

        public void DeleteFromStorage(UUID uuid)
        {
            SimulationDataService.RemoveObject(uuid, m_regInfo.RegionID);
        }

        public int GetHealth()
        {
            // Returns:
            // 1 = sim is up and accepting http requests. The heartbeat has
            // stopped and the sim is probably locked up, but a remote
            // admin restart may succeed
            //
            // 2 = Sim is up and the heartbeat is running. The sim is likely
            // usable for people within and logins _may_ work
            //
            // 3 = We have seen a new user enter within the past 4 minutes
            // which can be seen as positive confirmation of sim health
            //
            int health=1; // Start at 1, means we're up

            if ((Util.EnvironmentTickCountSubtract(m_lastUpdate)) < 1000)
                health+=1;
            else
                return health;

            // A login in the last 4 mins? We can't be doing too badly
            //
            if ((Util.EnvironmentTickCountSubtract(m_LastLogin)) < 240000)
                health++;
            else
                return health;

            CheckHeartbeat();

            return health;
        }

        // This callback allows the PhysicsScene to call back to its caller (the SceneGraph) and
        // update non-physical objects like the joint proxy objects that represent the position
        // of the joints in the scene.

        // This routine is normally called from within a lock (OdeLock) from within the OdePhysicsScene
        // WARNING: be careful of deadlocks here if you manipulate the scene. Remember you are being called
        // from within the OdePhysicsScene.

        protected internal void jointMoved(PhysicsJoint joint)
        {
            // m_parentScene.PhysicsScene.DumpJointInfo(); // non-thread-locked version; we should already be in a lock (OdeLock) when this callback is invoked
            SceneObjectPart jointProxyObject = GetSceneObjectPart(joint.ObjectNameInScene);
            if (jointProxyObject == null)
            {
                jointErrorMessage(joint, "WARNING, joint proxy not found, name " + joint.ObjectNameInScene);
                return;
            }

            // now update the joint proxy object in the scene to have the position of the joint as returned by the physics engine
            SceneObjectPart trackedBody = GetSceneObjectPart(joint.TrackedBodyName); // FIXME: causes a sequential lookup
            if (trackedBody == null) return; // the actor may have been deleted but the joint still lingers around a few frames waiting for deletion. during this time, trackedBody is NULL to prevent further motion of the joint proxy.
            jointProxyObject.Velocity = trackedBody.Velocity;
            jointProxyObject.AngularVelocity = trackedBody.AngularVelocity;
            switch (joint.Type)
            {
                case PhysicsJointType.Ball:
                    {
                        Vector3 jointAnchor = PhysicsScene.GetJointAnchor(joint);
                        Vector3 proxyPos = new Vector3(jointAnchor.X, jointAnchor.Y, jointAnchor.Z);
                        jointProxyObject.ParentGroup.UpdateGroupPosition(proxyPos); // schedules the entire group for a terse update
                    }
                    break;

                case PhysicsJointType.Hinge:
                    {
                        Vector3 jointAnchor = PhysicsScene.GetJointAnchor(joint);

                        // Normally, we would just ask the physics scene to return the axis for the joint.
                        // Unfortunately, ODE sometimes returns <0,0,0> for the joint axis, which should
                        // never occur. Therefore we cannot rely on ODE to always return a correct joint axis.
                        // Therefore the following call does not always work:
                        //PhysicsVector phyJointAxis = _PhyScene.GetJointAxis(joint);

                        // instead we compute the joint orientation by saving the original joint orientation
                        // relative to one of the jointed bodies, and applying this transformation
                        // to the current position of the jointed bodies (the tracked body) to compute the
                        // current joint orientation.

                        if (joint.TrackedBodyName == null)
                        {
                            jointErrorMessage(joint, "joint.TrackedBodyName is null, joint " + joint.ObjectNameInScene);
                        }

                        Vector3 proxyPos = new Vector3(jointAnchor.X, jointAnchor.Y, jointAnchor.Z);
                        Quaternion q = trackedBody.RotationOffset * joint.LocalRotation;

                        jointProxyObject.ParentGroup.UpdateGroupPosition(proxyPos); // schedules the entire group for a terse update
                        jointProxyObject.ParentGroup.UpdateGroupRotationR(q); // schedules the entire group for a terse update
                    }
                    break;
            }
        }

        // This callback allows the PhysicsScene to call back to its caller (the SceneGraph) and
        // update non-physical objects like the joint proxy objects that represent the position
        // of the joints in the scene.

        // This routine is normally called from within a lock (OdeLock) from within the OdePhysicsScene
        // WARNING: be careful of deadlocks here if you manipulate the scene. Remember you are being called
        // from within the OdePhysicsScene.
        protected internal void jointDeactivated(PhysicsJoint joint)
        {
            //m_log.Debug("[NINJA] SceneGraph.jointDeactivated, joint:" + joint.ObjectNameInScene);
            SceneObjectPart jointProxyObject = GetSceneObjectPart(joint.ObjectNameInScene);
            if (jointProxyObject == null)
            {
                jointErrorMessage(joint, "WARNING, trying to deactivate (stop interpolation of) joint proxy, but not found, name " + joint.ObjectNameInScene);
                return;
            }

            // turn the proxy non-physical, which also stops its client-side interpolation
            bool wasUsingPhysics = ((jointProxyObject.Flags & PrimFlags.Physics) != 0);
            if (wasUsingPhysics)
            {
                jointProxyObject.UpdatePrimFlags(false, false, true, false); // FIXME: possible deadlock here; check to make sure all the scene alterations set into motion here won't deadlock
            }
        }

        // This callback allows the PhysicsScene to call back to its caller (the SceneGraph) and
        // alert the user of errors by using the debug channel in the same way that scripts alert
        // the user of compile errors.

        // This routine is normally called from within a lock (OdeLock) from within the OdePhysicsScene
        // WARNING: be careful of deadlocks here if you manipulate the scene. Remember you are being called
        // from within the OdePhysicsScene.
        public void jointErrorMessage(PhysicsJoint joint, string message)
        {
            if (joint != null)
            {
                if (joint.ErrorMessageCount > PhysicsJoint.maxErrorMessages)
                    return;

                SceneObjectPart jointProxyObject = GetSceneObjectPart(joint.ObjectNameInScene);
                if (jointProxyObject != null)
                {
                    SimChat(Utils.StringToBytes("[NINJA]: " + message),
                        ChatTypeEnum.DebugChannel,
                        2147483647,
                        jointProxyObject.AbsolutePosition,
                        jointProxyObject.Name,
                        jointProxyObject.UUID,
                        false);

                    joint.ErrorMessageCount++;

                    if (joint.ErrorMessageCount > PhysicsJoint.maxErrorMessages)
                    {
                        SimChat(Utils.StringToBytes("[NINJA]: Too many messages for this joint, suppressing further messages."),
                            ChatTypeEnum.DebugChannel,
                            2147483647,
                            jointProxyObject.AbsolutePosition,
                            jointProxyObject.Name,
                            jointProxyObject.UUID,
                            false);
                    }
                }
                else
                {
                    // couldn't find the joint proxy object; the error message is silently suppressed
                }
            }
        }

        public Scene ConsoleScene()
        {
            if (MainConsole.Instance == null)
                return null;
            if (MainConsole.Instance.ConsoleScene is Scene)
                return (Scene)MainConsole.Instance.ConsoleScene;
            return null;
        }

        public float GetGroundHeight(float x, float y)
        {
            if (x < 0)
                x = 0;
            if (x >= Heightmap.Width)
                x = Heightmap.Width - 1;
            if (y < 0)
                y = 0;
            if (y >= Heightmap.Height)
                y = Heightmap.Height - 1;

            Vector3 p0 = new Vector3(x, y, (float)Heightmap[(int)x, (int)y]);
            Vector3 p1 = new Vector3(p0);
            Vector3 p2 = new Vector3(p0);

            p1.X += 1.0f;
            if (p1.X < Heightmap.Width)
                p1.Z = (float)Heightmap[(int)p1.X, (int)p1.Y];

            p2.Y += 1.0f;
            if (p2.Y < Heightmap.Height)
                p2.Z = (float)Heightmap[(int)p2.X, (int)p2.Y];

            Vector3 v0 = new Vector3(p1.X - p0.X, p1.Y - p0.Y, p1.Z - p0.Z);
            Vector3 v1 = new Vector3(p2.X - p0.X, p2.Y - p0.Y, p2.Z - p0.Z);

            v0.Normalize();
            v1.Normalize();

            Vector3 vsn = new Vector3();
            vsn.X = (v0.Y * v1.Z) - (v0.Z * v1.Y);
            vsn.Y = (v0.Z * v1.X) - (v0.X * v1.Z);
            vsn.Z = (v0.X * v1.Y) - (v0.Y * v1.X);
            vsn.Normalize();

            float xdiff = x - (float)((int)x);
            float ydiff = y - (float)((int)y);

            return (((vsn.X * xdiff) + (vsn.Y * ydiff)) / (-1 * vsn.Z)) + p0.Z;
        }

        private void CheckHeartbeat()
        {
            if (m_firstHeartbeat)
                return;

            if (Util.EnvironmentTickCountSubtract(m_lastUpdate) > 2000)
                StartTimer();
        }

        public override ISceneObject DeserializeObject(string representation)
        {
            return SceneObjectSerializer.FromXml2Format(representation);
        }

        public override bool AllowScriptCrossings
        {
            get { return m_allowScriptCrossings; }
        }

        public Vector3? GetNearestAllowedPosition(ScenePresence avatar)
        {
            //simulate to make sure we have pretty up to date positions
            PhysicsScene.Simulate(0);

            ILandObject nearestParcel = GetNearestAllowedParcel(avatar.UUID, avatar.AbsolutePosition.X, avatar.AbsolutePosition.Y);

            if (nearestParcel != null)
            {
                Vector3 dir = Vector3.Normalize(Vector3.Multiply(avatar.Velocity, -1));
                //Try to get a location that feels like where they came from
                Vector3? nearestPoint = GetNearestPointInParcelAlongDirectionFromPoint(avatar.AbsolutePosition, dir, nearestParcel);
                if (nearestPoint != null)
                {
                    Debug.WriteLine("Found a sane previous position based on velocity, sending them to: " + nearestPoint.ToString());
                    return nearestPoint.Value;
                }

                //Sometimes velocity might be zero (local teleport), so try finding point along path from avatar to center of nearest parcel
                Vector3 directionToParcelCenter = Vector3.Subtract(GetParcelCenterAtGround(nearestParcel), avatar.AbsolutePosition);
                dir = Vector3.Normalize(directionToParcelCenter);
                nearestPoint = GetNearestPointInParcelAlongDirectionFromPoint(avatar.AbsolutePosition, dir, nearestParcel);
                if (nearestPoint != null)
                {
                    Debug.WriteLine("They had a zero velocity, sending them to: " + nearestPoint.ToString());
                    return nearestPoint.Value;
                }

                //Ultimate backup if we have no idea where they are 
                Debug.WriteLine("Have no idea where they are, sending them to: " + avatar.lastKnownAllowedPosition.ToString());
                return avatar.lastKnownAllowedPosition;

            }

            //Go to the edge, this happens in teleporting to a region with no available parcels
            Vector3 nearestRegionEdgePoint = GetNearestRegionEdgePosition(avatar);
            //Debug.WriteLine("They are really in a place they don't belong, sending them to: " + nearestRegionEdgePoint.ToString());
            return nearestRegionEdgePoint;
        }

        private Vector3 GetParcelCenterAtGround(ILandObject parcel)
        {
            Vector2 center = GetParcelCenter(parcel);
            return GetPositionAtGround(center.X, center.Y);
        }

        private Vector3? GetNearestPointInParcelAlongDirectionFromPoint(Vector3 pos, Vector3 direction, ILandObject parcel)
        {
            Vector3 unitDirection = Vector3.Normalize(direction);
            //Making distance to search go through some sane limit of distance
            for (float distance = 0; distance < Constants.RegionSize * 2; distance += .5f)
            {
                Vector3 testPos = Vector3.Add(pos, Vector3.Multiply(unitDirection, distance));
                if (parcel.ContainsPoint((int)testPos.X, (int)testPos.Y))
                {
                    return testPos;
                }
            }
            return null;
        }

        public ILandObject GetNearestAllowedParcel(UUID avatarId, float x, float y)
        {
            List<ILandObject> all = AllParcels();
            float minParcelDistance = float.MaxValue;
            ILandObject nearestParcel = null;

            foreach (var parcel in all)
            {
                if (!parcel.IsEitherBannedOrRestricted(avatarId))
                {
                    float parcelDistance = GetParcelDistancefromPoint(parcel, x, y);
                    if (parcelDistance < minParcelDistance)
                    {
                        minParcelDistance = parcelDistance;
                        nearestParcel = parcel;
                    }
                }
            }

            return nearestParcel;
        }

        private List<ILandObject> AllParcels()
        {
            return LandChannel.AllParcels();
        }

        private float GetParcelDistancefromPoint(ILandObject parcel, float x, float y)
        {
            return Vector2.Distance(new Vector2(x, y), GetParcelCenter(parcel));
        }

        //calculate the average center point of a parcel
        private Vector2 GetParcelCenter(ILandObject parcel)
        {
            int count = 0;
            int avgx = 0;
            int avgy = 0;
            for (int x = 0; x < Constants.RegionSize; x++)
            {
                for (int y = 0; y < Constants.RegionSize; y++)
                {
                    //Just keep a running average as we check if all the points are inside or not
                    if (parcel.ContainsPoint(x, y))
                    {
                        if (count == 0)
                        {
                            avgx = x;
                            avgy = y;
                        }
                        else
                        {
                            avgx = (avgx * count + x) / (count + 1);
                            avgy = (avgy * count + y) / (count + 1);
                        }
                        count += 1;
                    }
                }
            }
            return new Vector2(avgx, avgy);
        }

        private Vector3 GetNearestRegionEdgePosition(ScenePresence avatar)
        {
            float xdistance = avatar.AbsolutePosition.X < Constants.RegionSize / 2 ? avatar.AbsolutePosition.X : Constants.RegionSize - avatar.AbsolutePosition.X;
            float ydistance = avatar.AbsolutePosition.Y < Constants.RegionSize / 2 ? avatar.AbsolutePosition.Y : Constants.RegionSize - avatar.AbsolutePosition.Y;

            //find out what vertical edge to go to
            if (xdistance < ydistance)
            {
                if (avatar.AbsolutePosition.X < Constants.RegionSize / 2)
                {
                    return GetPositionAtAvatarHeightOrGroundHeight(avatar, 0.0f, avatar.AbsolutePosition.Y);
                }
                else
                {
                    return GetPositionAtAvatarHeightOrGroundHeight(avatar, Constants.RegionSize, avatar.AbsolutePosition.Y);
                }
            }
            //find out what horizontal edge to go to
            else
            {
                if (avatar.AbsolutePosition.Y < Constants.RegionSize / 2)
                {
                    return GetPositionAtAvatarHeightOrGroundHeight(avatar, avatar.AbsolutePosition.X, 0.0f);
                }
                else
                {
                    return GetPositionAtAvatarHeightOrGroundHeight(avatar, avatar.AbsolutePosition.X, Constants.RegionSize);
                }
            }
        }

        private Vector3 GetPositionAtAvatarHeightOrGroundHeight(ScenePresence avatar, float x, float y)
        {
            Vector3 ground = GetPositionAtGround(x, y);
            if (avatar.AbsolutePosition.Z > ground.Z)
            {
                ground.Z = avatar.AbsolutePosition.Z;
            }
            return ground;
        }

        private Vector3 GetPositionAtGround(float x, float y)
        {
            return new Vector3(x, y, GetGroundHeight(x, y));
        }

        public List<UUID> GetEstateRegions(int estateID)
        {
            IEstateDataService estateDataService = EstateDataService;
            if (estateDataService == null)
                return new List<UUID>(0);

            return estateDataService.GetRegions(estateID);
        }

        public void ReloadEstateData()
        {
            IEstateDataService estateDataService = EstateDataService;
            if (estateDataService != null)
            {
                m_regInfo.EstateSettings = estateDataService.LoadEstateSettings(m_regInfo.RegionID, false);
                TriggerEstateSunUpdate();
            }
        }

        public void TriggerEstateSunUpdate()
        {
            float sun;
            if (RegionInfo.RegionSettings.UseEstateSun)
            {
                sun = (float)RegionInfo.EstateSettings.SunPosition;
                if (RegionInfo.EstateSettings.UseGlobalTime)
                {
                    sun = EventManager.GetCurrentTimeAsSunLindenHour() - 6.0f;
                }

                // 
                EventManager.TriggerEstateToolsSunUpdate(
                        RegionInfo.RegionHandle,
                        RegionInfo.EstateSettings.FixedSun,
                        RegionInfo.RegionSettings.UseEstateSun,
                        sun);
            }
            else
            {
                // Use the Sun Position from the Region Settings
                sun = (float)RegionInfo.RegionSettings.SunPosition - 6.0f;

                EventManager.TriggerEstateToolsSunUpdate(
                        RegionInfo.RegionHandle,
                        RegionInfo.RegionSettings.FixedSun,
                        RegionInfo.RegionSettings.UseEstateSun,
                        sun);
            }
        }

        private void HandleReloadEstate(string module, string[] cmd)
        {
            if (MainConsole.Instance.ConsoleScene == null ||
                (MainConsole.Instance.ConsoleScene is Scene &&
                (Scene)MainConsole.Instance.ConsoleScene == this))
            {
                ReloadEstateData();
            }
        }

        public Vector3[] GetCombinedBoundingBox(List<SceneObjectGroup> objects, out float minX, out float maxX, out float minY, out float maxY, out float minZ, out float maxZ)
        {
            minX = 256;
            maxX = -256;
            minY = 256;
            maxY = -256;
            minZ = 8192;
            maxZ = -256;

            List<Vector3> offsets = new List<Vector3>();

            foreach (SceneObjectGroup g in objects)
            {
                float ominX, ominY, ominZ, omaxX, omaxY, omaxZ;

                g.GetAxisAlignedBoundingBoxRaw(out ominX, out omaxX, out ominY, out omaxY, out ominZ, out omaxZ);

                if (minX > ominX)
                    minX = ominX;
                if (minY > ominY)
                    minY = ominY;
                if (minZ > ominZ)
                    minZ = ominZ;
                if (maxX < omaxX)
                    maxX = omaxX;
                if (maxY < omaxY)
                    maxY = omaxY;
                if (maxZ < omaxZ)
                    maxZ = omaxZ;
            }

            foreach (SceneObjectGroup g in objects)
            {
                Vector3 vec = g.AbsolutePosition;
                vec.X -= minX;
                vec.Y -= minY;
                vec.Z -= minZ;

                offsets.Add(vec);
            }

            return offsets.ToArray();
        }

        public void RegenerateMaptile(object sender, ElapsedEventArgs e)
        {
            IWorldMapModule mapModule = RequestModuleInterface<IWorldMapModule>();
            if (mapModule != null)
            {
                mapModule.GenerateMaptile();

                string error = GridService.RegisterRegion(RegionInfo.ScopeID, new GridRegion(RegionInfo));

                if (error != String.Empty)
                    throw new Exception(error);
            }
        }

        public void CleanDroppedAttachments()
        {
            List<SceneObjectGroup> objectsToDelete =
                    new List<SceneObjectGroup>();

            lock (m_cleaningAttachments)
            {
                ForEachSOG(delegate (SceneObjectGroup grp)
                        {
                            if (grp.RootPart.Shape.PCode == 0 && grp.RootPart.Shape.State != 0 && (!objectsToDelete.Contains(grp)))
                            {
                                UUID agentID = grp.OwnerID;
                                if (agentID == UUID.Zero)
                                {
                                    objectsToDelete.Add(grp);
                                    return;
                                }

                                ScenePresence sp = GetScenePresence(agentID);
                                if (sp == null)
                                {
                                    objectsToDelete.Add(grp);
                                    return;
                                }
                            }
                        });
            }

            foreach (SceneObjectGroup grp in objectsToDelete)
            {
                m_log.InfoFormat("[SCENE]: Deleting dropped attachment {0} of user {1}", grp.UUID, grp.OwnerID);
                DeleteSceneObject(grp, true);
            }
        }
    }
}<|MERGE_RESOLUTION|>--- conflicted
+++ resolved
@@ -406,12 +406,6 @@
         {
             get { return m_AvatarFactory; }
         }
-<<<<<<< HEAD
-        protected IConfigSource m_config;
-        protected IRegionSerialiserModule m_serialiser;
-        protected IDialogModule m_dialogModule;
-        protected IEntityTransferModule m_teleportModule;
-
         #region REGION SYNC
         protected IRegionSyncServerModule m_regionSyncServerModule;
         protected IRegionSyncClientModule m_regionSyncClientModule;
@@ -552,7 +546,7 @@
 
             GridRegion regionInfo = GridService.GetRegionByName(UUID.Zero, regionName);
             //TODO: need to load objects from the specified space
-            List<SceneObjectGroup> PrimsFromDB = m_storageManager.DataStore.LoadObjectsInGivenSpace(regionInfo.RegionID, minX, minY, maxX, maxY);
+            List<SceneObjectGroup> PrimsFromDB = m_SimulationDataService.LoadObjectsInGivenSpace(regionInfo.RegionID, minX, minY, maxX, maxY);
 
             m_log.Info("[SCENE]: Loaded " + PrimsFromDB.Count + " objects from the datastore");
 
@@ -561,7 +555,7 @@
                 if (group.RootPart == null)
                 {
                     m_log.ErrorFormat("[SCENE] Found a SceneObjectGroup with m_rootPart == null and {0} children",
-                                      group.Children == null ? 0 : group.Children.Count);
+                                      group.Parts == null ? 0 : group.Parts.Length);
                 }
 
                 AddRestoredSceneObject(group, true, true);
@@ -580,11 +574,6 @@
         // }
 
         #endregion 
-
-        protected ICapabilitiesModule m_capsModule;
-=======
-        
->>>>>>> 9f29908f
         public ICapabilitiesModule CapsModule
         {
             get { return m_capsModule; }
@@ -1335,15 +1324,9 @@
             while (m_regInfo.EstateSettings.EstateOwner == UUID.Zero && MainConsole.Instance != null)
             {
                 MainConsole.Instance.Output("The current estate has no owner set.");
-<<<<<<< HEAD
-                string first = "Test";// MainConsole.Instance.CmdPrompt("Estate owner first name", "Test");
-                string last = "User";// MainConsole.Instance.CmdPrompt("Estate owner last name", "User");
-                MainConsole.Instance.Output(String.Format("Setting estate owner to {0} {1}.", first, last));
-=======
                 List<char> excluded = new List<char>(new char[1]{' '});
                 string first = MainConsole.Instance.CmdPrompt("Estate owner first name", "Test", excluded);
                 string last = MainConsole.Instance.CmdPrompt("Estate owner last name", "User", excluded);
->>>>>>> 9f29908f
 
                 UserAccount account = UserAccountService.GetUserAccount(m_regInfo.ScopeID, first, last);
 
@@ -1481,18 +1464,11 @@
 
                     // Run through all ScenePresences looking for updates
                     // Presence updates and queued object updates for each presence are sent to clients
-<<<<<<< HEAD
                     // If it's a synced client, just send prim updates
                     // This will get fixed later to only send to locally logged in presences rather than all presences
                     // but requires pulling apart the concept of a client from the concept of a presence/avatar
                     if (IsSyncedClient())
-=======
-                    if (m_frame % m_update_presences == 0)
-                        m_sceneGraph.UpdatePresences();
-
-                    // Coarse locations relate to positions of green dots on the mini-map (on a SecondLife client)
-                    if (m_frame % m_update_coarse_locations == 0)
->>>>>>> 9f29908f
+
                     {
                         ForEachScenePresence(delegate(ScenePresence sp) { sp.SendPrimUpdates(); });
                         if(m_frame % 20 == 0)
@@ -1552,7 +1528,6 @@
                     }
                     physicsMS2 = Util.EnvironmentTickCountSubtract(tmpPhysicsMS2);
 
-<<<<<<< HEAD
                     // Do not simulate physics locally if this is a synced client
                     //if (!IsSyncedClient())
                     if (IsSyncedServer())
@@ -1560,11 +1535,6 @@
                         if (m_frame % m_update_entitymovement == 0)
                             m_sceneGraph.UpdateScenePresenceMovement();
                     }
-=======
-                    // Apply any pending avatar force input to the avatar's velocity
-                    if (m_frame % m_update_entitymovement == 0)
-                        m_sceneGraph.UpdateScenePresenceMovement();
->>>>>>> 9f29908f
 
                     // Perform the main physics update.  This will do the actual work of moving objects and avatars according to their
                     // velocity
@@ -2828,17 +2798,11 @@
         /// <param name="client"></param>
         public override void AddNewClient(IClientAPI client)
         {
-<<<<<<< HEAD
             AddNewClient2(client, true);
         }
         public void AddNewClient2(IClientAPI client, bool managed)
         {
 
-            bool vialogin = false;
-
-            if(managed)
-                m_clientManager.Add(client);
-=======
             AgentCircuitData aCircuit = m_authenticateHandler.GetAgentCircuitData(client.CircuitCode);
             bool vialogin = false;
 
@@ -2847,7 +2811,6 @@
 
             vialogin = (aCircuit.teleportFlags & (uint)Constants.TeleportFlags.ViaHGLogin) != 0 || 
                        (aCircuit.teleportFlags & (uint)Constants.TeleportFlags.ViaLogin) != 0;
->>>>>>> 9f29908f
 
             CheckHeartbeat();
             ScenePresence presence;
@@ -2872,7 +2835,8 @@
 
                 // REGION SYNC
                 // The owner is not being set properly when there is no circuit. Hmmm
-                presence.Appearance.Owner = presence.UUID;
+                // Commenting this out for the merge from master. Might still need it since we have no circuit on scene
+                // presence.Appearance.Owner = presence.UUID;
 
                 presence.initializeScenePresence(client, RegionInfo, this);
 
@@ -2907,13 +2871,6 @@
                 }
             }
 
-<<<<<<< HEAD
-            m_LastLogin = Util.EnvironmentTickCount();
-            EventManager.TriggerOnNewClient(client);
-            // m_log.Debug("[Scene] New agent " + client.Name + " vialogin=" + vialogin.ToString());
-            if (vialogin)
-                EventManager.TriggerOnClientLogin(client);
-=======
             if (GetScenePresence(client.AgentId) != null)
             {
                 m_LastLogin = Util.EnvironmentTickCount();
@@ -2921,7 +2878,6 @@
                 if (vialogin)
                     EventManager.TriggerOnClientLogin(client);
             }
->>>>>>> 9f29908f
         }
 
         private bool VerifyClient(AgentCircuitData aCircuit, System.Net.IPEndPoint ep, out bool vialogin)
@@ -3469,8 +3425,6 @@
                 }
 
                 m_eventManager.TriggerOnRemovePresence(agentID);
-<<<<<<< HEAD
-=======
 
                 if (avatar != null && (!avatar.IsChildAgent))
                     avatar.SaveChangedAttachments();
@@ -3482,7 +3436,6 @@
                         try { client.SendKillObject(avatar.RegionHandle, avatar.LocalId); }
                         catch (NullReferenceException) { }
                     });
->>>>>>> 9f29908f
 
                 // Don't try to send kills to clients if this is a synced server.
                 // The client closed event will trigger the broadcast to client managers
