--- conflicted
+++ resolved
@@ -2978,38 +2978,6 @@
                     m_eventManager.TriggerOnNewPresence(sp);
     
                     sp.TeleportFlags = (TPFlags)aCircuit.teleportFlags;
-<<<<<<< HEAD
-    
-                    // The first agent upon login is a root agent by design.
-                    // For this agent we will have to rez the attachments.
-                    // All other AddNewClient calls find aCircuit.child to be true.
-                    if (aCircuit.child == false)
-                    {
-                        // We have to set SP to be a root agent here so that SP.MakeRootAgent() will later not try to
-                        // start the scripts again (since this is done in RezAttachments()).
-                        // XXX: This is convoluted.
-                        sp.IsChildAgent = false;
-                        sp.IsLoggingIn = true;
-    
-                        // We leave a 5 second pause before attempting to rez attachments to avoid a clash with 
-                        // version 3 viewers that maybe doing their own attachment rezzing related to their current
-                        // outfit folder on startup.  If these operations do clash, then the symptoms are invisible
-                        // attachments until one zooms in on the avatar.
-                        //
-                        // We do not pause if we are launching on the same thread anyway in order to avoid pointlessly
-                        // delaying any attachment related regression tests.
-                        if (AttachmentsModule != null)
-                            Util.FireAndForget(
-                                o => 
-                                { 
-                                    if (Util.FireAndForgetMethod != FireAndForgetMethod.None) 
-                                        Thread.Sleep(5000); 
-
-                                    AttachmentsModule.RezAttachments(sp); 
-                                });
-                    }
-=======
->>>>>>> c2093ccc
                 }
                 else
                 {
