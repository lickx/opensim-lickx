--- conflicted
+++ resolved
@@ -1369,16 +1369,6 @@
                 phys.Dispose();
                 phys = null;
             }
-<<<<<<< HEAD
-=======
-
-            if (!GridService.DeregisterRegion(RegionInfo.RegionID))
-                m_log.WarnFormat("[SCENE]: Deregister from grid failed for region {0}", Name);
-
-            // call the base class Close method.
-            m_log.Debug("[SCENE]: Base close");
-            base.Close();
->>>>>>> 7e91a787
         }
 
         /// <summary>
