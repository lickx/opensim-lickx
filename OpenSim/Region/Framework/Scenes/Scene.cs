/*
 * Copyright (c) Contributors, http://opensimulator.org/
 * See CONTRIBUTORS.TXT for a full list of copyright holders.
 *
 * Redistribution and use in source and binary forms, with or without
 * modification, are permitted provided that the following conditions are met:
 *     * Redistributions of source code must retain the above copyright
 *       notice, this list of conditions and the following disclaimer.
 *     * Redistributions in binary form must reproduce the above copyrightD
 *       notice, this list of conditions and the following disclaimer in the
 *       documentation and/or other materials provided with the distribution.
 *     * Neither the name of the OpenSimulator Project nor the
 *       names of its contributors may be used to endorse or promote products
 *       derived from this software without specific prior written permission.
 *
 * THIS SOFTWARE IS PROVIDED BY THE DEVELOPERS ``AS IS'' AND ANY
 * EXPRESS OR IMPLIED WARRANTIES, INCLUDING, BUT NOT LIMITED TO, THE IMPLIED
 * WARRANTIES OF MERCHANTABILITY AND FITNESS FOR A PARTICULAR PURPOSE ARE
 * DISCLAIMED. IN NO EVENT SHALL THE CONTRIBUTORS BE LIABLE FOR ANY
 * DIRECT, INDIRECT, INCIDENTAL, SPECIAL, EXEMPLARY, OR CONSEQUENTIAL DAMAGES
 * (INCLUDING, BUT NOT LIMITED TO, PROCUREMENT OF SUBSTITUTE GOODS OR SERVICES;
 * LOSS OF USE, DATA, OR PROFITS; OR BUSINESS INTERRUPTION) HOWEVER CAUSED AND
 * ON ANY THEORY OF LIABILITY, WHETHER IN CONTRACT, STRICT LIABILITY, OR TORT
 * (INCLUDING NEGLIGENCE OR OTHERWISE) ARISING IN ANY WAY OUT OF THE USE OF THIS
 * SOFTWARE, EVEN IF ADVISED OF THE POSSIBILITY OF SUCH DAMAGE.
 */

using System;
using System.Collections.Generic;
using System.Diagnostics;
using System.Drawing;
using System.Drawing.Imaging;
using System.IO;
using System.Text;
using System.Threading;
using System.Timers;
using System.Xml;
using Nini.Config;
using OpenMetaverse;
using OpenMetaverse.Packets;
using OpenMetaverse.Imaging;
using OpenSim.Framework;
using OpenSim.Services.Interfaces;
using OpenSim.Framework.Communications;
using OpenSim.Framework.Console;
using OpenSim.Region.Framework.Interfaces;
using OpenSim.Region.Framework.Scenes.Scripting;
using OpenSim.Region.Framework.Scenes.Serialization;
using OpenSim.Region.Physics.Manager;
using Timer=System.Timers.Timer;
using TPFlags = OpenSim.Framework.Constants.TeleportFlags;
using GridRegion = OpenSim.Services.Interfaces.GridRegion;

namespace OpenSim.Region.Framework.Scenes
{
    public delegate bool FilterAvatarList(ScenePresence avatar);

    public partial class Scene : SceneBase
    {
        private const long DEFAULT_MIN_TIME_FOR_PERSISTENCE = 60L;
        private const long DEFAULT_MAX_TIME_FOR_PERSISTENCE = 600L;

        public delegate void SynchronizeSceneHandler(Scene scene);

        #region Fields

        public bool EmergencyMonitoring = false;
        public bool DEBUG = false;

        public SynchronizeSceneHandler SynchronizeScene;
        public SimStatsReporter StatsReporter;
        public List<Border> NorthBorders = new List<Border>();
        public List<Border> EastBorders = new List<Border>();
        public List<Border> SouthBorders = new List<Border>();
        public List<Border> WestBorders = new List<Border>();

        /// <summary>
        /// Controls whether physics can be applied to prims.  Even if false, prims still have entries in a
        /// PhysicsScene in order to perform collision detection
        /// </summary>
        public bool PhysicalPrims { get; private set; }

        /// <summary>
        /// Controls whether prims can be collided with.
        /// </summary>
        /// <remarks>
        /// If this is set to false then prims cannot be subject to physics either.
        /// </summary>
        public bool CollidablePrims { get; private set; }

        public float m_maxNonphys = 256;
        public float m_maxPhys = 10;
        public bool m_clampPrimSize;
        public bool m_trustBinaries;
        public bool m_allowScriptCrossings;
        public bool m_useFlySlow;

        protected float m_defaultDrawDistance = 255.0f;
        public float DefaultDrawDistance 
        {
            get { return m_defaultDrawDistance; }
        }
        
        // TODO: need to figure out how allow client agents but deny
        // root agents when ACL denies access to root agent
        public bool m_strictAccessControl = true;
        public bool m_seeIntoBannedRegion = false;
        public int MaxUndoCount = 5;
        // Using this for RegionReady module to prevent LoginsDisabled from changing under our feet;
        public bool LoginLock = false;
        public bool LoginsDisabled = true;
        public bool StartDisabled = false;
        public bool LoadingPrims;
        public IXfer XferManager;

        // the minimum time that must elapse before a changed object will be considered for persisted
        public long m_dontPersistBefore = DEFAULT_MIN_TIME_FOR_PERSISTENCE * 10000000L;
        // the maximum time that must elapse before a changed object will be considered for persisted
        public long m_persistAfter = DEFAULT_MAX_TIME_FOR_PERSISTENCE * 10000000L;

        protected int m_splitRegionID;
        protected Timer m_restartWaitTimer = new Timer();
        protected Timer m_timerWatchdog = new Timer();
        protected List<RegionInfo> m_regionRestartNotifyList = new List<RegionInfo>();
        protected List<RegionInfo> m_neighbours = new List<RegionInfo>();
        protected string m_simulatorVersion = "OpenSimulator Server";
        protected ModuleLoader m_moduleLoader;
        protected AgentCircuitManager m_authenticateHandler;
        protected SceneCommunicationService m_sceneGridService;
        protected ISnmpModule m_snmpService = null;

        protected ISimulationDataService m_SimulationDataService;
        protected IEstateDataService m_EstateDataService;
        protected IAssetService m_AssetService;
        protected IAuthorizationService m_AuthorizationService;
        protected IInventoryService m_InventoryService;
        protected IGridService m_GridService;
        protected ILibraryService m_LibraryService;
        protected ISimulationService m_simulationService;
        protected IAuthenticationService m_AuthenticationService;
        protected IPresenceService m_PresenceService;
        protected IUserAccountService m_UserAccountService;
        protected IAvatarService m_AvatarService;
        protected IGridUserService m_GridUserService;

        protected IXMLRPC m_xmlrpcModule;
        protected IWorldComm m_worldCommModule;
        protected IAvatarFactoryModule m_AvatarFactory;
        protected IConfigSource m_config;
        protected IRegionSerialiserModule m_serialiser;
        protected IDialogModule m_dialogModule;
        protected IEntityTransferModule m_teleportModule;
        protected ICapabilitiesModule m_capsModule;
        protected IGroupsModule m_groupsModule;

        /// <summary>
        /// Current scene frame number
        /// </summary>
        public uint Frame
        {
            get;
            protected set;
        }

        /// <summary>
        /// The minimum length of time in seconds that will be taken for a scene frame.  If the frame takes less time then we
        /// will sleep for the remaining period.
        /// </summary>
        /// <remarks>
        /// One can tweak this number to experiment.  One current effect of reducing it is to make avatar animations
        /// occur too quickly (viewer 1) or with even more slide (viewer 2).
        /// </remarks>
        public float MinFrameTime { get; private set; }

        private int m_update_physics = 1;
        private int m_update_entitymovement = 1;
        private int m_update_objects = 1;
        private int m_update_temp_cleaning = 1000;
        private int m_update_presences = 1; // Update scene presence movements
        private int m_update_events = 1;
        private int m_update_backup = 200;
        private int m_update_terrain = 50;
        private int m_update_land = 10;
        private int m_update_coarse_locations = 50;

        private int agentMS;
        private int frameMS;
        private int physicsMS2;
        private int physicsMS;
        private int otherMS;
        private int tempOnRezMS;
        private int eventMS;
        private int backupMS;
        private int terrainMS;
        private int landMS;
        private int lastCompletedFrame;

        public bool CombineRegions = false;
        /// <summary>
        /// Signals whether temporary objects are currently being cleaned up.  Needed because this is launched
        /// asynchronously from the update loop.
        /// </summary>
        private bool m_cleaningTemps = false;

        private Object m_heartbeatLock = new Object();

        // TODO: Possibly stop other classes being able to manipulate this directly.
        private SceneGraph m_sceneGraph;
        private volatile int m_bordersLocked;
//        private int m_RestartTimerCounter;
        private readonly Timer m_restartTimer = new Timer(15000); // Wait before firing
//        private int m_incrementsof15seconds;
        private volatile bool m_backingup;
        private Dictionary<UUID, ReturnInfo> m_returns = new Dictionary<UUID, ReturnInfo>();
        private Dictionary<UUID, SceneObjectGroup> m_groupsWithTargets = new Dictionary<UUID, SceneObjectGroup>();

        private bool m_physics_enabled = true;
        private bool m_scripts_enabled = true;
        private string m_defaultScriptEngine;
        private int m_LastLogin;
        private Thread HeartbeatThread = null;
        private volatile bool shuttingdown;

        private int m_lastUpdate;
        private int m_lastIncoming;
        private int m_lastOutgoing;
        private bool m_firstHeartbeat = true;
        private int m_hbRestarts = 0;

        private UpdatePrioritizationSchemes m_priorityScheme = UpdatePrioritizationSchemes.Time;
        private bool m_reprioritizationEnabled = true;
        private double m_reprioritizationInterval = 5000.0;
        private double m_rootReprioritizationDistance = 10.0;
        private double m_childReprioritizationDistance = 20.0;

        private Timer m_mapGenerationTimer = new Timer();
        private bool m_generateMaptiles;
        private bool m_useBackup = true;

        #endregion Fields

        #region Properties

        /* Used by the loadbalancer plugin on GForge */
        public int SplitRegionID
        {
            get { return m_splitRegionID; }
            set { m_splitRegionID = value; }
        }

        public bool BordersLocked
        {
            get { return m_bordersLocked == 1; }
            set
            {
                if (value == true)
                    m_bordersLocked = 1;
                else
                    m_bordersLocked = 0;
            }
        }
        
        public new float TimeDilation
        {
            get { return m_sceneGraph.PhysicsScene.TimeDilation; }
        }

        public SceneCommunicationService SceneGridService
        {
            get { return m_sceneGridService; }
        }

        public ISnmpModule SnmpService
        {
            get
            {
                if (m_snmpService == null)
                {
                    m_snmpService = RequestModuleInterface<ISnmpModule>();
                }

                return m_snmpService;
            }
        }

        public ISimulationDataService SimulationDataService
        {
            get
            {
                if (m_SimulationDataService == null)
                {
                    m_SimulationDataService = RequestModuleInterface<ISimulationDataService>();

                    if (m_SimulationDataService == null)
                    {
                        throw new Exception("No ISimulationDataService available.");
                    }
                }

                return m_SimulationDataService;
            }
        }

        public IEstateDataService EstateDataService
        {
            get
            {
                if (m_EstateDataService == null)
                {
                    m_EstateDataService = RequestModuleInterface<IEstateDataService>();

                    if (m_EstateDataService == null)
                    {
                        throw new Exception("No IEstateDataService available.");
                    }
                }

                return m_EstateDataService;
            }
        }

        public IAssetService AssetService
        {
            get
            {
                if (m_AssetService == null)
                {
                    m_AssetService = RequestModuleInterface<IAssetService>();

                    if (m_AssetService == null)
                    {
                        throw new Exception("No IAssetService available.");
                    }
                }

                return m_AssetService;
            }
        }
        
        public IAuthorizationService AuthorizationService
        {
            get
            {
                if (m_AuthorizationService == null)
                {
                    m_AuthorizationService = RequestModuleInterface<IAuthorizationService>();

                    //if (m_AuthorizationService == null)
                    //{
                    //    // don't throw an exception if no authorization service is set for the time being
                    //     m_log.InfoFormat("[SCENE]: No Authorization service is configured");
                    //}
                }

                return m_AuthorizationService;
            }
        }

        public IInventoryService InventoryService
        {
            get
            {
                if (m_InventoryService == null)
                {
                    m_InventoryService = RequestModuleInterface<IInventoryService>();

                    if (m_InventoryService == null)
                    {
                        throw new Exception("No IInventoryService available. This could happen if the config_include folder doesn't exist or if the OpenSim.ini [Architecture] section isn't set.  Please also check that you have the correct version of your inventory service dll.  Sometimes old versions of this dll will still exist.  Do a clean checkout and re-create the opensim.ini from the opensim.ini.example.");
                    }
                }

                return m_InventoryService;
            }
        }

        public IGridService GridService
        {
            get
            {
                if (m_GridService == null)
                {
                    m_GridService = RequestModuleInterface<IGridService>();

                    if (m_GridService == null)
                    {
                        throw new Exception("No IGridService available. This could happen if the config_include folder doesn't exist or if the OpenSim.ini [Architecture] section isn't set.  Please also check that you have the correct version of your inventory service dll.  Sometimes old versions of this dll will still exist.  Do a clean checkout and re-create the opensim.ini from the opensim.ini.example.");
                    }
                }

                return m_GridService;
            }
        }

        public ILibraryService LibraryService
        {
            get
            {
                if (m_LibraryService == null)
                    m_LibraryService = RequestModuleInterface<ILibraryService>();

                return m_LibraryService;
            }
        }

        public ISimulationService SimulationService
        {
            get
            {
                if (m_simulationService == null)
                    m_simulationService = RequestModuleInterface<ISimulationService>();
                return m_simulationService;
            }
        }

        public IAuthenticationService AuthenticationService
        {
            get
            {
                if (m_AuthenticationService == null)
                    m_AuthenticationService = RequestModuleInterface<IAuthenticationService>();
                return m_AuthenticationService;
            }
        }

        public IPresenceService PresenceService
        {
            get
            {
                if (m_PresenceService == null)
                    m_PresenceService = RequestModuleInterface<IPresenceService>();
                return m_PresenceService;
            }
        }

        public IUserAccountService UserAccountService
        {
            get
            {
                if (m_UserAccountService == null)
                    m_UserAccountService = RequestModuleInterface<IUserAccountService>();
                return m_UserAccountService;
            }
        }

        public IAvatarService AvatarService
        {
            get
            {
                if (m_AvatarService == null)
                    m_AvatarService = RequestModuleInterface<IAvatarService>();
                return m_AvatarService;
            }
        }

        public IGridUserService GridUserService
        {
            get
            {
                if (m_GridUserService == null)
                    m_GridUserService = RequestModuleInterface<IGridUserService>();
                return m_GridUserService;
            }
        }

        public IAttachmentsModule AttachmentsModule { get; set; }

        public IAvatarFactoryModule AvatarFactory
        {
            get { return m_AvatarFactory; }
        }
        
        public ICapabilitiesModule CapsModule
        {
            get { return m_capsModule; }
        }

        public int MonitorFrameTime { get { return frameMS; } }
        public int MonitorPhysicsUpdateTime { get { return physicsMS; } }
        public int MonitorPhysicsSyncTime { get { return physicsMS2; } }
        public int MonitorOtherTime { get { return otherMS; } }
        public int MonitorTempOnRezTime { get { return tempOnRezMS; } }
        public int MonitorEventTime { get { return eventMS; } } // This may need to be divided into each event?
        public int MonitorBackupTime { get { return backupMS; } }
        public int MonitorTerrainTime { get { return terrainMS; } }
        public int MonitorLandTime { get { return landMS; } }
        public int MonitorLastFrameTick { get { return lastCompletedFrame; } }

        public UpdatePrioritizationSchemes UpdatePrioritizationScheme { get { return m_priorityScheme; } }
        public bool IsReprioritizationEnabled { get { return m_reprioritizationEnabled; } }
        public double ReprioritizationInterval { get { return m_reprioritizationInterval; } }
        public double RootReprioritizationDistance { get { return m_rootReprioritizationDistance; } }
        public double ChildReprioritizationDistance { get { return m_childReprioritizationDistance; } }

        public AgentCircuitManager AuthenticateHandler
        {
            get { return m_authenticateHandler; }
        }

        public bool UseBackup
        {
            get { return m_useBackup; }
        }

        // an instance to the physics plugin's Scene object.
        public PhysicsScene PhysicsScene
        {
            get { return m_sceneGraph.PhysicsScene; }
            set
            {
                // If we're not doing the initial set
                // Then we've got to remove the previous
                // event handler
                if (PhysicsScene != null && PhysicsScene.SupportsNINJAJoints)
                {
                    PhysicsScene.OnJointMoved -= jointMoved;
                    PhysicsScene.OnJointDeactivated -= jointDeactivated;
                    PhysicsScene.OnJointErrorMessage -= jointErrorMessage;
                }

                m_sceneGraph.PhysicsScene = value;

                if (PhysicsScene != null && m_sceneGraph.PhysicsScene.SupportsNINJAJoints)
                {
                    // register event handlers to respond to joint movement/deactivation
                    PhysicsScene.OnJointMoved += jointMoved;
                    PhysicsScene.OnJointDeactivated += jointDeactivated;
                    PhysicsScene.OnJointErrorMessage += jointErrorMessage;
                }
            }
        }

        public string DefaultScriptEngine
        {
            get { return m_defaultScriptEngine; }
        }

        public EntityManager Entities
        {
            get { return m_sceneGraph.Entities; }
        }

        #endregion Properties

        #region Constructors

        public Scene(RegionInfo regInfo, AgentCircuitManager authen,
                     SceneCommunicationService sceneGridService,
                     ISimulationDataService simDataService, IEstateDataService estateDataService,
                     ModuleLoader moduleLoader, bool dumpAssetsToFile,
                     IConfigSource config, string simulatorVersion)
            : this(regInfo)
        {
            m_config = config;
            MinFrameTime = 0.089f;

            Random random = new Random();

            m_lastAllocatedLocalId = (uint)(random.NextDouble() * (double)(uint.MaxValue/2))+(uint)(uint.MaxValue/4);
            m_moduleLoader = moduleLoader;
            m_authenticateHandler = authen;
            m_sceneGridService = sceneGridService;
            m_SimulationDataService = simDataService;
            m_EstateDataService = estateDataService;
            m_regionHandle = m_regInfo.RegionHandle;
            m_regionName = m_regInfo.RegionName;
            m_lastUpdate = Util.EnvironmentTickCount();
            m_lastIncoming = 0;
            m_lastOutgoing = 0;

            m_asyncSceneObjectDeleter = new AsyncSceneObjectGroupDeleter(this);
            m_asyncSceneObjectDeleter.Enabled = true;

            m_asyncInventorySender = new AsyncInventorySender(this);

            #region Region Settings

            // Load region settings
            // LoadRegionSettings creates new region settings in persistence if they don't already exist for this region.
            // However, in this case, the default textures are not set in memory properly, so we need to do it here and
            // resave.
            // FIXME: It shouldn't be up to the database plugins to create this data - we should do it when a new
            // region is set up and avoid these gyrations.
            RegionSettings rs = simDataService.LoadRegionSettings(m_regInfo.RegionID);
            bool updatedTerrainTextures = false;
            if (rs.TerrainTexture1 == UUID.Zero)
            {
                rs.TerrainTexture1 = RegionSettings.DEFAULT_TERRAIN_TEXTURE_1;
                updatedTerrainTextures = true;
            }

            if (rs.TerrainTexture2 == UUID.Zero)
            {
                rs.TerrainTexture2 = RegionSettings.DEFAULT_TERRAIN_TEXTURE_2;
                updatedTerrainTextures = true;
            }

            if (rs.TerrainTexture3 == UUID.Zero)
            {
                rs.TerrainTexture3 = RegionSettings.DEFAULT_TERRAIN_TEXTURE_3;
                updatedTerrainTextures = true;
            }

            if (rs.TerrainTexture4 == UUID.Zero)
            {
                rs.TerrainTexture4 = RegionSettings.DEFAULT_TERRAIN_TEXTURE_4;
                updatedTerrainTextures = true;
            }

            if (updatedTerrainTextures)
                rs.Save();

            m_regInfo.RegionSettings = rs;

            if (estateDataService != null)
                m_regInfo.EstateSettings = estateDataService.LoadEstateSettings(m_regInfo.RegionID, false);

            #endregion Region Settings

            MainConsole.Instance.Commands.AddCommand("Estates", false, "reload estate",
                                          "reload estate",
                                          "Reload the estate data", HandleReloadEstate);

            //Bind Storage Manager functions to some land manager functions for this scene
            EventManager.OnLandObjectAdded +=
                new EventManager.LandObjectAdded(simDataService.StoreLandObject);
            EventManager.OnLandObjectRemoved +=
                new EventManager.LandObjectRemoved(simDataService.RemoveLandObject);

            m_sceneGraph = new SceneGraph(this);

            // If the scene graph has an Unrecoverable error, restart this sim.
            // Currently the only thing that causes it to happen is two kinds of specific
            // Physics based crashes.
            //
            // Out of memory
            // Operating system has killed the plugin
            m_sceneGraph.UnRecoverableError += RestartNow;

            RegisterDefaultSceneEvents();

            DumpAssetsToFile = dumpAssetsToFile;

            m_scripts_enabled = !RegionInfo.RegionSettings.DisableScripts;

            m_physics_enabled = !RegionInfo.RegionSettings.DisablePhysics;

            m_simulatorVersion = simulatorVersion + " (" + Util.GetRuntimeInformation() + ")";

            #region Region Config

            // Region config overrides global config
            //
            try
            {
                if (m_config.Configs["Startup"] != null)
                {
                    IConfig startupConfig = m_config.Configs["Startup"];

                    m_defaultDrawDistance = startupConfig.GetFloat("DefaultDrawDistance",m_defaultDrawDistance);
                    m_useBackup = startupConfig.GetBoolean("UseSceneBackup", m_useBackup);
                    if (!m_useBackup)
                        m_log.InfoFormat("[SCENE]: Backup has been disabled for {0}", RegionInfo.RegionName);
                    
                    //Animation states
                    m_useFlySlow = startupConfig.GetBoolean("enableflyslow", false);

                    PhysicalPrims = startupConfig.GetBoolean("physical_prim", true);
                    CollidablePrims = startupConfig.GetBoolean("collidable_prim", true);

                    m_maxNonphys = startupConfig.GetFloat("NonphysicalPrimMax", m_maxNonphys);
                    if (RegionInfo.NonphysPrimMax > 0)
                    {
                        m_maxNonphys = RegionInfo.NonphysPrimMax;
                    }

                    m_maxPhys = startupConfig.GetFloat("PhysicalPrimMax", m_maxPhys);

                    if (RegionInfo.PhysPrimMax > 0)
                    {
                        m_maxPhys = RegionInfo.PhysPrimMax;
                    }

                    // Here, if clamping is requested in either global or
                    // local config, it will be used
                    //
                    m_clampPrimSize = startupConfig.GetBoolean("ClampPrimSize", m_clampPrimSize);
                    if (RegionInfo.ClampPrimSize)
                    {
                        m_clampPrimSize = true;
                    }

                    m_trustBinaries = startupConfig.GetBoolean("TrustBinaries", m_trustBinaries);
                    m_allowScriptCrossings = startupConfig.GetBoolean("AllowScriptCrossing", m_allowScriptCrossings);
                    m_dontPersistBefore =
                      startupConfig.GetLong("MinimumTimeBeforePersistenceConsidered", DEFAULT_MIN_TIME_FOR_PERSISTENCE);
                    m_dontPersistBefore *= 10000000;
                    m_persistAfter =
                      startupConfig.GetLong("MaximumTimeBeforePersistenceConsidered", DEFAULT_MAX_TIME_FOR_PERSISTENCE);
                    m_persistAfter *= 10000000;

                    m_defaultScriptEngine = startupConfig.GetString("DefaultScriptEngine", "XEngine");
                    m_log.InfoFormat("[SCENE]: Default script engine {0}", m_defaultScriptEngine);

                    IConfig packetConfig = m_config.Configs["PacketPool"];
                    if (packetConfig != null)
                    {
                        PacketPool.Instance.RecyclePackets = packetConfig.GetBoolean("RecyclePackets", true);
                        PacketPool.Instance.RecycleDataBlocks = packetConfig.GetBoolean("RecycleDataBlocks", true);
                    }

                    m_strictAccessControl = startupConfig.GetBoolean("StrictAccessControl", m_strictAccessControl);
                    m_seeIntoBannedRegion = startupConfig.GetBoolean("SeeIntoBannedRegion", m_seeIntoBannedRegion);
                    CombineRegions = startupConfig.GetBoolean("CombineContiguousRegions", false);

                    m_generateMaptiles = startupConfig.GetBoolean("GenerateMaptiles", true);
                    if (m_generateMaptiles)
                    {
                        int maptileRefresh = startupConfig.GetInt("MaptileRefresh", 0);
                        if (maptileRefresh != 0)
                        {
                            m_mapGenerationTimer.Interval = maptileRefresh * 1000;
                            m_mapGenerationTimer.Elapsed += RegenerateMaptileAndReregister;
                            m_mapGenerationTimer.AutoReset = true;
                            m_mapGenerationTimer.Start();
                        }
                    }
                    else
                    {
                        string tile = startupConfig.GetString("MaptileStaticUUID", UUID.Zero.ToString());
                        UUID tileID;

                        if (UUID.TryParse(tile, out tileID))
                        {
                            RegionInfo.RegionSettings.TerrainImageID = tileID;
                        }
                    }

                    MinFrameTime              = startupConfig.GetFloat( "MinFrameTime",                      MinFrameTime);
                    m_update_backup           = startupConfig.GetInt(   "UpdateStorageEveryNFrames",         m_update_backup);
                    m_update_coarse_locations = startupConfig.GetInt(   "UpdateCoarseLocationsEveryNFrames", m_update_coarse_locations);
                    m_update_entitymovement   = startupConfig.GetInt(   "UpdateEntityMovementEveryNFrames",  m_update_entitymovement);
                    m_update_events           = startupConfig.GetInt(   "UpdateEventsEveryNFrames",          m_update_events);
                    m_update_objects          = startupConfig.GetInt(   "UpdateObjectsEveryNFrames",         m_update_objects);
                    m_update_physics          = startupConfig.GetInt(   "UpdatePhysicsEveryNFrames",         m_update_physics);
                    m_update_presences        = startupConfig.GetInt(   "UpdateAgentsEveryNFrames",          m_update_presences);
                    m_update_terrain          = startupConfig.GetInt(   "UpdateTerrainEveryNFrames",         m_update_terrain);
                    m_update_temp_cleaning    = startupConfig.GetInt(   "UpdateTempCleaningEveryNFrames",    m_update_temp_cleaning);
                }
            }
            catch (Exception e)
            {
                m_log.Error("[SCENE]: Failed to load StartupConfig: " + e.ToString());
            }

            #endregion Region Config

            #region Interest Management

            IConfig interestConfig = m_config.Configs["InterestManagement"];
            if (interestConfig != null)
            {
                string update_prioritization_scheme = interestConfig.GetString("UpdatePrioritizationScheme", "Time").Trim().ToLower();

                try
                {
                    m_priorityScheme = (UpdatePrioritizationSchemes)Enum.Parse(typeof(UpdatePrioritizationSchemes), update_prioritization_scheme, true);
                }
                catch (Exception)
                {
                    m_log.Warn("[PRIORITIZER]: UpdatePrioritizationScheme was not recognized, setting to default prioritizer Time");
                    m_priorityScheme = UpdatePrioritizationSchemes.Time;
                }

                m_reprioritizationEnabled = interestConfig.GetBoolean("ReprioritizationEnabled", true);
                m_reprioritizationInterval = interestConfig.GetDouble("ReprioritizationInterval", 5000.0);
                m_rootReprioritizationDistance = interestConfig.GetDouble("RootReprioritizationDistance", 10.0);
                m_childReprioritizationDistance = interestConfig.GetDouble("ChildReprioritizationDistance", 20.0);
            }

            m_log.DebugFormat("[SCENE]: Using the {0} prioritization scheme", m_priorityScheme);

            #endregion Interest Management

            StatsReporter = new SimStatsReporter(this);
            StatsReporter.OnSendStatsResult += SendSimStatsPackets;
            StatsReporter.OnStatsIncorrect += m_sceneGraph.RecalculateStats;
        }

        /// <summary>
        /// Mock constructor for scene group persistency unit tests.
        /// SceneObjectGroup RegionId property is delegated to Scene.
        /// </summary>
        /// <param name="regInfo"></param>
        public Scene(RegionInfo regInfo)
        {
            BordersLocked = true;
            Border northBorder = new Border();
            northBorder.BorderLine = new Vector3(float.MinValue, float.MaxValue, (int)Constants.RegionSize);  //<---
            northBorder.CrossDirection = Cardinals.N;
            NorthBorders.Add(northBorder);

            Border southBorder = new Border();
            southBorder.BorderLine = new Vector3(float.MinValue, float.MaxValue,0);    //--->
            southBorder.CrossDirection = Cardinals.S;
            SouthBorders.Add(southBorder);

            Border eastBorder = new Border();
            eastBorder.BorderLine = new Vector3(float.MinValue, float.MaxValue, (int)Constants.RegionSize);   //<---
            eastBorder.CrossDirection = Cardinals.E;
            EastBorders.Add(eastBorder);

            Border westBorder = new Border();
            westBorder.BorderLine = new Vector3(float.MinValue, float.MaxValue,0);     //--->
            westBorder.CrossDirection = Cardinals.W;
            WestBorders.Add(westBorder);
            BordersLocked = false;

            m_regInfo = regInfo;
            m_eventManager = new EventManager();

            m_permissions = new ScenePermissions(this);

            m_lastUpdate = Util.EnvironmentTickCount();
        }

        #endregion

        #region Startup / Close Methods

        public bool ShuttingDown
        {
            get { return shuttingdown; }
        }

        /// <value>
        /// The scene graph for this scene
        /// </value>
        /// TODO: Possibly stop other classes being able to manipulate this directly.
        public SceneGraph SceneGraph
        {
            get { return m_sceneGraph; }
        }

        protected virtual void RegisterDefaultSceneEvents()
        {
            IDialogModule dm = RequestModuleInterface<IDialogModule>();

            if (dm != null)
                m_eventManager.OnPermissionError += dm.SendAlertToUser;

            m_eventManager.OnSignificantClientMovement += HandleOnSignificantClientMovement;
        }

        public override string GetSimulatorVersion()
        {
            return m_simulatorVersion;
        }

        /// <summary>
        /// Process the fact that a neighbouring region has come up.
        /// </summary>
        /// <remarks>
        /// We only add it to the neighbor list if it's within 1 region from here.
        /// Agents may have draw distance values that cross two regions though, so
        /// we add it to the notify list regardless of distance. We'll check
        /// the agent's draw distance before notifying them though.
        /// </remarks>
        /// <param name="otherRegion">RegionInfo handle for the new region.</param>
        /// <returns>True after all operations complete, throws exceptions otherwise.</returns>
        public override void OtherRegionUp(GridRegion otherRegion)
        {
            uint xcell = (uint)((int)otherRegion.RegionLocX / (int)Constants.RegionSize);
            uint ycell = (uint)((int)otherRegion.RegionLocY / (int)Constants.RegionSize);
            //m_log.InfoFormat("[SCENE]: (on region {0}): Region {1} up in coords {2}-{3}", 
            //    RegionInfo.RegionName, otherRegion.RegionName, xcell, ycell);

            if (RegionInfo.RegionHandle != otherRegion.RegionHandle)
            {
                // If these are cast to INT because long + negative values + abs returns invalid data
                int resultX = Math.Abs((int)xcell - (int)RegionInfo.RegionLocX);
                int resultY = Math.Abs((int)ycell - (int)RegionInfo.RegionLocY);
                if (resultX <= 1 && resultY <= 1)
                {
                    // Let the grid service module know, so this can be cached
                    m_eventManager.TriggerOnRegionUp(otherRegion);

                    try
                    {
                        ForEachRootScenePresence(delegate(ScenePresence agent)
                        {
                            //agent.ControllingClient.new
                            //this.CommsManager.InterRegion.InformRegionOfChildAgent(otherRegion.RegionHandle, agent.ControllingClient.RequestClientInfo());

                            List<ulong> old = new List<ulong>();
                            old.Add(otherRegion.RegionHandle);
                            agent.DropOldNeighbours(old);
                            if (m_teleportModule != null && agent.PresenceType != PresenceType.Npc)
                                m_teleportModule.EnableChildAgent(agent, otherRegion);
                        });
                    }
                    catch (NullReferenceException)
                    {
                        // This means that we're not booted up completely yet.
                        // This shouldn't happen too often anymore.
                        m_log.Error("[SCENE]: Couldn't inform client of regionup because we got a null reference exception");
                    }
                }
                else
                {
                    m_log.InfoFormat(
                        "[INTERGRID]: Got notice about far away Region: {0} at ({1}, {2})",
                        otherRegion.RegionName, otherRegion.RegionLocX, otherRegion.RegionLocY);
                }
            }
        }

        public void AddNeighborRegion(RegionInfo region)
        {
            lock (m_neighbours)
            {
                if (!CheckNeighborRegion(region))
                {
                    m_neighbours.Add(region);
                }
            }
        }

        public bool CheckNeighborRegion(RegionInfo region)
        {
            bool found = false;
            lock (m_neighbours)
            {
                foreach (RegionInfo reg in m_neighbours)
                {
                    if (reg.RegionHandle == region.RegionHandle)
                    {
                        found = true;
                        break;
                    }
                }
            }
            return found;
        }

        /// <summary>
        /// Checks whether this region has a neighbour in the given direction.
        /// </summary>
        /// <param name="car"></param>
        /// <param name="fix"></param>
        /// <returns>
        /// An integer which represents a compass point.  N == 1, going clockwise until we reach NW == 8.
        /// Returns a positive integer if there is a region in that direction, a negative integer if not.
        /// </returns>
        public int HaveNeighbor(Cardinals car, ref int[] fix)
        {
            uint neighbourx = RegionInfo.RegionLocX;
            uint neighboury = RegionInfo.RegionLocY;

            int dir = (int)car;

            if (dir > 1 && dir < 5) //Heading East
                neighbourx++;
            else if (dir > 5) // Heading West
                neighbourx--;

            if (dir < 3 || dir == 8) // Heading North
                neighboury++;
            else if (dir > 3 && dir < 7) // Heading Sout
                neighboury--;

            int x = (int)(neighbourx * Constants.RegionSize);
            int y = (int)(neighboury * Constants.RegionSize);
            GridRegion neighbourRegion = GridService.GetRegionByPosition(RegionInfo.ScopeID, x, y);

            if (neighbourRegion == null)
            {
                fix[0] = (int)(RegionInfo.RegionLocX - neighbourx);
                fix[1] = (int)(RegionInfo.RegionLocY - neighboury);
                return dir * (-1);
            }
            else
                return dir;
        }

        // Alias IncomingHelloNeighbour OtherRegionUp, for now
        public GridRegion IncomingHelloNeighbour(RegionInfo neighbour)
        {
            OtherRegionUp(new GridRegion(neighbour));
            return new GridRegion(RegionInfo);
        }

        // This causes the region to restart immediatley.
        public void RestartNow()
        {
            IConfig startupConfig = m_config.Configs["Startup"];
            if (startupConfig != null)
            {
                if (startupConfig.GetBoolean("InworldRestartShutsDown", false))
                {
                    MainConsole.Instance.RunCommand("shutdown");
                    return;
                }
            }

            if (PhysicsScene != null)
            {
                PhysicsScene.Dispose();
            }

            m_log.Error("[REGION]: Closing");
            Close();

            m_log.Error("[REGION]: Firing Region Restart Message");

            base.Restart();
        }

        // This is a helper function that notifies root agents in this region that a new sim near them has come up
        // This is in the form of a timer because when an instance of OpenSim.exe is started,
        // Even though the sims initialize, they don't listen until 'all of the sims are initialized'
        // If we tell an agent about a sim that's not listening yet, the agent will not be able to connect to it.
        // subsequently the agent will never see the region come back online.
        public void RestartNotifyWaitElapsed(object sender, ElapsedEventArgs e)
        {
            m_restartWaitTimer.Stop();
            lock (m_regionRestartNotifyList)
            {
                foreach (RegionInfo region in m_regionRestartNotifyList)
                {
                    GridRegion r = new GridRegion(region);
                    try
                    {
                        ForEachRootScenePresence(delegate(ScenePresence agent)
                        {
                            if (m_teleportModule != null && agent.PresenceType != PresenceType.Npc)
                                m_teleportModule.EnableChildAgent(agent, r);
                        });
                    }
                    catch (NullReferenceException)
                    {
                        // This means that we're not booted up completely yet.
                        // This shouldn't happen too often anymore.
                    }
                }

                // Reset list to nothing.
                m_regionRestartNotifyList.Clear();
            }
        }

        public void SetSceneCoreDebug(bool ScriptEngine, bool CollisionEvents, bool PhysicsEngine)
        {
            if (m_scripts_enabled != !ScriptEngine)
            {
                if (ScriptEngine)
                {
                    m_log.Info("Stopping all Scripts in Scene");
                    
                    EntityBase[] entities = Entities.GetEntities();
                    foreach (EntityBase ent in entities)
                    {
                        if (ent is SceneObjectGroup)
                            ((SceneObjectGroup)ent).RemoveScriptInstances(false);
                    }
                }
                else
                {
                    m_log.Info("Starting all Scripts in Scene");

                    EntityBase[] entities = Entities.GetEntities();
                    foreach (EntityBase ent in entities)
                    {
                        if (ent is SceneObjectGroup)
                        {
                            SceneObjectGroup sog = (SceneObjectGroup)ent;
                            sog.CreateScriptInstances(0, false, DefaultScriptEngine, 0);
                            sog.ResumeScripts();
                        }
                    }
                }

                m_scripts_enabled = !ScriptEngine;
                m_log.Info("[TOTEDD]: Here is the method to trigger disabling of the scripting engine");
            }

            if (m_physics_enabled != !PhysicsEngine)
            {
                m_physics_enabled = !PhysicsEngine;
            }
        }

        public int GetInaccurateNeighborCount()
        {
            return m_neighbours.Count;
        }

        // This is the method that shuts down the scene.
        public override void Close()
        {
            m_log.InfoFormat("[SCENE]: Closing down the single simulator: {0}", RegionInfo.RegionName);

            StatsReporter.Close();

            m_restartTimer.Stop();
            m_restartTimer.Close();

            // Kick all ROOT agents with the message, 'The simulator is going down'
            ForEachScenePresence(delegate(ScenePresence avatar)
                                 {
                                     avatar.RemoveNeighbourRegion(RegionInfo.RegionHandle);

                                     if (!avatar.IsChildAgent)
                                         avatar.ControllingClient.Kick("The simulator is going down.");

                                     avatar.ControllingClient.SendShutdownConnectionNotice();
                                 });

            // Wait here, or the kick messages won't actually get to the agents before the scene terminates.
            Thread.Sleep(500);

            // Stop all client threads.
            ForEachScenePresence(delegate(ScenePresence avatar) { avatar.ControllingClient.Close(); });

            // Stop updating the scene objects and agents.
            //m_heartbeatTimer.Close();
            shuttingdown = true;

            m_log.Debug("[SCENE]: Persisting changed objects");
            EventManager.TriggerSceneShuttingDown(this);

            EntityBase[] entities = GetEntities();
            foreach (EntityBase entity in entities)
            {
                if (!entity.IsDeleted && entity is SceneObjectGroup && ((SceneObjectGroup)entity).HasGroupChanged)
                {
                    ((SceneObjectGroup)entity).ProcessBackup(SimulationDataService, false);
                }
            }

            m_sceneGraph.Close();

            if (!GridService.DeregisterRegion(m_regInfo.RegionID))
                m_log.WarnFormat("[SCENE]: Deregister from grid failed for region {0}", m_regInfo.RegionName);

            // call the base class Close method.
            base.Close();
        }

        /// <summary>
        /// Start the timer which triggers regular scene updates
        /// </summary>
        public void StartTimer()
        {
//            m_log.DebugFormat("[SCENE]: Starting Heartbeat timer for {0}", RegionInfo.RegionName);

            //m_heartbeatTimer.Enabled = true;
            //m_heartbeatTimer.Interval = (int)(m_timespan * 1000);
            //m_heartbeatTimer.Elapsed += new ElapsedEventHandler(Heartbeat);
            if (HeartbeatThread != null)
            {
                m_hbRestarts++;
                if(m_hbRestarts > 10)
                    Environment.Exit(1);
                m_log.ErrorFormat("[SCENE]: Restarting heartbeat thread because it hasn't reported in in region {0}", RegionInfo.RegionName);

//int pid = System.Diagnostics.Process.GetCurrentProcess().Id;
//System.Diagnostics.Process proc = new System.Diagnostics.Process();
//proc.EnableRaisingEvents=false; 
//proc.StartInfo.FileName = "/bin/kill";
//proc.StartInfo.Arguments = "-QUIT " + pid.ToString();
//proc.Start();
//proc.WaitForExit();
//Thread.Sleep(1000);
//Environment.Exit(1);
                HeartbeatThread.Abort();
                Watchdog.AbortThread(HeartbeatThread.ManagedThreadId);
                HeartbeatThread = null;
            }
            m_lastUpdate = Util.EnvironmentTickCount();

            HeartbeatThread
                = Watchdog.StartThread(
                    Heartbeat, string.Format("Heartbeat ({0})", RegionInfo.RegionName), ThreadPriority.Normal, false, false);
        }

        /// <summary>
        /// Sets up references to modules required by the scene
        /// </summary>
        public void SetModuleInterfaces()
        {
            m_xmlrpcModule = RequestModuleInterface<IXMLRPC>();
            m_worldCommModule = RequestModuleInterface<IWorldComm>();
            XferManager = RequestModuleInterface<IXfer>();
            m_AvatarFactory = RequestModuleInterface<IAvatarFactoryModule>();
            AttachmentsModule = RequestModuleInterface<IAttachmentsModule>();
            m_serialiser = RequestModuleInterface<IRegionSerialiserModule>();
            m_dialogModule = RequestModuleInterface<IDialogModule>();
            m_capsModule = RequestModuleInterface<ICapabilitiesModule>();
            m_teleportModule = RequestModuleInterface<IEntityTransferModule>();
            m_groupsModule = RequestModuleInterface<IGroupsModule>();
        }

        #endregion

        #region Update Methods

        /// <summary>
        /// Performs per-frame updates regularly
        /// </summary>
        private void Heartbeat()
        {
            if (!Monitor.TryEnter(m_heartbeatLock))
            {
                Watchdog.RemoveThread();
                return;
            }

            try
            {
                m_eventManager.TriggerOnRegionStarted(this);

                // The first frame can take a very long time due to physics actors being added on startup.  Therefore,
                // don't turn on the watchdog alarm for this thread until the second frame, in order to prevent false
                // alarms for scenes with many objects.
                Update();
                Watchdog.GetCurrentThreadInfo().AlarmIfTimeout = true;

                while (!shuttingdown)
                    Update();
            }
            catch (ThreadAbortException)
            {
            }
            finally
            {
                Monitor.Pulse(m_heartbeatLock);
                Monitor.Exit(m_heartbeatLock);
            }

            Watchdog.RemoveThread();
        }

        public override void Update()
        {
            float physicsFPS = 0f;

            int maintc = Util.EnvironmentTickCount();
            int tmpFrameMS = maintc;
            agentMS = tempOnRezMS = eventMS = backupMS = terrainMS = landMS = 0;

            ++Frame;

//            m_log.DebugFormat("[SCENE]: Processing frame {0} in {1}", Frame, RegionInfo.RegionName);

            try
            {
                int tmpPhysicsMS2 = Util.EnvironmentTickCount();
                if ((Frame % m_update_physics == 0) && m_physics_enabled)
                    m_sceneGraph.UpdatePreparePhysics();
                physicsMS2 = Util.EnvironmentTickCountSubtract(tmpPhysicsMS2);

                // Apply any pending avatar force input to the avatar's velocity
                int tmpAgentMS = Util.EnvironmentTickCount();
                if (Frame % m_update_entitymovement == 0)
                    m_sceneGraph.UpdateScenePresenceMovement();
                agentMS = Util.EnvironmentTickCountSubtract(tmpAgentMS);

                // Perform the main physics update.  This will do the actual work of moving objects and avatars according to their
                // velocity
                int tmpPhysicsMS = Util.EnvironmentTickCount();
                if (Frame % m_update_physics == 0)
                {
                    if (m_physics_enabled)
                        physicsFPS = m_sceneGraph.UpdatePhysics(MinFrameTime);

                    if (SynchronizeScene != null)
                        SynchronizeScene(this);
                }
                physicsMS = Util.EnvironmentTickCountSubtract(tmpPhysicsMS);

                tmpAgentMS = Util.EnvironmentTickCount();

                // Check if any objects have reached their targets
                CheckAtTargets();

                // Update SceneObjectGroups that have scheduled themselves for updates
                // Objects queue their updates onto all scene presences
                if (Frame % m_update_objects == 0)
                    m_sceneGraph.UpdateObjectGroups();

                // Run through all ScenePresences looking for updates
                // Presence updates and queued object updates for each presence are sent to clients
                if (Frame % m_update_presences == 0)
                    m_sceneGraph.UpdatePresences();

                // Coarse locations relate to positions of green dots on the mini-map (on a SecondLife client)
                if (Frame % m_update_coarse_locations == 0)
                {
                    List<Vector3> coarseLocations;
                    List<UUID> avatarUUIDs;
                    SceneGraph.GetCoarseLocations(out coarseLocations, out avatarUUIDs, 60);
                    // Send coarse locations to clients 
                    ForEachScenePresence(delegate(ScenePresence presence)
                    {
                        presence.SendCoarseLocations(coarseLocations, avatarUUIDs);
                    });
                }

                agentMS += Util.EnvironmentTickCountSubtract(tmpAgentMS);

                // Delete temp-on-rez stuff
                if (Frame % m_update_temp_cleaning == 0 && !m_cleaningTemps)
                {
                    int tmpTempOnRezMS = Util.EnvironmentTickCount();
                    m_cleaningTemps = true;
                    Util.FireAndForget(delegate { CleanTempObjects(); m_cleaningTemps = false;  });
                    tempOnRezMS = Util.EnvironmentTickCountSubtract(tmpTempOnRezMS);
                }

                if (Frame % m_update_events == 0)
                {
                    int evMS = Util.EnvironmentTickCount();
                    UpdateEvents();
                    eventMS = Util.EnvironmentTickCountSubtract(evMS); ;
                }

                   // if (Frame % m_update_land == 0)
                   // {
                   //     int ldMS = Util.EnvironmentTickCount();
                   //     UpdateLand();
                   //     landMS = Util.EnvironmentTickCountSubtract(ldMS);
                   // }

                if (Frame % m_update_backup == 0)
                {
                    int backMS = Util.EnvironmentTickCount();
                    UpdateStorageBackup();
                    backupMS = Util.EnvironmentTickCountSubtract(backMS);
                }

                if (Frame % m_update_terrain == 0)
                {
                    int terMS = Util.EnvironmentTickCount();
                    UpdateTerrain();
                    terrainMS = Util.EnvironmentTickCountSubtract(terMS);
                }

                //if (Frame % m_update_land == 0)
                //{
                //    int ldMS = Util.EnvironmentTickCount();
                //    UpdateLand();
                //    landMS = Util.EnvironmentTickCountSubtract(ldMS);
                //}

                frameMS = Util.EnvironmentTickCountSubtract(tmpFrameMS);
                otherMS = tempOnRezMS + eventMS + backupMS + terrainMS + landMS;
                lastCompletedFrame = Util.EnvironmentTickCount();

                // if (Frame%m_update_avatars == 0)
                //   UpdateInWorldTime();
                StatsReporter.AddPhysicsFPS(physicsFPS);
                StatsReporter.AddTimeDilation(TimeDilation);
                StatsReporter.AddFPS(1);
                StatsReporter.SetRootAgents(m_sceneGraph.GetRootAgentCount());
                StatsReporter.SetChildAgents(m_sceneGraph.GetChildAgentCount());
                StatsReporter.SetObjects(m_sceneGraph.GetTotalObjectsCount());
                StatsReporter.SetActiveObjects(m_sceneGraph.GetActiveObjectsCount());
                StatsReporter.addFrameMS(frameMS);
                StatsReporter.addAgentMS(agentMS);
                StatsReporter.addPhysicsMS(physicsMS + physicsMS2);
                StatsReporter.addOtherMS(otherMS);
                StatsReporter.SetActiveScripts(m_sceneGraph.GetActiveScriptsCount());
                StatsReporter.addScriptLines(m_sceneGraph.GetScriptLPS());

                if (LoginsDisabled && Frame == 20)
                {
//                    m_log.DebugFormat("{0} {1} {2}", LoginsDisabled, m_sceneGraph.GetActiveScriptsCount(), LoginLock);

                    // In 99.9% of cases it is a bad idea to manually force garbage collection. However,
                    // this is a rare case where we know we have just went through a long cycle of heap
                    // allocations, and there is no more work to be done until someone logs in
                    GC.Collect();

                    IConfig startupConfig = m_config.Configs["Startup"];
                    if (startupConfig == null || !startupConfig.GetBoolean("StartDisabled", false))
                    {
                        // This handles a case of a region having no scripts for the RegionReady module
                        if (m_sceneGraph.GetActiveScriptsCount() == 0)
                        {
                            // need to be able to tell these have changed in RegionReady
                            LoginLock = false;
                            EventManager.TriggerLoginsEnabled(RegionInfo.RegionName);
                        }
                        m_log.DebugFormat("[REGION]: Enabling logins for {0}", RegionInfo.RegionName);

                        // For RegionReady lockouts
                        if(LoginLock == false)
                        {
                            LoginsDisabled = false;
                        }

                        m_sceneGridService.InformNeighborsThatRegionisUp(RequestModuleInterface<INeighbourService>(), RegionInfo);
                    }
                    else
                    {
                        StartDisabled = true;
                        LoginsDisabled = true;
                    }
                }
            }
            catch (NotImplementedException)
            {
                throw;
            }
            catch (Exception e)
            {
                m_log.ErrorFormat(
                    "[SCENE]: Failed on region {0} with exception {1}{2}",
                    RegionInfo.RegionName, e.Message, e.StackTrace);
            }

            EventManager.TriggerRegionHeartbeatEnd(this);

            maintc = Util.EnvironmentTickCountSubtract(maintc);
            maintc = (int)(MinFrameTime * 1000) - maintc;


            m_lastUpdate = Util.EnvironmentTickCount();
            m_firstHeartbeat = false;

            if (maintc > 0)
                Thread.Sleep(maintc);

            // Tell the watchdog that this thread is still alive
            Watchdog.UpdateThread();
        }

        public void AddGroupTarget(SceneObjectGroup grp)
        {
            lock (m_groupsWithTargets)
                m_groupsWithTargets[grp.UUID] = grp;
        }

        public void RemoveGroupTarget(SceneObjectGroup grp)
        {
            lock (m_groupsWithTargets)
                m_groupsWithTargets.Remove(grp.UUID);
        }

        private void CheckAtTargets()
        {
            List<SceneObjectGroup> objs = new List<SceneObjectGroup>();
            lock (m_groupsWithTargets)
                objs = new List<SceneObjectGroup>(m_groupsWithTargets.Values);

            foreach (SceneObjectGroup entry in objs)
                entry.checkAtTargets();
        }

        /// <summary>
        /// Send out simstats data to all clients
        /// </summary>
        /// <param name="stats">Stats on the Simulator's performance</param>
        private void SendSimStatsPackets(SimStats stats)
        {
            ForEachRootClient(delegate(IClientAPI client)
            {
                client.SendSimStats(stats);
            });
        }

        /// <summary>
        /// Update the terrain if it needs to be updated.
        /// </summary>
        private void UpdateTerrain()
        {
            EventManager.TriggerTerrainTick();
        }

        /// <summary>
        /// Back up queued up changes
        /// </summary>
        private void UpdateStorageBackup()
        {
            if (!m_backingup)
            {
                m_backingup = true;
                Util.FireAndForget(BackupWaitCallback);
            }
        }

        /// <summary>
        /// Sends out the OnFrame event to the modules
        /// </summary>
        private void UpdateEvents()
        {
            m_eventManager.TriggerOnFrame();
        }

        /// <summary>
        /// Wrapper for Backup() that can be called with Util.FireAndForget()
        /// </summary>
        private void BackupWaitCallback(object o)
        {
            Backup(false);
        }
        
        /// <summary>
        /// Backup the scene.  This acts as the main method of the backup thread.
        /// </summary>
        /// <param name="forced">
        /// If true, then any changes that have not yet been persisted are persisted.  If false,
        /// then the persistence decision is left to the backup code (in some situations, such as object persistence,
        /// it's much more efficient to backup multiple changes at once rather than every single one).
        /// <returns></returns>
        public void Backup(bool forced)
        {
            lock (m_returns)
            {
                EventManager.TriggerOnBackup(SimulationDataService, forced);
                m_backingup = false;

                foreach (KeyValuePair<UUID, ReturnInfo> ret in m_returns)
                {
                    UUID transaction = UUID.Random();

                    GridInstantMessage msg = new GridInstantMessage();
                    msg.fromAgentID = new Guid(UUID.Zero.ToString()); // From server
                    msg.toAgentID = new Guid(ret.Key.ToString());
                    msg.imSessionID = new Guid(transaction.ToString());
                    msg.timestamp = (uint)Util.UnixTimeSinceEpoch();
                    msg.fromAgentName = "Server";
                    msg.dialog = (byte)19; // Object msg
                    msg.fromGroup = false;
                    msg.offline = (byte)1;
                    msg.ParentEstateID = RegionInfo.EstateSettings.ParentEstateID;
                    msg.Position = Vector3.Zero;
                    msg.RegionID = RegionInfo.RegionID.Guid;

                    // We must fill in a null-terminated 'empty' string here since bytes[0] will crash viewer 3.
                    msg.binaryBucket = Util.StringToBytes256("\0");
                    if (ret.Value.count > 1)
                        msg.message = string.Format("Your {0} objects were returned from {1} in region {2} due to {3}", ret.Value.count, ret.Value.location.ToString(), RegionInfo.RegionName, ret.Value.reason);
                    else
                        msg.message = string.Format("Your object {0} was returned from {1} in region {2} due to {3}", ret.Value.objectName, ret.Value.location.ToString(), RegionInfo.RegionName, ret.Value.reason);

                    IMessageTransferModule tr = RequestModuleInterface<IMessageTransferModule>();
                    if (tr != null)
                        tr.SendInstantMessage(msg, delegate(bool success) {});
                }
                m_returns.Clear();
            }
        }

        /// <summary>
        /// Synchronous force backup.  For deletes and links/unlinks
        /// </summary>
        /// <param name="group">Object to be backed up</param>
        public void ForceSceneObjectBackup(SceneObjectGroup group)
        {
            if (group != null)
            {
                group.ProcessBackup(SimulationDataService, true);
            }
        }

        /// <summary>
        /// Tell an agent that their object has been returned. 
        /// </summary>
        /// <remarks>
        /// The actual return is handled by the caller.
        /// </remarks>
        /// <param name="agentID">Avatar Unique Id</param>
        /// <param name="objectName">Name of object returned</param>
        /// <param name="location">Location of object returned</param>
        /// <param name="reason">Reasion for object return</param>
        public void AddReturn(UUID agentID, string objectName, Vector3 location, string reason)
        {
            lock (m_returns)
            {
                if (m_returns.ContainsKey(agentID))
                {
                    ReturnInfo info = m_returns[agentID];
                    info.count++;
                    m_returns[agentID] = info;
                }
                else
                {
                    ReturnInfo info = new ReturnInfo();
                    info.count = 1;
                    info.objectName = objectName;
                    info.location = location;
                    info.reason = reason;
                    m_returns[agentID] = info;
                }
            }
        }

        #endregion

        #region Load Terrain

        /// <summary>
        /// Store the terrain in the persistant data store
        /// </summary>
        public void SaveTerrain()
        {
            SimulationDataService.StoreTerrain(Heightmap.GetDoubles(), RegionInfo.RegionID);
        }

        public void StoreWindlightProfile(RegionLightShareData wl)
        {
            m_regInfo.WindlightSettings = wl;
            SimulationDataService.StoreRegionWindlightSettings(wl);
            m_eventManager.TriggerOnSaveNewWindlightProfile();
        }

        public void LoadWindlightProfile()
        {
            m_regInfo.WindlightSettings = SimulationDataService.LoadRegionWindlightSettings(RegionInfo.RegionID);
            m_eventManager.TriggerOnSaveNewWindlightProfile();
        }

        /// <summary>
        /// Loads the World heightmap
        /// </summary>
        public override void LoadWorldMap()
        {
            try
            {
                double[,] map = SimulationDataService.LoadTerrain(RegionInfo.RegionID);
                if (map == null)
                {
                    // This should be in the Terrain module, but it isn't because
                    // the heightmap is needed _way_ before the modules are initialized...
                    IConfig terrainConfig = m_config.Configs["Terrain"];
                    String m_InitialTerrain = "pinhead-island";
                    if (terrainConfig != null)
                        m_InitialTerrain = terrainConfig.GetString("InitialTerrain", m_InitialTerrain);

                    m_log.InfoFormat("[TERRAIN]: No default terrain. Generating a new terrain {0}.", m_InitialTerrain);
                    Heightmap = new TerrainChannel(m_InitialTerrain);

                    SimulationDataService.StoreTerrain(Heightmap.GetDoubles(), RegionInfo.RegionID);
                }
                else
                {
                    Heightmap = new TerrainChannel(map);
                }
            }
            catch (IOException e)
            {
                m_log.WarnFormat(
                    "[TERRAIN]: Scene.cs: LoadWorldMap() - Regenerating as failed with exception {0}{1}",
                    e.Message, e.StackTrace);
                
                // Non standard region size.    If there's an old terrain in the database, it might read past the buffer
                #pragma warning disable 0162
                if ((int)Constants.RegionSize != 256)
                {
                    Heightmap = new TerrainChannel();

                    SimulationDataService.StoreTerrain(Heightmap.GetDoubles(), RegionInfo.RegionID);
                }
            }
            catch (Exception e)
            {
                m_log.WarnFormat(
                    "[TERRAIN]: Scene.cs: LoadWorldMap() - Failed with exception {0}{1}", e.Message, e.StackTrace);
            }
        }

        /// <summary>
        /// Register this region with a grid service
        /// </summary>
        /// <exception cref="System.Exception">Thrown if registration of the region itself fails.</exception>
        public void RegisterRegionWithGrid()
        {
            m_sceneGridService.SetScene(this);

            //// Unfortunately this needs to be here and it can't be async.
            //// The map tile image is stored in RegionSettings, but it also needs to be
            //// stored in the GridService, because that's what the world map module uses
            //// to send the map image UUIDs (of other regions) to the viewer...
            if (m_generateMaptiles)
                RegenerateMaptile();

            GridRegion region = new GridRegion(RegionInfo);
            string error = GridService.RegisterRegion(RegionInfo.ScopeID, region);
            if (error != String.Empty)
                throw new Exception(error);
        }

        #endregion

        #region Load Land

        /// <summary>
        /// Loads all Parcel data from the datastore for region identified by regionID
        /// </summary>
        /// <param name="regionID">Unique Identifier of the Region to load parcel data for</param>
        public void loadAllLandObjectsFromStorage(UUID regionID)
        {
            m_log.Info("[SCENE]: Loading land objects from storage");
            List<LandData> landData = SimulationDataService.LoadLandObjects(regionID);

            if (LandChannel != null)
            {
                if (landData.Count == 0)
                {
                    EventManager.TriggerNoticeNoLandDataFromStorage();
                }
                else
                {
                    EventManager.TriggerIncomingLandDataFromStorage(landData);
                }
            }
            else
            {
                m_log.Error("[SCENE]: Land Channel is not defined. Cannot load from storage!");
            }
        }

        #endregion

        #region Primitives Methods

        /// <summary>
        /// Loads the World's objects
        /// </summary>
        /// <param name="regionID"></param>
        public virtual void LoadPrimsFromStorage(UUID regionID)
        {
            LoadingPrims = true;
            m_log.Info("[SCENE]: Loading objects from datastore");

            List<SceneObjectGroup> PrimsFromDB = SimulationDataService.LoadObjects(regionID);

            m_log.InfoFormat("[SCENE]: Loaded {0} objects from the datastore", PrimsFromDB.Count);

            foreach (SceneObjectGroup group in PrimsFromDB)
            {
                EventManager.TriggerOnSceneObjectLoaded(group);
                AddRestoredSceneObject(group, true, true);
                SceneObjectPart rootPart = group.GetChildPart(group.UUID);
                rootPart.Flags &= ~PrimFlags.Scripted;
                rootPart.TrimPermissions();

                // Don't do this here - it will get done later on when sculpt data is loaded.
//                group.CheckSculptAndLoad();
            }

            LoadingPrims = false;
            EventManager.TriggerPrimsLoaded(this);
        }


        /// <summary>
        /// Gets a new rez location based on the raycast and the size of the object that is being rezzed.
        /// </summary>
        /// <param name="RayStart"></param>
        /// <param name="RayEnd"></param>
        /// <param name="RayTargetID"></param>
        /// <param name="rot"></param>
        /// <param name="bypassRayCast"></param>
        /// <param name="RayEndIsIntersection"></param>
        /// <param name="frontFacesOnly"></param>
        /// <param name="scale"></param>
        /// <param name="FaceCenter"></param>
        /// <returns></returns>
        public Vector3 GetNewRezLocation(Vector3 RayStart, Vector3 RayEnd, UUID RayTargetID, Quaternion rot, byte bypassRayCast, byte RayEndIsIntersection, bool frontFacesOnly, Vector3 scale, bool FaceCenter)
        {
        
            float wheight = (float)RegionInfo.RegionSettings.WaterHeight;
            Vector3 wpos = Vector3.Zero;
            // Check for water surface intersection from above
            if ( (RayStart.Z > wheight) && (RayEnd.Z < wheight) )
            {
                float ratio = (RayStart.Z - wheight) / (RayStart.Z - RayEnd.Z);
                wpos.X = RayStart.X - (ratio * (RayStart.X - RayEnd.X));
                wpos.Y = RayStart.Y - (ratio * (RayStart.Y - RayEnd.Y));
                wpos.Z = wheight;
            }                
        
            Vector3 pos = Vector3.Zero;
            if (RayEndIsIntersection == (byte)1)
            {
                pos = RayEnd;
            }
            else if (RayTargetID != UUID.Zero)
            {
                SceneObjectPart target = GetSceneObjectPart(RayTargetID);

                Vector3 direction = Vector3.Normalize(RayEnd - RayStart);
                Vector3 AXOrigin = new Vector3(RayStart.X, RayStart.Y, RayStart.Z);
                Vector3 AXdirection = new Vector3(direction.X, direction.Y, direction.Z);

                if (target != null)
                {
                    pos = target.AbsolutePosition;
                    //m_log.Info("[OBJECT_REZ]: TargetPos: " + pos.ToString() + ", RayStart: " + RayStart.ToString() + ", RayEnd: " + RayEnd.ToString() + ", Volume: " + Util.GetDistanceTo(RayStart,RayEnd).ToString() + ", mag1: " + Util.GetMagnitude(RayStart).ToString() + ", mag2: " + Util.GetMagnitude(RayEnd).ToString());

                    // TODO: Raytrace better here

                    //EntityIntersection ei = m_sceneGraph.GetClosestIntersectingPrim(new Ray(AXOrigin, AXdirection));
                    Ray NewRay = new Ray(AXOrigin, AXdirection);

                    // Ray Trace against target here
                    EntityIntersection ei = target.TestIntersectionOBB(NewRay, Quaternion.Identity, frontFacesOnly, FaceCenter);

                    // Un-comment out the following line to Get Raytrace results printed to the console.
                    // m_log.Info("[RAYTRACERESULTS]: Hit:" + ei.HitTF.ToString() + " Point: " + ei.ipoint.ToString() + " Normal: " + ei.normal.ToString());
                    float ScaleOffset = 0.5f;

                    // If we hit something
                    if (ei.HitTF)
                    {
                        Vector3 scaleComponent = new Vector3(ei.AAfaceNormal.X, ei.AAfaceNormal.Y, ei.AAfaceNormal.Z);
                        if (scaleComponent.X != 0) ScaleOffset = scale.X;
                        if (scaleComponent.Y != 0) ScaleOffset = scale.Y;
                        if (scaleComponent.Z != 0) ScaleOffset = scale.Z;
                        ScaleOffset = Math.Abs(ScaleOffset);
                        Vector3 intersectionpoint = new Vector3(ei.ipoint.X, ei.ipoint.Y, ei.ipoint.Z);
                        Vector3 normal = new Vector3(ei.normal.X, ei.normal.Y, ei.normal.Z);
                        // Set the position to the intersection point
                        Vector3 offset = (normal * (ScaleOffset / 2f));
                        pos = (intersectionpoint + offset);

                        //Seems to make no sense to do this as this call is used for rezzing from inventory as well, and with inventory items their size is not always 0.5f
                        //And in cases when we weren't rezzing from inventory we were re-adding the 0.25 straight after calling this method
                        // Un-offset the prim (it gets offset later by the consumer method)
                        //pos.Z -= 0.25F; 
                       
                    }
                }
                else
                {
                    // We don't have a target here, so we're going to raytrace all the objects in the scene.
                    EntityIntersection ei = m_sceneGraph.GetClosestIntersectingPrim(new Ray(AXOrigin, AXdirection), true, false);

                    // Un-comment the following line to print the raytrace results to the console.
                    //m_log.Info("[RAYTRACERESULTS]: Hit:" + ei.HitTF.ToString() + " Point: " + ei.ipoint.ToString() + " Normal: " + ei.normal.ToString());

                    if (ei.HitTF)
                    {
                        pos = new Vector3(ei.ipoint.X, ei.ipoint.Y, ei.ipoint.Z);
                    } 
                    else
                    {
                        // fall back to our stupid functionality
                        pos = RayEnd;
                    }
                }
            }
            else
            {
                // fall back to our stupid functionality
                pos = RayEnd;

                //increase height so its above the ground.
                //should be getting the normal of the ground at the rez point and using that?
                pos.Z += scale.Z / 2f;
//                return pos;
            }
            
            // check against posible water intercept
            if (wpos.Z > pos.Z) pos = wpos;
            return pos;
        }


        /// <summary>
        /// Create a New SceneObjectGroup/Part by raycasting
        /// </summary>
        /// <param name="ownerID"></param>
        /// <param name="groupID"></param>
        /// <param name="RayEnd"></param>
        /// <param name="rot"></param>
        /// <param name="shape"></param>
        /// <param name="bypassRaycast"></param>
        /// <param name="RayStart"></param>
        /// <param name="RayTargetID"></param>
        /// <param name="RayEndIsIntersection"></param>
        public virtual void AddNewPrim(UUID ownerID, UUID groupID, Vector3 RayEnd, Quaternion rot, PrimitiveBaseShape shape,
                                       byte bypassRaycast, Vector3 RayStart, UUID RayTargetID,
                                       byte RayEndIsIntersection)
        {
            Vector3 pos = GetNewRezLocation(RayStart, RayEnd, RayTargetID, rot, bypassRaycast, RayEndIsIntersection, true, new Vector3(0.5f, 0.5f, 0.5f), false);

            if (Permissions.CanRezObject(1, ownerID, pos))
            {
                // rez ON the ground, not IN the ground
               // pos.Z += 0.25F; The rez point should now be correct so that its not in the ground

                AddNewPrim(ownerID, groupID, pos, rot, shape);
            }
        }

        public virtual SceneObjectGroup AddNewPrim(
            UUID ownerID, UUID groupID, Vector3 pos, Quaternion rot, PrimitiveBaseShape shape)
        {
            //m_log.DebugFormat(
            //    "[SCENE]: Scene.AddNewPrim() pcode {0} called for {1} in {2}", shape.PCode, ownerID, RegionInfo.RegionName);

            SceneObjectGroup sceneObject = null;
            
            // If an entity creator has been registered for this prim type then use that
            if (m_entityCreators.ContainsKey((PCode)shape.PCode))
            {
                sceneObject = m_entityCreators[(PCode)shape.PCode].CreateEntity(ownerID, groupID, pos, rot, shape);
            }
            else
            {
                // Otherwise, use this default creation code;
                sceneObject = new SceneObjectGroup(ownerID, pos, rot, shape);
                AddNewSceneObject(sceneObject, true);
                sceneObject.SetGroup(groupID, null);
            }

            IUserManagement uman = RequestModuleInterface<IUserManagement>();
            if (uman != null)
                sceneObject.RootPart.CreatorIdentification = uman.GetUserUUI(ownerID);

            sceneObject.ScheduleGroupForFullUpdate();

            return sceneObject;
        }
        
        /// <summary>
        /// Add an object into the scene that has come from storage
        /// </summary>
        ///
        /// <param name="sceneObject"></param>
        /// <param name="attachToBackup">
        /// If true, changes to the object will be reflected in its persisted data
        /// If false, the persisted data will not be changed even if the object in the scene is changed
        /// </param>
        /// <param name="alreadyPersisted">
        /// If true, we won't persist this object until it changes
        /// If false, we'll persist this object immediately
        /// </param>
        /// <param name="sendClientUpdates">
        /// If true, we send updates to the client to tell it about this object
        /// If false, we leave it up to the caller to do this
        /// </param>
        /// <returns>
        /// true if the object was added, false if an object with the same uuid was already in the scene
        /// </returns>
        public bool AddRestoredSceneObject(
            SceneObjectGroup sceneObject, bool attachToBackup, bool alreadyPersisted, bool sendClientUpdates)
        {
            bool result =  m_sceneGraph.AddRestoredSceneObject(sceneObject, attachToBackup, alreadyPersisted, sendClientUpdates);
            if (result)
                sceneObject.IsDeleted = false;
            return result;
        }
        
        /// <summary>
        /// Add an object into the scene that has come from storage
        /// </summary>
        ///
        /// <param name="sceneObject"></param>
        /// <param name="attachToBackup">
        /// If true, changes to the object will be reflected in its persisted data
        /// If false, the persisted data will not be changed even if the object in the scene is changed
        /// </param>
        /// <param name="alreadyPersisted">
        /// If true, we won't persist this object until it changes
        /// If false, we'll persist this object immediately
        /// </param>
        /// <returns>
        /// true if the object was added, false if an object with the same uuid was already in the scene
        /// </returns>
        public bool AddRestoredSceneObject(
            SceneObjectGroup sceneObject, bool attachToBackup, bool alreadyPersisted)
        {
            return AddRestoredSceneObject(sceneObject, attachToBackup, alreadyPersisted, true);
        }

        /// <summary>
        /// Add a newly created object to the scene.  Updates are also sent to viewers.
        /// </summary>
        /// <param name="sceneObject"></param>
        /// <param name="attachToBackup">
        /// If true, the object is made persistent into the scene.
        /// If false, the object will not persist over server restarts
        /// </param>
        /// <returns>true if the object was added.  false if not</returns>
        public bool AddNewSceneObject(SceneObjectGroup sceneObject, bool attachToBackup)
        {
            return AddNewSceneObject(sceneObject, attachToBackup, true);
        }
        
        /// <summary>
        /// Add a newly created object to the scene
        /// </summary>
        /// <param name="sceneObject"></param>
        /// <param name="attachToBackup">
        /// If true, the object is made persistent into the scene.
        /// If false, the object will not persist over server restarts
        /// </param>
        /// <param name="sendClientUpdates">
        /// If true, updates for the new scene object are sent to all viewers in range.
        /// If false, it is left to the caller to schedule the update
        /// </param>
        /// <returns>true if the object was added.  false if not</returns>
        public bool AddNewSceneObject(SceneObjectGroup sceneObject, bool attachToBackup, bool sendClientUpdates)
        {           
            if (m_sceneGraph.AddNewSceneObject(sceneObject, attachToBackup, sendClientUpdates))
            {
                EventManager.TriggerObjectAddedToScene(sceneObject);
                return true;       
            }
            
            return false;
        }
        
        /// <summary>
        /// Add a newly created object to the scene.
        /// </summary>
        /// <remarks>
        /// This method does not send updates to the client - callers need to handle this themselves.
        /// </remarks>
        /// <param name="sceneObject"></param>
        /// <param name="attachToBackup"></param>
        /// <param name="pos">Position of the object.  If null then the position stored in the object is used.</param>
        /// <param name="rot">Rotation of the object.  If null then the rotation stored in the object is used.</param>
        /// <param name="vel">Velocity of the object.  This parameter only has an effect if the object is physical</param>
        /// <returns></returns>
        public bool AddNewSceneObject(
            SceneObjectGroup sceneObject, bool attachToBackup, Vector3? pos, Quaternion? rot, Vector3 vel)
        {
            if (m_sceneGraph.AddNewSceneObject(sceneObject, attachToBackup, pos, rot, vel))
            {            
                EventManager.TriggerObjectAddedToScene(sceneObject);
                return true;
            }

            return false;
        }

        /// <summary>
        /// Delete every object from the scene.  This does not include attachments worn by avatars.
        /// </summary>
        public void DeleteAllSceneObjects()
        {
            DeleteAllSceneObjects(false);
        }

        /// <summary>
        /// Delete every object from the scene.  This does not include attachments worn by avatars.
        /// </summary>
        public void DeleteAllSceneObjects(bool exceptNoCopy)
        {
            List<SceneObjectGroup> toReturn = new List<SceneObjectGroup>();
            lock (Entities)
            {
                EntityBase[] entities = Entities.GetEntities();
                foreach (EntityBase e in entities)
                {
                    if (e is SceneObjectGroup)
                    {
                        SceneObjectGroup sog = (SceneObjectGroup)e;
                        if (sog != null && !sog.IsAttachment)
                        {
                            if (!exceptNoCopy || ((sog.GetEffectivePermissions() & (uint)PermissionMask.Copy) != 0))
                            {
                                DeleteSceneObject((SceneObjectGroup)e, false);
                            }
                            else
                            {
                                toReturn.Add((SceneObjectGroup)e);   
                            }
                        }
                    }
                }
            }
            if (toReturn.Count > 0)
            {
                returnObjects(toReturn.ToArray(), UUID.Zero);
            }
        }

        /// <summary>
        /// Synchronously delete the given object from the scene.
        /// </summary>
        /// <param name="group">Object Id</param>
        /// <param name="silent">Suppress broadcasting changes to other clients.</param>
        public void DeleteSceneObject(SceneObjectGroup group, bool silent)
        {            
//            m_log.DebugFormat("[SCENE]: Deleting scene object {0} {1}", group.Name, group.UUID);

            group.RemoveScriptInstances(true);

            SceneObjectPart[] partList = group.Parts;

            foreach (SceneObjectPart part in partList)
            {
                if (part.IsJoint() && ((part.Flags & PrimFlags.Physics) != 0))
                {
                    PhysicsScene.RequestJointDeletion(part.Name); // FIXME: what if the name changed?
                }
                else if (part.PhysActor != null)
                {
                    part.RemoveFromPhysics();
                }
            }
            
//            if (rootPart.PhysActor != null)
//            {
//                PhysicsScene.RemovePrim(rootPart.PhysActor);
//                rootPart.PhysActor = null;
//            }

            if (UnlinkSceneObject(group, false))
            {
                EventManager.TriggerObjectBeingRemovedFromScene(group);
                EventManager.TriggerParcelPrimCountTainted();
            }

            group.DeleteGroupFromScene(silent);
            if (!silent)
                SendKillObject(new List<uint>() { group.LocalId });

//            m_log.DebugFormat("[SCENE]: Exit DeleteSceneObject() for {0} {1}", group.Name, group.UUID);            
        }

        /// <summary>
        /// Unlink the given object from the scene.  Unlike delete, this just removes the record of the object - the
        /// object itself is not destroyed.
        /// </summary>
        /// <param name="so">The scene object.</param>
        /// <param name="softDelete">If true, only deletes from scene, but keeps the object in the database.</param>
        /// <returns>true if the object was in the scene, false if it was not</returns>
        public bool UnlinkSceneObject(SceneObjectGroup so, bool softDelete)
        {
            if (m_sceneGraph.DeleteSceneObject(so.UUID, softDelete))
            {
                if (!softDelete)
                {
                    // Force a database update so that the scene object group ID is accurate.  It's possible that the
                    // group has recently been delinked from another group but that this change has not been persisted
                    // to the DB.
                    // This is an expensive thing to do so only do it if absolutely necessary.
                    if (so.HasGroupChangedDueToDelink)
                        ForceSceneObjectBackup(so);                
                    
                    so.DetachFromBackup();
                    SimulationDataService.RemoveObject(so.UUID, m_regInfo.RegionID);                                        
                }
                                    
                // We need to keep track of this state in case this group is still queued for further backup.
                so.IsDeleted = true;

                return true;
            }

            return false;
        }

        /// <summary>
        /// Move the given scene object into a new region depending on which region its absolute position has moved
        /// into.
        ///
        /// </summary>
        /// <param name="attemptedPosition">the attempted out of region position of the scene object</param>
        /// <param name="grp">the scene object that we're crossing</param>
        public void CrossPrimGroupIntoNewRegion(Vector3 attemptedPosition, SceneObjectGroup grp, bool silent)
        {
            if (grp == null)
                return;
            if (grp.IsDeleted)
                return;

            if (grp.RootPart.DIE_AT_EDGE)
            {
                // We remove the object here
                try
                {
                    DeleteSceneObject(grp, false);
                }
                catch (Exception)
                {
                    m_log.Warn("[SCENE]: exception when trying to remove the prim that crossed the border.");
                }
                return;
            }

            if (grp.RootPart.RETURN_AT_EDGE)
            {
                // We remove the object here
                try
                {
                    List<SceneObjectGroup> objects = new List<SceneObjectGroup>();
                    objects.Add(grp);
                    SceneObjectGroup[] objectsArray = objects.ToArray();
                    returnObjects(objectsArray, UUID.Zero);
                }
                catch (Exception)
                {
                    m_log.Warn("[SCENE]: exception when trying to return the prim that crossed the border.");
                }
                return;
            }

            if (m_teleportModule != null)
                m_teleportModule.Cross(grp, attemptedPosition, silent);
        }

        public Border GetCrossedBorder(Vector3 position, Cardinals gridline)
        {
            if (BordersLocked)
            {
                switch (gridline)
                {
                    case Cardinals.N:
                        lock (NorthBorders)
                        {
                            foreach (Border b in NorthBorders)
                            {
                                if (b.TestCross(position))
                                    return b;
                            }
                        }
                        break;
                    case Cardinals.S:
                        lock (SouthBorders)
                        {
                            foreach (Border b in SouthBorders)
                            {
                                if (b.TestCross(position))
                                    return b;
                            }
                        }

                        break;
                    case Cardinals.E:
                        lock (EastBorders)
                        {
                            foreach (Border b in EastBorders)
                            {
                                if (b.TestCross(position))
                                    return b;
                            }
                        }

                        break;
                    case Cardinals.W:

                        lock (WestBorders)
                        {
                            foreach (Border b in WestBorders)
                            {
                                if (b.TestCross(position))
                                    return b;
                            }
                        }
                        break;

                }
            }
            else
            {
                switch (gridline)
                {
                    case Cardinals.N:
                        foreach (Border b in NorthBorders)
                        {
                            if (b.TestCross(position))
                                return b;
                        }
                       
                        break;
                    case Cardinals.S:
                        foreach (Border b in SouthBorders)
                        {
                            if (b.TestCross(position))
                                return b;
                        }
                        break;
                    case Cardinals.E:
                        foreach (Border b in EastBorders)
                        {
                            if (b.TestCross(position))
                                return b;
                        }

                        break;
                    case Cardinals.W:
                        foreach (Border b in WestBorders)
                        {
                            if (b.TestCross(position))
                                return b;
                        }
                        break;

                }
            }
            

            return null;
        }

        public bool TestBorderCross(Vector3 position, Cardinals border)
        {
            if (BordersLocked)
            {
                switch (border)
                {
                    case Cardinals.N:
                        lock (NorthBorders)
                        {
                            foreach (Border b in NorthBorders)
                            {
                                if (b.TestCross(position))
                                    return true;
                            }
                        }
                        break;
                    case Cardinals.E:
                        lock (EastBorders)
                        {
                            foreach (Border b in EastBorders)
                            {
                                if (b.TestCross(position))
                                    return true;
                            }
                        }
                        break;
                    case Cardinals.S:
                        lock (SouthBorders)
                        {
                            foreach (Border b in SouthBorders)
                            {
                                if (b.TestCross(position))
                                    return true;
                            }
                        }
                        break;
                    case Cardinals.W:
                        lock (WestBorders)
                        {
                            foreach (Border b in WestBorders)
                            {
                                if (b.TestCross(position))
                                    return true;
                            }
                        }
                        break;
                }
            }
            else
            {
                switch (border)
                {
                    case Cardinals.N:
                        foreach (Border b in NorthBorders)
                        {
                            if (b.TestCross(position))
                                return true;
                        }
                        break;
                    case Cardinals.E:
                        foreach (Border b in EastBorders)
                        {
                            if (b.TestCross(position))
                                return true;
                        }
                        break;
                    case Cardinals.S:
                        foreach (Border b in SouthBorders)
                        {
                            if (b.TestCross(position))
                                return true;
                        }
                        break;
                    case Cardinals.W:
                        foreach (Border b in WestBorders)
                        {
                            if (b.TestCross(position))
                                return true;
                        }
                        break;
                }
            }
            return false;
        }


        /// <summary>
        /// Called when objects or attachments cross the border, or teleport, between regions.
        /// </summary>
        /// <param name="sog"></param>
        /// <returns></returns>
        public bool IncomingCreateObject(Vector3 newPosition, ISceneObject sog)
        {
            //m_log.DebugFormat(" >>> IncomingCreateObject(sog) <<< {0} deleted? {1} isAttach? {2}", ((SceneObjectGroup)sog).AbsolutePosition,
            //    ((SceneObjectGroup)sog).IsDeleted, ((SceneObjectGroup)sog).RootPart.IsAttachment);

            SceneObjectGroup newObject;
            try
            {
                newObject = (SceneObjectGroup)sog;
            }
            catch (Exception e)
            {
                m_log.WarnFormat("[SCENE]: Problem casting object, exception {0}{1}", e.Message, e.StackTrace);
                return false;
            }

            if (newPosition != Vector3.Zero)
                newObject.RootPart.GroupPosition = newPosition;
            if (newObject.RootPart.KeyframeMotion != null)
                newObject.RootPart.KeyframeMotion.UpdateSceneObject(newObject);

            if (!AddSceneObject(newObject))
            {
                m_log.DebugFormat("[SCENE]: Problem adding scene object {0} in {1} ", sog.UUID, RegionInfo.RegionName);
                return false;
            }

            // For attachments, we need to wait until the agent is root
            // before we restart the scripts, or else some functions won't work.
            if (!newObject.IsAttachment)
            {
                newObject.RootPart.ParentGroup.CreateScriptInstances(0, false, DefaultScriptEngine, GetStateSource(newObject));
                newObject.ResumeScripts();
            }
            else
            {
                ScenePresence sp;
                if (TryGetScenePresence(newObject.OwnerID, out sp))
                {
                    // If the scene presence is here and already a root
                    // agent, we came from a ;egacy region. Start the scripts
                    // here as they used to start.
                    // TODO: Remove in 0.7.3
                    if (!sp.IsChildAgent)
                    {
                        newObject.RootPart.ParentGroup.CreateScriptInstances(0, false, DefaultScriptEngine, GetStateSource(newObject));
                        newObject.ResumeScripts();
                    }
                }
            }

            // Do this as late as possible so that listeners have full access to the incoming object
            EventManager.TriggerOnIncomingSceneObject(newObject);

            return true;
        }

        /// <summary>
        /// Attachment rezzing
        /// </summary>
        /// <param name="userID">Agent Unique ID</param>
        /// <param name="itemID">Object ID</param>
        /// <returns>False</returns>
        public virtual bool IncomingCreateObject(UUID userID, UUID itemID)
        {
            m_log.DebugFormat(" >>> IncomingCreateObject(userID, itemID) <<< {0} {1}", userID, itemID);

            // Commented out since this is as yet unused and is arguably not the appropriate place to do this, as
            // attachments are being rezzed elsewhere in AddNewClient()
//            ScenePresence sp = GetScenePresence(userID);
//            if (sp != null && AttachmentsModule != null)
//            {
//                uint attPt = (uint)sp.Appearance.GetAttachpoint(itemID);
//                AttachmentsModule.RezSingleAttachmentFromInventory(sp.ControllingClient, itemID, attPt);
//            }

            return false;
        }

        /// <summary>
        /// Adds a Scene Object group to the Scene.
        /// Verifies that the creator of the object is not banned from the simulator.
        /// Checks if the item is an Attachment
        /// </summary>
        /// <param name="sceneObject"></param>
        /// <returns>True if the SceneObjectGroup was added, False if it was not</returns>
        public bool AddSceneObject(SceneObjectGroup sceneObject)
        {
            if (sceneObject.OwnerID == UUID.Zero)
            {
                m_log.ErrorFormat("[SCENE]: Owner ID for {0} was zero", sceneObject.UUID);
                return false;
            }

            // If the user is banned, we won't let any of their objects
            // enter. Period.
            //
            int flags = GetUserFlags(sceneObject.OwnerID);
            if (m_regInfo.EstateSettings.IsBanned(sceneObject.OwnerID, flags))
            {
                m_log.InfoFormat("[INTERREGION]: Denied prim crossing for banned avatar {0}", sceneObject.OwnerID);

                return false;
            }

            sceneObject.SetScene(this);

            // Force allocation of new LocalId
            //
            SceneObjectPart[] parts = sceneObject.Parts;
            for (int i = 0; i < parts.Length; i++)
                parts[i].LocalId = 0;

            if (sceneObject.IsAttachmentCheckFull()) // Attachment
            {
                sceneObject.RootPart.AddFlag(PrimFlags.TemporaryOnRez);
                sceneObject.RootPart.AddFlag(PrimFlags.Phantom);
                      
                // Don't sent a full update here because this will cause full updates to be sent twice for 
                // attachments on region crossings, resulting in viewer glitches.
                AddRestoredSceneObject(sceneObject, false, false, false);

                // Handle attachment special case
                SceneObjectPart RootPrim = sceneObject.RootPart;

                // Fix up attachment Parent Local ID
                ScenePresence sp = GetScenePresence(sceneObject.OwnerID);

                if (sp != null)
                {
                    SceneObjectGroup grp = sceneObject;

                    m_log.DebugFormat(
                        "[ATTACHMENT]: Received attachment {0}, inworld asset id {1}", grp.GetFromItemID(), grp.UUID);
                    m_log.DebugFormat(
                        "[ATTACHMENT]: Attach to avatar {0} at position {1}", sp.UUID, grp.AbsolutePosition);

                    RootPrim.RemFlag(PrimFlags.TemporaryOnRez);
                    
                    if (AttachmentsModule != null)
                        AttachmentsModule.AttachObject(sp, grp, 0, false);
                }
                else
                {
                    m_log.DebugFormat("[SCENE]: Attachment {0} arrived and scene presence was not found, setting to temp", sceneObject.UUID);
                    RootPrim.RemFlag(PrimFlags.TemporaryOnRez);
                    RootPrim.AddFlag(PrimFlags.TemporaryOnRez);
                }
                if (sceneObject.OwnerID == UUID.Zero)
                {
                    m_log.ErrorFormat("[SCENE]: Owner ID for {0} was zero after attachment processing. BUG!", sceneObject.UUID);
                    return false;
                }
            }
            else
            {
                if (sceneObject.OwnerID == UUID.Zero)
                {
                    m_log.ErrorFormat("[SCENE]: Owner ID for non-attachment {0} was zero", sceneObject.UUID);
                    return false;
                }
                AddRestoredSceneObject(sceneObject, true, false);

                if (!Permissions.CanObjectEntry(sceneObject.UUID,
                        true, sceneObject.AbsolutePosition))
                {
                    // Deny non attachments based on parcel settings
                    //
                    m_log.Info("[INTERREGION]: Denied prim crossing because of parcel settings");

                    DeleteSceneObject(sceneObject, false);

                    return false;
                }
            }

            return true;
        }

        private int GetStateSource(SceneObjectGroup sog)
        {
            ScenePresence sp = GetScenePresence(sog.OwnerID);

            if (sp != null)
                return sp.GetStateSource();

            return 2; // StateSource.PrimCrossing
        }

        public int GetUserFlags(UUID user)
        {
            //Unfortunately the SP approach means that the value is cached until region is restarted
            /*
            ScenePresence sp;
            if (TryGetScenePresence(user, out sp))
            {
                return sp.UserFlags;
            }
            else
            {
             */
                UserAccount uac = UserAccountService.GetUserAccount(RegionInfo.ScopeID, user);
                if (uac == null)
                    return 0;
                return uac.UserFlags;
            //}
        }
        #endregion

        #region Add/Remove Avatar Methods

        public override ISceneAgent AddNewClient(IClientAPI client, PresenceType type)
        {
            // Validation occurs in LLUDPServer
            AgentCircuitData aCircuit = m_authenticateHandler.GetAgentCircuitData(client.CircuitCode);

            bool vialogin
                = (aCircuit.teleportFlags & (uint)Constants.TeleportFlags.ViaHGLogin) != 0
                    || (aCircuit.teleportFlags & (uint)Constants.TeleportFlags.ViaLogin) != 0;

            CheckHeartbeat();
            ScenePresence presence;

            ScenePresence sp = GetScenePresence(client.AgentId);

            // XXX: Not sure how good it is to add a new client if a scene presence already exists.  Possibly this
            // could occur if a viewer crashes and relogs before the old client is kicked out.  But this could cause
            // other problems, and possible the code calling AddNewClient() should ensure that no client is already
            // connected.
            if (sp == null)
            {
                m_log.DebugFormat(
                    "[SCENE]: Adding new child scene presence {0} to scene {1} at pos {2}", client.Name, RegionInfo.RegionName, client.StartPos);

                m_clientManager.Add(client);
                SubscribeToClientEvents(client);

                sp = m_sceneGraph.CreateAndAddChildScenePresence(client, aCircuit.Appearance, type);
                m_eventManager.TriggerOnNewPresence(sp);

                sp.TeleportFlags = (TPFlags)aCircuit.teleportFlags;

                // The first agent upon login is a root agent by design.
                // For this agent we will have to rez the attachments.
                // All other AddNewClient calls find aCircuit.child to be true.
                if (aCircuit.child == false)
                {
                    // We have to set SP to be a root agent here so that SP.MakeRootAgent() will later not try to
                    // start the scripts again (since this is done in RezAttachments()).
                    // XXX: This is convoluted.
                    sp.IsChildAgent = false;

                    if (AttachmentsModule != null)
                        Util.FireAndForget(delegate(object o) { AttachmentsModule.RezAttachments(sp); });
                }
            }
            else
            {
                m_log.WarnFormat(
                    "[SCENE]: Already found {0} scene presence for {1} in {2} when asked to add new scene presence",
                    sp.IsChildAgent ? "child" : "root", sp.Name, RegionInfo.RegionName);
            }

            m_LastLogin = Util.EnvironmentTickCount();

            // Cache the user's name
            CacheUserName(sp, aCircuit);

            EventManager.TriggerOnNewClient(client);
            if (vialogin)
            {
                EventManager.TriggerOnClientLogin(client);
                // Send initial parcel data
                Vector3 pos = sp.AbsolutePosition;
                ILandObject land = LandChannel.GetLandObject(pos.X, pos.Y);
                land.SendLandUpdateToClient(client);
            }

            return sp;
        }

        /// <summary>
        /// Cache the user name for later use.
        /// </summary>
        /// <param name="sp"></param>
        /// <param name="aCircuit"></param>
        private void CacheUserName(ScenePresence sp, AgentCircuitData aCircuit)
        {
            IUserManagement uMan = RequestModuleInterface<IUserManagement>();
            if (uMan != null)
            {
                string first = aCircuit.firstname, last = aCircuit.lastname;

                if (sp.PresenceType == PresenceType.Npc)
                {
                    uMan.AddUser(aCircuit.AgentID, first, last);
                }
                else
                {
                    string homeURL = string.Empty;

                    if (aCircuit.ServiceURLs.ContainsKey("HomeURI"))
                        homeURL = aCircuit.ServiceURLs["HomeURI"].ToString();

                    if (aCircuit.lastname.StartsWith("@"))
                    {
                        string[] parts = aCircuit.firstname.Split('.');
                        if (parts.Length >= 2)
                        {
                            first = parts[0];
                            last = parts[1];
                        }
                    }

                    uMan.AddUser(aCircuit.AgentID, first, last, homeURL);
                }
            }
        }

        private bool VerifyClient(AgentCircuitData aCircuit, System.Net.IPEndPoint ep, out bool vialogin)
        {
            vialogin = false;
            
            // Do the verification here
            if ((aCircuit.teleportFlags & (uint)Constants.TeleportFlags.ViaHGLogin) != 0)
            {
                m_log.DebugFormat("[SCENE]: Incoming client {0} {1} in region {2} via HG login", aCircuit.firstname, aCircuit.lastname, RegionInfo.RegionName);
                vialogin = true;
                IUserAgentVerificationModule userVerification = RequestModuleInterface<IUserAgentVerificationModule>();
                if (userVerification != null && ep != null)
                {
                    if (!userVerification.VerifyClient(aCircuit, ep.Address.ToString()))
                    {
                        // uh-oh, this is fishy
                        m_log.DebugFormat("[SCENE]: User Client Verification for {0} {1} in {2} returned false", aCircuit.firstname, aCircuit.lastname, RegionInfo.RegionName);
                        return false;
                    }
                    else
                        m_log.DebugFormat("[SCENE]: User Client Verification for {0} {1} in {2} returned true", aCircuit.firstname, aCircuit.lastname, RegionInfo.RegionName);

                }
            }

            else if ((aCircuit.teleportFlags & (uint)Constants.TeleportFlags.ViaLogin) != 0)
            {
                m_log.DebugFormat("[SCENE]: Incoming client {0} {1} in region {2} via regular login. Client IP verification not performed.",
                    aCircuit.firstname, aCircuit.lastname, RegionInfo.RegionName);
                vialogin = true;
            }

            return true;
        }

        // Called by Caps, on the first HTTP contact from the client
        public override bool CheckClient(UUID agentID, System.Net.IPEndPoint ep)
        {
            AgentCircuitData aCircuit = m_authenticateHandler.GetAgentCircuitData(agentID);
            if (aCircuit != null)
            {
                bool vialogin = false;
                if (!VerifyClient(aCircuit, ep, out vialogin))
                {
                    // if it doesn't pass, we remove the agentcircuitdata altogether
                    // and the scene presence and the client, if they exist
                    try
                    {
                        ScenePresence sp = GetScenePresence(agentID);
                        PresenceService.LogoutAgent(sp.ControllingClient.SessionId);
                        
                        if (sp != null)
                            sp.ControllingClient.Close();

                        // BANG! SLASH!
                        m_authenticateHandler.RemoveCircuit(agentID);

                        return false;
                    }
                    catch (Exception e)
                    {
                        m_log.DebugFormat("[SCENE]: Exception while closing aborted client: {0}", e.StackTrace);
                    }
                }
                else
                    return true;
            }

            return false;
        }

        /// <summary>
        /// Register for events from the client
        /// </summary>
        /// <param name="client">The IClientAPI of the connected client</param>
        public virtual void SubscribeToClientEvents(IClientAPI client)
        {
            SubscribeToClientTerrainEvents(client);
            SubscribeToClientPrimEvents(client);
            SubscribeToClientPrimRezEvents(client);
            SubscribeToClientInventoryEvents(client);
            SubscribeToClientTeleportEvents(client);
            SubscribeToClientScriptEvents(client);
            SubscribeToClientParcelEvents(client);
            SubscribeToClientGridEvents(client);
            SubscribeToClientNetworkEvents(client);
        }

        public virtual void SubscribeToClientTerrainEvents(IClientAPI client)
        {
            client.OnRegionHandShakeReply += SendLayerData;
        }
        
        public virtual void SubscribeToClientPrimEvents(IClientAPI client)
        {
            client.OnUpdatePrimGroupPosition += m_sceneGraph.UpdatePrimGroupPosition;
            client.OnUpdatePrimSinglePosition += m_sceneGraph.UpdatePrimSinglePosition;

            client.onClientChangeObject += m_sceneGraph.ClientChangeObject;

            client.OnUpdatePrimGroupRotation += m_sceneGraph.UpdatePrimGroupRotation;
            client.OnUpdatePrimGroupMouseRotation += m_sceneGraph.UpdatePrimGroupRotation;
            client.OnUpdatePrimSingleRotation += m_sceneGraph.UpdatePrimSingleRotation;
            client.OnUpdatePrimSingleRotationPosition += m_sceneGraph.UpdatePrimSingleRotationPosition;
            
            client.OnUpdatePrimScale += m_sceneGraph.UpdatePrimScale;
            client.OnUpdatePrimGroupScale += m_sceneGraph.UpdatePrimGroupScale;
            client.OnUpdateExtraParams += m_sceneGraph.UpdateExtraParam;
            client.OnUpdatePrimShape += m_sceneGraph.UpdatePrimShape;
            client.OnUpdatePrimTexture += m_sceneGraph.UpdatePrimTexture;
            client.OnObjectRequest += RequestPrim;
            client.OnObjectSelect += SelectPrim;
            client.OnObjectDeselect += DeselectPrim;
            client.OnGrabUpdate += m_sceneGraph.MoveObject;
            client.OnSpinStart += m_sceneGraph.SpinStart;
            client.OnSpinUpdate += m_sceneGraph.SpinObject;
            client.OnDeRezObject += DeRezObjects;
            
            client.OnObjectName += m_sceneGraph.PrimName;
            client.OnObjectClickAction += m_sceneGraph.PrimClickAction;
            client.OnObjectMaterial += m_sceneGraph.PrimMaterial;
            client.OnLinkObjects += LinkObjects;
            client.OnDelinkObjects += DelinkObjects;
            client.OnObjectDuplicate += DuplicateObject;
            client.OnObjectDuplicateOnRay += doObjectDuplicateOnRay;
            client.OnUpdatePrimFlags += m_sceneGraph.UpdatePrimFlags;
            client.OnRequestObjectPropertiesFamily += m_sceneGraph.RequestObjectPropertiesFamily;
            client.OnObjectPermissions += HandleObjectPermissionsUpdate;
            client.OnGrabObject += ProcessObjectGrab;
            client.OnGrabUpdate += ProcessObjectGrabUpdate; 
            client.OnDeGrabObject += ProcessObjectDeGrab;
            client.OnUndo += m_sceneGraph.HandleUndo;
            client.OnRedo += m_sceneGraph.HandleRedo;
            client.OnObjectDescription += m_sceneGraph.PrimDescription;
            client.OnObjectIncludeInSearch += m_sceneGraph.MakeObjectSearchable;
            client.OnObjectOwner += ObjectOwner;
            client.OnObjectGroupRequest += HandleObjectGroupUpdate;
        }

        public virtual void SubscribeToClientPrimRezEvents(IClientAPI client)
        {
            client.OnAddPrim += AddNewPrim;
            client.OnRezObject += RezObject;
        }

        public virtual void SubscribeToClientInventoryEvents(IClientAPI client)
        {
            client.OnLinkInventoryItem += HandleLinkInventoryItem;
            client.OnCreateNewInventoryFolder += HandleCreateInventoryFolder;
            client.OnUpdateInventoryFolder += HandleUpdateInventoryFolder;
            client.OnMoveInventoryFolder += HandleMoveInventoryFolder; // 2; //!!
            client.OnFetchInventoryDescendents += HandleFetchInventoryDescendents;
            client.OnPurgeInventoryDescendents += HandlePurgeInventoryDescendents; // 2; //!!
            client.OnFetchInventory += m_asyncInventorySender.HandleFetchInventory;
            client.OnUpdateInventoryItem += UpdateInventoryItemAsset;
            client.OnCopyInventoryItem += CopyInventoryItem;
            client.OnMoveItemsAndLeaveCopy += MoveInventoryItemsLeaveCopy;
            client.OnMoveInventoryItem += MoveInventoryItem;
            client.OnRemoveInventoryItem += RemoveInventoryItem;
            client.OnRemoveInventoryFolder += RemoveInventoryFolder;
            client.OnRezScript += RezScript;
            client.OnRequestTaskInventory += RequestTaskInventory;
            client.OnRemoveTaskItem += RemoveTaskInventory;
            client.OnUpdateTaskInventory += UpdateTaskInventory;
            client.OnMoveTaskItem += ClientMoveTaskInventoryItem;
        }

        public virtual void SubscribeToClientTeleportEvents(IClientAPI client)
        {
            client.OnTeleportLocationRequest += RequestTeleportLocation;
        }

        public virtual void SubscribeToClientScriptEvents(IClientAPI client)
        {
            client.OnScriptReset += ProcessScriptReset;
            client.OnGetScriptRunning += GetScriptRunning;
            client.OnSetScriptRunning += SetScriptRunning;
        }

        public virtual void SubscribeToClientParcelEvents(IClientAPI client)
        {
            client.OnParcelReturnObjectsRequest += LandChannel.ReturnObjectsInParcel;
            client.OnParcelSetOtherCleanTime += LandChannel.SetParcelOtherCleanTime;
            client.OnParcelBuy += ProcessParcelBuy;
        }

        public virtual void SubscribeToClientGridEvents(IClientAPI client)
        {
            //client.OnNameFromUUIDRequest += HandleUUIDNameRequest;
            client.OnMoneyTransferRequest += ProcessMoneyTransferRequest;
            client.OnSetStartLocationRequest += SetHomeRezPoint;
            client.OnRegionHandleRequest += RegionHandleRequest;
        }
        
        public virtual void SubscribeToClientNetworkEvents(IClientAPI client)
        {
            client.OnNetworkStatsUpdate += StatsReporter.AddPacketsStats;
            client.OnViewerEffect += ProcessViewerEffect;
        }

        /// <summary>
        /// Unsubscribe the client from events.
        /// </summary>
        /// FIXME: Not called anywhere!
        /// <param name="client">The IClientAPI of the client</param>
        public virtual void UnSubscribeToClientEvents(IClientAPI client)
        {
            UnSubscribeToClientTerrainEvents(client);
            UnSubscribeToClientPrimEvents(client);
            UnSubscribeToClientPrimRezEvents(client);
            UnSubscribeToClientInventoryEvents(client);
            UnSubscribeToClientTeleportEvents(client);
            UnSubscribeToClientScriptEvents(client);
            UnSubscribeToClientParcelEvents(client);
            UnSubscribeToClientGridEvents(client);
            UnSubscribeToClientNetworkEvents(client);
        }

        public virtual void UnSubscribeToClientTerrainEvents(IClientAPI client)
        {
            client.OnRegionHandShakeReply -= SendLayerData;
        }

        public virtual void UnSubscribeToClientPrimEvents(IClientAPI client)
        {
            client.OnUpdatePrimGroupPosition -= m_sceneGraph.UpdatePrimGroupPosition;
            client.OnUpdatePrimSinglePosition -= m_sceneGraph.UpdatePrimSinglePosition;

            client.onClientChangeObject -= m_sceneGraph.ClientChangeObject;

            client.OnUpdatePrimGroupRotation -= m_sceneGraph.UpdatePrimGroupRotation;
            client.OnUpdatePrimGroupMouseRotation -= m_sceneGraph.UpdatePrimGroupRotation;
            client.OnUpdatePrimSingleRotation -= m_sceneGraph.UpdatePrimSingleRotation;
            client.OnUpdatePrimSingleRotationPosition -= m_sceneGraph.UpdatePrimSingleRotationPosition;

            client.OnUpdatePrimScale -= m_sceneGraph.UpdatePrimScale;
            client.OnUpdatePrimGroupScale -= m_sceneGraph.UpdatePrimGroupScale;
            client.OnUpdateExtraParams -= m_sceneGraph.UpdateExtraParam;
            client.OnUpdatePrimShape -= m_sceneGraph.UpdatePrimShape;
            client.OnUpdatePrimTexture -= m_sceneGraph.UpdatePrimTexture;
            client.OnObjectRequest -= RequestPrim;
            client.OnObjectSelect -= SelectPrim;
            client.OnObjectDeselect -= DeselectPrim;
            client.OnGrabUpdate -= m_sceneGraph.MoveObject;
            client.OnSpinStart -= m_sceneGraph.SpinStart;
            client.OnSpinUpdate -= m_sceneGraph.SpinObject;
            client.OnDeRezObject -= DeRezObjects;
            client.OnObjectName -= m_sceneGraph.PrimName;
            client.OnObjectClickAction -= m_sceneGraph.PrimClickAction;
            client.OnObjectMaterial -= m_sceneGraph.PrimMaterial;
            client.OnLinkObjects -= LinkObjects;
            client.OnDelinkObjects -= DelinkObjects;
            client.OnObjectDuplicate -= DuplicateObject;
            client.OnObjectDuplicateOnRay -= doObjectDuplicateOnRay;
            client.OnUpdatePrimFlags -= m_sceneGraph.UpdatePrimFlags;
            client.OnRequestObjectPropertiesFamily -= m_sceneGraph.RequestObjectPropertiesFamily;
            client.OnObjectPermissions -= HandleObjectPermissionsUpdate;
            client.OnGrabObject -= ProcessObjectGrab;
            client.OnDeGrabObject -= ProcessObjectDeGrab;
            client.OnUndo -= m_sceneGraph.HandleUndo;
            client.OnRedo -= m_sceneGraph.HandleRedo;
            client.OnObjectDescription -= m_sceneGraph.PrimDescription;
            client.OnObjectIncludeInSearch -= m_sceneGraph.MakeObjectSearchable;
            client.OnObjectOwner -= ObjectOwner;
        }

        public virtual void UnSubscribeToClientPrimRezEvents(IClientAPI client)
        {
            client.OnAddPrim -= AddNewPrim;
            client.OnRezObject -= RezObject;
        }

        public virtual void UnSubscribeToClientInventoryEvents(IClientAPI client)
        {
            client.OnCreateNewInventoryFolder -= HandleCreateInventoryFolder;
            client.OnUpdateInventoryFolder -= HandleUpdateInventoryFolder;
            client.OnMoveInventoryFolder -= HandleMoveInventoryFolder; // 2; //!!
            client.OnFetchInventoryDescendents -= HandleFetchInventoryDescendents;
            client.OnPurgeInventoryDescendents -= HandlePurgeInventoryDescendents; // 2; //!!
            client.OnFetchInventory -= m_asyncInventorySender.HandleFetchInventory;
            client.OnUpdateInventoryItem -= UpdateInventoryItemAsset;
            client.OnCopyInventoryItem -= CopyInventoryItem;
            client.OnMoveInventoryItem -= MoveInventoryItem;
            client.OnRemoveInventoryItem -= RemoveInventoryItem;
            client.OnRemoveInventoryFolder -= RemoveInventoryFolder;
            client.OnRezScript -= RezScript;
            client.OnRequestTaskInventory -= RequestTaskInventory;
            client.OnRemoveTaskItem -= RemoveTaskInventory;
            client.OnUpdateTaskInventory -= UpdateTaskInventory;
            client.OnMoveTaskItem -= ClientMoveTaskInventoryItem;
        }

        public virtual void UnSubscribeToClientTeleportEvents(IClientAPI client)
        {
            client.OnTeleportLocationRequest -= RequestTeleportLocation;
            //client.OnTeleportLandmarkRequest -= RequestTeleportLandmark;
            //client.OnTeleportHomeRequest -= TeleportClientHome;
        }

        public virtual void UnSubscribeToClientScriptEvents(IClientAPI client)
        {
            client.OnScriptReset -= ProcessScriptReset;
            client.OnGetScriptRunning -= GetScriptRunning;
            client.OnSetScriptRunning -= SetScriptRunning;
        }

        public virtual void UnSubscribeToClientParcelEvents(IClientAPI client)
        {
            client.OnParcelReturnObjectsRequest -= LandChannel.ReturnObjectsInParcel;
            client.OnParcelSetOtherCleanTime -= LandChannel.SetParcelOtherCleanTime;
            client.OnParcelBuy -= ProcessParcelBuy;
        }

        public virtual void UnSubscribeToClientGridEvents(IClientAPI client)
        {
            //client.OnNameFromUUIDRequest -= HandleUUIDNameRequest;
            client.OnMoneyTransferRequest -= ProcessMoneyTransferRequest;
            client.OnSetStartLocationRequest -= SetHomeRezPoint;
            client.OnRegionHandleRequest -= RegionHandleRequest;
        }

        public virtual void UnSubscribeToClientNetworkEvents(IClientAPI client)
        {
            client.OnNetworkStatsUpdate -= StatsReporter.AddPacketsStats;
            client.OnViewerEffect -= ProcessViewerEffect;
        }

        /// <summary>
        /// Teleport an avatar to their home region
        /// </summary>
        /// <param name="agentId">The avatar's Unique ID</param>
        /// <param name="client">The IClientAPI for the client</param>
        public virtual bool TeleportClientHome(UUID agentId, IClientAPI client)
        {
            if (m_teleportModule != null)
                return m_teleportModule.TeleportHome(agentId, client);
            else
            {
                m_log.DebugFormat("[SCENE]: Unable to teleport user home: no AgentTransferModule is active");
                client.SendTeleportFailed("Unable to perform teleports on this simulator.");
            }
            return false;
        }

        /// <summary>
        /// Duplicates object specified by localID. This is the event handler for IClientAPI.
        /// </summary>
        /// <param name="originalPrim">ID of object to duplicate</param>
        /// <param name="offset"></param>
        /// <param name="flags"></param>
        /// <param name="AgentID">Agent doing the duplication</param>
        /// <param name="GroupID">Group of new object</param>
        public void DuplicateObject(uint originalPrim, Vector3 offset, uint flags, UUID AgentID, UUID GroupID)
        {
            SceneObjectGroup copy = SceneGraph.DuplicateObject(originalPrim, offset, flags, AgentID, GroupID, Quaternion.Identity);
            if (copy != null)
                EventManager.TriggerObjectAddedToScene(copy);
        }

        /// <summary>
        /// Duplicates object specified by localID at position raycasted against RayTargetObject using 
        /// RayEnd and RayStart to determine what the angle of the ray is
        /// </summary>
        /// <param name="localID">ID of object to duplicate</param>
        /// <param name="dupeFlags"></param>
        /// <param name="AgentID">Agent doing the duplication</param>
        /// <param name="GroupID">Group of new object</param>
        /// <param name="RayTargetObj">The target of the Ray</param>
        /// <param name="RayEnd">The ending of the ray (farthest away point)</param>
        /// <param name="RayStart">The Beginning of the ray (closest point)</param>
        /// <param name="BypassRaycast">Bool to bypass raycasting</param>
        /// <param name="RayEndIsIntersection">The End specified is the place to add the object</param>
        /// <param name="CopyCenters">Position the object at the center of the face that it's colliding with</param>
        /// <param name="CopyRotates">Rotate the object the same as the localID object</param>
        public void doObjectDuplicateOnRay(uint localID, uint dupeFlags, UUID AgentID, UUID GroupID,
                                           UUID RayTargetObj, Vector3 RayEnd, Vector3 RayStart,
                                           bool BypassRaycast, bool RayEndIsIntersection, bool CopyCenters, bool CopyRotates)
        {
            Vector3 pos;
            const bool frontFacesOnly = true;
            //m_log.Info("HITTARGET: " + RayTargetObj.ToString() + ", COPYTARGET: " + localID.ToString());
            SceneObjectPart target = GetSceneObjectPart(localID);
            SceneObjectPart target2 = GetSceneObjectPart(RayTargetObj);

            if (target != null && target2 != null)
            {
                Vector3 direction = Vector3.Normalize(RayEnd - RayStart);
                Vector3 AXOrigin = new Vector3(RayStart.X, RayStart.Y, RayStart.Z);
                Vector3 AXdirection = new Vector3(direction.X, direction.Y, direction.Z);

                pos = target2.AbsolutePosition;
                //m_log.Info("[OBJECT_REZ]: TargetPos: " + pos.ToString() + ", RayStart: " + RayStart.ToString() + ", RayEnd: " + RayEnd.ToString() + ", Volume: " + Util.GetDistanceTo(RayStart,RayEnd).ToString() + ", mag1: " + Util.GetMagnitude(RayStart).ToString() + ", mag2: " + Util.GetMagnitude(RayEnd).ToString());

                // TODO: Raytrace better here

                //EntityIntersection ei = m_sceneGraph.GetClosestIntersectingPrim(new Ray(AXOrigin, AXdirection));
                Ray NewRay = new Ray(AXOrigin, AXdirection);

                // Ray Trace against target here
                EntityIntersection ei = target2.TestIntersectionOBB(NewRay, Quaternion.Identity, frontFacesOnly, CopyCenters);

                // Un-comment out the following line to Get Raytrace results printed to the console.
                //m_log.Info("[RAYTRACERESULTS]: Hit:" + ei.HitTF.ToString() + " Point: " + ei.ipoint.ToString() + " Normal: " + ei.normal.ToString());
                float ScaleOffset = 0.5f;

                // If we hit something
                if (ei.HitTF)
                {
                    Vector3 scale = target.Scale;
                    Vector3 scaleComponent = new Vector3(ei.AAfaceNormal.X, ei.AAfaceNormal.Y, ei.AAfaceNormal.Z);
                    if (scaleComponent.X != 0) ScaleOffset = scale.X;
                    if (scaleComponent.Y != 0) ScaleOffset = scale.Y;
                    if (scaleComponent.Z != 0) ScaleOffset = scale.Z;
                    ScaleOffset = Math.Abs(ScaleOffset);
                    Vector3 intersectionpoint = new Vector3(ei.ipoint.X, ei.ipoint.Y, ei.ipoint.Z);
                    Vector3 normal = new Vector3(ei.normal.X, ei.normal.Y, ei.normal.Z);
                    Vector3 offset = normal * (ScaleOffset / 2f);
                    pos = intersectionpoint + offset;

                    // stick in offset format from the original prim
                    pos = pos - target.ParentGroup.AbsolutePosition;
                    SceneObjectGroup copy;
                    if (CopyRotates)
                    {
                        Quaternion worldRot = target2.GetWorldRotation();

                        // SceneObjectGroup obj = m_sceneGraph.DuplicateObject(localID, pos, target.GetEffectiveObjectFlags(), AgentID, GroupID, worldRot);
                        copy = m_sceneGraph.DuplicateObject(localID, pos, target.GetEffectiveObjectFlags(), AgentID, GroupID, worldRot);
                        //obj.Rotation = worldRot;
                        //obj.UpdateGroupRotationR(worldRot);
                    }
                    else
                    {
                        copy = m_sceneGraph.DuplicateObject(localID, pos, target.GetEffectiveObjectFlags(), AgentID, GroupID, Quaternion.Identity);
                    }
                    if (copy != null)
                        EventManager.TriggerObjectAddedToScene(copy);
                }
            }
        }

        /// <summary>
        /// Sets the Home Point.   The LoginService uses this to know where to put a user when they log-in
        /// </summary>
        /// <param name="remoteClient"></param>
        /// <param name="regionHandle"></param>
        /// <param name="position"></param>
        /// <param name="lookAt"></param>
        /// <param name="flags"></param>
        public virtual void SetHomeRezPoint(IClientAPI remoteClient, ulong regionHandle, Vector3 position, Vector3 lookAt, uint flags)
        {
            //Add half the avatar's height so that the user doesn't fall through prims
            ScenePresence presence;
            if (TryGetScenePresence(remoteClient.AgentId, out presence))
            {
                if (presence.Appearance != null)
                {
                    position.Z = position.Z + (presence.Appearance.AvatarHeight / 2);
                }
            }

            if (GridUserService != null && GridUserService.SetHome(remoteClient.AgentId.ToString(), RegionInfo.RegionID, position, lookAt))
                // FUBAR ALERT: this needs to be "Home position set." so the viewer saves a home-screenshot.
                m_dialogModule.SendAlertToUser(remoteClient, "Home position set.");
            else
                m_dialogModule.SendAlertToUser(remoteClient, "Set Home request Failed.");
        }

        /// <summary>
        /// Get the avatar apperance for the given client.
        /// </summary>
        /// <param name="client"></param>
        /// <param name="appearance"></param>
        public void GetAvatarAppearance(IClientAPI client, out AvatarAppearance appearance)
        {
            AgentCircuitData aCircuit = m_authenticateHandler.GetAgentCircuitData(client.CircuitCode);

            if (aCircuit == null)
            {
                m_log.DebugFormat("[APPEARANCE] Client did not supply a circuit. Non-Linden? Creating default appearance.");
                appearance = new AvatarAppearance();
                return;
            }

            appearance = aCircuit.Appearance;
            if (appearance == null)
            {
                m_log.DebugFormat("[APPEARANCE]: Appearance not found in {0}, returning default", RegionInfo.RegionName);
                appearance = new AvatarAppearance();
            }
        }

        public override void RemoveClient(UUID agentID, bool closeChildAgents)
        {
            CheckHeartbeat();
            bool isChildAgent = false;
            ScenePresence avatar = GetScenePresence(agentID);
            if (avatar != null)
            {
                isChildAgent = avatar.IsChildAgent;

                if (avatar.ParentID != 0)
                {
                    avatar.StandUp();
                }

                try
                {
                    m_log.DebugFormat(
                        "[SCENE]: Removing {0} agent {1} from region {2}",
                        (isChildAgent ? "child" : "root"), agentID, RegionInfo.RegionName);

                    m_sceneGraph.removeUserCount(!isChildAgent);

                    // TODO: We shouldn't use closeChildAgents here - it's being used by the NPC module to stop
                    // unnecessary operations.  This should go away once NPCs have no accompanying IClientAPI
                    if (closeChildAgents && CapsModule != null)
                        CapsModule.RemoveCaps(agentID);

                    // REFACTORING PROBLEM -- well not really a problem, but just to point out that whatever
                    // this method is doing is HORRIBLE!!!
                    avatar.Scene.NeedSceneCacheClear(avatar.UUID);

                    if (closeChildAgents && !avatar.IsChildAgent)
                    {
                        List<ulong> regions = avatar.KnownRegionHandles;
                        regions.Remove(RegionInfo.RegionHandle);
                        m_sceneGridService.SendCloseChildAgentConnections(agentID, regions);
                    }
                    m_log.Debug("[Scene] Beginning ClientClosed");
                    m_eventManager.TriggerClientClosed(agentID, this);
                    m_log.Debug("[Scene] Finished ClientClosed");
                }
                catch (NullReferenceException)
                {
                    // We don't know which count to remove it from
                    // Avatar is already disposed :/
                }

                try
                {
                    m_eventManager.TriggerOnRemovePresence(agentID);
    
                    if (AttachmentsModule != null && !isChildAgent && avatar.PresenceType != PresenceType.Npc)
                    {
                        IUserManagement uMan = RequestModuleInterface<IUserManagement>(); 
                        // Don't save attachments for HG visitors, it
                        // messes up their inventory. When a HG visitor logs
                        // out on a foreign grid, their attachments will be
                        // reloaded in the state they were in when they left
                        // the home grid. This is best anyway as the visited
                        // grid may use an incompatible script engine.
                        if (uMan == null || uMan.IsLocalGridUser(avatar.UUID))
                            AttachmentsModule.SaveChangedAttachments(avatar, false);
                    }
    
                    ForEachClient(
                        delegate(IClientAPI client)
                        {
                            //We can safely ignore null reference exceptions.  It means the avatar is dead and cleaned up anyway
                            try { client.SendKillObject(avatar.RegionHandle, new List<uint> { avatar.LocalId }); }
                            catch (NullReferenceException) { }
                        });
    
                    IAgentAssetTransactions agentTransactions = this.RequestModuleInterface<IAgentAssetTransactions>();
                    if (agentTransactions != null)
                    {
                        agentTransactions.RemoveAgentAssetTransactions(agentID);
                    }
                }
                finally
                {
                    // Always clean these structures up so that any failure above doesn't cause them to remain in the
                    // scene with possibly bad effects (e.g. continually timing out on unacked packets and triggering
                    // the same cleanup exception continually.
                    // TODO: This should probably extend to the whole method, but we don't want to also catch the NRE
                    // since this would hide the underlying failure and other associated problems.
                    m_sceneGraph.RemoveScenePresence(agentID);
                    m_clientManager.Remove(agentID);
                }

                try
                {
                    avatar.Close();
                }
                catch (NullReferenceException)
                {
                    //We can safely ignore null reference exceptions.  It means the avatar are dead and cleaned up anyway.
                }
                catch (Exception e)
                {
                    m_log.ErrorFormat("[SCENE] Scene.cs:RemoveClient exception {0}{1}", e.Message, e.StackTrace);
                }
                m_log.Debug("[Scene] Done. Firing RemoveCircuit");
                m_authenticateHandler.RemoveCircuit(avatar.ControllingClient.CircuitCode);
//                CleanDroppedAttachments();
                m_log.Debug("[Scene] The avatar has left the building");
                //m_log.InfoFormat("[SCENE] Memory pre  GC {0}", System.GC.GetTotalMemory(false));
                //m_log.InfoFormat("[SCENE] Memory post GC {0}", System.GC.GetTotalMemory(true));
            }
        }

        /// <summary>
        /// Removes region from an avatar's known region list.  This coincides with child agents.  For each child agent, there will be a known region entry.
        /// 
        /// </summary>
        /// <param name="avatarID"></param>
        /// <param name="regionslst"></param>
        public void HandleRemoveKnownRegionsFromAvatar(UUID avatarID, List<ulong> regionslst)
        {
            ScenePresence av = GetScenePresence(avatarID);
            if (av != null)
            {
                lock (av)
                {
                    for (int i = 0; i < regionslst.Count; i++)
                    {
                        av.RemoveNeighbourRegion(regionslst[i]);
                    }
                }
            }
        }

        #endregion

        #region Entities

        public void SendKillObject(List<uint> localIDs)
        {
            List<uint> deleteIDs = new List<uint>();

            foreach (uint localID in localIDs)
            {
                SceneObjectPart part = GetSceneObjectPart(localID);
                if (part != null) // It is a prim
                {
                    if (part.ParentGroup != null && !part.ParentGroup.IsDeleted) // Valid
                    {
                        if (part.ParentGroup.RootPart != part) // Child part
                            continue;
                    }
                }
                deleteIDs.Add(localID);
            }
            ForEachClient(delegate(IClientAPI client) { client.SendKillObject(m_regionHandle, deleteIDs); });
        }

        #endregion

        #region RegionComms

        /// <summary>
        /// Do the work necessary to initiate a new user connection for a particular scene.
        /// At the moment, this consists of setting up the caps infrastructure
        /// The return bool should allow for connections to be refused, but as not all calling paths
        /// take proper notice of it let, we allowed banned users in still.
        /// </summary>
        /// <param name="agent">CircuitData of the agent who is connecting</param>
        /// <param name="reason">Outputs the reason for the false response on this string</param>
        /// <returns>True if the region accepts this agent.  False if it does not.  False will 
        /// also return a reason.</returns>
        public bool NewUserConnection(AgentCircuitData agent, uint teleportFlags, out string reason)
        {
            return NewUserConnection(agent, teleportFlags, out reason, true);
        }

        /// <summary>
        /// Do the work necessary to initiate a new user connection for a particular scene.
        /// At the moment, this consists of setting up the caps infrastructure
        /// The return bool should allow for connections to be refused, but as not all calling paths
        /// take proper notice of it let, we allowed banned users in still.
        /// </summary>
        /// <param name="agent">CircuitData of the agent who is connecting</param>
        /// <param name="reason">Outputs the reason for the false response on this string</param>
        /// <param name="requirePresenceLookup">True for normal presence. False for NPC
        /// or other applications where a full grid/Hypergrid presence may not be required.</param>
        /// <returns>True if the region accepts this agent.  False if it does not.  False will 
        /// also return a reason.</returns>
        public bool NewUserConnection(AgentCircuitData agent, uint teleportFlags, out string reason, bool requirePresenceLookup)
        {
            bool vialogin = ((teleportFlags & (uint)TPFlags.ViaLogin) != 0 ||
                             (teleportFlags & (uint)TPFlags.ViaHGLogin) != 0);
            bool viahome = ((teleportFlags & (uint)TPFlags.ViaHome) != 0);
            bool godlike = ((teleportFlags & (uint)TPFlags.Godlike) != 0);

            reason = String.Empty;

            //Teleport flags:
            //
            // TeleportFlags.ViaGodlikeLure - Border Crossing
            // TeleportFlags.ViaLogin - Login
            // TeleportFlags.TeleportFlags.ViaLure - Teleport request sent by another user
            // TeleportFlags.ViaLandmark | TeleportFlags.ViaLocation | TeleportFlags.ViaLandmark | TeleportFlags.Default - Regular Teleport

            // Don't disable this log message - it's too helpful
            m_log.DebugFormat(
                "[SCENE]: Region {0} told of incoming {1} agent {2} {3} {4} (circuit code {5}, IP {6}, viewer {7}, teleportflags ({8}), position {9})",
                RegionInfo.RegionName, (agent.child ? "child" : "root"),agent.firstname, agent.lastname,
                agent.AgentID, agent.circuitcode, agent.IPAddress, agent.Viewer, ((TPFlags)teleportFlags).ToString(), agent.startpos);

            if (LoginsDisabled)
            {
                reason = "Logins Disabled";
                return false;
            }

            ScenePresence sp = GetScenePresence(agent.AgentID);

            if (sp != null && !sp.IsChildAgent)
            {
                // We have a zombie from a crashed session. 
                // Or the same user is trying to be root twice here, won't work.
                // Kill it.
                m_log.DebugFormat("[SCENE]: Zombie scene presence detected for {0} in {1}", agent.AgentID, RegionInfo.RegionName);
                sp.ControllingClient.Close();
                sp = null;
            }


            //On login test land permisions
            if (vialogin)
            {
                IUserAccountCacheModule cache = RequestModuleInterface<IUserAccountCacheModule>();
                if (cache != null)
                    cache.Remove(agent.firstname + " " + agent.lastname);
                if (!TestLandRestrictions(agent.AgentID, out reason, ref agent.startpos.X, ref agent.startpos.Y))
                {
                    m_log.DebugFormat("[CONNECTION BEGIN]: Denying access to {0} due to no land access", agent.AgentID.ToString());
                    return false;
                }
            }

            if (sp == null) // We don't have an [child] agent here already
            {
                if (requirePresenceLookup)
                {
                    try
                    {
                        if (!VerifyUserPresence(agent, out reason))
                            return false;
                    }
                    catch (Exception e)
                    {
                        m_log.ErrorFormat(
                            "[SCENE]: Exception verifying presence {0}{1}", e.Message, e.StackTrace);
                        return false;
                    }
                }

                try
                {
                    // Always check estate if this is a login. Always
                    // check if banned regions are to be blacked out.
                    if (vialogin || (!m_seeIntoBannedRegion))
                    {
                        if (!AuthorizeUser(agent, out reason))
                            return false;
                    }
                }
                catch (Exception e)
                {
                    m_log.ErrorFormat(
                        "[SCENE]: Exception authorizing user {0}{1}", e.Message, e.StackTrace);
                    return false;
                }

                m_log.InfoFormat(
                    "[SCENE]: Region {0} authenticated and authorized incoming {1} agent {2} {3} {4} (circuit code {5})",
                    RegionInfo.RegionName, (agent.child ? "child" : "root"), agent.firstname, agent.lastname,
                    agent.AgentID, agent.circuitcode);

                if (CapsModule != null)
                {
                    CapsModule.SetAgentCapsSeeds(agent);
                    CapsModule.CreateCaps(agent.AgentID);
                }
            }
            else
            {
                // Let the SP know how we got here. This has a lot of interesting
                // uses down the line.
                sp.TeleportFlags = (TPFlags)teleportFlags;

                if (sp.IsChildAgent)
                {
                    m_log.DebugFormat(
                        "[SCENE]: Adjusting known seeds for existing agent {0} in {1}",
                        agent.AgentID, RegionInfo.RegionName);

                    sp.AdjustKnownSeeds();
                    
                    if (CapsModule != null)
                        CapsModule.SetAgentCapsSeeds(agent);
                }
            }

            // In all cases, add or update the circuit data with the new agent circuit data and teleport flags
            agent.teleportFlags = teleportFlags;
            m_authenticateHandler.AddNewCircuit(agent.circuitcode, agent);

            if (vialogin) 
            {
//                CleanDroppedAttachments();

                if (TestBorderCross(agent.startpos, Cardinals.E))
                {
                    Border crossedBorder = GetCrossedBorder(agent.startpos, Cardinals.E);
                    agent.startpos.X = crossedBorder.BorderLine.Z - 1;
                }

                if (TestBorderCross(agent.startpos, Cardinals.N))
                {
                    Border crossedBorder = GetCrossedBorder(agent.startpos, Cardinals.N);
                    agent.startpos.Y = crossedBorder.BorderLine.Z - 1;
                }

                //Mitigate http://opensimulator.org/mantis/view.php?id=3522
                // Check if start position is outside of region
                // If it is, check the Z start position also..   if not, leave it alone.
                if (BordersLocked)
                {
                    lock (EastBorders)
                    {
                        if (agent.startpos.X > EastBorders[0].BorderLine.Z)
                        {
                            m_log.Warn("FIX AGENT POSITION");
                            agent.startpos.X = EastBorders[0].BorderLine.Z * 0.5f;
                            if (agent.startpos.Z > 720)
                                agent.startpos.Z = 720;
                        }
                    }
                    lock (NorthBorders)
                    {
                        if (agent.startpos.Y > NorthBorders[0].BorderLine.Z)
                        {
                            m_log.Warn("FIX Agent POSITION");
                            agent.startpos.Y = NorthBorders[0].BorderLine.Z * 0.5f;
                            if (agent.startpos.Z > 720)
                                agent.startpos.Z = 720;
                        }
                    }
                }
                else
                {
                    if (agent.startpos.X > EastBorders[0].BorderLine.Z)
                    {
                        m_log.Warn("FIX AGENT POSITION");
                        agent.startpos.X = EastBorders[0].BorderLine.Z * 0.5f;
                        if (agent.startpos.Z > 720)
                            agent.startpos.Z = 720;
                    }
                    if (agent.startpos.Y > NorthBorders[0].BorderLine.Z)
                    {
                        m_log.Warn("FIX Agent POSITION");
                        agent.startpos.Y = NorthBorders[0].BorderLine.Z * 0.5f;
                        if (agent.startpos.Z > 720)
                            agent.startpos.Z = 720;
                    }
                }

                // Honor Estate teleport routing via Telehubs excluding ViaHome and GodLike TeleportFlags
                if (RegionInfo.RegionSettings.TelehubObject != UUID.Zero &&
                    RegionInfo.EstateSettings.AllowDirectTeleport == false &&
                    !viahome && !godlike)
                {
                    SceneObjectGroup telehub = GetSceneObjectGroup(RegionInfo.RegionSettings.TelehubObject);
                    // Can have multiple SpawnPoints
                    List<SpawnPoint> spawnpoints = RegionInfo.RegionSettings.SpawnPoints();
                    if ( spawnpoints.Count  > 1)
                    {
                        // We have multiple SpawnPoints, Route the agent to a random one
                        agent.startpos =  spawnpoints[Util.RandomClass.Next(spawnpoints.Count)].GetLocation(telehub.AbsolutePosition, telehub.GroupRotation);
                    }
                    else
                    {
                        // We have a single SpawnPoint and will route the agent to it
                        agent.startpos = spawnpoints[0].GetLocation(telehub.AbsolutePosition, telehub.GroupRotation);
                    }

                    return true;
                }

                // Honor parcel landing type and position.
                /*
                ILandObject land = LandChannel.GetLandObject(agent.startpos.X, agent.startpos.Y);
                if (land != null)
                {
                    if (land.LandData.LandingType == (byte)1 && land.LandData.UserLocation != Vector3.Zero)
                    {
                        agent.startpos = land.LandData.UserLocation;
                    }
                }
                */// This is now handled properly in ScenePresence.MakeRootAgent
            }

            return true;
        }

        public bool TestLandRestrictions(UUID agentID, out string reason, ref float posX, ref float posY)
        {
            reason = String.Empty;
            if (Permissions.IsGod(agentID))
                return true;

            ILandObject land = LandChannel.GetLandObject(posX, posY);
            if (land == null)
                return false;

            bool banned = land.IsBannedFromLand(agentID);
            bool restricted = land.IsRestrictedFromLand(agentID);

            if (banned || restricted)
            {
                ILandObject nearestParcel = GetNearestAllowedParcel(agentID, posX, posY);
                if (nearestParcel != null)
                {
                    //Move agent to nearest allowed
                    Vector3 newPosition = GetParcelCenterAtGround(nearestParcel);
                    posX = newPosition.X;
                    posY = newPosition.Y;
                }
                else
                {
                    if (banned)
                    {
                        reason = "Cannot regioncross into banned parcel.";
                    }
                    else
                    {
                        reason = String.Format("Denied access to private region {0}: You are not on the access list for that region.",
                                   RegionInfo.RegionName);
                    }
                    return false;
                }
            }
            reason = "";
            return true;
        }

        /// <summary>
        /// Verifies that the user has a presence on the Grid
        /// </summary>
        /// <param name="agent">Circuit Data of the Agent we're verifying</param>
        /// <param name="reason">Outputs the reason for the false response on this string</param>
        /// <returns>True if the user has a session on the grid.  False if it does not.  False will 
        /// also return a reason.</returns>
        public virtual bool VerifyUserPresence(AgentCircuitData agent, out string reason)
        {
            reason = String.Empty;

            IPresenceService presence = RequestModuleInterface<IPresenceService>();
            if (presence == null)
            {
                reason = String.Format("Failed to verify user presence in the grid for {0} {1} in region {2}. Presence service does not exist.", agent.firstname, agent.lastname, RegionInfo.RegionName);
                return false;
            }

            OpenSim.Services.Interfaces.PresenceInfo pinfo = presence.GetAgent(agent.SessionID);

            if (pinfo == null)
            {
                reason = String.Format("Failed to verify user presence in the grid for {0} {1}, access denied to region {2}.", agent.firstname, agent.lastname, RegionInfo.RegionName);
                return false;
            }

            return true;
        }

        /// <summary>
        /// Verify if the user can connect to this region.  Checks the banlist and ensures that the region is set for public access
        /// </summary>
        /// <param name="agent">The circuit data for the agent</param>
        /// <param name="reason">outputs the reason to this string</param>
        /// <returns>True if the region accepts this agent.  False if it does not.  False will 
        /// also return a reason.</returns>
        protected virtual bool AuthorizeUser(AgentCircuitData agent, out string reason)
        {
            reason = String.Empty;

            if (!m_strictAccessControl) return true;
            if (Permissions.IsGod(agent.AgentID)) return true;

            if (AuthorizationService != null)
            {
                if (!AuthorizationService.IsAuthorizedForRegion(
                    agent.AgentID.ToString(), agent.firstname, agent.lastname, RegionInfo.RegionID.ToString(), out reason))
                {
<<<<<<< HEAD
                    m_log.WarnFormat("[CONNECTION BEGIN]: Denied access to: {0} ({1} {2}) at {3} because the user does not have access to the region",
                                     agent.AgentID, agent.firstname, agent.lastname, RegionInfo.RegionName);

=======
                    m_log.WarnFormat("[CONNECTION BEGIN]: Denied access to: {0} ({1} {2}) at {3} because {4}",
                                     agent.AgentID, agent.firstname, agent.lastname, RegionInfo.RegionName, reason);
                    
>>>>>>> 441ef301
                    return false;
                }
            }

            if (m_regInfo.EstateSettings != null)
            {
                if (m_regInfo.EstateSettings.IsBanned(agent.AgentID,0))
                {
                    m_log.WarnFormat("[CONNECTION BEGIN]: Denied access to: {0} ({1} {2}) at {3} because the user is on the banlist",
                                     agent.AgentID, agent.firstname, agent.lastname, RegionInfo.RegionName);
                    reason = String.Format("Denied access to region {0}: You have been banned from that region.",
                                           RegionInfo.RegionName);
                    return false;
                }
            }
            else
            {
                m_log.ErrorFormat("[CONNECTION BEGIN]: Estate Settings is null!");
            }

            List<UUID> agentGroups = new List<UUID>();

            if (m_groupsModule != null)
            {
                GroupMembershipData[] GroupMembership = m_groupsModule.GetMembershipData(agent.AgentID);

                if (GroupMembership != null)
                {
                    for (int i = 0; i < GroupMembership.Length; i++)
                        agentGroups.Add(GroupMembership[i].GroupID);
                }
                else
                {
                    m_log.ErrorFormat("[CONNECTION BEGIN]: GroupMembership is null!");
                }
            }

            bool groupAccess = false;
            UUID[] estateGroups = m_regInfo.EstateSettings.EstateGroups;

            if (estateGroups != null)
            {
                foreach (UUID group in estateGroups)
                {
                    if (agentGroups.Contains(group))
                    {
                        groupAccess = true;
                        break;
                    }
                }
            }
            else
            {
                m_log.ErrorFormat("[CONNECTION BEGIN]: EstateGroups is null!");
            }

            if (!m_regInfo.EstateSettings.PublicAccess &&
                !m_regInfo.EstateSettings.HasAccess(agent.AgentID) &&
                !groupAccess)
            {
                m_log.WarnFormat("[CONNECTION BEGIN]: Denied access to: {0} ({1} {2}) at {3} because the user does not have access to the estate",
                                 agent.AgentID, agent.firstname, agent.lastname, RegionInfo.RegionName);
                reason = String.Format("Denied access to private region {0}: You are not on the access list for that region.",
                                       RegionInfo.RegionName);
                return false;
            }

            // TODO: estate/region settings are not properly hooked up
            // to ILandObject.isRestrictedFromLand()
            // if (null != LandChannel)
            // {
            //     // region seems to have local Id of 1
            //     ILandObject land = LandChannel.GetLandObject(1);
            //     if (null != land)
            //     {
            //         if (land.isBannedFromLand(agent.AgentID))
            //         {
            //             m_log.WarnFormat("[CONNECTION BEGIN]: Denied access to: {0} ({1} {2}) at {3} because the user has been banned from land",
            //                              agent.AgentID, agent.firstname, agent.lastname, RegionInfo.RegionName);
            //             reason = String.Format("Denied access to private region {0}: You are banned from that region.",
            //                                    RegionInfo.RegionName);
            //             return false;
            //         }

            //         if (land.isRestrictedFromLand(agent.AgentID))
            //         {
            //             m_log.WarnFormat("[CONNECTION BEGIN]: Denied access to: {0} ({1} {2}) at {3} because the user does not have access to the region",
            //                              agent.AgentID, agent.firstname, agent.lastname, RegionInfo.RegionName);
            //             reason = String.Format("Denied access to private region {0}: You are not on the access list for that region.",
            //                                    RegionInfo.RegionName);
            //             return false;
            //         }
            //     }
            // }

            return true;
        }

        /// <summary>
        /// Update an AgentCircuitData object with new information
        /// </summary>
        /// <param name="data">Information to update the AgentCircuitData with</param>
        public void UpdateCircuitData(AgentCircuitData data)
        {
            m_authenticateHandler.UpdateAgentData(data);
        }

        /// <summary>
        /// Change the Circuit Code for the user's Circuit Data
        /// </summary>
        /// <param name="oldcc">The old Circuit Code.  Must match a previous circuit code</param>
        /// <param name="newcc">The new Circuit Code.  Must not be an already existing circuit code</param>
        /// <returns>True if we successfully changed it.  False if we did not</returns>
        public bool ChangeCircuitCode(uint oldcc, uint newcc)
        {
            return m_authenticateHandler.TryChangeCiruitCode(oldcc, newcc);
        }

        /// <summary>
        /// The Grid has requested that we log-off a user.  Log them off.
        /// </summary>
        /// <param name="AvatarID">Unique ID of the avatar to log-off</param>
        /// <param name="RegionSecret">SecureSessionID of the user, or the RegionSecret text when logging on to the grid</param>
        /// <param name="message">message to display to the user.  Reason for being logged off</param>
        public void HandleLogOffUserFromGrid(UUID AvatarID, UUID RegionSecret, string message)
        {
            ScenePresence loggingOffUser = GetScenePresence(AvatarID);
            if (loggingOffUser != null)
            {
                UUID localRegionSecret = UUID.Zero;
                bool parsedsecret = UUID.TryParse(m_regInfo.regionSecret, out localRegionSecret);

                // Region Secret is used here in case a new sessionid overwrites an old one on the user server.
                // Will update the user server in a few revisions to use it.

                if (RegionSecret == loggingOffUser.ControllingClient.SecureSessionId || (parsedsecret && RegionSecret == localRegionSecret))
                {
                    m_sceneGridService.SendCloseChildAgentConnections(loggingOffUser.UUID, loggingOffUser.KnownRegionHandles);
                    loggingOffUser.ControllingClient.Kick(message);
                    // Give them a second to receive the message!
                    Thread.Sleep(1000);
                    loggingOffUser.ControllingClient.Close();
                }
                else
                {
                    m_log.Info("[USERLOGOFF]: System sending the LogOff user message failed to sucessfully authenticate");
                }
            }
            else
            {
                m_log.InfoFormat("[USERLOGOFF]: Got a logoff request for {0} but the user isn't here.  The user might already have been logged out", AvatarID.ToString());
            }
        }

        /// <summary>
        /// Triggered when an agent crosses into this sim.  Also happens on initial login.
        /// </summary>
        /// <param name="agentID"></param>
        /// <param name="position"></param>
        /// <param name="isFlying"></param>
        public virtual void AgentCrossing(UUID agentID, Vector3 position, bool isFlying)
        {
            ScenePresence presence = GetScenePresence(agentID);
            if (presence != null)
            {
                try
                {
                    presence.MakeRootAgent(position, isFlying);
                }
                catch (Exception e)
                {
                    m_log.ErrorFormat("[SCENE]: Unable to do agent crossing, exception {0}{1}", e.Message, e.StackTrace);
                }
            }
            else
            {
                m_log.ErrorFormat(
                    "[SCENE]: Could not find presence for agent {0} crossing into scene {1}",
                    agentID, RegionInfo.RegionName);
            }
        }

        /// <summary>
        /// We've got an update about an agent that sees into this region, 
        /// send it to ScenePresence for processing  It's the full data.
        /// </summary>
        /// <param name="cAgentData">Agent that contains all of the relevant things about an agent.
        /// Appearance, animations, position, etc.</param>
        /// <returns>true if we handled it.</returns>
        public virtual bool IncomingChildAgentDataUpdate(AgentData cAgentData)
        {
            m_log.DebugFormat(
                "[SCENE]: Incoming child agent update for {0} in {1}", cAgentData.AgentID, RegionInfo.RegionName);

            // XPTO: if this agent is not allowed here as root, always return false

            // We have to wait until the viewer contacts this region after receiving EAC.
            // That calls AddNewClient, which finally creates the ScenePresence
            int flags = GetUserFlags(cAgentData.AgentID);
            if (m_regInfo.EstateSettings.IsBanned(cAgentData.AgentID, flags))
            {
                m_log.DebugFormat("[SCENE]: Denying root agent entry to {0}: banned", cAgentData.AgentID);
                return false;
            }

            ILandObject nearestParcel = GetNearestAllowedParcel(cAgentData.AgentID, Constants.RegionSize / 2, Constants.RegionSize / 2);
            if (nearestParcel == null)
            {
                m_log.DebugFormat("[SCENE]: Denying root agent entry to {0}: no allowed parcel", cAgentData.AgentID);
                return false;
            }

            int num = m_sceneGraph.GetNumberOfScenePresences();

            if (num >= RegionInfo.RegionSettings.AgentLimit)
            {
                if (!Permissions.IsAdministrator(cAgentData.AgentID))
                    return false;
            }

            ScenePresence childAgentUpdate = WaitGetScenePresence(cAgentData.AgentID);

            if (childAgentUpdate != null)
            {
                childAgentUpdate.ChildAgentDataUpdate(cAgentData);
                return true;
            }

            return false;
        }

        /// <summary>
        /// We've got an update about an agent that sees into this region, 
        /// send it to ScenePresence for processing  It's only positional data
        /// </summary>
        /// <param name="cAgentData">AgentPosition that contains agent positional data so we can know what to send</param>
        /// <returns>true if we handled it.</returns>
        public virtual bool IncomingChildAgentDataUpdate(AgentPosition cAgentData)
        {
            //m_log.Debug(" XXX Scene IncomingChildAgentDataUpdate POSITION in " + RegionInfo.RegionName);
            ScenePresence childAgentUpdate = GetScenePresence(cAgentData.AgentID);
            if (childAgentUpdate != null)
            {
                // I can't imagine *yet* why we would get an update if the agent is a root agent..
                // however to avoid a race condition crossing borders..
                if (childAgentUpdate.IsChildAgent)
                {
                    uint rRegionX = (uint)(cAgentData.RegionHandle >> 40);
                    uint rRegionY = (((uint)(cAgentData.RegionHandle)) >> 8);
                    uint tRegionX = RegionInfo.RegionLocX;
                    uint tRegionY = RegionInfo.RegionLocY;
                    //Send Data to ScenePresence
                    childAgentUpdate.ChildAgentDataUpdate(cAgentData, tRegionX, tRegionY, rRegionX, rRegionY);
                    // Not Implemented:
                    //TODO: Do we need to pass the message on to one of our neighbors?
                }

                return true;
            }

            return false;
        }

        protected virtual ScenePresence WaitGetScenePresence(UUID agentID)
        {
            int ntimes = 10;
            ScenePresence childAgentUpdate = null;
            while ((childAgentUpdate = GetScenePresence(agentID)) == null && (ntimes-- > 0))
                Thread.Sleep(1000);
            return childAgentUpdate;

        }

        public virtual bool IncomingRetrieveRootAgent(UUID id, out IAgentData agent)
        {
            agent = null;
            ScenePresence sp = GetScenePresence(id);
            if ((sp != null) && (!sp.IsChildAgent))
            {
                sp.IsChildAgent = true;
                return sp.CopyAgent(out agent);
            }

            return false;
        }

        public bool IncomingCloseAgent(UUID agentID)
        {
            return IncomingCloseAgent(agentID, false);
        }

        public bool IncomingCloseChildAgent(UUID agentID)
        {
            return IncomingCloseAgent(agentID, true);
        }

        /// <summary>
        /// Tell a single agent to disconnect from the region.
        /// </summary>
        /// <param name="agentID"></param>
        /// <param name="childOnly"></param>
        public bool IncomingCloseAgent(UUID agentID, bool childOnly)
        {
            //m_log.DebugFormat("[SCENE]: Processing incoming close agent for {0}", agentID);

            ScenePresence presence = m_sceneGraph.GetScenePresence(agentID);
            if (presence != null)
            {
                // Nothing is removed here, so down count it as such
                if (presence.IsChildAgent)
                {
                   m_sceneGraph.removeUserCount(false);
                }
                else if (!childOnly)
                {
                   m_sceneGraph.removeUserCount(true);
                }

                // Don't do this to root agents on logout, it's not nice for the viewer
                if (presence.IsChildAgent)
                {
                    // Tell a single agent to disconnect from the region.
                    IEventQueue eq = RequestModuleInterface<IEventQueue>();
                    if (eq != null)
                    {
                        eq.DisableSimulator(RegionInfo.RegionHandle, agentID);
                    }
                    else
                        presence.ControllingClient.SendShutdownConnectionNotice();
                    presence.ControllingClient.Close(false);
                }
                else if (!childOnly)
                {
                    presence.ControllingClient.Close(true);
                }
                return true;
            }

            // Agent not here
            return false;
        }

        /// <summary>
        /// Tries to teleport agent to another region.
        /// </summary>
        /// <remarks>
        /// The region name must exactly match that given.
        /// </remarks>
        /// <param name="remoteClient"></param>
        /// <param name="regionName"></param>
        /// <param name="position"></param>
        /// <param name="lookAt"></param>
        /// <param name="teleportFlags"></param>
        public void RequestTeleportLocation(IClientAPI remoteClient, string regionName, Vector3 position,
                                            Vector3 lookat, uint teleportFlags)
        {
            GridRegion region = GridService.GetRegionByName(RegionInfo.ScopeID, regionName);

            if (region == null)
            {
                // can't find the region: Tell viewer and abort
                remoteClient.SendTeleportFailed("The region '" + regionName + "' could not be found.");
                return;
            }

            RequestTeleportLocation(remoteClient, region.RegionHandle, position, lookat, teleportFlags);
        }

        /// <summary>
        /// Tries to teleport agent to other region.
        /// </summary>
        /// <param name="remoteClient"></param>
        /// <param name="regionHandle"></param>
        /// <param name="position"></param>
        /// <param name="lookAt"></param>
        /// <param name="teleportFlags"></param>
        public void RequestTeleportLocation(IClientAPI remoteClient, ulong regionHandle, Vector3 position,
                                            Vector3 lookAt, uint teleportFlags)
        {
            ScenePresence sp = GetScenePresence(remoteClient.AgentId);
            if (sp != null)
            {
                uint regionX = m_regInfo.RegionLocX;
                uint regionY = m_regInfo.RegionLocY;

                Utils.LongToUInts(regionHandle, out regionX, out regionY);

                int shiftx = (int) regionX - (int) m_regInfo.RegionLocX * (int)Constants.RegionSize;
                int shifty = (int) regionY - (int) m_regInfo.RegionLocY * (int)Constants.RegionSize;

                position.X += shiftx;
                position.Y += shifty;

                bool result = false;

                if (TestBorderCross(position,Cardinals.N))
                    result = true;

                if (TestBorderCross(position, Cardinals.S))
                    result = true;

                if (TestBorderCross(position, Cardinals.E))
                    result = true;

                if (TestBorderCross(position, Cardinals.W))
                    result = true;

                // bordercross if position is outside of region

                if (!result)
                {
                    regionHandle = m_regInfo.RegionHandle;
                }
                else
                {
                    // not in this region, undo the shift!
                    position.X -= shiftx;
                    position.Y -= shifty;
                }

                if (m_teleportModule != null)
                    m_teleportModule.Teleport(sp, regionHandle, position, lookAt, teleportFlags);
                else
                {
                    m_log.DebugFormat("[SCENE]: Unable to perform teleports: no AgentTransferModule is active");
                    sp.ControllingClient.SendTeleportFailed("Unable to perform teleports on this simulator.");
                }
            }
        }

        public bool CrossAgentToNewRegion(ScenePresence agent, bool isFlying)
        {
            if (m_teleportModule != null)
                return m_teleportModule.Cross(agent, isFlying);
            else
            {
                m_log.DebugFormat("[SCENE]: Unable to cross agent to neighbouring region, because there is no AgentTransferModule");
            }

            return false;
        }

        public void SendOutChildAgentUpdates(AgentPosition cadu, ScenePresence presence)
        {
            m_sceneGridService.SendChildAgentDataUpdate(cadu, presence);
        }

        #endregion

        #region Other Methods

        protected override IConfigSource GetConfig()
        {
            return m_config;
        }

        #endregion

        public void HandleObjectPermissionsUpdate(IClientAPI controller, UUID agentID, UUID sessionID, byte field, uint localId, uint mask, byte set)
        {
            // Check for spoofing..  since this is permissions we're talking about here!
            if ((controller.SessionId == sessionID) && (controller.AgentId == agentID))
            {
                // Tell the object to do permission update
                if (localId != 0)
                {
                    SceneObjectGroup chObjectGroup = GetGroupByPrim(localId);
                    if (chObjectGroup != null)
                    {
                        chObjectGroup.UpdatePermissions(agentID, field, localId, mask, set);
                    }
                }
            }
        }

        /// <summary>
        /// Causes all clients to get a full object update on all of the objects in the scene.
        /// </summary>
        public void ForceClientUpdate()
        {
            EntityBase[] entityList = GetEntities();
            foreach (EntityBase ent in entityList)
            {
                if (ent is SceneObjectGroup)
                {
                    ((SceneObjectGroup)ent).ScheduleGroupForFullUpdate();
                }
            }
        }

        /// <summary>
        /// This is currently only used for scale (to scale to MegaPrim size)
        /// There is a console command that calls this in OpenSimMain
        /// </summary>
        /// <param name="cmdparams"></param>
        public void HandleEditCommand(string[] cmdparams)
        {
            m_log.DebugFormat("Searching for Primitive: '{0}'", cmdparams[2]);

            EntityBase[] entityList = GetEntities();
            foreach (EntityBase ent in entityList)
            {
                if (ent is SceneObjectGroup)
                {
                    SceneObjectPart part = ((SceneObjectGroup)ent).GetChildPart(((SceneObjectGroup)ent).UUID);
                    if (part != null)
                    {
                        if (part.Name == cmdparams[2])
                        {
                            part.Resize(
                                new Vector3(Convert.ToSingle(cmdparams[3]), Convert.ToSingle(cmdparams[4]),
                                              Convert.ToSingle(cmdparams[5])));

                            m_log.DebugFormat("Edited scale of Primitive: {0}", part.Name);
                        }
                    }
                }
            }
        }

        #region Script Handling Methods

        /// <summary>
        /// Console command handler to send script command to script engine.
        /// </summary>
        /// <param name="args"></param>
        public void SendCommandToPlugins(string[] args)
        {
            m_eventManager.TriggerOnPluginConsole(args);
        }

        public LandData GetLandData(float x, float y)
        {
            return LandChannel.GetLandObject(x, y).LandData;
        }

        public LandData GetLandData(uint x, uint y)
        {
            m_log.DebugFormat("[SCENE]: returning land for {0},{1}", x, y);
            return LandChannel.GetLandObject((int)x, (int)y).LandData;
        }

        #endregion

        #region Script Engine

        private List<ScriptEngineInterface> ScriptEngines = new List<ScriptEngineInterface>();
        public bool DumpAssetsToFile;

        /// <summary>
        ///
        /// </summary>
        /// <param name="scriptEngine"></param>
        public void AddScriptEngine(ScriptEngineInterface scriptEngine)
        {
            ScriptEngines.Add(scriptEngine);
            scriptEngine.InitializeEngine(this);
        }

        private bool ScriptDanger(SceneObjectPart part,Vector3 pos)
        {
            ILandObject parcel = LandChannel.GetLandObject(pos.X, pos.Y);
            if (part != null)
            {
                if (parcel != null)
                {
                    if ((parcel.LandData.Flags & (uint)ParcelFlags.AllowOtherScripts) != 0)
                    {
                        return true;
                    }
                    else if ((parcel.LandData.Flags & (uint)ParcelFlags.AllowGroupScripts) != 0)
                    {
                        if (part.OwnerID == parcel.LandData.OwnerID
                            || (parcel.LandData.IsGroupOwned && part.GroupID == parcel.LandData.GroupID)
                            || Permissions.IsGod(part.OwnerID))
                        {
                            return true;
                        }
                        else
                        {
                            return false;
                        }
                    }
                    else
                    {
                        if (part.OwnerID == parcel.LandData.OwnerID)
                        {
                            return true;
                        }
                        else
                        {
                            return false;
                        }
                    }
                }
                else
                {

                    if (pos.X > 0f && pos.X < Constants.RegionSize && pos.Y > 0f && pos.Y < Constants.RegionSize)
                    {
                        // The only time parcel != null when an object is inside a region is when
                        // there is nothing behind the landchannel.  IE, no land plugin loaded.
                        return true;
                    }
                    else
                    {
                        // The object is outside of this region.  Stop piping events to it.
                        return false;
                    }
                }
            }
            else
            {
                return false;
            }
        }

        public bool ScriptDanger(uint localID, Vector3 pos)
        {
            SceneObjectPart part = GetSceneObjectPart(localID);
            if (part != null)
            {
                return ScriptDanger(part, pos);
            }
            else
            {
                return false;
            }
        }

        public bool PipeEventsForScript(uint localID)
        {
            SceneObjectPart part = GetSceneObjectPart(localID);

            if (part != null)
            {
                SceneObjectPart parent = part.ParentGroup.RootPart;
                return ScriptDanger(parent, parent.GetWorldPosition());
            }
            else
            {
                return false;
            }
        }

        #endregion

        #region SceneGraph wrapper methods

        /// <summary>
        ///
        /// </summary>
        /// <param name="localID"></param>
        /// <returns></returns>
        public UUID ConvertLocalIDToFullID(uint localID)
        {
            return m_sceneGraph.ConvertLocalIDToFullID(localID);
        }

        public void SwapRootAgentCount(bool rootChildChildRootTF)
        {
            m_sceneGraph.SwapRootChildAgent(rootChildChildRootTF);
        }

        public void AddPhysicalPrim(int num)
        {
            m_sceneGraph.AddPhysicalPrim(num);
        }

        public void RemovePhysicalPrim(int num)
        {
            m_sceneGraph.RemovePhysicalPrim(num);
        }

        public int GetRootAgentCount()
        {
            return m_sceneGraph.GetRootAgentCount();
        }

        public int GetChildAgentCount()
        {
            return m_sceneGraph.GetChildAgentCount();
        }

        /// <summary>
        /// Request a scene presence by UUID. Fast, indexed lookup.
        /// </summary>
        /// <param name="agentID"></param>
        /// <returns>null if the presence was not found</returns>
        public ScenePresence GetScenePresence(UUID agentID)
        {
            return m_sceneGraph.GetScenePresence(agentID);
        }

        /// <summary>
        /// Request the scene presence by name.
        /// </summary>
        /// <param name="firstName"></param>
        /// <param name="lastName"></param>
        /// <returns>null if the presence was not found</returns>
        public ScenePresence GetScenePresence(string firstName, string lastName)
        {
            return m_sceneGraph.GetScenePresence(firstName, lastName);
        }

        /// <summary>
        /// Request the scene presence by localID.
        /// </summary>
        /// <param name="localID"></param>
        /// <returns>null if the presence was not found</returns>
        public ScenePresence GetScenePresence(uint localID)
        {
            return m_sceneGraph.GetScenePresence(localID);
        }

        /// <summary>
        /// Performs action on all avatars in the scene (root scene presences)
        /// Avatars may be an NPC or a 'real' client.
        /// </summary>
        /// <param name="action"></param>
        public void ForEachRootScenePresence(Action<ScenePresence> action)
        {
            m_sceneGraph.ForEachAvatar(action);
        }

        /// <summary>
        /// Performs action on all scene presences (root and child)
        /// </summary>
        /// <param name="action"></param>
        public void ForEachScenePresence(Action<ScenePresence> action)
        {
            m_sceneGraph.ForEachScenePresence(action);
        }

        /// <summary>
        /// Get a group via its UUID
        /// </summary>
        /// <param name="fullID"></param>
        /// <returns>null if no group with that name exists</returns>
        public SceneObjectGroup GetSceneObjectGroup(UUID fullID)
        {
            return m_sceneGraph.GetSceneObjectGroup(fullID);
        }

        /// <summary>
        /// Get a group by name from the scene (will return the first
        /// found, if there are more than one prim with the same name)
        /// </summary>
        /// <param name="name"></param>
        /// <returns>null if no group with that name exists</returns>
        public SceneObjectGroup GetSceneObjectGroup(string name)
        {
            return m_sceneGraph.GetSceneObjectGroup(name);
        }

        /// <summary>
        /// Get a prim by name from the scene (will return the first
        /// found, if there are more than one prim with the same name)
        /// </summary>
        /// <param name="name"></param>
        /// <returns></returns>
        public SceneObjectPart GetSceneObjectPart(string name)
        {
            return m_sceneGraph.GetSceneObjectPart(name);
        }

        /// <summary>
        /// Get a prim via its local id
        /// </summary>
        /// <param name="localID"></param>
        /// <returns></returns>
        public SceneObjectPart GetSceneObjectPart(uint localID)
        {
            return m_sceneGraph.GetSceneObjectPart(localID);
        }

        /// <summary>
        /// Get a prim via its UUID
        /// </summary>
        /// <param name="fullID"></param>
        /// <returns></returns>
        public SceneObjectPart GetSceneObjectPart(UUID fullID)
        {
            return m_sceneGraph.GetSceneObjectPart(fullID);
        }

        /// <summary>
        /// Get a scene object group that contains the prim with the given local id
        /// </summary>
        /// <param name="localID"></param>
        /// <returns>null if no scene object group containing that prim is found</returns>        
        public SceneObjectGroup GetGroupByPrim(uint localID)
        {
            return m_sceneGraph.GetGroupByPrim(localID);
        }

        /// <summary>
        /// Get a scene object group that contains the prim with the given uuid
        /// </summary>
        /// <param name="fullID"></param>
        /// <returns>null if no scene object group containing that prim is found</returns>     
        public SceneObjectGroup GetGroupByPrim(UUID fullID)
        {
            return m_sceneGraph.GetGroupByPrim(fullID);
        }

        public override bool TryGetScenePresence(UUID agentID, out ScenePresence sp)
        {
            return m_sceneGraph.TryGetScenePresence(agentID, out sp);
        }

        public bool TryGetAvatarByName(string avatarName, out ScenePresence avatar)
        {
            return m_sceneGraph.TryGetAvatarByName(avatarName, out avatar);
        }

        /// <summary>
        /// Perform an action on all clients with an avatar in this scene (root only)
        /// </summary>
        /// <param name="action"></param>
        public void ForEachRootClient(Action<IClientAPI> action)
        {
            ForEachRootScenePresence(delegate(ScenePresence presence)
            {
                action(presence.ControllingClient);
            });
        }

        /// <summary>
        /// Perform an action on all clients connected to the region (root and child)
        /// </summary>
        /// <param name="action"></param>
        public void ForEachClient(Action<IClientAPI> action)
        {
            m_clientManager.ForEachSync(action);
        }

        public bool TryGetClient(UUID avatarID, out IClientAPI client)
        {
            return m_clientManager.TryGetValue(avatarID, out client);
        }

        public bool TryGetClient(System.Net.IPEndPoint remoteEndPoint, out IClientAPI client)
        {
            return m_clientManager.TryGetValue(remoteEndPoint, out client);
        }

        public void ForEachSOG(Action<SceneObjectGroup> action)
        {
            m_sceneGraph.ForEachSOG(action);
        }

        /// <summary>
        /// Returns a list of the entities in the scene.  This is a new list so operations perform on the list itself
        /// will not affect the original list of objects in the scene.
        /// </summary>
        /// <returns></returns>
        public EntityBase[] GetEntities()
        {
            return m_sceneGraph.GetEntities();
        }

        #endregion

        public void RegionHandleRequest(IClientAPI client, UUID regionID)
        {
            ulong handle = 0;
            if (regionID == RegionInfo.RegionID)
                handle = RegionInfo.RegionHandle;
            else
            {
                GridRegion r = GridService.GetRegionByUUID(UUID.Zero, regionID);
                if (r != null)
                    handle = r.RegionHandle;
            }

            if (handle != 0)
                client.SendRegionHandle(regionID, handle);
        }

        public bool NeedSceneCacheClear(UUID agentID)
        {
            IInventoryTransferModule inv = RequestModuleInterface<IInventoryTransferModule>();
            if (inv == null)
                return true;

            return inv.NeedSceneCacheClear(agentID, this);
        }

        public void CleanTempObjects()
        {
            EntityBase[] entities = GetEntities();
            foreach (EntityBase obj in entities)
            {
                if (obj is SceneObjectGroup)
                {
                    SceneObjectGroup grp = (SceneObjectGroup)obj;

                    if (!grp.IsDeleted)
                    {
                        if ((grp.RootPart.Flags & PrimFlags.TemporaryOnRez) != 0)
                        {
                            if (grp.RootPart.Expires <= DateTime.Now)
                                DeleteSceneObject(grp, false);
                        }
                    }
                }
            }

        }

        public void DeleteFromStorage(UUID uuid)
        {
            SimulationDataService.RemoveObject(uuid, m_regInfo.RegionID);
        }

        public int GetHealth(out int flags, out string message)
        {
            // Returns:
            // 1 = sim is up and accepting http requests. The heartbeat has
            // stopped and the sim is probably locked up, but a remote
            // admin restart may succeed
            // 
            // 2 = Sim is up and the heartbeat is running. The sim is likely
            // usable for people within
            //
            // 3 = Sim is up and one packet thread is running. Sim is
            // unstable and will not accept new logins
            //
            // 4 = Sim is up and both packet threads are running. Sim is
            // likely usable
            //
            // 5 = We have seen a new user enter within the past 4 minutes
            // which can be seen as positive confirmation of sim health
            //

            flags = 0;
            message = String.Empty;

            CheckHeartbeat();

            if (m_firstHeartbeat || (m_lastIncoming == 0 && m_lastOutgoing == 0))
            {
                // We're still starting
                // 0 means "in startup", it can't happen another way, since
                // to get here, we must be able to accept http connections
                return 0;
            }

            int health=1; // Start at 1, means we're up

            if (Util.EnvironmentTickCountSubtract(m_lastUpdate) < 1000)
            {
                health+=1;
                flags |= 1;
            }

            if (Util.EnvironmentTickCountSubtract(m_lastIncoming) < 1000)
            {
                health+=1;
                flags |= 2;
            }

            if (Util.EnvironmentTickCountSubtract(m_lastOutgoing) < 1000)
            {
                health+=1;
                flags |= 4;
            }
            else
            {
int pid = System.Diagnostics.Process.GetCurrentProcess().Id;
System.Diagnostics.Process proc = new System.Diagnostics.Process();
proc.EnableRaisingEvents=false; 
proc.StartInfo.FileName = "/bin/kill";
proc.StartInfo.Arguments = "-QUIT " + pid.ToString();
proc.Start();
proc.WaitForExit();
Thread.Sleep(1000);
Environment.Exit(1);
            }

            if (flags != 7)
                return health;

            // A login in the last 4 mins? We can't be doing too badly
            //
            if (Util.EnvironmentTickCountSubtract(m_LastLogin) < 240000)
                health++;

            return health;
        }

        // This callback allows the PhysicsScene to call back to its caller (the SceneGraph) and
        // update non-physical objects like the joint proxy objects that represent the position
        // of the joints in the scene.

        // This routine is normally called from within a lock (OdeLock) from within the OdePhysicsScene
        // WARNING: be careful of deadlocks here if you manipulate the scene. Remember you are being called
        // from within the OdePhysicsScene.

        protected internal void jointMoved(PhysicsJoint joint)
        {
            // m_parentScene.PhysicsScene.DumpJointInfo(); // non-thread-locked version; we should already be in a lock (OdeLock) when this callback is invoked
            SceneObjectPart jointProxyObject = GetSceneObjectPart(joint.ObjectNameInScene);
            if (jointProxyObject == null)
            {
                jointErrorMessage(joint, "WARNING, joint proxy not found, name " + joint.ObjectNameInScene);
                return;
            }

            // now update the joint proxy object in the scene to have the position of the joint as returned by the physics engine
            SceneObjectPart trackedBody = GetSceneObjectPart(joint.TrackedBodyName); // FIXME: causes a sequential lookup
            if (trackedBody == null) return; // the actor may have been deleted but the joint still lingers around a few frames waiting for deletion. during this time, trackedBody is NULL to prevent further motion of the joint proxy.
            jointProxyObject.Velocity = trackedBody.Velocity;
            jointProxyObject.AngularVelocity = trackedBody.AngularVelocity;
            switch (joint.Type)
            {
                case PhysicsJointType.Ball:
                    {
                        Vector3 jointAnchor = PhysicsScene.GetJointAnchor(joint);
                        Vector3 proxyPos = new Vector3(jointAnchor.X, jointAnchor.Y, jointAnchor.Z);
                        jointProxyObject.ParentGroup.UpdateGroupPosition(proxyPos); // schedules the entire group for a terse update
                    }
                    break;

                case PhysicsJointType.Hinge:
                    {
                        Vector3 jointAnchor = PhysicsScene.GetJointAnchor(joint);

                        // Normally, we would just ask the physics scene to return the axis for the joint.
                        // Unfortunately, ODE sometimes returns <0,0,0> for the joint axis, which should
                        // never occur. Therefore we cannot rely on ODE to always return a correct joint axis.
                        // Therefore the following call does not always work:
                        //PhysicsVector phyJointAxis = _PhyScene.GetJointAxis(joint);

                        // instead we compute the joint orientation by saving the original joint orientation
                        // relative to one of the jointed bodies, and applying this transformation
                        // to the current position of the jointed bodies (the tracked body) to compute the
                        // current joint orientation.

                        if (joint.TrackedBodyName == null)
                        {
                            jointErrorMessage(joint, "joint.TrackedBodyName is null, joint " + joint.ObjectNameInScene);
                        }

                        Vector3 proxyPos = new Vector3(jointAnchor.X, jointAnchor.Y, jointAnchor.Z);
                        Quaternion q = trackedBody.RotationOffset * joint.LocalRotation;

                        jointProxyObject.ParentGroup.UpdateGroupPosition(proxyPos); // schedules the entire group for a terse update
                        jointProxyObject.ParentGroup.UpdateGroupRotationR(q); // schedules the entire group for a terse update
                    }
                    break;
            }
        }

        // This callback allows the PhysicsScene to call back to its caller (the SceneGraph) and
        // update non-physical objects like the joint proxy objects that represent the position
        // of the joints in the scene.

        // This routine is normally called from within a lock (OdeLock) from within the OdePhysicsScene
        // WARNING: be careful of deadlocks here if you manipulate the scene. Remember you are being called
        // from within the OdePhysicsScene.
        protected internal void jointDeactivated(PhysicsJoint joint)
        {
            //m_log.Debug("[NINJA] SceneGraph.jointDeactivated, joint:" + joint.ObjectNameInScene);
            SceneObjectPart jointProxyObject = GetSceneObjectPart(joint.ObjectNameInScene);
            if (jointProxyObject == null)
            {
                jointErrorMessage(joint, "WARNING, trying to deactivate (stop interpolation of) joint proxy, but not found, name " + joint.ObjectNameInScene);
                return;
            }

            // turn the proxy non-physical, which also stops its client-side interpolation
            bool wasUsingPhysics = ((jointProxyObject.Flags & PrimFlags.Physics) != 0);
            if (wasUsingPhysics)
            {
                jointProxyObject.UpdatePrimFlags(false, false, true, false,false); // FIXME: possible deadlock here; check to make sure all the scene alterations set into motion here won't deadlock
            }
        }

        // This callback allows the PhysicsScene to call back to its caller (the SceneGraph) and
        // alert the user of errors by using the debug channel in the same way that scripts alert
        // the user of compile errors.

        // This routine is normally called from within a lock (OdeLock) from within the OdePhysicsScene
        // WARNING: be careful of deadlocks here if you manipulate the scene. Remember you are being called
        // from within the OdePhysicsScene.
        public void jointErrorMessage(PhysicsJoint joint, string message)
        {
            if (joint != null)
            {
                if (joint.ErrorMessageCount > PhysicsJoint.maxErrorMessages)
                    return;

                SceneObjectPart jointProxyObject = GetSceneObjectPart(joint.ObjectNameInScene);
                if (jointProxyObject != null)
                {
                    SimChat(Utils.StringToBytes("[NINJA]: " + message),
                        ChatTypeEnum.DebugChannel,
                        2147483647,
                        jointProxyObject.AbsolutePosition,
                        jointProxyObject.Name,
                        jointProxyObject.UUID,
                        false);

                    joint.ErrorMessageCount++;

                    if (joint.ErrorMessageCount > PhysicsJoint.maxErrorMessages)
                    {
                        SimChat(Utils.StringToBytes("[NINJA]: Too many messages for this joint, suppressing further messages."),
                            ChatTypeEnum.DebugChannel,
                            2147483647,
                            jointProxyObject.AbsolutePosition,
                            jointProxyObject.Name,
                            jointProxyObject.UUID,
                            false);
                    }
                }
                else
                {
                    // couldn't find the joint proxy object; the error message is silently suppressed
                }
            }
        }

        public Scene ConsoleScene()
        {
            if (MainConsole.Instance == null)
                return null;
            if (MainConsole.Instance.ConsoleScene is Scene)
                return (Scene)MainConsole.Instance.ConsoleScene;
            return null;
        }

        public float GetGroundHeight(float x, float y)
        {
            if (x < 0)
                x = 0;
            if (x >= Heightmap.Width)
                x = Heightmap.Width - 1;
            if (y < 0)
                y = 0;
            if (y >= Heightmap.Height)
                y = Heightmap.Height - 1;

            Vector3 p0 = new Vector3(x, y, (float)Heightmap[(int)x, (int)y]);
            Vector3 p1 = new Vector3(p0);
            Vector3 p2 = new Vector3(p0);

            p1.X += 1.0f;
            if (p1.X < Heightmap.Width)
                p1.Z = (float)Heightmap[(int)p1.X, (int)p1.Y];

            p2.Y += 1.0f;
            if (p2.Y < Heightmap.Height)
                p2.Z = (float)Heightmap[(int)p2.X, (int)p2.Y];

            Vector3 v0 = new Vector3(p1.X - p0.X, p1.Y - p0.Y, p1.Z - p0.Z);
            Vector3 v1 = new Vector3(p2.X - p0.X, p2.Y - p0.Y, p2.Z - p0.Z);

            v0.Normalize();
            v1.Normalize();

            Vector3 vsn = new Vector3();
            vsn.X = (v0.Y * v1.Z) - (v0.Z * v1.Y);
            vsn.Y = (v0.Z * v1.X) - (v0.X * v1.Z);
            vsn.Z = (v0.X * v1.Y) - (v0.Y * v1.X);
            vsn.Normalize();

            float xdiff = x - (float)((int)x);
            float ydiff = y - (float)((int)y);

            return (((vsn.X * xdiff) + (vsn.Y * ydiff)) / (-1 * vsn.Z)) + p0.Z;
        }

        private void CheckHeartbeat()
        {
            if (m_firstHeartbeat)
                return;

            if (Util.EnvironmentTickCountSubtract(m_lastUpdate) > 5000)
                StartTimer();
        }

        public override ISceneObject DeserializeObject(string representation)
        {
            return SceneObjectSerializer.FromXml2Format(representation);
        }

        public override bool AllowScriptCrossings
        {
            get { return m_allowScriptCrossings; }
        }

        public Vector3 GetNearestAllowedPosition(ScenePresence avatar)
        {
            return GetNearestAllowedPosition(avatar, null);
        }

        public Vector3 GetNearestAllowedPosition(ScenePresence avatar, ILandObject excludeParcel)
        {
            ILandObject nearestParcel = GetNearestAllowedParcel(avatar.UUID, avatar.AbsolutePosition.X, avatar.AbsolutePosition.Y, excludeParcel);

            if (nearestParcel != null)
            {
                Vector3 dir = Vector3.Normalize(Vector3.Multiply(avatar.Velocity, -1));
                //Try to get a location that feels like where they came from
                Vector3? nearestPoint = GetNearestPointInParcelAlongDirectionFromPoint(avatar.AbsolutePosition, dir, nearestParcel);
                if (nearestPoint != null)
                {
                    Debug.WriteLine("Found a sane previous position based on velocity, sending them to: " + nearestPoint.ToString());
                    return nearestPoint.Value;
                }

                //Sometimes velocity might be zero (local teleport), so try finding point along path from avatar to center of nearest parcel
                Vector3 directionToParcelCenter = Vector3.Subtract(GetParcelCenterAtGround(nearestParcel), avatar.AbsolutePosition);
                dir = Vector3.Normalize(directionToParcelCenter);
                nearestPoint = GetNearestPointInParcelAlongDirectionFromPoint(avatar.AbsolutePosition, dir, nearestParcel);
                if (nearestPoint != null)
                {
                    Debug.WriteLine("They had a zero velocity, sending them to: " + nearestPoint.ToString());
                    return nearestPoint.Value;
                }

                ILandObject dest = LandChannel.GetLandObject(avatar.lastKnownAllowedPosition.X, avatar.lastKnownAllowedPosition.Y);
                if (dest !=  excludeParcel)
                {
                    // Ultimate backup if we have no idea where they are and
                    // the last allowed position was in another parcel
                    Debug.WriteLine("Have no idea where they are, sending them to: " + avatar.lastKnownAllowedPosition.ToString());
                    return avatar.lastKnownAllowedPosition;
                }

                // else fall through to region edge
            }

            //Go to the edge, this happens in teleporting to a region with no available parcels
            Vector3 nearestRegionEdgePoint = GetNearestRegionEdgePosition(avatar);

            //Debug.WriteLine("They are really in a place they don't belong, sending them to: " + nearestRegionEdgePoint.ToString());
            
            return nearestRegionEdgePoint;
        }

        private Vector3 GetParcelCenterAtGround(ILandObject parcel)
        {
            Vector2 center = GetParcelCenter(parcel);
            return GetPositionAtGround(center.X, center.Y);
        }

        private Vector3? GetNearestPointInParcelAlongDirectionFromPoint(Vector3 pos, Vector3 direction, ILandObject parcel)
        {
            Vector3 unitDirection = Vector3.Normalize(direction);
            //Making distance to search go through some sane limit of distance
            for (float distance = 0; distance < Constants.RegionSize * 2; distance += .5f)
            {
                Vector3 testPos = Vector3.Add(pos, Vector3.Multiply(unitDirection, distance));
                if (parcel.ContainsPoint((int)testPos.X, (int)testPos.Y))
                {
                    return testPos;
                }
            }
            return null;
        }

        public ILandObject GetNearestAllowedParcel(UUID avatarId, float x, float y)
        {
            return GetNearestAllowedParcel(avatarId, x, y, null);
        }

        public ILandObject GetNearestAllowedParcel(UUID avatarId, float x, float y, ILandObject excludeParcel)
        {
            List<ILandObject> all = AllParcels();
            float minParcelDistance = float.MaxValue;
            ILandObject nearestParcel = null;

            foreach (var parcel in all)
            {
                if (!parcel.IsEitherBannedOrRestricted(avatarId) && parcel != excludeParcel)
                {
                    float parcelDistance = GetParcelDistancefromPoint(parcel, x, y);
                    if (parcelDistance < minParcelDistance)
                    {
                        minParcelDistance = parcelDistance;
                        nearestParcel = parcel;
                    }
                }
            }

            return nearestParcel;
        }

        private List<ILandObject> AllParcels()
        {
            return LandChannel.AllParcels();
        }

        private float GetParcelDistancefromPoint(ILandObject parcel, float x, float y)
        {
            return Vector2.Distance(new Vector2(x, y), GetParcelCenter(parcel));
        }

        //calculate the average center point of a parcel
        private Vector2 GetParcelCenter(ILandObject parcel)
        {
            int count = 0;
            int avgx = 0;
            int avgy = 0;
            for (int x = 0; x < Constants.RegionSize; x++)
            {
                for (int y = 0; y < Constants.RegionSize; y++)
                {
                    //Just keep a running average as we check if all the points are inside or not
                    if (parcel.ContainsPoint(x, y))
                    {
                        if (count == 0)
                        {
                            avgx = x;
                            avgy = y;
                        }
                        else
                        {
                            avgx = (avgx * count + x) / (count + 1);
                            avgy = (avgy * count + y) / (count + 1);
                        }
                        count += 1;
                    }
                }
            }
            return new Vector2(avgx, avgy);
        }

        private Vector3 GetNearestRegionEdgePosition(ScenePresence avatar)
        {
            float xdistance = avatar.AbsolutePosition.X < Constants.RegionSize / 2 ? avatar.AbsolutePosition.X : Constants.RegionSize - avatar.AbsolutePosition.X;
            float ydistance = avatar.AbsolutePosition.Y < Constants.RegionSize / 2 ? avatar.AbsolutePosition.Y : Constants.RegionSize - avatar.AbsolutePosition.Y;

            //find out what vertical edge to go to
            if (xdistance < ydistance)
            {
                if (avatar.AbsolutePosition.X < Constants.RegionSize / 2)
                {
                    return GetPositionAtAvatarHeightOrGroundHeight(avatar, 0.0f, avatar.AbsolutePosition.Y);
                }
                else
                {
                    return GetPositionAtAvatarHeightOrGroundHeight(avatar, Constants.RegionSize, avatar.AbsolutePosition.Y);
                }
            }
            //find out what horizontal edge to go to
            else
            {
                if (avatar.AbsolutePosition.Y < Constants.RegionSize / 2)
                {
                    return GetPositionAtAvatarHeightOrGroundHeight(avatar, avatar.AbsolutePosition.X, 0.0f);
                }
                else
                {
                    return GetPositionAtAvatarHeightOrGroundHeight(avatar, avatar.AbsolutePosition.X, Constants.RegionSize);
                }
            }
        }

        private Vector3 GetPositionAtAvatarHeightOrGroundHeight(ScenePresence avatar, float x, float y)
        {
            Vector3 ground = GetPositionAtGround(x, y);
            if (avatar.AbsolutePosition.Z > ground.Z)
            {
                ground.Z = avatar.AbsolutePosition.Z;
            }
            return ground;
        }

        private Vector3 GetPositionAtGround(float x, float y)
        {
            return new Vector3(x, y, GetGroundHeight(x, y));
        }

        public List<UUID> GetEstateRegions(int estateID)
        {
            IEstateDataService estateDataService = EstateDataService;
            if (estateDataService == null)
                return new List<UUID>(0);

            return estateDataService.GetRegions(estateID);
        }

        public void ReloadEstateData()
        {
            IEstateDataService estateDataService = EstateDataService;
            if (estateDataService != null)
            {
                m_regInfo.EstateSettings = estateDataService.LoadEstateSettings(m_regInfo.RegionID, false);
                TriggerEstateSunUpdate();
            }
        }

        public void TriggerEstateSunUpdate()
        {
            float sun;
            if (RegionInfo.RegionSettings.UseEstateSun)
            {
                sun = (float)RegionInfo.EstateSettings.SunPosition;
                if (RegionInfo.EstateSettings.UseGlobalTime)
                {
                    sun = EventManager.GetCurrentTimeAsSunLindenHour() - 6.0f;
                }

                // 
                EventManager.TriggerEstateToolsSunUpdate(
                        RegionInfo.RegionHandle,
                        RegionInfo.EstateSettings.FixedSun,
                        RegionInfo.RegionSettings.UseEstateSun,
                        sun);
            }
            else
            {
                // Use the Sun Position from the Region Settings
                sun = (float)RegionInfo.RegionSettings.SunPosition - 6.0f;

                EventManager.TriggerEstateToolsSunUpdate(
                        RegionInfo.RegionHandle,
                        RegionInfo.RegionSettings.FixedSun,
                        RegionInfo.RegionSettings.UseEstateSun,
                        sun);
            }
        }

        private void HandleReloadEstate(string module, string[] cmd)
        {
            if (MainConsole.Instance.ConsoleScene == null ||
                (MainConsole.Instance.ConsoleScene is Scene &&
                (Scene)MainConsole.Instance.ConsoleScene == this))
            {
                ReloadEstateData();
            }
        }

        /// <summary>
        /// Get the volume of space that will encompass all the given objects.
        /// </summary>
        /// <param name="objects"></param>
        /// <param name="minX"></param>
        /// <param name="maxX"></param>
        /// <param name="minY"></param>
        /// <param name="maxY"></param>
        /// <param name="minZ"></param>
        /// <param name="maxZ"></param>
        /// <returns></returns>
        public static Vector3[] GetCombinedBoundingBox(
           List<SceneObjectGroup> objects, 
           out float minX, out float maxX, out float minY, out float maxY, out float minZ, out float maxZ)
        {
            minX = 256;
            maxX = -256;
            minY = 256;
            maxY = -256;
            minZ = 8192;
            maxZ = -256;

            List<Vector3> offsets = new List<Vector3>();

            foreach (SceneObjectGroup g in objects)
            {
                float ominX, ominY, ominZ, omaxX, omaxY, omaxZ;

                Vector3 vec = g.AbsolutePosition;

                g.GetAxisAlignedBoundingBoxRaw(out ominX, out omaxX, out ominY, out omaxY, out ominZ, out omaxZ);
               
//                m_log.DebugFormat(
//                    "[SCENE]: For {0} found AxisAlignedBoundingBoxRaw {1}, {2}", 
//                    g.Name, new Vector3(ominX, ominY, ominZ), new Vector3(omaxX, omaxY, omaxZ));

                ominX += vec.X;
                omaxX += vec.X;
                ominY += vec.Y;
                omaxY += vec.Y;
                ominZ += vec.Z;
                omaxZ += vec.Z;

                if (minX > ominX)
                    minX = ominX;
                if (minY > ominY)
                    minY = ominY;
                if (minZ > ominZ)
                    minZ = ominZ;
                if (maxX < omaxX)
                    maxX = omaxX;
                if (maxY < omaxY)
                    maxY = omaxY;
                if (maxZ < omaxZ)
                    maxZ = omaxZ;
            }

            foreach (SceneObjectGroup g in objects)
            {
                Vector3 vec = g.AbsolutePosition;
                vec.X -= minX;
                vec.Y -= minY;
                vec.Z -= minZ;

                offsets.Add(vec);
            }

            return offsets.ToArray();
        }

        /// <summary>
        /// Regenerate the maptile for this scene.
        /// </summary>
        /// <param name="sender"></param>
        /// <param name="e"></param>
        private void RegenerateMaptile()
        {
            IWorldMapModule mapModule = RequestModuleInterface<IWorldMapModule>();
            if (mapModule != null)
                mapModule.GenerateMaptile();
        }

//        public void CleanDroppedAttachments()
//        {
//            List<SceneObjectGroup> objectsToDelete =
//                    new List<SceneObjectGroup>();
//
//            lock (m_cleaningAttachments)
//            {
//                ForEachSOG(delegate (SceneObjectGroup grp)
//                        {
//                            if (grp.RootPart.Shape.PCode == 0 && grp.RootPart.Shape.State != 0 && (!objectsToDelete.Contains(grp)))
//                            {
//                                UUID agentID = grp.OwnerID;
//                                if (agentID == UUID.Zero)
//                                {
//                                    objectsToDelete.Add(grp);
//                                    return;
//                                }
//
//                                ScenePresence sp = GetScenePresence(agentID);
//                                if (sp == null)
//                                {
//                                    objectsToDelete.Add(grp);
//                                    return;
//                                }
//                            }
//                        });
//            }
//
//            foreach (SceneObjectGroup grp in objectsToDelete)
//            {
//                m_log.InfoFormat("[SCENE]: Deleting dropped attachment {0} of user {1}", grp.UUID, grp.OwnerID);
//                DeleteSceneObject(grp, true);
//            }
//        }

        public void ThreadAlive(int threadCode)
        {
            switch(threadCode)
            {
                case 1: // Incoming
                    m_lastIncoming = Util.EnvironmentTickCount();
                    break;
                case 2: // Incoming
                    m_lastOutgoing = Util.EnvironmentTickCount();
                    break;
            }
        }

        public void RegenerateMaptileAndReregister(object sender, ElapsedEventArgs e)
        {
            RegenerateMaptile();

            // We need to propagate the new image UUID to the grid service
            // so that all simulators can retrieve it
            string error = GridService.RegisterRegion(RegionInfo.ScopeID, new GridRegion(RegionInfo));
            if (error != string.Empty)
                throw new Exception(error);
        }

        // This method is called across the simulation connector to
        // determine if a given agent is allowed in this region
        // AS A ROOT AGENT. Returning false here will prevent them
        // from logging into the region, teleporting into the region
        // or corssing the broder walking, but will NOT prevent
        // child agent creation, thereby emulating the SL behavior.
        public bool QueryAccess(UUID agentID, Vector3 position, out string reason)
        {
            reason = "You are banned from the region";

            if (Permissions.IsGod(agentID))
            {
                reason = String.Empty;
                return true;
            }

            int num = m_sceneGraph.GetNumberOfScenePresences();

            if (num >= RegionInfo.RegionSettings.AgentLimit)
            {
                if (!Permissions.IsAdministrator(agentID))
                {
                    reason = "The region is full";
                    return false;
                }
            }

            ScenePresence presence = GetScenePresence(agentID);
            IClientAPI client = null;
            AgentCircuitData aCircuit = null;

            if (presence != null)
            {
                client = presence.ControllingClient;
                if (client != null)
                    aCircuit = client.RequestClientInfo();
            }

            // We may be called before there is a presence or a client.
            // Fake AgentCircuitData to keep IAuthorizationModule smiling
            if (client == null)
            {
                aCircuit = new AgentCircuitData();
                aCircuit.AgentID = agentID;
                aCircuit.firstname = String.Empty;
                aCircuit.lastname = String.Empty;
            }

            try
            {
                if (!AuthorizeUser(aCircuit, out reason))
                {
                    // m_log.DebugFormat("[SCENE]: Denying access for {0}", agentID);
                    return false;
                }
            }
            catch (Exception e)
            {
                m_log.DebugFormat("[SCENE]: Exception authorizing agent: {0} "+ e.StackTrace, e.Message);
                return false;
            }

            if (position == Vector3.Zero) // Teleport
            {
                if (!RegionInfo.EstateSettings.AllowDirectTeleport)
                {
                    SceneObjectGroup telehub;
                    if (RegionInfo.RegionSettings.TelehubObject != UUID.Zero && (telehub = GetSceneObjectGroup(RegionInfo.RegionSettings.TelehubObject)) != null)
                    {
                        List<SpawnPoint> spawnPoints = RegionInfo.RegionSettings.SpawnPoints();
                        bool banned = true;
                        foreach (SpawnPoint sp in spawnPoints)
                        {
                            Vector3 spawnPoint = sp.GetLocation(telehub.AbsolutePosition, telehub.GroupRotation);
                            ILandObject land = LandChannel.GetLandObject(spawnPoint.X, spawnPoint.Y);
                            if (land == null)
                                continue;
                            if (land.IsEitherBannedOrRestricted(agentID))
                                continue;
                            banned = false;
                            break;
                        }

                        if (banned)
                        {
                            reason = "No suitable landing point found";
                            return false;
                        }
                    }
                }

                float posX = 128.0f;
                float posY = 128.0f;

                if (!TestLandRestrictions(agentID, out reason, ref posX, ref posY))
                {
                    // m_log.DebugFormat("[SCENE]: Denying {0} because they are banned on all parcels", agentID);
                    return false;
                }
            }
            else // Walking
            {
                ILandObject land = LandChannel.GetLandObject(position.X, position.Y);
                if (land == null)
                    return false;

                bool banned = land.IsBannedFromLand(agentID);
                bool restricted = land.IsRestrictedFromLand(agentID);

                if (banned || restricted)
                    return false;
            }

            reason = String.Empty;
            return true;
        }

		public void StartTimerWatchdog()
        {
            m_timerWatchdog.Interval = 1000;
            m_timerWatchdog.Elapsed += TimerWatchdog;
            m_timerWatchdog.AutoReset = true;
            m_timerWatchdog.Start();
        }

        public void TimerWatchdog(object sender, ElapsedEventArgs e)
        {
            CheckHeartbeat();
		}

        /// This method deals with movement when an avatar is automatically moving (but this is distinct from the
        /// autopilot that moves an avatar to a sit target!.
        /// </summary>
        /// <remarks>
        /// This is not intended as a permament location for this method.
        /// </remarks>
        /// <param name="presence"></param>
        private void HandleOnSignificantClientMovement(ScenePresence presence)
        {
            if (presence.MovingToTarget)
            {
                double distanceToTarget = Util.GetDistanceTo(presence.AbsolutePosition, presence.MoveToPositionTarget);
//                            m_log.DebugFormat(
//                                "[SCENE]: Abs pos of {0} is {1}, target {2}, distance {3}",
//                                presence.Name, presence.AbsolutePosition, presence.MoveToPositionTarget, distanceToTarget);

                // Check the error term of the current position in relation to the target position
                if (distanceToTarget <= ScenePresence.SIGNIFICANT_MOVEMENT)
                {
                    // We are close enough to the target
//                        m_log.DebugFormat("[SCENEE]: Stopping autopilot of  {0}", presence.Name);

                    presence.Velocity = Vector3.Zero;
                    presence.AbsolutePosition = presence.MoveToPositionTarget;
                    presence.ResetMoveToTarget();

                    if (presence.Flying)
                    {
                        // A horrible hack to stop the avatar dead in its tracks rather than having them overshoot
                        // the target if flying.
                        // We really need to be more subtle (slow the avatar as it approaches the target) or at
                        // least be able to set collision status once, rather than 5 times to give it enough
                        // weighting so that that PhysicsActor thinks it really is colliding.
                        for (int i = 0; i < 5; i++)
                            presence.IsColliding = true;

                        if (presence.LandAtTarget)
                            presence.Flying = false;

//                            Vector3 targetPos = presence.MoveToPositionTarget;
//                            float terrainHeight = (float)presence.Scene.Heightmap[(int)targetPos.X, (int)targetPos.Y];
//                            if (targetPos.Z - terrainHeight < 0.2)
//                            {
//                                presence.Flying = false;
//                            }
                    }

//                        m_log.DebugFormat(
//                            "[SCENE]: AgentControlFlags {0}, MovementFlag {1} for {2}",
//                            presence.AgentControlFlags, presence.MovementFlag, presence.Name);
                }
                else
                {
//                        m_log.DebugFormat(
//                            "[SCENE]: Updating npc {0} at {1} for next movement to {2}",
//                            presence.Name, presence.AbsolutePosition, presence.MoveToPositionTarget);

                    Vector3 agent_control_v3 = new Vector3();
                    presence.HandleMoveToTargetUpdate(1, ref agent_control_v3);
                    presence.AddNewMovement(agent_control_v3);
                }
            }
        }
    }
}<|MERGE_RESOLUTION|>--- conflicted
+++ resolved
@@ -3698,15 +3698,9 @@
                 if (!AuthorizationService.IsAuthorizedForRegion(
                     agent.AgentID.ToString(), agent.firstname, agent.lastname, RegionInfo.RegionID.ToString(), out reason))
                 {
-<<<<<<< HEAD
-                    m_log.WarnFormat("[CONNECTION BEGIN]: Denied access to: {0} ({1} {2}) at {3} because the user does not have access to the region",
-                                     agent.AgentID, agent.firstname, agent.lastname, RegionInfo.RegionName);
-
-=======
                     m_log.WarnFormat("[CONNECTION BEGIN]: Denied access to: {0} ({1} {2}) at {3} because {4}",
                                      agent.AgentID, agent.firstname, agent.lastname, RegionInfo.RegionName, reason);
                     
->>>>>>> 441ef301
                     return false;
                 }
             }
