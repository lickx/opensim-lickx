--- conflicted
+++ resolved
@@ -418,13 +418,8 @@
         }
 
         #region SOPXmlProcessors
-<<<<<<< HEAD
-        //SYMMETRIC SYNC NOTE: TODO -- assignments in de-serialization should directly set the values w/o triggering SceneObjectPart.UpdateBucketSyncInfo;
-        //That is, calling SetXXX(value) instead of "XXX = value". It's an code optimization to be done later.
-=======
         //SYMMETRIC SYNC NOTE: -- assignments in de-serialization should directly set the values w/o triggering SceneObjectPart.UpdateBucketSyncInfo;
         //That is, calling SetXXX(value) instead of using "XXX = value". 
->>>>>>> 97b01dcf
         private static void ProcessAllowedDrop(SceneObjectPart obj, XmlTextReader reader)
         {
             //obj.AllowedDrop = Util.ReadBoolean(reader);
