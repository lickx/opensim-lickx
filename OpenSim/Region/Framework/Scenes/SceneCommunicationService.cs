--- conflicted
+++ resolved
@@ -60,16 +60,7 @@
 
         protected RegionCommsListener regionCommsHost;
 
-<<<<<<< HEAD
-        public bool RegionLoginsEnabled
-        {
-            get { return m_regionLoginsEnabled; }
-            set { m_regionLoginsEnabled = value; }
-        }
-        private bool m_regionLoginsEnabled = false;
-=======
         protected List<UUID> m_agentsInTransit;
->>>>>>> 046a195c
 
         /// <summary>
         /// An agent is crossing into this region
