/*
 * Copyright (c) Contributors, http://opensimulator.org/
 * See CONTRIBUTORS.TXT for a full list of copyright holders.
 *
 * Redistribution and use in source and binary forms, with or without
 * modification, are permitted provided that the following conditions are met:
 *     * Redistributions of source code must retain the above copyright
 *       notice, this list of conditions and the following disclaimer.
 *     * Redistributions in binary form must reproduce the above copyright
 *       notice, this list of conditions and the following disclaimer in the
 *       documentation and/or other materials provided with the distribution.
 *     * Neither the name of the OpenSimulator Project nor the
 *       names of its contributors may be used to endorse or promote products
 *       derived from this software without specific prior written permission.
 *
 * THIS SOFTWARE IS PROVIDED BY THE DEVELOPERS ``AS IS'' AND ANY
 * EXPRESS OR IMPLIED WARRANTIES, INCLUDING, BUT NOT LIMITED TO, THE IMPLIED
 * WARRANTIES OF MERCHANTABILITY AND FITNESS FOR A PARTICULAR PURPOSE ARE
 * DISCLAIMED. IN NO EVENT SHALL THE CONTRIBUTORS BE LIABLE FOR ANY
 * DIRECT, INDIRECT, INCIDENTAL, SPECIAL, EXEMPLARY, OR CONSEQUENTIAL DAMAGES
 * (INCLUDING, BUT NOT LIMITED TO, PROCUREMENT OF SUBSTITUTE GOODS OR SERVICES;
 * LOSS OF USE, DATA, OR PROFITS; OR BUSINESS INTERRUPTION) HOWEVER CAUSED AND
 * ON ANY THEORY OF LIABILITY, WHETHER IN CONTRACT, STRICT LIABILITY, OR TORT
 * (INCLUDING NEGLIGENCE OR OTHERWISE) ARISING IN ANY WAY OUT OF THE USE OF THIS
 * SOFTWARE, EVEN IF ADVISED OF THE POSSIBILITY OF SUCH DAMAGE.
 */
 
using System;
using System.ComponentModel;
using System.Collections.Generic;
using System.Drawing;
using System.IO;
using System.Diagnostics;
using System.Linq;
using System.Threading;
using System.Xml;
using System.Xml.Serialization;
using OpenMetaverse;
using OpenMetaverse.Packets;
using OpenSim.Framework;
using OpenSim.Region.Framework.Interfaces;
using OpenSim.Region.Physics.Manager;
using OpenSim.Region.Framework.Scenes.Serialization;
using PermissionMask = OpenSim.Framework.PermissionMask;

namespace OpenSim.Region.Framework.Scenes
{
    
    [Flags]
    public enum scriptEvents
    {
        None = 0,
        attach = 1,
        collision = 16,
        collision_end = 32,
        collision_start = 64,
        control = 128,
        dataserver = 256,
        email = 512,
        http_response = 1024,
        land_collision = 2048,
        land_collision_end = 4096,
        land_collision_start = 8192,
        at_target = 16384,
        at_rot_target = 16777216,
        listen = 32768,
        money = 65536,
        moving_end = 131072,
        moving_start = 262144,
        not_at_rot_target = 524288,
        not_at_target = 1048576,
        remote_data = 8388608,
        run_time_permissions = 268435456,
        state_entry = 1073741824,
        state_exit = 2,
        timer = 4,
        touch = 8,
        touch_end = 536870912,
        touch_start = 2097152,
        object_rez = 4194304
    }

    public struct scriptPosTarget
    {
        public Vector3 targetPos;
        public float tolerance;
        public uint handle;
    }

    public struct scriptRotTarget
    {
        public Quaternion targetRot;
        public float tolerance;
        public uint handle;
    }

    public delegate void PrimCountTaintedDelegate();

    /// <summary>
    /// A scene object group is conceptually an object in the scene.  The object is constituted of SceneObjectParts
    /// (often known as prims), one of which is considered the root part.
    /// </summary>
    public partial class SceneObjectGroup : EntityBase, ISceneObject
    {
        // Axis selection bitmask used by SetAxisRotation()
        // Just happen to be the same bits used by llSetStatus() and defined in ScriptBaseClass.
        public enum axisSelect : int
        {
            STATUS_ROTATE_X = 0x002,
            STATUS_ROTATE_Y = 0x004,
            STATUS_ROTATE_Z = 0x008,
        }

        // private PrimCountTaintedDelegate handlerPrimCountTainted = null;

        /// <summary>
        /// Signal whether the non-inventory attributes of any prims in the group have changed
        /// since the group's last persistent backup
        /// </summary>
        private bool m_hasGroupChanged = false;
        private long timeFirstChanged = 0;
        private long timeLastChanged = 0;
        private long m_maxPersistTime = 0;
        private long m_minPersistTime = 0;
//        private Random m_rand;
        private List<ScenePresence> m_linkedAvatars = new List<ScenePresence>();

        /// <summary>
        /// This indicates whether the object has changed such that it needs to be repersisted to permenant storage
        /// (the database).
        /// </summary>
        /// <remarks>
        /// Ultimately, this should be managed such that region modules can change it at the end of a set of operations
        /// so that either all changes are preserved or none at all.  However, currently, a large amount of internal
        /// code will set this anyway when some object properties are changed.
        /// </remarks>
        public bool HasGroupChanged
        {
            set
            {
                if (value)
                {
                    
                    if (m_isBackedUp)
                    {
                        m_scene.SceneGraph.FireChangeBackup(this);
                    }
                    timeLastChanged = DateTime.Now.Ticks;
                    if (!m_hasGroupChanged)
                        timeFirstChanged = DateTime.Now.Ticks;
                    if (m_rootPart != null && m_rootPart.UUID != null && m_scene != null)
                    {
/*
                        if (m_rand == null)
                        {
                            byte[] val = new byte[16];
                            m_rootPart.UUID.ToBytes(val, 0);
                            m_rand = new Random(BitConverter.ToInt32(val, 0));
                        }
 */
                        if (m_scene.GetRootAgentCount() == 0)
                        {
                            //If the region is empty, this change has been made by an automated process
                            //and thus we delay the persist time by a random amount between 1.5 and 2.5.

//                            float factor = 1.5f + (float)(m_rand.NextDouble());
                            float factor = 2.0f;
                            m_maxPersistTime = (long)((float)m_scene.m_persistAfter * factor);
                            m_minPersistTime = (long)((float)m_scene.m_dontPersistBefore * factor);
                        }
                        else
                        {
                            //If the region is not empty, we want to obey the minimum and maximum persist times
                            //but add a random factor so we stagger the object persistance a little
//                            m_maxPersistTime = (long)((float)m_scene.m_persistAfter * (1.0d - (m_rand.NextDouble() / 5.0d))); //Multiply by 1.0-1.5
//                            m_minPersistTime = (long)((float)m_scene.m_dontPersistBefore * (1.0d + (m_rand.NextDouble() / 2.0d))); //Multiply by 0.8-1.0
                            m_maxPersistTime = m_scene.m_persistAfter;
                            m_minPersistTime = m_scene.m_dontPersistBefore;
                        }
                    }
                }
                m_hasGroupChanged = value;
                
//                m_log.DebugFormat(
//                    "[SCENE OBJECT GROUP]: HasGroupChanged set to {0} for {1} {2}", m_hasGroupChanged, Name, LocalId);
            }

            get { return m_hasGroupChanged; }
        }
        
        /// <summary>
        /// Has the group changed due to an unlink operation?  We record this in order to optimize deletion, since
        /// an unlinked group currently has to be persisted to the database before we can perform an unlink operation.
        /// </summary>
        public bool HasGroupChangedDueToDelink { get; set; }

        private bool isTimeToPersist()
        {
            if (IsSelected || IsDeleted || IsAttachment)
                return false;
            if (!m_hasGroupChanged)
                return false;
            if (m_scene.ShuttingDown)
                return true;

            if (m_minPersistTime == 0 || m_maxPersistTime == 0)
            {
                m_maxPersistTime = m_scene.m_persistAfter;
                m_minPersistTime = m_scene.m_dontPersistBefore;
            }
                
            long currentTime = DateTime.Now.Ticks;

            if (timeLastChanged == 0) timeLastChanged = currentTime;
            if (timeFirstChanged == 0) timeFirstChanged = currentTime;

            if (currentTime - timeLastChanged > m_minPersistTime || currentTime - timeFirstChanged > m_maxPersistTime)
                return true;
            return false;
        }

        /// <summary>
        /// Is this scene object acting as an attachment?
        /// </summary>
        public bool IsAttachment { get; set; }

        /// <summary>
        /// The avatar to which this scene object is attached.
        /// </summary>
        /// <remarks>
        /// If we're not attached to an avatar then this is UUID.Zero
        /// </remarks>
        public UUID AttachedAvatar { get; set; }

        /// <summary>
        /// Attachment point of this scene object to an avatar.
        /// </summary>
        /// <remarks>
        /// 0 if we're not attached to anything
        /// </remarks>
        public uint AttachmentPoint
        {
            get
            {
                return m_rootPart.Shape.State;
            }

            set
            {
                IsAttachment = value != 0;
                m_rootPart.Shape.State = (byte)value;
            }
        }

        /// <summary>
        /// If this scene object has an attachment point then indicate whether there is a point where
        /// attachments are perceivable by avatars other than the avatar to which this object is attached.
        /// </summary>
        /// <remarks>
        /// HUDs are not perceivable by other avatars.
        /// </remarks>
        public bool HasPrivateAttachmentPoint
        {
            get
            {
                return AttachmentPoint >= (uint)OpenMetaverse.AttachmentPoint.HUDCenter2
                    && AttachmentPoint <= (uint)OpenMetaverse.AttachmentPoint.HUDBottomRight;
            }
        }

        public void ClearPartAttachmentData()
        {
            AttachmentPoint = 0;

            // Don't zap trees
            if (RootPart.Shape.PCode == (byte)PCode.Tree ||
                RootPart.Shape.PCode == (byte)PCode.NewTree)
                return;

            // Even though we don't use child part state parameters for attachments any more, we still need to set
            // these to zero since having them non-zero in rezzed scene objects will crash some clients.  Even if
            // we store them correctly, scene objects that we receive from elsewhere might not.
            foreach (SceneObjectPart part in Parts)
                part.Shape.State = 0;
        }

        /// <summary>
        /// Is this scene object phantom?
        /// </summary>
        /// <remarks>
        /// Updating must currently take place through UpdatePrimFlags()
        /// </remarks>
        public bool IsPhantom
        {
            get { return (RootPart.Flags & PrimFlags.Phantom) != 0; }
        }

        /// <summary>
        /// Does this scene object use physics?
        /// </summary>
        /// <remarks>
        /// Updating must currently take place through UpdatePrimFlags()
        /// </remarks>
        public bool UsesPhysics
        {
            get { return (RootPart.Flags & PrimFlags.Physics) != 0; }
        }

        /// <summary>
        /// Is this scene object temporary?
        /// </summary>
        /// <remarks>
        /// Updating must currently take place through UpdatePrimFlags()
        /// </remarks>
        public bool IsTemporary
        {
            get { return (RootPart.Flags & PrimFlags.TemporaryOnRez) != 0; }
        }

        public bool IsVolumeDetect
        {
            get { return RootPart.VolumeDetectActive; }
        }

        private bool m_isBackedUp;

        public bool IsBackedUp
        {
            get { return m_isBackedUp; }
        }

        protected MapAndArray<UUID, SceneObjectPart> m_parts = new MapAndArray<UUID, SceneObjectPart>();

        protected ulong m_regionHandle;
        protected SceneObjectPart m_rootPart;
        // private Dictionary<UUID, scriptEvents> m_scriptEvents = new Dictionary<UUID, scriptEvents>();

        private SortedDictionary<uint, scriptPosTarget> m_targets = new SortedDictionary<uint, scriptPosTarget>();
        private SortedDictionary<uint, scriptRotTarget> m_rotTargets = new SortedDictionary<uint, scriptRotTarget>();

        public SortedDictionary<uint, scriptPosTarget> AtTargets
        {
            get { return m_targets; }
        }

        public SortedDictionary<uint, scriptRotTarget> RotTargets
        {
            get { return m_rotTargets; }
        }

        private bool m_scriptListens_atTarget;
        private bool m_scriptListens_notAtTarget;
        private bool m_scriptListens_atRotTarget;
        private bool m_scriptListens_notAtRotTarget;

        public bool m_dupeInProgress = false;
        internal Dictionary<UUID, string> m_savedScriptState;

        #region Properties

        /// <summary>
        /// The name of an object grouping is always the same as its root part
        /// </summary>
        public override string Name
        {
            get { return RootPart.Name; }
            set { RootPart.Name = value; }
        }

        public string Description
        {
            get { return RootPart.Description; }
            set { RootPart.Description = value; }
        }

        /// <summary>
        /// Added because the Parcel code seems to use it
        /// but not sure a object should have this
        /// as what does it tell us? that some avatar has selected it (but not what Avatar/user)
        /// think really there should be a list (or whatever) in each scenepresence
        /// saying what prim(s) that user has selected.
        /// </summary>
        protected bool m_isSelected = false;

        /// <summary>
        /// Number of prims in this group
        /// </summary>
        public int PrimCount
        {
            get { return m_parts.Count; }
        }

//        protected Quaternion m_rotation = Quaternion.Identity;
//
//        public virtual Quaternion Rotation
//        {
//            get { return m_rotation; }
//            set {
//                m_rotation = value; 
//            }
//        }

        public Quaternion GroupRotation
        {
            get { return m_rootPart.RotationOffset; }
        }

        public Vector3 GroupScale
        {
            get
            {
                Vector3 minScale = new Vector3(Constants.RegionSize, Constants.RegionSize, Constants.RegionSize);
                Vector3 maxScale = Vector3.Zero;
                Vector3 finalScale = new Vector3(0.5f, 0.5f, 0.5f);
    
                SceneObjectPart[] parts = m_parts.GetArray();
                for (int i = 0; i < parts.Length; i++)
                {
                    SceneObjectPart part = parts[i];
                    Vector3 partscale = part.Scale;
                    Vector3 partoffset = part.OffsetPosition;
    
                    minScale.X = (partscale.X + partoffset.X < minScale.X) ? partscale.X + partoffset.X : minScale.X;
                    minScale.Y = (partscale.Y + partoffset.Y < minScale.Y) ? partscale.Y + partoffset.Y : minScale.Y;
                    minScale.Z = (partscale.Z + partoffset.Z < minScale.Z) ? partscale.Z + partoffset.Z : minScale.Z;
    
                    maxScale.X = (partscale.X + partoffset.X > maxScale.X) ? partscale.X + partoffset.X : maxScale.X;
                    maxScale.Y = (partscale.Y + partoffset.Y > maxScale.Y) ? partscale.Y + partoffset.Y : maxScale.Y;
                    maxScale.Z = (partscale.Z + partoffset.Z > maxScale.Z) ? partscale.Z + partoffset.Z : maxScale.Z;
                }
    
                finalScale.X = (minScale.X > maxScale.X) ? minScale.X : maxScale.X;
                finalScale.Y = (minScale.Y > maxScale.Y) ? minScale.Y : maxScale.Y;
                finalScale.Z = (minScale.Z > maxScale.Z) ? minScale.Z : maxScale.Z;
    
                return finalScale;
            }
        }

        public UUID GroupID
        {
            get { return m_rootPart.GroupID; }
            set { m_rootPart.GroupID = value; }
        }

        public SceneObjectPart[] Parts
        {
            get { return m_parts.GetArray(); }
        }

        public bool ContainsPart(UUID partID)
        {
            return m_parts.ContainsKey(partID);
        }

        /// <summary>
        /// Does this group contain the given part?
        /// should be able to remove these methods once we have a entity index in scene
        /// </summary>
        /// <param name="localID"></param>
        /// <returns></returns>
        public bool ContainsPart(uint localID)
        {
            SceneObjectPart[] parts = m_parts.GetArray();
            for (int i = 0; i < parts.Length; i++)
            {
                if (parts[i].LocalId == localID)
                    return true;
            }

            return false;
        }

        /// <value>
        /// The root part of this scene object
        /// </value>
        public SceneObjectPart RootPart
        {
            get { return m_rootPart; }
        }

        public ulong RegionHandle
        {
            get { return m_regionHandle; }
            set
            {
                m_regionHandle = value;
                SceneObjectPart[] parts = m_parts.GetArray();
                for (int i = 0; i < parts.Length; i++)
                    parts[i].RegionHandle = value;
            }
        }

        /// <summary>
        /// Check both the attachment property and the relevant properties of the underlying root part.
        /// </summary>
        /// <remarks>
        /// This is necessary in some cases, particularly when a scene object has just crossed into a region and doesn't
        /// have the IsAttachment property yet checked.
        /// 
        /// FIXME: However, this should be fixed so that this property
        /// propertly reflects the underlying status.
        /// </remarks>
        /// <returns></returns>
        public bool IsAttachmentCheckFull()
        {
            return (IsAttachment || (m_rootPart.Shape.PCode == 9 && m_rootPart.Shape.State != 0));
        }
<<<<<<< HEAD



=======
        
>>>>>>> 38148bd4
        private struct avtocrossInfo
        {
            public ScenePresence av;
            public uint ParentID;
        }

        /// <summary>
        /// The absolute position of this scene object in the scene
        /// </summary>
        public override Vector3 AbsolutePosition
        {
            get { return m_rootPart.GroupPosition; }
            set
            {
                Vector3 val = value;

                if (Scene != null)
                {
                    if (
                        // (Scene.TestBorderCross(val - Vector3.UnitX, Cardinals.E)
                        //     || Scene.TestBorderCross(val + Vector3.UnitX, Cardinals.W)
                        //     || Scene.TestBorderCross(val - Vector3.UnitY, Cardinals.N)
                        //     || Scene.TestBorderCross(val + Vector3.UnitY, Cardinals.S))
                        // Experimental change for better border crossings.
                        //    The commented out original lines above would, it seems, trigger
                        //    a border crossing a little early or late depending on which
                        //    direction the object was moving.
                        (Scene.TestBorderCross(val, Cardinals.E)
                            || Scene.TestBorderCross(val, Cardinals.W)
                            || Scene.TestBorderCross(val, Cardinals.N)
                            || Scene.TestBorderCross(val, Cardinals.S))
                        && !IsAttachmentCheckFull() && (!Scene.LoadingPrims))
                    {
                        IEntityTransferModule entityTransfer = m_scene.RequestModuleInterface<IEntityTransferModule>();
                        uint x = 0;
                        uint y = 0;
                        string version = String.Empty;
                        Vector3 newpos = Vector3.Zero;
                        OpenSim.Services.Interfaces.GridRegion destination = null;

                        if (m_rootPart.KeyframeMotion != null)
                            m_rootPart.KeyframeMotion.StartCrossingCheck();

                        bool canCross = true;
                        foreach (ScenePresence av in m_linkedAvatars)
                        {
                            // We need to cross these agents. First, let's find
                            // out if any of them can't cross for some reason.
                            // We have to deny the crossing entirely if any
                            // of them are banned. Alternatively, we could
                            // unsit banned agents....


                            // We set the avatar position as being the object
                            // position to get the region to send to
                            if ((destination = entityTransfer.GetDestination(m_scene, av.UUID, val, out x, out y, out version, out newpos)) == null)
                            {
                                canCross = false;
                                break;
                            }

                            m_log.DebugFormat("[SCENE OBJECT]: Avatar {0} needs to be crossed to {1}", av.Name, destination.RegionName);
                        }

                        if (canCross)
                        {
                            // We unparent the SP quietly so that it won't
                            // be made to stand up

                            List<avtocrossInfo> avsToCross = new List<avtocrossInfo>();

                            foreach (ScenePresence av in m_linkedAvatars)
                            {
                                avtocrossInfo avinfo = new avtocrossInfo();
                                SceneObjectPart parentPart = m_scene.GetSceneObjectPart(av.ParentID);
                                if (parentPart != null)
                                    av.ParentUUID = parentPart.UUID;

                                avinfo.av = av;
                                avinfo.ParentID = av.ParentID;
                                avsToCross.Add(avinfo);

                                av.PrevSitOffset = av.OffsetPosition;
                                av.ParentID = 0;
                            }

                            //                            m_linkedAvatars.Clear();
                            m_scene.CrossPrimGroupIntoNewRegion(val, this, true);

                            // Normalize
                            if (val.X >= Constants.RegionSize)
                                val.X -= Constants.RegionSize;
                            if (val.Y >= Constants.RegionSize)
                                val.Y -= Constants.RegionSize;
                            if (val.X < 0)
                                val.X += Constants.RegionSize;
                            if (val.Y < 0)
                                val.Y += Constants.RegionSize;

                            // If it's deleted, crossing was successful
                            if (IsDeleted)
                            {
                                //                                foreach (ScenePresence av in m_linkedAvatars)
                                foreach (avtocrossInfo avinfo in avsToCross)
                                {
                                    ScenePresence av = avinfo.av;
                                    if (!av.IsInTransit) // just in case...
                                    {
                                        m_log.DebugFormat("[SCENE OBJECT]: Crossing avatar {0} to {1}", av.Name, val);

                                        av.IsInTransit = true;

                                        CrossAgentToNewRegionDelegate d = entityTransfer.CrossAgentToNewRegionAsync;
                                        d.BeginInvoke(av, val, destination, av.Flying, version, CrossAgentToNewRegionCompleted, d);
                                    }
                                    else
                                        m_log.DebugFormat("[SCENE OBJECT]: Crossing avatar alreasy in transit {0} to {1}", av.Name, val);
                                }
                                avsToCross.Clear();
                                return;
                            }
                            else // cross failed, put avas back ??
                            {
                                foreach (avtocrossInfo avinfo in avsToCross)
                                {
                                    ScenePresence av = avinfo.av;
                                    av.ParentUUID = UUID.Zero;
                                    av.ParentID = avinfo.ParentID;
//                                    m_linkedAvatars.Add(av);
                                }
                            }
                            avsToCross.Clear();

                        }
                        else
                        {
                            if (m_rootPart.KeyframeMotion != null)
                                m_rootPart.KeyframeMotion.CrossingFailure();

                            if (RootPart.PhysActor != null)
                            {
                                RootPart.PhysActor.CrossingFailure();
                            }
                        }
                        Vector3 oldp = AbsolutePosition;
                        val.X = Util.Clamp<float>(oldp.X, 0.5f, (float)Constants.RegionSize - 0.5f);
                        val.Y = Util.Clamp<float>(oldp.Y, 0.5f, (float)Constants.RegionSize - 0.5f);
                        val.Z = Util.Clamp<float>(oldp.Z, 0.5f, 4096.0f);
                    }
                }

<<<<<<< HEAD
/* don't see the need but worse don't see where is restored to false if things stay in
                foreach (SceneObjectPart part in m_parts.GetArray())
                {
                    part.IgnoreUndoUpdate = true;
                }
 */
=======
>>>>>>> 38148bd4
                if (RootPart.GetStatusSandbox())
                {
                    if (Util.GetDistanceTo(RootPart.StatusSandboxPos, value) > 10)
                    {
                        RootPart.ScriptSetPhysicsStatus(false);
                        
                        if (Scene != null)
                            Scene.SimChat(Utils.StringToBytes("Hit Sandbox Limit"),
                                  ChatTypeEnum.DebugChannel, 0x7FFFFFFF, RootPart.AbsolutePosition, Name, UUID, false);
                        
                        return;
                    }
                }

                // Restuff the new GroupPosition into each SOP of the linkset.
                //    This has the affect of resetting and tainting the physics actors.
                SceneObjectPart[] parts = m_parts.GetArray();
                bool triggerScriptEvent = m_rootPart.GroupPosition != val;
                if (m_dupeInProgress)
                    triggerScriptEvent = false;
                foreach (SceneObjectPart part in parts)
                {
                    part.GroupPosition = val;
                    if (triggerScriptEvent)
                        part.TriggerScriptChangedEvent(Changed.POSITION);
                }

/*
    This seems not needed and should not be needed:
    sp absolute position depends on sit part absolute position fixed above.
    sp ParentPosition is not used anywhere.
    Since presence is sitting, viewer considers it 'linked' to root prim, so it will move/rotate it
    Sending a extra packet with avatar position is not only bandwidth waste, but may cause jitter in viewers due to UPD nature.
 
                if (!m_dupeInProgress)
                {
                    foreach (ScenePresence av in m_linkedAvatars)
                    {
                        SceneObjectPart p = m_scene.GetSceneObjectPart(av.ParentID);
                        if (p != null && m_parts.TryGetValue(p.UUID, out p))
                        {
                            Vector3 offset = p.GetWorldPosition() - av.ParentPosition;
                            av.AbsolutePosition += offset;
//                            av.ParentPosition = p.GetWorldPosition(); //ParentPosition gets cleared by AbsolutePosition
                            av.SendAvatarDataToAllAgents();
                        }
                    }
                }
*/
                //if (m_rootPart.PhysActor != null)
                //{
                //m_rootPart.PhysActor.Position =
                //new PhysicsVector(m_rootPart.GroupPosition.X, m_rootPart.GroupPosition.Y,
                //m_rootPart.GroupPosition.Z);
                //m_scene.PhysicsScene.AddPhysicsActorTaint(m_rootPart.PhysActor);
                //}
                
                if (Scene != null)
                    Scene.EventManager.TriggerParcelPrimCountTainted();
            }
        }

        public override Vector3 Velocity
        {
            get { return RootPart.Velocity; }
            set { RootPart.Velocity = value; }
        }

        private void CrossAgentToNewRegionCompleted(IAsyncResult iar)
        {
            CrossAgentToNewRegionDelegate icon = (CrossAgentToNewRegionDelegate)iar.AsyncState;
            ScenePresence agent = icon.EndInvoke(iar);

            //// If the cross was successful, this agent is a child agent
            if (agent.IsChildAgent)
            {
                if (agent.ParentUUID != UUID.Zero)
                {
                    agent.ParentPart = null;
//                    agent.ParentPosition = Vector3.Zero;
//                    agent.ParentUUID = UUID.Zero;
                }
            }

            agent.ParentUUID = UUID.Zero;
<<<<<<< HEAD

=======
>>>>>>> 38148bd4
//                agent.Reset();
//            else // Not successful
//                agent.RestoreInCurrentScene();

            // In any case
            agent.IsInTransit = false;

            m_log.DebugFormat("[SCENE OBJECT]: Crossing agent {0} {1} completed.", agent.Firstname, agent.Lastname);
        }

        public override uint LocalId
        {
            get { return m_rootPart.LocalId; }
            set { m_rootPart.LocalId = value; }
        }

        public override UUID UUID
        {
            get { return m_rootPart.UUID; }
            set 
            {
                lock (m_parts.SyncRoot)
                {
                    m_parts.Remove(m_rootPart.UUID);
                    m_rootPart.UUID = value;
                    m_parts.Add(value, m_rootPart);
                }
            }
        }

        public UUID LastOwnerID
        {
            get { return m_rootPart.LastOwnerID; }
            set { m_rootPart.LastOwnerID = value; }
        }

        public UUID OwnerID
        {
            get { return m_rootPart.OwnerID; }
            set { m_rootPart.OwnerID = value; }
        }

        public float Damage
        {
            get { return m_rootPart.Damage; }
            set { m_rootPart.Damage = value; }
        }

        public Color Color
        {
            get { return m_rootPart.Color; }
            set { m_rootPart.Color = value; }
        }

        public string Text
        {
            get {
                string returnstr = m_rootPart.Text;
                if (returnstr.Length  > 255)
                {
                    returnstr = returnstr.Substring(0, 255);
                }
                return returnstr;
            }
            set { m_rootPart.Text = value; }
        }

        protected virtual bool InSceneBackup
        {
            get { return true; }
        }
        
        public bool IsSelected
        {
            get { return m_isSelected; }
            set
            {
                m_isSelected = value;
                // Tell physics engine that group is selected

                // this is not right
                // but ode engines should only really need to know about root part
                // so they can put entire object simulation on hold and not colliding
                // keep as was for now
                
                PhysicsActor pa = m_rootPart.PhysActor;
                if (pa != null)
                {
                    pa.Selected = value;

                    // Pass it on to the children.
                    SceneObjectPart[] parts = m_parts.GetArray();
                    for (int i = 0; i < parts.Length; i++)
                    {
                        SceneObjectPart child = parts[i];

                        PhysicsActor childPa = child.PhysActor;
                        if (childPa != null)
                            childPa.Selected = value;
                    }
                }
                if (RootPart.KeyframeMotion != null)
                    RootPart.KeyframeMotion.Selected = value;
            }
        }

        public void PartSelectChanged(bool partSelect)
        {
            // any part selected makes group selected
            if (m_isSelected == partSelect)
                return;

            if (partSelect)
            {
                IsSelected = partSelect;
//                if (!IsAttachment)
//                    ScheduleGroupForFullUpdate();
            }
            else
            {
                // bad bad bad 2 heavy for large linksets
                // since viewer does send lot of (un)selects
                // this needs to be replaced by a specific list or count ?
                // but that will require extra code in several places

                SceneObjectPart[] parts = m_parts.GetArray();
                for (int i = 0; i < parts.Length; i++)
                {
                    SceneObjectPart part = parts[i];
                    if (part.IsSelected)
                        return;
                }
                IsSelected = partSelect;
                if (!IsAttachment)
                {
                    ScheduleGroupForFullUpdate();
                }
            }
        }

        private SceneObjectPart m_PlaySoundMasterPrim = null;
        public SceneObjectPart PlaySoundMasterPrim
        {
            get { return m_PlaySoundMasterPrim; }
            set { m_PlaySoundMasterPrim = value; }
        }

        private List<SceneObjectPart> m_PlaySoundSlavePrims = new List<SceneObjectPart>();
        public List<SceneObjectPart> PlaySoundSlavePrims
        {
            get { return m_PlaySoundSlavePrims; }
            set { m_PlaySoundSlavePrims = value; }
        }

        private SceneObjectPart m_LoopSoundMasterPrim = null;
        public SceneObjectPart LoopSoundMasterPrim
        {
            get { return m_LoopSoundMasterPrim; }
            set { m_LoopSoundMasterPrim = value; }
        }

        private List<SceneObjectPart> m_LoopSoundSlavePrims = new List<SceneObjectPart>();
        public List<SceneObjectPart> LoopSoundSlavePrims
        {
            get { return m_LoopSoundSlavePrims; }
            set { m_LoopSoundSlavePrims = value; }
        }

        /// <summary>
        /// The UUID for the region this object is in.
        /// </summary>
        public UUID RegionUUID
        {
            get
            {
                if (m_scene != null)
                {
                    return m_scene.RegionInfo.RegionID;
                }
                return UUID.Zero;
            }
        }

        /// <summary>
        /// The item ID that this object was rezzed from, if applicable.
        /// </summary>
        /// <remarks>
        /// If not applicable will be UUID.Zero
        /// </remarks>
        public UUID FromItemID { get; set; }

        /// <summary>
        /// Refers to the SceneObjectPart.UUID property of the object that this object was rezzed from, if applicable.
        /// </summary>
        /// <remarks>
        /// If not applicable will be UUID.Zero
        /// </remarks>
        public UUID FromPartID { get; set; }

        /// <summary>
        /// The folder ID that this object was rezzed from, if applicable.
        /// </summary>
        /// <remarks>
        /// If not applicable will be UUID.Zero
        /// </remarks>
        public UUID FromFolderID { get; set; }

        /// <summary>
        /// IDs of all avatars sat on this scene object.
        /// </summary>
        /// <remarks>
        /// We need this so that we can maintain a linkset wide ordering of avatars sat on different parts.
        /// This must be locked before it is read or written.
        /// SceneObjectPart sitting avatar add/remove code also locks on this object to avoid race conditions.
        /// No avatar should appear more than once in this list.
        /// Do not manipulate this list directly - use the Add/Remove sitting avatar methods on SceneObjectPart.
        /// </remarks>
        protected internal List<UUID> m_sittingAvatars = new List<UUID>();

        #endregion

//        ~SceneObjectGroup()
//        {
//            //m_log.DebugFormat("[SCENE OBJECT GROUP]: Destructor called for {0}, local id {1}", Name, LocalId);
//            Console.WriteLine("Destructor called for {0}, local id {1}", Name, LocalId);
//        }

        #region Constructors

        /// <summary>
        /// Constructor
        /// </summary>
        public SceneObjectGroup()
        {
            
        }

        /// <summary>
        /// This constructor creates a SceneObjectGroup using a pre-existing SceneObjectPart.
        /// The original SceneObjectPart will be used rather than a copy, preserving
        /// its existing localID and UUID.
        /// </summary>
        /// <param name='part'>Root part for this scene object.</param>
        public SceneObjectGroup(SceneObjectPart part) : this()
        {
            SetRootPart(part);
        }

        /// <summary>
        /// Constructor.  This object is added to the scene later via AttachToScene()
        /// </summary>
        public SceneObjectGroup(UUID ownerID, Vector3 pos, Quaternion rot, PrimitiveBaseShape shape)
        {
            SetRootPart(new SceneObjectPart(ownerID, shape, pos, rot, Vector3.Zero));
        }

        /// <summary>
        /// Constructor.
        /// </summary>
        public SceneObjectGroup(UUID ownerID, Vector3 pos, PrimitiveBaseShape shape)
            : this(ownerID, pos, Quaternion.Identity, shape)
        {
        }

        public void LoadScriptState(XmlDocument doc)
        {
            XmlNodeList nodes = doc.GetElementsByTagName("SavedScriptState");
            if (nodes.Count > 0)
            {
                if (m_savedScriptState == null)
                    m_savedScriptState = new Dictionary<UUID, string>();
                foreach (XmlNode node in nodes)
                {
                    if (node.Attributes["UUID"] != null)
                    {
                        UUID itemid = new UUID(node.Attributes["UUID"].Value);
                        if (itemid != UUID.Zero)
                            m_savedScriptState[itemid] = node.InnerXml;
                    }
                } 
            }
        }

        /// <summary>
        /// Hooks this object up to the backup event so that it is persisted to the database when the update thread executes.
        /// </summary>
        public virtual void AttachToBackup()
        {
            if (IsAttachment) return;
            m_scene.SceneGraph.FireAttachToBackup(this);

            if (InSceneBackup)
            {
                //m_log.DebugFormat(
                //    "[SCENE OBJECT GROUP]: Attaching object {0} {1} to scene presistence sweep", Name, UUID);

                if (!m_isBackedUp)
                    m_scene.EventManager.OnBackup += ProcessBackup;
                
                m_isBackedUp = true;
            }
        }
        
        /// <summary>
        /// Attach this object to a scene.  It will also now appear to agents.
        /// </summary>
        /// <param name="scene"></param>
        public void AttachToScene(Scene scene)
        {
            m_scene = scene;
            RegionHandle = m_scene.RegionInfo.RegionHandle;

            if (m_rootPart.Shape.PCode != 9 || m_rootPart.Shape.State == 0)
                m_rootPart.ParentID = 0;
            if (m_rootPart.LocalId == 0)
                m_rootPart.LocalId = m_scene.AllocateLocalId();

            SceneObjectPart[] parts = m_parts.GetArray();
            for (int i = 0; i < parts.Length; i++)
            {
                SceneObjectPart part = parts[i];
                if (part.KeyframeMotion != null)
                {
                    part.KeyframeMotion.UpdateSceneObject(this);
                }

                if (Object.ReferenceEquals(part, m_rootPart))
                    continue;

                if (part.LocalId == 0)
                    part.LocalId = m_scene.AllocateLocalId();

                part.ParentID = m_rootPart.LocalId;
                //m_log.DebugFormat("[SCENE]: Given local id {0} to part {1}, linknum {2}, parent {3} {4}", part.LocalId, part.UUID, part.LinkNum, part.ParentID, part.ParentUUID);
            }

            ApplyPhysics();

            if (RootPart.PhysActor != null)
                RootPart.Force = RootPart.Force;
            if (RootPart.PhysActor != null)
                RootPart.Torque = RootPart.Torque;
            if (RootPart.PhysActor != null)
                RootPart.Buoyancy = RootPart.Buoyancy;

            // Don't trigger the update here - otherwise some client issues occur when multiple updates are scheduled
            // for the same object with very different properties.  The caller must schedule the update.
            //ScheduleGroupForFullUpdate();
        }

        public EntityIntersection TestIntersection(Ray hRay, bool frontFacesOnly, bool faceCenters)
        {
            // We got a request from the inner_scene to raytrace along the Ray hRay
            // We're going to check all of the prim in this group for intersection with the ray
            // If we get a result, we're going to find the closest result to the origin of the ray
            // and send back the intersection information back to the innerscene.

            EntityIntersection result = new EntityIntersection();

            SceneObjectPart[] parts = m_parts.GetArray();

            // Find closest hit here
            float idist = float.MaxValue;

            for (int i = 0; i < parts.Length; i++)
            {
                SceneObjectPart part = parts[i];

                // Temporary commented to stop compiler warning
                //Vector3 partPosition =
                //    new Vector3(part.AbsolutePosition.X, part.AbsolutePosition.Y, part.AbsolutePosition.Z);
                Quaternion parentrotation = GroupRotation;

                // Telling the prim to raytrace.
                //EntityIntersection inter = part.TestIntersection(hRay, parentrotation);

                EntityIntersection inter = part.TestIntersectionOBB(hRay, parentrotation, frontFacesOnly, faceCenters);

                if (inter.HitTF)
                {
                    // We need to find the closest prim to return to the testcaller along the ray
                    if (inter.distance < idist)
                    {
                        result.HitTF = true;
                        result.ipoint = inter.ipoint;
                        result.obj = part;
                        result.normal = inter.normal;
                        result.distance = inter.distance;

                        idist = inter.distance;
                    }
                }
            }
            return result;
        }

        /// <summary>
        /// Gets a vector representing the size of the bounding box containing all the prims in the group
        /// Treats all prims as rectangular, so no shape (cut etc) is taken into account
        /// offsetHeight is the offset in the Z axis from the centre of the bounding box to the centre of the root prim
        /// </summary>
        /// <returns></returns>
        public void GetAxisAlignedBoundingBoxRaw(out float minX, out float maxX, out float minY, out float maxY, out float minZ, out float maxZ)
        {
            maxX = float.MinValue;
            maxY = float.MinValue;
            maxZ = float.MinValue;
            minX = float.MaxValue;
            minY = float.MaxValue;
            minZ = float.MaxValue;

            SceneObjectPart[] parts = m_parts.GetArray();
            foreach (SceneObjectPart part in parts)
            {
                Vector3 worldPos = part.GetWorldPosition();
                Vector3 offset = worldPos - AbsolutePosition;
                Quaternion worldRot;
                if (part.ParentID == 0)
                {
                    worldRot = part.RotationOffset;
                }
                else
                {
                    worldRot = part.GetWorldRotation();
                }

                Vector3 frontTopLeft;
                Vector3 frontTopRight;
                Vector3 frontBottomLeft;
                Vector3 frontBottomRight;

                Vector3 backTopLeft;
                Vector3 backTopRight;
                Vector3 backBottomLeft;
                Vector3 backBottomRight;

               // Vector3[] corners = new Vector3[8];

                Vector3 orig = Vector3.Zero;

                frontTopLeft.X = orig.X - (part.Scale.X / 2);
                frontTopLeft.Y = orig.Y - (part.Scale.Y / 2);
                frontTopLeft.Z = orig.Z + (part.Scale.Z / 2);

                frontTopRight.X = orig.X - (part.Scale.X / 2);
                frontTopRight.Y = orig.Y + (part.Scale.Y / 2);
                frontTopRight.Z = orig.Z + (part.Scale.Z / 2);

                frontBottomLeft.X = orig.X - (part.Scale.X / 2);
                frontBottomLeft.Y = orig.Y - (part.Scale.Y / 2);
                frontBottomLeft.Z = orig.Z - (part.Scale.Z / 2);

                frontBottomRight.X = orig.X - (part.Scale.X / 2);
                frontBottomRight.Y = orig.Y + (part.Scale.Y / 2);
                frontBottomRight.Z = orig.Z - (part.Scale.Z / 2);

                backTopLeft.X = orig.X + (part.Scale.X / 2);
                backTopLeft.Y = orig.Y - (part.Scale.Y / 2);
                backTopLeft.Z = orig.Z + (part.Scale.Z / 2);

                backTopRight.X = orig.X + (part.Scale.X / 2);
                backTopRight.Y = orig.Y + (part.Scale.Y / 2);
                backTopRight.Z = orig.Z + (part.Scale.Z / 2);

                backBottomLeft.X = orig.X + (part.Scale.X / 2);
                backBottomLeft.Y = orig.Y - (part.Scale.Y / 2);
                backBottomLeft.Z = orig.Z - (part.Scale.Z / 2);

                backBottomRight.X = orig.X + (part.Scale.X / 2);
                backBottomRight.Y = orig.Y + (part.Scale.Y / 2);
                backBottomRight.Z = orig.Z - (part.Scale.Z / 2);

                

                //m_log.InfoFormat("pre corner 1 is {0} {1} {2}", frontTopLeft.X, frontTopLeft.Y, frontTopLeft.Z);
                //m_log.InfoFormat("pre corner 2 is {0} {1} {2}", frontTopRight.X, frontTopRight.Y, frontTopRight.Z);
                //m_log.InfoFormat("pre corner 3 is {0} {1} {2}", frontBottomRight.X, frontBottomRight.Y, frontBottomRight.Z);
                //m_log.InfoFormat("pre corner 4 is {0} {1} {2}", frontBottomLeft.X, frontBottomLeft.Y, frontBottomLeft.Z);
                //m_log.InfoFormat("pre corner 5 is {0} {1} {2}", backTopLeft.X, backTopLeft.Y, backTopLeft.Z);
                //m_log.InfoFormat("pre corner 6 is {0} {1} {2}", backTopRight.X, backTopRight.Y, backTopRight.Z);
                //m_log.InfoFormat("pre corner 7 is {0} {1} {2}", backBottomRight.X, backBottomRight.Y, backBottomRight.Z);
                //m_log.InfoFormat("pre corner 8 is {0} {1} {2}", backBottomLeft.X, backBottomLeft.Y, backBottomLeft.Z);

                //for (int i = 0; i < 8; i++)
                //{
                //    corners[i] = corners[i] * worldRot;
                //    corners[i] += offset;

                //    if (corners[i].X > maxX)
                //        maxX = corners[i].X;
                //    if (corners[i].X < minX)
                //        minX = corners[i].X;

                //    if (corners[i].Y > maxY)
                //        maxY = corners[i].Y;
                //    if (corners[i].Y < minY)
                //        minY = corners[i].Y;

                //    if (corners[i].Z > maxZ)
                //        maxZ = corners[i].Y;
                //    if (corners[i].Z < minZ)
                //        minZ = corners[i].Z;
                //}

                frontTopLeft = frontTopLeft * worldRot;
                frontTopRight = frontTopRight * worldRot;
                frontBottomLeft = frontBottomLeft * worldRot;
                frontBottomRight = frontBottomRight * worldRot;

                backBottomLeft = backBottomLeft * worldRot;
                backBottomRight = backBottomRight * worldRot;
                backTopLeft = backTopLeft * worldRot;
                backTopRight = backTopRight * worldRot;


                frontTopLeft += offset;
                frontTopRight += offset;
                frontBottomLeft += offset;
                frontBottomRight += offset;

                backBottomLeft += offset;
                backBottomRight += offset;
                backTopLeft += offset;
                backTopRight += offset;

                //m_log.InfoFormat("corner 1 is {0} {1} {2}", frontTopLeft.X, frontTopLeft.Y, frontTopLeft.Z);
                //m_log.InfoFormat("corner 2 is {0} {1} {2}", frontTopRight.X, frontTopRight.Y, frontTopRight.Z);
                //m_log.InfoFormat("corner 3 is {0} {1} {2}", frontBottomRight.X, frontBottomRight.Y, frontBottomRight.Z);
                //m_log.InfoFormat("corner 4 is {0} {1} {2}", frontBottomLeft.X, frontBottomLeft.Y, frontBottomLeft.Z);
                //m_log.InfoFormat("corner 5 is {0} {1} {2}", backTopLeft.X, backTopLeft.Y, backTopLeft.Z);
                //m_log.InfoFormat("corner 6 is {0} {1} {2}", backTopRight.X, backTopRight.Y, backTopRight.Z);
                //m_log.InfoFormat("corner 7 is {0} {1} {2}", backBottomRight.X, backBottomRight.Y, backBottomRight.Z);
                //m_log.InfoFormat("corner 8 is {0} {1} {2}", backBottomLeft.X, backBottomLeft.Y, backBottomLeft.Z);

                if (frontTopRight.X > maxX)
                    maxX = frontTopRight.X;
                if (frontTopLeft.X > maxX)
                    maxX = frontTopLeft.X;
                if (frontBottomRight.X > maxX)
                    maxX = frontBottomRight.X;
                if (frontBottomLeft.X > maxX)
                    maxX = frontBottomLeft.X;

                if (backTopRight.X > maxX)
                    maxX = backTopRight.X;
                if (backTopLeft.X > maxX)
                    maxX = backTopLeft.X;
                if (backBottomRight.X > maxX)
                    maxX = backBottomRight.X;
                if (backBottomLeft.X > maxX)
                    maxX = backBottomLeft.X;

                if (frontTopRight.X < minX)
                    minX = frontTopRight.X;
                if (frontTopLeft.X < minX)
                    minX = frontTopLeft.X;
                if (frontBottomRight.X < minX)
                    minX = frontBottomRight.X;
                if (frontBottomLeft.X < minX)
                    minX = frontBottomLeft.X;

                if (backTopRight.X < minX)
                    minX = backTopRight.X;
                if (backTopLeft.X < minX)
                    minX = backTopLeft.X;
                if (backBottomRight.X < minX)
                    minX = backBottomRight.X;
                if (backBottomLeft.X < minX)
                    minX = backBottomLeft.X;

                //
                if (frontTopRight.Y > maxY)
                    maxY = frontTopRight.Y;
                if (frontTopLeft.Y > maxY)
                    maxY = frontTopLeft.Y;
                if (frontBottomRight.Y > maxY)
                    maxY = frontBottomRight.Y;
                if (frontBottomLeft.Y > maxY)
                    maxY = frontBottomLeft.Y;

                if (backTopRight.Y > maxY)
                    maxY = backTopRight.Y;
                if (backTopLeft.Y > maxY)
                    maxY = backTopLeft.Y;
                if (backBottomRight.Y > maxY)
                    maxY = backBottomRight.Y;
                if (backBottomLeft.Y > maxY)
                    maxY = backBottomLeft.Y;

                if (frontTopRight.Y < minY)
                    minY = frontTopRight.Y;
                if (frontTopLeft.Y < minY)
                    minY = frontTopLeft.Y;
                if (frontBottomRight.Y < minY)
                    minY = frontBottomRight.Y;
                if (frontBottomLeft.Y < minY)
                    minY = frontBottomLeft.Y;

                if (backTopRight.Y < minY)
                    minY = backTopRight.Y;
                if (backTopLeft.Y < minY)
                    minY = backTopLeft.Y;
                if (backBottomRight.Y < minY)
                    minY = backBottomRight.Y;
                if (backBottomLeft.Y < minY)
                    minY = backBottomLeft.Y;

                //
                if (frontTopRight.Z > maxZ)
                    maxZ = frontTopRight.Z;
                if (frontTopLeft.Z > maxZ)
                    maxZ = frontTopLeft.Z;
                if (frontBottomRight.Z > maxZ)
                    maxZ = frontBottomRight.Z;
                if (frontBottomLeft.Z > maxZ)
                    maxZ = frontBottomLeft.Z;

                if (backTopRight.Z > maxZ)
                    maxZ = backTopRight.Z;
                if (backTopLeft.Z > maxZ)
                    maxZ = backTopLeft.Z;
                if (backBottomRight.Z > maxZ)
                    maxZ = backBottomRight.Z;
                if (backBottomLeft.Z > maxZ)
                    maxZ = backBottomLeft.Z;

                if (frontTopRight.Z < minZ)
                    minZ = frontTopRight.Z;
                if (frontTopLeft.Z < minZ)
                    minZ = frontTopLeft.Z;
                if (frontBottomRight.Z < minZ)
                    minZ = frontBottomRight.Z;
                if (frontBottomLeft.Z < minZ)
                    minZ = frontBottomLeft.Z;

                if (backTopRight.Z < minZ)
                    minZ = backTopRight.Z;
                if (backTopLeft.Z < minZ)
                    minZ = backTopLeft.Z;
                if (backBottomRight.Z < minZ)
                    minZ = backBottomRight.Z;
                if (backBottomLeft.Z < minZ)
                    minZ = backBottomLeft.Z;
            }
        }

        public Vector3 GetAxisAlignedBoundingBox(out float offsetHeight)
        {
            float minX;
            float maxX;
            float minY;
            float maxY;
            float minZ;
            float maxZ;

            GetAxisAlignedBoundingBoxRaw(out minX, out maxX, out minY, out maxY, out minZ, out maxZ);
            Vector3 boundingBox = new Vector3(maxX - minX, maxY - minY, maxZ - minZ);

            offsetHeight = 0;
            float lower = (minZ * -1);
            if (lower > maxZ)
            {
                offsetHeight = lower - (boundingBox.Z / 2);

            }
            else if (maxZ > lower)
            {
                offsetHeight = maxZ - (boundingBox.Z / 2);
                offsetHeight *= -1;
            }

           // m_log.InfoFormat("BoundingBox is {0} , {1} , {2} ", boundingBox.X, boundingBox.Y, boundingBox.Z);
            return boundingBox;
        }

        #endregion

        public void GetResourcesCosts(SceneObjectPart apart,
            out float linksetResCost, out float linksetPhysCost, out float partCost, out float partPhysCost)
        {
            // this information may need to be cached

            float cost;
            float tmpcost;

            bool ComplexCost = false;

            SceneObjectPart p;
            SceneObjectPart[] parts;

            lock (m_parts)
            {
                parts = m_parts.GetArray();
            }

            int nparts = parts.Length;
          

            for (int i = 0; i < nparts; i++)
            {
                p = parts[i];

                if (p.UsesComplexCost)
                {
                    ComplexCost = true;
                    break;
                }
            }

            if (ComplexCost)
            {
                linksetResCost = 0;
                linksetPhysCost = 0;
                partCost = 0; 
                partPhysCost = 0;

                for (int i = 0; i < nparts; i++)
                {
                    p = parts[i];

                    cost = p.StreamingCost;
                    tmpcost = p.SimulationCost;
                    if (tmpcost > cost)
                        cost = tmpcost;
                    tmpcost = p.PhysicsCost;
                    if (tmpcost > cost)
                        cost = tmpcost;

                    linksetPhysCost += tmpcost;
                    linksetResCost += cost;

                    if (p == apart)
                    {
                        partCost = cost;
                        partPhysCost = tmpcost;
                    }
                }
            }
            else
            {
                partPhysCost = 1.0f;
                partCost = 1.0f;
                linksetResCost = (float)nparts;
                linksetPhysCost = linksetResCost;
            }
        }

        public void GetSelectedCosts(out float PhysCost, out float StreamCost, out float SimulCost)
        {
            SceneObjectPart p;
            SceneObjectPart[] parts;

            lock (m_parts)
            {
                parts = m_parts.GetArray();
            }

            int nparts = parts.Length;

            PhysCost = 0;
            StreamCost = 0;
            SimulCost = 0;

            for (int i = 0; i < nparts; i++)
            {
                p = parts[i];

                StreamCost += p.StreamingCost;
                SimulCost += p.SimulationCost;
                PhysCost += p.PhysicsCost;
            }
        }

        public void SaveScriptedState(XmlTextWriter writer)
        {
            SaveScriptedState(writer, false);
        }

        public void SaveScriptedState(XmlTextWriter writer, bool oldIDs)
        {
            XmlDocument doc = new XmlDocument();
            Dictionary<UUID,string> states = new Dictionary<UUID,string>();

            SceneObjectPart[] parts = m_parts.GetArray();
            for (int i = 0; i < parts.Length; i++)
            {
                Dictionary<UUID, string> pstates = parts[i].Inventory.GetScriptStates(oldIDs);
                foreach (KeyValuePair<UUID, string> kvp in pstates)
                    states[kvp.Key] = kvp.Value;
            }

            if (states.Count > 0)
            {
                // Now generate the necessary XML wrappings
                writer.WriteStartElement(String.Empty, "GroupScriptStates", String.Empty);
                foreach (UUID itemid in states.Keys)
                {
                    doc.LoadXml(states[itemid]);
                    writer.WriteStartElement(String.Empty, "SavedScriptState", String.Empty);
                    writer.WriteAttributeString(String.Empty, "UUID", String.Empty, itemid.ToString());
                    writer.WriteRaw(doc.DocumentElement.OuterXml); // Writes ScriptState element
                    writer.WriteEndElement(); // End of SavedScriptState
                }
                writer.WriteEndElement(); // End of GroupScriptStates
            }
        }

        /// <summary>
        /// Add the avatar to this linkset (avatar is sat).
        /// </summary>
        /// <param name="agentID"></param>
        public void AddAvatar(UUID agentID)
        {
            ScenePresence presence;
            if (m_scene.TryGetScenePresence(agentID, out presence))
            {
                if (!m_linkedAvatars.Contains(presence))
                {
                    m_linkedAvatars.Add(presence);
                }
            }
        }

        /// <summary>
        /// Delete the avatar from this linkset (avatar is unsat).
        /// </summary>
        /// <param name="agentID"></param>
        public void DeleteAvatar(UUID agentID)
        {
            ScenePresence presence;
            if (m_scene.TryGetScenePresence(agentID, out presence))
            {
                if (m_linkedAvatars.Contains(presence))
                {
                    m_linkedAvatars.Remove(presence);
                }
            }
        }

        /// <summary>
        /// Returns the list of linked presences (avatars sat on this group)
        /// </summary>
        /// <param name="agentID"></param>
        public List<ScenePresence> GetLinkedAvatars()
        {
            return m_linkedAvatars;
        }

        /// <summary>
        /// Attach this scene object to the given avatar.
        /// </summary>
        /// <param name="agentID"></param>
        /// <param name="attachmentpoint"></param>
        /// <param name="AttachOffset"></param>
        private void AttachToAgent(
            ScenePresence avatar, SceneObjectGroup so, uint attachmentpoint, Vector3 attachOffset, bool silent)
        {
            if (avatar != null)
            {
                // don't attach attachments to child agents
                if (avatar.IsChildAgent) return;

                // Remove from database and parcel prim count
                m_scene.DeleteFromStorage(so.UUID);
                m_scene.EventManager.TriggerParcelPrimCountTainted();

                so.AttachedAvatar = avatar.UUID;

                if (so.RootPart.PhysActor != null)
                {
                    m_scene.PhysicsScene.RemovePrim(so.RootPart.PhysActor);
                    so.RootPart.PhysActor = null;
                }

                so.AbsolutePosition = attachOffset;
                so.RootPart.AttachedPos = attachOffset;
                so.IsAttachment = true;
                so.RootPart.SetParentLocalId(avatar.LocalId);
                so.AttachmentPoint = attachmentpoint;

                avatar.AddAttachment(this);

                if (!silent)
                {
                    // Killing it here will cause the client to deselect it
                    // It then reappears on the avatar, deselected
                    // through the full update below
                    //
                    if (IsSelected)
                    {
                        m_scene.SendKillObject(new List<uint> { m_rootPart.LocalId });
                    }

                    IsSelected = false; // fudge....
                    ScheduleGroupForFullUpdate();
                }
            }
            else
            {
                m_log.WarnFormat(
                    "[SOG]: Tried to add attachment {0} to avatar with UUID {1} in region {2} but the avatar is not present", 
                    UUID, avatar.ControllingClient.AgentId, Scene.RegionInfo.RegionName);
            }
        }

        public byte GetAttachmentPoint()
        {
            return m_rootPart.Shape.State;
        }

        public void DetachToGround()
        {
            ScenePresence avatar = m_scene.GetScenePresence(AttachedAvatar);
            if (avatar == null)
                return;
            m_rootPart.Shape.LastAttachPoint = m_rootPart.Shape.State;
            m_rootPart.AttachedPos = m_rootPart.OffsetPosition;
            avatar.RemoveAttachment(this);

            Vector3 detachedpos = new Vector3(127f,127f,127f);
            if (avatar == null)
                return;

            detachedpos = avatar.AbsolutePosition;
            FromItemID = UUID.Zero;

            AbsolutePosition = detachedpos;
            AttachedAvatar = UUID.Zero;

            //SceneObjectPart[] parts = m_parts.GetArray();
            //for (int i = 0; i < parts.Length; i++)
            //    parts[i].AttachedAvatar = UUID.Zero;

            m_rootPart.SetParentLocalId(0);
            AttachmentPoint = (byte)0;
            // must check if buildind should be true or false here
            m_rootPart.ApplyPhysics(m_rootPart.GetEffectiveObjectFlags(), m_rootPart.VolumeDetectActive,false);
            HasGroupChanged = true;
            RootPart.Rezzed = DateTime.Now;
            RootPart.RemFlag(PrimFlags.TemporaryOnRez);
            AttachToBackup();
            m_scene.EventManager.TriggerParcelPrimCountTainted();
            m_rootPart.ScheduleFullUpdate();
            m_rootPart.ClearUndoState();
        }

        public void DetachToInventoryPrep()
        {
            ScenePresence avatar = m_scene.GetScenePresence(AttachedAvatar);
            //Vector3 detachedpos = new Vector3(127f, 127f, 127f);
            if (avatar != null)
            {
                //detachedpos = avatar.AbsolutePosition;
                avatar.RemoveAttachment(this);
            }

            AttachedAvatar = UUID.Zero;

            /*SceneObjectPart[] parts = m_parts.GetArray();
            for (int i = 0; i < parts.Length; i++)
                parts[i].AttachedAvatar = UUID.Zero;*/

            m_rootPart.SetParentLocalId(0);
            //m_rootPart.SetAttachmentPoint((byte)0);
            IsAttachment = false;
            AbsolutePosition = m_rootPart.AttachedPos;
            //m_rootPart.ApplyPhysics(m_rootPart.GetEffectiveObjectFlags(), m_scene.m_physicalPrim);
            //AttachToBackup();
            //m_rootPart.ScheduleFullUpdate();
        }

        /// <summary>
        ///
        /// </summary>
        /// <param name="part"></param>
        private void SetPartAsNonRoot(SceneObjectPart part)
        {
            part.ParentID = m_rootPart.LocalId;
            part.ClearUndoState();
        }

        public ushort GetTimeDilation()
        {
            return Utils.FloatToUInt16(m_scene.TimeDilation, 0.0f, 1.0f);
        }
        
        /// <summary>
        /// Set a part to act as the root part for this scene object
        /// </summary>
        /// <param name="part"></param>
        public void SetRootPart(SceneObjectPart part)
        {
            if (part == null)
                throw new ArgumentNullException("Cannot give SceneObjectGroup a null root SceneObjectPart");

            part.SetParent(this);
            m_rootPart = part;
            if (!IsAttachment)
                part.ParentID = 0;
            part.LinkNum = 0;
            
            m_parts.Add(m_rootPart.UUID, m_rootPart);
        }

        /// <summary>
        /// Add a new part to this scene object.  The part must already be correctly configured.
        /// </summary>
        /// <param name="part"></param>
        public void AddPart(SceneObjectPart part)
        {
            part.SetParent(this);
            m_parts.Add(part.UUID, part);

            part.LinkNum = m_parts.Count;

            if (part.LinkNum == 2)
                RootPart.LinkNum = 1;
        }

        /// <summary>
        /// Make sure that every non root part has the proper parent root part local id
        /// </summary>
        private void UpdateParentIDs()
        {
            SceneObjectPart[] parts = m_parts.GetArray();
            for (int i = 0; i < parts.Length; i++)
            {
                SceneObjectPart part = parts[i];
                if (part.UUID != m_rootPart.UUID)
                    part.ParentID = m_rootPart.LocalId;
            }
        }

        public void RegenerateFullIDs()
        {
            SceneObjectPart[] parts = m_parts.GetArray();
            for (int i = 0; i < parts.Length; i++)
                parts[i].UUID = UUID.Random();
        }

        // helper provided for parts.
        public int GetSceneMaxUndo()
        {
            if (m_scene != null)
                return m_scene.MaxUndoCount;
            return 5;
        }

        // justincc: I don't believe this hack is needed any longer, especially since the physics
        // parts of set AbsolutePosition were already commented out.  By changing HasGroupChanged to false
        // this method was preventing proper reload of scene objects.
        
        // dahlia: I had to uncomment it, without it meshing was failing on some prims and objects
        // at region startup
        
        // teravus: After this was removed from the linking algorithm, Linked prims no longer collided 
        // properly when non-physical if they havn't been moved.   This breaks ALL builds.
        // see: http://opensimulator.org/mantis/view.php?id=3108
        
        // Here's the deal, this is ABSOLUTELY CRITICAL so the physics scene gets the update about the 
        // position of linkset prims.  IF YOU CHANGE THIS, YOU MUST TEST colliding with just linked and 
        // unmoved prims!  As soon as you move a Prim/group, it will collide properly because Absolute 
        // Position has been set!
        
        public void ResetChildPrimPhysicsPositions()
        {
            // Setting this SOG's absolute position also loops through and sets the positions
            //    of the SOP's in this SOG's linkset. This has the side affect of making sure
            //    the physics world matches the simulated world.
            AbsolutePosition = AbsolutePosition; // could someone in the know please explain how this works?

            // teravus: AbsolutePosition is NOT a normal property!
            // the code in the getter of AbsolutePosition is significantly different then the code in the setter!
            // jhurliman: Then why is it a property instead of two methods?
        }

        public UUID GetPartsFullID(uint localID)
        {
            SceneObjectPart part = GetPart(localID);
            if (part != null)
            {
                return part.UUID;
            }
            return UUID.Zero;
        }

        public void ObjectGrabHandler(uint localId, Vector3 offsetPos, IClientAPI remoteClient)
        {
            if (m_rootPart.LocalId == localId)
            {
                OnGrabGroup(offsetPos, remoteClient);
            }
            else
            {
                SceneObjectPart part = GetPart(localId);
                OnGrabPart(part, offsetPos, remoteClient);
            }
        }

        public virtual void OnGrabPart(SceneObjectPart part, Vector3 offsetPos, IClientAPI remoteClient)
        {
//            m_log.DebugFormat(
//                "[SCENE OBJECT GROUP]: Processing OnGrabPart for {0} on {1} {2}, offsetPos {3}",
//                remoteClient.Name, part.Name, part.LocalId, offsetPos);

//            part.StoreUndoState();
            part.OnGrab(offsetPos, remoteClient);
        }

        public virtual void OnGrabGroup(Vector3 offsetPos, IClientAPI remoteClient)
        {
            m_scene.EventManager.TriggerGroupGrab(UUID, offsetPos, remoteClient.AgentId);
        }

        /// <summary>
        /// Delete this group from its scene.
        /// </summary>
        /// <remarks>
        /// This only handles the in-world consequences of deletion (e.g. any avatars sitting on it are forcibly stood
        /// up and all avatars receive notification of its removal.  Removal of the scene object from database backup
        /// must be handled by the caller.
        /// </remarks>
        /// <param name="silent">If true then deletion is not broadcast to clients</param>
        public void DeleteGroupFromScene(bool silent)
        {
            // We need to keep track of this state in case this group is still queued for backup.
            IsDeleted = true;

            DetachFromBackup();

            SceneObjectPart[] parts = m_parts.GetArray();
            for (int i = 0; i < parts.Length; i++)
            {
                SceneObjectPart part = parts[i];

                Scene.ForEachScenePresence(sp =>
                {
                    if (!sp.IsChildAgent && sp.ParentID == LocalId)
                        sp.StandUp();

                    if (!silent)
                    {
                        part.ClearUpdateSchedule();
                        if (part == m_rootPart)
                        {
                            if (!IsAttachment
                                || AttachedAvatar == sp.UUID
                                || !HasPrivateAttachmentPoint)
                                sp.ControllingClient.SendKillObject(new List<uint> { part.LocalId });
                        }
                    }
                });
            }

        }

        public void AddScriptLPS(int count)
        {
            m_scene.SceneGraph.AddToScriptLPS(count);
        }

        public void AddActiveScriptCount(int count)
        {
            SceneGraph d = m_scene.SceneGraph;
            d.AddActiveScripts(count);
        }

        public void aggregateScriptEvents()
        {
            PrimFlags objectflagupdate = (PrimFlags)RootPart.GetEffectiveObjectFlags();

            scriptEvents aggregateScriptEvents = 0;

            SceneObjectPart[] parts = m_parts.GetArray();
            for (int i = 0; i < parts.Length; i++)
            {
                SceneObjectPart part = parts[i];
                if (part == null)
                    continue;
                if (part != RootPart)
                    part.Flags = objectflagupdate;
                aggregateScriptEvents |= part.AggregateScriptEvents;
            }

            m_scriptListens_atTarget = ((aggregateScriptEvents & scriptEvents.at_target) != 0);
            m_scriptListens_notAtTarget = ((aggregateScriptEvents & scriptEvents.not_at_target) != 0);

            if (!m_scriptListens_atTarget && !m_scriptListens_notAtTarget)
            {
                lock (m_targets)
                    m_targets.Clear();
                m_scene.RemoveGroupTarget(this);
            }
            m_scriptListens_atRotTarget = ((aggregateScriptEvents & scriptEvents.at_rot_target) != 0);
            m_scriptListens_notAtRotTarget = ((aggregateScriptEvents & scriptEvents.not_at_rot_target) != 0);

            if (!m_scriptListens_atRotTarget && !m_scriptListens_notAtRotTarget)
            {
                lock (m_rotTargets)
                    m_rotTargets.Clear();
                m_scene.RemoveGroupTarget(this);
            }

            ScheduleGroupForFullUpdate();
        }

        public void SetText(string text, Vector3 color, double alpha)
        {
            Color = Color.FromArgb(0xff - (int) (alpha * 0xff),
                                   (int) (color.X * 0xff),
                                   (int) (color.Y * 0xff),
                                   (int) (color.Z * 0xff));
            Text = text;

            HasGroupChanged = true;
            m_rootPart.ScheduleFullUpdate();
        }

        /// <summary>
        /// Apply physics to this group
        /// </summary>
        public void ApplyPhysics()
        {
            SceneObjectPart[] parts = m_parts.GetArray();
            if (parts.Length > 1)
            {
                ResetChildPrimPhysicsPositions();

                // Apply physics to the root prim
                m_rootPart.ApplyPhysics(m_rootPart.GetEffectiveObjectFlags(), m_rootPart.VolumeDetectActive, true);


                for (int i = 0; i < parts.Length; i++)
                {
                    SceneObjectPart part = parts[i];
                    if (part.LocalId != m_rootPart.LocalId)
                        part.ApplyPhysics(m_rootPart.GetEffectiveObjectFlags(), part.VolumeDetectActive, true);
                }
                // Hack to get the physics scene geometries in the right spot
//                ResetChildPrimPhysicsPositions();
                if (m_rootPart.PhysActor != null)
                {
                    m_rootPart.PhysActor.Building = false;
                }
			}
			else
			{
                // Apply physics to the root prim
                m_rootPart.ApplyPhysics(m_rootPart.GetEffectiveObjectFlags(), m_rootPart.VolumeDetectActive, false);
            }
        }

        public void SetOwnerId(UUID userId)
        {
                ForEachPart(delegate(SceneObjectPart part) 
                {
                    
                    part.OwnerID = userId;
                    
                });
        }

        public void ForEachPart(Action<SceneObjectPart> whatToDo)
        {
            SceneObjectPart[] parts = m_parts.GetArray();
            for (int i = 0; i < parts.Length; i++)
                whatToDo(parts[i]);
        }

        #region Events

        /// <summary>
        /// Processes backup.
        /// </summary>
        /// <param name="datastore"></param>
        public virtual void ProcessBackup(ISimulationDataService datastore, bool forcedBackup)
        {
            if (!m_isBackedUp)
            {
//                m_log.DebugFormat(
//                    "[WATER WARS]: Ignoring backup of {0} {1} since object is not marked to be backed up", Name, UUID);
                return;
            }

            if (IsDeleted || UUID == UUID.Zero)
            {
//                m_log.DebugFormat(
//                    "[WATER WARS]: Ignoring backup of {0} {1} since object is marked as already deleted", Name, UUID);
                return;
            }

            if ((RootPart.Flags & PrimFlags.TemporaryOnRez) != 0)
                return;

            // Since this is the top of the section of call stack for backing up a particular scene object, don't let
            // any exception propogate upwards.
            try
            {
                if (!m_scene.ShuttingDown || // if shutting down then there will be nothing to handle the return so leave till next restart
                        !m_scene.LoginsEnabled || // We're starting up or doing maintenance, don't mess with things
                        m_scene.LoadingPrims) // Land may not be valid yet
                
                {
                    ILandObject parcel = m_scene.LandChannel.GetLandObject(
                            m_rootPart.GroupPosition.X, m_rootPart.GroupPosition.Y);

                    if (parcel != null && parcel.LandData != null &&
                            parcel.LandData.OtherCleanTime != 0)
                    {
                        if (parcel.LandData.OwnerID != OwnerID &&
                                (parcel.LandData.GroupID != GroupID ||
                                parcel.LandData.GroupID == UUID.Zero))
                        {
                            if ((DateTime.UtcNow - RootPart.Rezzed).TotalMinutes >
                                    parcel.LandData.OtherCleanTime)
                            {
                                DetachFromBackup();
                                m_log.DebugFormat(
                                    "[SCENE OBJECT GROUP]: Returning object {0} due to parcel autoreturn", 
                                     RootPart.UUID);
                                m_scene.AddReturn(OwnerID == GroupID ? LastOwnerID : OwnerID, Name, AbsolutePosition, "parcel autoreturn");
                                m_scene.DeRezObjects(null, new List<uint>() { RootPart.LocalId }, UUID.Zero,
                                        DeRezAction.Return, UUID.Zero);

                                return;
                            }
                        }
                    }

                }

                if (m_scene.UseBackup && HasGroupChanged)
                {
                    // don't backup while it's selected or you're asking for changes mid stream.
                    if (isTimeToPersist() || forcedBackup)
                    {
                        if (m_rootPart.PhysActor != null &&
                            (!m_rootPart.PhysActor.IsPhysical))
                        {
                            // Possible ghost prim
                            if (m_rootPart.PhysActor.Position != m_rootPart.GroupPosition)
                            {
                                foreach (SceneObjectPart part in m_parts.GetArray())
                                {
                                    // Re-set physics actor positions and
                                    // orientations
                                    part.GroupPosition = m_rootPart.GroupPosition;
                                }
                            }
                        }
//                        m_log.DebugFormat(
//                            "[SCENE]: Storing {0}, {1} in {2}",
//                            Name, UUID, m_scene.RegionInfo.RegionName);

                        if (RootPart.Shape.PCode == 9 && RootPart.Shape.State != 0)
                        {
                            RootPart.Shape.LastAttachPoint = RootPart.Shape.State;
                            RootPart.Shape.State = 0;
                            ScheduleGroupForFullUpdate();
                        }

                        SceneObjectGroup backup_group = Copy(false);
                        backup_group.RootPart.Velocity = RootPart.Velocity;
                        backup_group.RootPart.Acceleration = RootPart.Acceleration;
                        backup_group.RootPart.AngularVelocity = RootPart.AngularVelocity;
                        backup_group.RootPart.ParticleSystem = RootPart.ParticleSystem;
                        HasGroupChanged = false;
                        HasGroupChangedDueToDelink = false;

                        m_scene.EventManager.TriggerOnSceneObjectPreSave(backup_group, this);
/*
                        backup_group.ForEachPart(delegate(SceneObjectPart part) 
                        { 
                            if (part.KeyframeMotion != null)
                            {
                                part.KeyframeMotion = KeyframeMotion.FromData(backup_group, part.KeyframeMotion.Serialize());
//                                part.KeyframeMotion.UpdateSceneObject(this);
                            }
                        });
*/
                        datastore.StoreObject(backup_group, m_scene.RegionInfo.RegionID);

                        backup_group.ForEachPart(delegate(SceneObjectPart part) 
                        { 
                            part.Inventory.ProcessInventoryBackup(datastore); 
                        });

                        backup_group = null;
                    }
//                    else
//                    {
//                        m_log.DebugFormat(
//                            "[SCENE]: Did not update persistence of object {0} {1}, selected = {2}",
//                            Name, UUID, IsSelected);
//                    }
                }
            }
            catch (Exception e)
            {
                m_log.ErrorFormat(
                    "[SCENE]: Storing of {0}, {1} in {2} failed with exception {3}{4}", 
                    Name, UUID, m_scene.RegionInfo.RegionName, e.Message, e.StackTrace);
            }
        }

        #endregion

        /// <summary>
        /// Send the parts of this SOG to a single client
        /// </summary>
        /// <remarks>
        /// Used when the client initially connects and when client sends RequestPrim packet
        /// </remarks>
        /// <param name="remoteClient"></param>
        public void SendFullUpdateToClient(IClientAPI remoteClient)
        {
            RootPart.SendFullUpdate(remoteClient);

            SceneObjectPart[] parts = m_parts.GetArray();
            for (int i = 0; i < parts.Length; i++)
            {
                SceneObjectPart part = parts[i];
                if (part != RootPart)
                    part.SendFullUpdate(remoteClient);
            }
        }

        #region Copying

        /// <summary>
        /// Duplicates this object, including operations such as physics set up and attaching to the backup event.
        /// </summary>
        /// <param name="userExposed">True if the duplicate will immediately be in the scene, false otherwise</param>
        /// <returns></returns>
        public SceneObjectGroup Copy(bool userExposed)
        {
            m_dupeInProgress = true;
            SceneObjectGroup dupe = (SceneObjectGroup)MemberwiseClone();
            dupe.m_isBackedUp = false;
            dupe.m_parts = new MapAndArray<OpenMetaverse.UUID, SceneObjectPart>();

            // new group as no sitting avatars            
            dupe.m_linkedAvatars = new List<ScenePresence>();

            // Warning, The following code related to previousAttachmentStatus is needed so that clones of 
            // attachments do not bordercross while they're being duplicated.  This is hacktastic!
            // Normally, setting AbsolutePosition will bordercross a prim if it's outside the region!
            // unless IsAttachment is true!, so to prevent border crossing, we save it's attachment state 
            // (which should be false anyway) set it as an Attachment and then set it's Absolute Position, 
            // then restore it's attachment state

            // This is only necessary when userExposed is false!

            bool previousAttachmentStatus = dupe.IsAttachment;

            if (!userExposed)
                dupe.IsAttachment = true;

            dupe.m_sittingAvatars = new List<UUID>();

            if (!userExposed)
            {
                dupe.IsAttachment = previousAttachmentStatus;
            }

            dupe.CopyRootPart(m_rootPart, OwnerID, GroupID, userExposed);
            dupe.m_rootPart.LinkNum = m_rootPart.LinkNum;
            

            if (userExposed)
                dupe.m_rootPart.TrimPermissions();

            List<SceneObjectPart> partList = new List<SceneObjectPart>(m_parts.GetArray());

            partList.Sort(delegate(SceneObjectPart p1, SceneObjectPart p2)
            {
                return p1.LinkNum.CompareTo(p2.LinkNum);
            }
            );

            foreach (SceneObjectPart part in partList)
            {
                SceneObjectPart newPart;
                if (part.UUID != m_rootPart.UUID)
                {
                    newPart = dupe.CopyPart(part, OwnerID, GroupID, userExposed);
                    newPart.LinkNum = part.LinkNum;
                    if (userExposed)
                        newPart.ParentID = dupe.m_rootPart.LocalId;
                 }
                else
                {
                    newPart = dupe.m_rootPart;
                }
/*
                bool isphys = ((newPart.Flags & PrimFlags.Physics) != 0);
                bool isphan = ((newPart.Flags & PrimFlags.Phantom) != 0);

                // Need to duplicate the physics actor as well
                if (userExposed && (isphys || !isphan || newPart.VolumeDetectActive))
                {
                    PrimitiveBaseShape pbs = newPart.Shape;
                    newPart.PhysActor
                        = m_scene.PhysicsScene.AddPrimShape(
                            string.Format("{0}/{1}", newPart.Name, newPart.UUID),
                            pbs,
                            newPart.AbsolutePosition,
                            newPart.Scale,
                            newPart.GetWorldRotation(),
                            isphys,
                            isphan,
                            newPart.LocalId);

                    newPart.DoPhysicsPropertyUpdate(isphys, true);
 */
                if (userExposed)
                    newPart.ApplyPhysics((uint)newPart.Flags,newPart.VolumeDetectActive,true);
//                }
                // copy keyframemotion
                if (part.KeyframeMotion != null)
                    newPart.KeyframeMotion = part.KeyframeMotion.Copy(dupe);
            }

            if (userExposed)
            {
// done above                dupe.UpdateParentIDs();

                if (dupe.m_rootPart.PhysActor != null)
                    dupe.m_rootPart.PhysActor.Building = false; // tell physics to finish building

                dupe.HasGroupChanged = true;
                dupe.AttachToBackup();

                ScheduleGroupForFullUpdate();
            }

            m_dupeInProgress = false;
            return dupe;
        }

        /// <summary>
        /// Copy the given part as the root part of this scene object.
        /// </summary>
        /// <param name="part"></param>
        /// <param name="cAgentID"></param>
        /// <param name="cGroupID"></param>
        public void CopyRootPart(SceneObjectPart part, UUID cAgentID, UUID cGroupID, bool userExposed)
        {
            //            SetRootPart(part.Copy(m_scene.AllocateLocalId(), OwnerID, GroupID, 0, userExposed));
            // give newpart a new local ID lettng old part keep same
            SceneObjectPart newpart = part.Copy(part.LocalId, OwnerID, GroupID, 0, userExposed);
            newpart.LocalId = m_scene.AllocateLocalId();

            SetRootPart(newpart);
            if (userExposed)
                RootPart.Velocity = Vector3.Zero; // In case source is moving
        }

        public void ScriptSetPhysicsStatus(bool usePhysics)
        {
            if (usePhysics)
            {
                if (RootPart.KeyframeMotion != null)
                    RootPart.KeyframeMotion.Stop();
                RootPart.KeyframeMotion = null;
            }
            UpdatePrimFlags(RootPart.LocalId, usePhysics, IsTemporary, IsPhantom, IsVolumeDetect);
        }

        public void ScriptSetTemporaryStatus(bool makeTemporary)
        {
            UpdatePrimFlags(RootPart.LocalId, UsesPhysics, makeTemporary, IsPhantom, IsVolumeDetect);
        }

        public void ScriptSetPhantomStatus(bool makePhantom)
        {
            UpdatePrimFlags(RootPart.LocalId, UsesPhysics, IsTemporary, makePhantom, IsVolumeDetect);
        }

        public void ScriptSetVolumeDetect(bool makeVolumeDetect)
        {
            UpdatePrimFlags(RootPart.LocalId, UsesPhysics, IsTemporary, IsPhantom, makeVolumeDetect);

            /*
            ScriptSetPhantomStatus(false);  // What ever it was before, now it's not phantom anymore

            if (PhysActor != null) // Should always be the case now
            {
                PhysActor.SetVolumeDetect(param);
            }
            if (param != 0)
                AddFlag(PrimFlags.Phantom);

            ScheduleFullUpdate();
            */
        }

        public void applyImpulse(Vector3 impulse)
        {
            if (IsAttachment)
            {
                ScenePresence avatar = m_scene.GetScenePresence(AttachedAvatar);
                if (avatar != null)
                {
                    avatar.PushForce(impulse);
                }
            }
            else
            {
                PhysicsActor pa = RootPart.PhysActor;

                if (pa != null)
                {
                    // false to be applied as a impulse 
                    pa.AddForce(impulse, false);
                    m_scene.PhysicsScene.AddPhysicsActorTaint(pa);
                }
            }
        }

        public void ApplyAngularImpulse(Vector3 impulse)
        {
            PhysicsActor pa = RootPart.PhysActor;

            if (pa != null)
            {
                if (!IsAttachment)
                {
                    // false to be applied as a impulse
                    pa.AddAngularForce(impulse, false);
                    m_scene.PhysicsScene.AddPhysicsActorTaint(pa);
                }
            }
        }

        public Vector3 GetTorque()
        {
            return RootPart.Torque;
        }

         // This is used by both Double-Click Auto-Pilot and llMoveToTarget() in an attached object
        public void moveToTarget(Vector3 target, float tau)
        {
            if (IsAttachment)
            {
                ScenePresence avatar = m_scene.GetScenePresence(AttachedAvatar);
                if (avatar != null)
                {
                    avatar.MoveToTarget(target, false, false);
                }
            }
            else
            {
                PhysicsActor pa = RootPart.PhysActor;

                if (pa != null)
                {
                    pa.PIDTarget = target;
                    pa.PIDTau = tau;
                    pa.PIDActive = true;
                }
            }
        }

        public void stopMoveToTarget()
        {
            PhysicsActor pa = RootPart.PhysActor;

            if (pa != null)
                pa.PIDActive = false;

            RootPart.ScheduleTerseUpdate(); // send a stop information
        }
        
        public void rotLookAt(Quaternion target, float strength, float damping)
        {
            SceneObjectPart rootpart = m_rootPart;
            if (rootpart != null)
            {
                if (IsAttachment)
                {
                /*
                    ScenePresence avatar = m_scene.GetScenePresence(rootpart.AttachedAvatar);
                    if (avatar != null)
                    {
                    Rotate the Av?
                    } */
                }
                else
                {
                    if (rootpart.PhysActor != null)
                    {									// APID must be implemented in your physics system for this to function.
                        rootpart.PhysActor.APIDTarget = new Quaternion(target.X, target.Y, target.Z, target.W);
                        rootpart.PhysActor.APIDStrength = strength;
                        rootpart.PhysActor.APIDDamping = damping;
                        rootpart.PhysActor.APIDActive = true;
                    }
                }
            }
        }

        public void stopLookAt()
        {
            SceneObjectPart rootpart = m_rootPart;
            if (rootpart != null)
            {
                if (rootpart.PhysActor != null)
                {							// APID must be implemented in your physics system for this to function.
                    rootpart.PhysActor.APIDActive = false;
                }
            }
        
        }

        /// <summary>
        /// Uses a PID to attempt to clamp the object on the Z axis at the given height over tau seconds.
        /// </summary>
        /// <param name="height">Height to hover.  Height of zero disables hover.</param>
        /// <param name="hoverType">Determines what the height is relative to </param>
        /// <param name="tau">Number of seconds over which to reach target</param>
        public void SetHoverHeight(float height, PIDHoverType hoverType, float tau)
        {
            PhysicsActor pa = RootPart.PhysActor;

            if (pa != null)
            {
                if (height != 0f)
                {
                    pa.PIDHoverHeight = height;
                    pa.PIDHoverType = hoverType;
                    pa.PIDHoverTau = tau;
                    pa.PIDHoverActive = true;
                }
                else
                {
                    pa.PIDHoverActive = false;
                }
            }
        }

        /// <summary>
        /// Set the owner of the root part.
        /// </summary>
        /// <param name="part"></param>
        /// <param name="cAgentID"></param>
        /// <param name="cGroupID"></param>
        public void SetRootPartOwner(SceneObjectPart part, UUID cAgentID, UUID cGroupID)
        {
            part.LastOwnerID = part.OwnerID;
            part.OwnerID = cAgentID;
            part.GroupID = cGroupID;

            if (part.OwnerID != cAgentID)
            {
                // Apply Next Owner Permissions if we're not bypassing permissions
                if (!m_scene.Permissions.BypassPermissions())
                    ApplyNextOwnerPermissions();
            }

            part.ScheduleFullUpdate();
        }

        /// <summary>
        /// Make a copy of the given part.
        /// </summary>
        /// <param name="part"></param>
        /// <param name="cAgentID"></param>
        /// <param name="cGroupID"></param>
        public SceneObjectPart CopyPart(SceneObjectPart part, UUID cAgentID, UUID cGroupID, bool userExposed)
        {
            // give new ID to the new part, letting old keep original
            //            SceneObjectPart newPart = part.Copy(m_scene.AllocateLocalId(), OwnerID, GroupID, m_parts.Count, userExposed);
            SceneObjectPart newPart = part.Copy(part.LocalId, OwnerID, GroupID, m_parts.Count, userExposed);
            newPart.LocalId = m_scene.AllocateLocalId();
            newPart.SetParent(this);

            AddPart(newPart);

            SetPartAsNonRoot(newPart);
            return newPart;
        }

        /// <summary>
        /// Reset the UUIDs for all the prims that make up this group.
        /// </summary>
        /// <remarks>
        /// This is called by methods which want to add a new group to an existing scene, in order
        /// to ensure that there are no clashes with groups already present.
        /// </remarks>
        public void ResetIDs()
        {
            lock (m_parts.SyncRoot)
            {
                List<SceneObjectPart> partsList = new List<SceneObjectPart>(m_parts.GetArray());
                m_parts.Clear();
                foreach (SceneObjectPart part in partsList)
                {
                    part.ResetIDs(part.LinkNum); // Don't change link nums
                    m_parts.Add(part.UUID, part);
                }
            }
        }

        /// <summary>
        ///
        /// </summary>
        /// <param name="part"></param>
        public void ServiceObjectPropertiesFamilyRequest(IClientAPI remoteClient, UUID AgentID, uint RequestFlags)
        {
            remoteClient.SendObjectPropertiesFamilyData(RootPart, RequestFlags);
            
//             remoteClient.SendObjectPropertiesFamilyData(RequestFlags, RootPart.UUID, RootPart.OwnerID, RootPart.GroupID, RootPart.BaseMask,
//                                                         RootPart.OwnerMask, RootPart.GroupMask, RootPart.EveryoneMask, RootPart.NextOwnerMask,
//                                                         RootPart.OwnershipCost, RootPart.ObjectSaleType, RootPart.SalePrice, RootPart.Category,
//                                                         RootPart.CreatorID, RootPart.Name, RootPart.Description);
        }

        public void SetPartOwner(SceneObjectPart part, UUID cAgentID, UUID cGroupID)
        {
            part.OwnerID = cAgentID;
            part.GroupID = cGroupID;
        }

        #endregion


        public override void Update()
        {
            // Check that the group was not deleted before the scheduled update
            // FIXME: This is merely a temporary measure to reduce the incidence of failure when
            // an object has been deleted from a scene before update was processed.
            // A more fundamental overhaul of the update mechanism is required to eliminate all
            // the race conditions.
            if (IsDeleted)
                return;

            // Even temporary objects take part in physics (e.g. temp-on-rez bullets)
            //if ((RootPart.Flags & PrimFlags.TemporaryOnRez) != 0)
            //    return;

            // If we somehow got here to updating the SOG and its root part is not scheduled for update,
            // check to see if the physical position or rotation warrant an update. 
            if (m_rootPart.UpdateFlag == UpdateRequired.NONE)
            {
                // rootpart SendScheduledUpdates will check if a update is needed
                m_rootPart.UpdateFlag = UpdateRequired.TERSE;
            }

            SceneObjectPart[] parts = m_parts.GetArray();
            for (int i = 0; i < parts.Length; i++)
            {
                SceneObjectPart part = parts[i];
                if (!IsSelected)
                    part.UpdateLookAt();
                part.SendScheduledUpdates();
            }
        }

        /// <summary>
        /// Schedule a full update for this scene object to all interested viewers.
        /// </summary>
        /// <remarks>
        /// Ultimately, this should be managed such that region modules can invoke it at the end of a set of operations
        /// so that either all changes are sent at once.  However, currently, a large amount of internal
        /// code will set this anyway when some object properties are changed.
        /// </remarks>
        public void ScheduleGroupForFullUpdate()
        {
//            if (IsAttachment)
//                m_log.DebugFormat("[SOG]: Scheduling full update for {0} {1}", Name, LocalId);
            
            checkAtTargets();
            RootPart.ScheduleFullUpdate();

            SceneObjectPart[] parts = m_parts.GetArray();
            for (int i = 0; i < parts.Length; i++)
            {
                SceneObjectPart part = parts[i];
                if (part != RootPart)
                    part.ScheduleFullUpdate();
            }
        }

        /// <summary>
        /// Schedule a terse update for this scene object to all interested viewers.
        /// </summary>
        /// <remarks>
        /// Ultimately, this should be managed such that region modules can invoke it at the end of a set of operations
        /// so that either all changes are sent at once.  However, currently, a large amount of internal
        /// code will set this anyway when some object properties are changed.
        /// </remarks>
        public void ScheduleGroupForTerseUpdate()
        {
//            m_log.DebugFormat("[SOG]: Scheduling terse update for {0} {1}", Name, UUID);

            SceneObjectPart[] parts = m_parts.GetArray();
            for (int i = 0; i < parts.Length; i++)
                parts[i].ScheduleTerseUpdate();
        }

        /// <summary>
        /// Immediately send a full update for this scene object.
        /// </summary>
        public void SendGroupFullUpdate()
        {                       
            if (IsDeleted)
                return;

//            m_log.DebugFormat("[SOG]: Sending immediate full group update for {0} {1}", Name, UUID);            
            
            RootPart.SendFullUpdateToAllClients();

            SceneObjectPart[] parts = m_parts.GetArray();
            for (int i = 0; i < parts.Length; i++)
            {
                SceneObjectPart part = parts[i];
                if (part != RootPart)
                    part.SendFullUpdateToAllClients();
            }
        }

        /// <summary>
        /// Immediately send an update for this scene object's root prim only.
        /// This is for updates regarding the object as a whole, and none of its parts in particular.
        /// Note: this may not be used by opensim (it probably should) but it's used by
        /// external modules.
        /// </summary>
        public void SendGroupRootTerseUpdate()
        {
            if (IsDeleted)
                return;

            RootPart.SendTerseUpdateToAllClients();
        }

        public void QueueForUpdateCheck()
        {
            if (m_scene == null) // Need to check here as it's null during object creation
                return;
            
            m_scene.SceneGraph.AddToUpdateList(this);
        }

        /// <summary>
        /// Immediately send a terse update for this scene object.
        /// </summary>
        public void SendGroupTerseUpdate()
        {
            if (IsDeleted)
                return;

            SceneObjectPart[] parts = m_parts.GetArray();
            for (int i = 0; i < parts.Length; i++)
                parts[i].SendTerseUpdateToAllClients();
        }

        /// <summary>
        /// Send metadata about the root prim (name, description, sale price, permissions, etc.) to a client.
        /// </summary>
        /// <param name="client"></param>
        public void SendPropertiesToClient(IClientAPI client)
        {
            m_rootPart.SendPropertiesToClient(client);
        }

        #region SceneGroupPart Methods

        /// <summary>
        /// Get the child part by LinkNum
        /// </summary>
        /// <param name="linknum"></param>
        /// <returns>null if no child part with that linknum or child part</returns>
        public SceneObjectPart GetLinkNumPart(int linknum)
        {
            SceneObjectPart[] parts = m_parts.GetArray();
            for (int i = 0; i < parts.Length; i++)
            {
                if (parts[i].LinkNum == linknum)
                    return parts[i];
            }

            return null;
        }

        /// <summary>
        /// Get a part with a given UUID
        /// </summary>
        /// <param name="primID"></param>
        /// <returns>null if a part with the primID was not found</returns>
        public SceneObjectPart GetPart(UUID primID)
        {
            SceneObjectPart childPart;
            m_parts.TryGetValue(primID, out childPart);
            return childPart;
        }

        /// <summary>
        /// Get a part with a given local ID
        /// </summary>
        /// <param name="localID"></param>
        /// <returns>null if a part with the local ID was not found</returns>
        public SceneObjectPart GetPart(uint localID)
        {
            SceneObjectPart[] parts = m_parts.GetArray();
            for (int i = 0; i < parts.Length; i++)
            {
                if (parts[i].LocalId == localID)
                    return parts[i];
            }

            return null;
        }

        #endregion

        #region Packet Handlers

        /// <summary>
        /// Link the prims in a given group to this group
        /// </summary>
        /// <remarks>
        /// Do not call this method directly - use Scene.LinkObjects() instead to avoid races between threads.
        /// FIXME: There are places where scripts call these methods directly without locking.  This is a potential race condition.
        /// </remarks>
        /// <param name="objectGroup">The group of prims which should be linked to this group</param>
        public void LinkToGroup(SceneObjectGroup objectGroup)
        {
            LinkToGroup(objectGroup, false);
        }

        // Link an existing group to this group.
        // The group being linked need not be a linkset -- it can have just one prim.
        public void LinkToGroup(SceneObjectGroup objectGroup, bool insert)
        {
//            m_log.DebugFormat(
//                "[SCENE OBJECT GROUP]: Linking group with root part {0}, {1} to group with root part {2}, {3}",
//                objectGroup.RootPart.Name, objectGroup.RootPart.UUID, RootPart.Name, RootPart.UUID);

            // Linking to ourselves is not a valid operation.
            if (objectGroup == this)
                return;

            // If the configured linkset capacity is greater than zero,
            // and the new linkset would have a prim count higher than this
            // value, do not link it.
            if (m_scene.m_linksetCapacity > 0 &&
                    (PrimCount + objectGroup.PrimCount) >
                    m_scene.m_linksetCapacity)
            {
                m_log.DebugFormat(
                    "[SCENE OBJECT GROUP]: Cannot link group with root" +
                    " part {0}, {1} ({2} prims) to group with root part" +
                    " {3}, {4} ({5} prims) because the new linkset" +
                    " would exceed the configured maximum of {6}",
                    objectGroup.RootPart.Name, objectGroup.RootPart.UUID,
                    objectGroup.PrimCount, RootPart.Name, RootPart.UUID,
                    PrimCount, m_scene.m_linksetCapacity);

                return;
            }

            // 'linkPart' == the root of the group being linked into this group
            SceneObjectPart linkPart = objectGroup.m_rootPart;

            if (m_rootPart.PhysActor != null)
                m_rootPart.PhysActor.Building = true;
            if (linkPart.PhysActor != null)
                linkPart.PhysActor.Building = true;

            // physics flags from group to be applied to linked parts
            bool grpusephys = UsesPhysics;
            bool grptemporary = IsTemporary;

            // Remember where the group being linked thought it was
            Vector3 oldGroupPosition = linkPart.GroupPosition;
            Quaternion oldRootRotation = linkPart.RotationOffset;

            // A linked SOP remembers its location and rotation relative to the root of a group. 
            // Convert the root of the group being linked to be relative to the
            //   root of the group being linked to.
            // Note: Some of the assignments have complex side effects.

            // First move the new group's root SOP's position to be relative to ours
            // (radams1: Not sure if the multiple setting of OffsetPosition is required. If not,
            //   this code can be reordered to have a more logical flow.)
            linkPart.OffsetPosition = linkPart.GroupPosition - AbsolutePosition;
            // Assign the new parent to the root of the old group
            linkPart.ParentID = m_rootPart.LocalId;
            // Now that it's a child, it's group position is our root position
            linkPart.GroupPosition = AbsolutePosition;

            Vector3 axPos = linkPart.OffsetPosition;
            // Rotate the linking root SOP's position to be relative to the new root prim
            Quaternion parentRot = m_rootPart.RotationOffset;
            axPos *= Quaternion.Conjugate(parentRot);
            linkPart.OffsetPosition = axPos;

            // Make the linking root SOP's rotation relative to the new root prim
            Quaternion oldRot = linkPart.RotationOffset;
            Quaternion newRot = Quaternion.Conjugate(parentRot) * oldRot;
            linkPart.RotationOffset = newRot;

            // If there is only one SOP in a SOG, the LinkNum is zero. I.e., not a linkset.
            // Now that we know this SOG has at least two SOPs in it, the new root
            //    SOP becomes the first in the linkset.
            if (m_rootPart.LinkNum == 0)
                m_rootPart.LinkNum = 1;

            lock (m_parts.SyncRoot)
            {
                // Calculate the new link number for the old root SOP
                int linkNum;
                if (insert)
                {
                    linkNum = 2;
                    foreach (SceneObjectPart part in Parts)
                    {
                        if (part.LinkNum > 1)
                            part.LinkNum++;
                    }
                }
                else
                {
                    linkNum = PrimCount + 1;
                }

                // Add the old root SOP as a part in our group's list
                m_parts.Add(linkPart.UUID, linkPart);

                linkPart.SetParent(this);
                linkPart.CreateSelected = true;

                // let physics know preserve part volume dtc messy since UpdatePrimFlags doesn't look to parent changes for now
                linkPart.UpdatePrimFlags(grpusephys, grptemporary, (IsPhantom || (linkPart.Flags & PrimFlags.Phantom) != 0), linkPart.VolumeDetectActive, true);

                // If the added SOP is physical, also tell the physics engine about the link relationship.
                if (linkPart.PhysActor != null && m_rootPart.PhysActor != null && m_rootPart.PhysActor.IsPhysical)
                {
                    linkPart.PhysActor.link(m_rootPart.PhysActor);
                    this.Scene.PhysicsScene.AddPhysicsActorTaint(linkPart.PhysActor);
                }

                linkPart.LinkNum = linkNum++;
                linkPart.UpdatePrimFlags(UsesPhysics, IsTemporary, IsPhantom, IsVolumeDetect, false);

                // Get a list of the SOP's in the old group in order of their linknum's.
                SceneObjectPart[] ogParts = objectGroup.Parts;
                Array.Sort(ogParts, delegate(SceneObjectPart a, SceneObjectPart b)
                        {
                            return a.LinkNum - b.LinkNum;
                        });

                // Add each of the SOP's from the old linkset to our linkset
                for (int i = 0; i < ogParts.Length; i++)
                {
                    SceneObjectPart part = ogParts[i];
                    if (part.UUID != objectGroup.m_rootPart.UUID)
                    {
                        LinkNonRootPart(part, oldGroupPosition, oldRootRotation, linkNum++);

                        // Update the physics flags for the newly added SOP
                        // (Is this necessary? LinkNonRootPart() has already called UpdatePrimFlags but with different flags!??)
                        part.UpdatePrimFlags(grpusephys, grptemporary, (IsPhantom || (part.Flags & PrimFlags.Phantom) != 0), part.VolumeDetectActive, true);

                        // If the added SOP is physical, also tell the physics engine about the link relationship.
                        if (part.PhysActor != null && m_rootPart.PhysActor != null && m_rootPart.PhysActor.IsPhysical)
                        {
                            part.PhysActor.link(m_rootPart.PhysActor);
                            this.Scene.PhysicsScene.AddPhysicsActorTaint(part.PhysActor);
                        }
                    }
                    part.ClearUndoState();
                }
            }

            // Now that we've aquired all of the old SOG's parts, remove the old SOG from the scene.
            m_scene.UnlinkSceneObject(objectGroup, true);
            objectGroup.IsDeleted = true;

            objectGroup.m_parts.Clear();
            
            // Can't do this yet since backup still makes use of the root part without any synchronization
//            objectGroup.m_rootPart = null;

            // If linking prims with different permissions, fix them
            AdjustChildPrimPermissions();

            AttachToBackup();

            // Here's the deal, this is ABSOLUTELY CRITICAL so the physics scene gets the update about the 
            // position of linkset prims.  IF YOU CHANGE THIS, YOU MUST TEST colliding with just linked and 
            // unmoved prims!
            ResetChildPrimPhysicsPositions();

            if (m_rootPart.PhysActor != null)
                m_rootPart.PhysActor.Building = false;

            //HasGroupChanged = true;
            //ScheduleGroupForFullUpdate();
        }

        /// <summary>
        /// Delink the given prim from this group.  The delinked prim is established as
        /// an independent SceneObjectGroup.
        /// </summary>
        /// <remarks>
        /// FIXME: This method should not be called directly since it bypasses update locking, allowing a potential race
        /// condition.  But currently there is no
        /// alternative method that does take a lonk to delink a single prim.
        /// </remarks>
        /// <param name="partID"></param>
        /// <returns>The object group of the newly delinked prim.  Null if part could not be found</returns>
        public SceneObjectGroup DelinkFromGroup(uint partID)
        {
            return DelinkFromGroup(partID, true);
        }

        /// <summary>
        /// Delink the given prim from this group.  The delinked prim is established as
        /// an independent SceneObjectGroup.
        /// </summary>
        /// <remarks>
        /// FIXME: This method should not be called directly since it bypasses update locking, allowing a potential race
        /// condition.  But currently there is no
        /// alternative method that does take a lonk to delink a single prim.
        /// </remarks>
        /// <param name="partID"></param>
        /// <param name="sendEvents"></param>
        /// <returns>The object group of the newly delinked prim.  Null if part could not be found</returns>
        public SceneObjectGroup DelinkFromGroup(uint partID, bool sendEvents)
        {
            SceneObjectPart linkPart = GetPart(partID);

            if (linkPart != null)
            {
                return DelinkFromGroup(linkPart, sendEvents);
            }
            else
            {
                m_log.WarnFormat("[SCENE OBJECT GROUP]: " +
                                 "DelinkFromGroup(): Child prim {0} not found in object {1}, {2}",
                                 partID, LocalId, UUID);

                return null;
            }
        }

        /// <summary>
        /// Delink the given prim from this group.  The delinked prim is established as
        /// an independent SceneObjectGroup.
        /// </summary>
        /// <remarks>
        /// FIXME: This method should not be called directly since it bypasses update locking, allowing a potential race
        /// condition.  But currently there is no
        /// alternative method that does take a lock to delink a single prim.
        /// </remarks>
        /// <param name="partID"></param>
        /// <param name="sendEvents"></param>
        /// <returns>The object group of the newly delinked prim.</returns>
        public SceneObjectGroup DelinkFromGroup(SceneObjectPart linkPart, bool sendEvents)
        {
//                m_log.DebugFormat(
//                    "[SCENE OBJECT GROUP]: Delinking part {0}, {1} from group with root part {2}, {3}",
//                    linkPart.Name, linkPart.UUID, RootPart.Name, RootPart.UUID);

            if (m_rootPart.PhysActor != null)
                m_rootPart.PhysActor.Building = true;

            linkPart.ClearUndoState();

            Vector3 worldPos = linkPart.GetWorldPosition();
            Quaternion worldRot = linkPart.GetWorldRotation();

            // Remove the part from this object
            lock (m_parts.SyncRoot)
            {
                m_parts.Remove(linkPart.UUID);

                SceneObjectPart[] parts = m_parts.GetArray();

                // Rejigger the linknum's of the remaining SOP's to fill any gap
                if (parts.Length == 1 && RootPart != null)
                {
                    // Single prim left
                    RootPart.LinkNum = 0;
                }
                else
                {
                    for (int i = 0; i < parts.Length; i++)
                    {
                        SceneObjectPart part = parts[i];
                        if (part.LinkNum > linkPart.LinkNum)
                            part.LinkNum--;
                    }
                }
            }

            linkPart.ParentID = 0;
            linkPart.LinkNum = 0;

            PhysicsActor linkPartPa = linkPart.PhysActor;

            // Remove the SOP from the physical scene.
            // If the new SOG is physical, it is re-created later.
            // (There is a problem here in that we have not yet told the physics
            //    engine about the delink. Someday, linksets should be made first
            //    class objects in the physics engine interface).
            if (linkPartPa != null)
                m_scene.PhysicsScene.RemovePrim(linkPartPa);

            // We need to reset the child part's position
            // ready for life as a separate object after being a part of another object

            /* This commented out code seems to recompute what GetWorldPosition already does.
             * Replace with a call to GetWorldPosition (before unlinking)
            Quaternion parentRot = m_rootPart.RotationOffset;
            Vector3 axPos = linkPart.OffsetPosition;
            axPos *= parentRot;
            linkPart.OffsetPosition = new Vector3(axPos.X, axPos.Y, axPos.Z);
            linkPart.GroupPosition = AbsolutePosition + linkPart.OffsetPosition;
            linkPart.OffsetPosition = new Vector3(0, 0, 0);
             */
            linkPart.GroupPosition = worldPos;
            linkPart.OffsetPosition = Vector3.Zero;
            linkPart.RotationOffset = worldRot;

            // Create a new SOG to go around this unlinked and unattached SOP
            SceneObjectGroup objectGroup = new SceneObjectGroup(linkPart);

            m_scene.AddNewSceneObject(objectGroup, true);

            if (sendEvents)
                linkPart.TriggerScriptChangedEvent(Changed.LINK);

            linkPart.Rezzed = RootPart.Rezzed;

            // When we delete a group, we currently have to force persist to the database if the object id has changed
            // (since delete works by deleting all rows which have a given object id)

            // this is as it seems to be in sl now
            if(linkPart.PhysicsShapeType == (byte)PhysShapeType.none)
                linkPart.PhysicsShapeType = linkPart.DefaultPhysicsShapeType(); // root prims can't have type none for now

            if (m_rootPart.PhysActor != null)
                m_rootPart.PhysActor.Building = false;

            objectGroup.HasGroupChangedDueToDelink = true;

            return objectGroup;
        }

        /// <summary>
        /// Stop this object from being persisted over server restarts.
        /// </summary>
        /// <param name="objectGroup"></param>
        public virtual void DetachFromBackup()
        {
            if (m_scene != null)
                m_scene.SceneGraph.FireDetachFromBackup(this);
            if (m_isBackedUp && Scene != null)
                m_scene.EventManager.OnBackup -= ProcessBackup;
            
            m_isBackedUp = false;
        }

        // This links an SOP from a previous linkset into my linkset.
        // The trick is that the SOP's position and rotation are relative to the old root SOP's
        //    so we are passed in the position and rotation of the old linkset so this can
        //    unjigger this SOP's position and rotation from the previous linkset and
        //    then make them relative to my linkset root.
        private void LinkNonRootPart(SceneObjectPart part, Vector3 oldGroupPosition, Quaternion oldGroupRotation, int linkNum)
        {
            Quaternion parentRot = oldGroupRotation;
            Quaternion oldRot = part.RotationOffset;

            // Move our position to not be relative to the old parent
            Vector3 axPos = part.OffsetPosition;
            axPos *= parentRot;
            part.OffsetPosition = axPos;
            Vector3 newPos = oldGroupPosition + part.OffsetPosition;
            part.GroupPosition = newPos;
            part.OffsetPosition = Vector3.Zero;

            // Compution our rotation to be not relative to the old parent
            Quaternion worldRot = parentRot * oldRot;
            part.RotationOffset = worldRot;

            // Add this SOP to our linkset
            part.SetParent(this);
            part.ParentID = m_rootPart.LocalId;
            m_parts.Add(part.UUID, part);

            part.LinkNum = linkNum;

            // Compute the new position of this SOP relative to the group position
            part.OffsetPosition = newPos - AbsolutePosition;

            // (radams1 20120711: I don't know why part.OffsetPosition is set multiple times.
            //   It would have the affect of setting the physics engine position multiple 
            //   times. In theory, that is not necessary but I don't have a good linkset
            //   test to know that cleaning up this code wouldn't break things.)

            // Rotate the relative position by the rotation of the group
            Quaternion rootRotation = m_rootPart.RotationOffset;
            Vector3 pos = part.OffsetPosition;
            pos *= Quaternion.Conjugate(rootRotation);
            part.OffsetPosition = pos;

            // Compute the SOP's rotation relative to the rotation of the group.
            parentRot = m_rootPart.RotationOffset;
            oldRot = part.RotationOffset;
            Quaternion newRot = Quaternion.Conjugate(parentRot) * worldRot;
            part.RotationOffset = newRot;

            // Since this SOP's state has changed, push those changes into the physics engine
            //    and the simulator.
            // done on caller
//            part.UpdatePrimFlags(UsesPhysics, IsTemporary, IsPhantom, IsVolumeDetect, false);
        }

        /// <summary>
        /// If object is physical, apply force to move it around
        /// If object is not physical, just put it at the resulting location
        /// </summary>
        /// <param name="offset">Always seems to be 0,0,0, so ignoring</param>
        /// <param name="pos">New position.  We do the math here to turn it into a force</param>
        /// <param name="remoteClient"></param>
        public void GrabMovement(Vector3 offset, Vector3 pos, IClientAPI remoteClient)
        {
            if (m_scene.EventManager.TriggerGroupMove(UUID, pos))
            {
                PhysicsActor pa = m_rootPart.PhysActor;

                if (pa != null)
                {
                    if (pa.IsPhysical)
                    {
                        if (!m_rootPart.BlockGrab)
                        {
/*                            Vector3 llmoveforce = pos - AbsolutePosition;
                            Vector3 grabforce = llmoveforce;
                            grabforce = (grabforce / 10) * pa.Mass;
 */
                            // empirically convert distance diference to a impulse
                            Vector3 grabforce = pos - AbsolutePosition;
                            grabforce = grabforce * (pa.Mass/ 10.0f);
                            pa.AddForce(grabforce, false);
                            m_scene.PhysicsScene.AddPhysicsActorTaint(pa);
                        }
                    }
                    else
                    {
                        //NonPhysicalGrabMovement(pos);
                    }
                }
                else
                {
                    //NonPhysicalGrabMovement(pos);
                }
            }
        }

        public void NonPhysicalGrabMovement(Vector3 pos)
        {
            AbsolutePosition = pos;
            m_rootPart.SendTerseUpdateToAllClients();
        }

        /// <summary>
        /// If object is physical, prepare for spinning torques (set flag to save old orientation)
        /// </summary>
        /// <param name="rotation">Rotation.  We do the math here to turn it into a torque</param>
        /// <param name="remoteClient"></param>
        public void SpinStart(IClientAPI remoteClient)
        {
            if (m_scene.EventManager.TriggerGroupSpinStart(UUID))
            {
                PhysicsActor pa = m_rootPart.PhysActor;

                if (pa != null)
                {
                    if (pa.IsPhysical)
                    {
                        m_rootPart.IsWaitingForFirstSpinUpdatePacket = true;
                    }
                }
            }
        }

        /// <summary>
        /// If object is physical, apply torque to spin it around
        /// </summary>
        /// <param name="rotation">Rotation.  We do the math here to turn it into a torque</param>
        /// <param name="remoteClient"></param>
        public void SpinMovement(Quaternion newOrientation, IClientAPI remoteClient)
        {
            // The incoming newOrientation, sent by the client, "seems" to be the 
            // desired target orientation. This needs further verification; in particular, 
            // one would expect that the initial incoming newOrientation should be
            // fairly close to the original prim's physical orientation, 
            // m_rootPart.PhysActor.Orientation. This however does not seem to be the
            // case (might just be an issue with different quaternions representing the
            // same rotation, or it might be a coordinate system issue).
            //
            // Since it's not clear what the relationship is between the PhysActor.Orientation
            // and the incoming orientations sent by the client, we take an alternative approach
            // of calculating the delta rotation between the orientations being sent by the 
            // client. (Since a spin is invoked by ctrl+shift+drag in the client, we expect
            // a steady stream of several new orientations coming in from the client.)
            // This ensures that the delta rotations are being calculated from self-consistent
            // pairs of old/new rotations. Given the delta rotation, we apply a torque around
            // the delta rotation axis, scaled by the object mass times an arbitrary scaling
            // factor (to ensure the resulting torque is not "too strong" or "too weak").
            // 
            // Ideally we need to calculate (probably iteratively) the exact torque or series
            // of torques needed to arrive exactly at the destination orientation. However, since 
            // it is not yet clear how to map the destination orientation (provided by the viewer)
            // into PhysActor orientations (needed by the physics engine), we omit this step. 
            // This means that the resulting torque will at least be in the correct direction, 
            // but it will result in over-shoot or under-shoot of the target orientation.
            // For the end user, this means that ctrl+shift+drag can be used for relative,
            // but not absolute, adjustments of orientation for physical prims.
            if (m_scene.EventManager.TriggerGroupSpin(UUID, newOrientation))
            {
                PhysicsActor pa = m_rootPart.PhysActor;

                if (pa != null)
                {
                    if (pa.IsPhysical)
                    {
                        if (m_rootPart.IsWaitingForFirstSpinUpdatePacket)
                        {
                            // first time initialization of "old" orientation for calculation of delta rotations
                            m_rootPart.SpinOldOrientation = newOrientation;
                            m_rootPart.IsWaitingForFirstSpinUpdatePacket = false;
                        }
                        else
                        {
                          // save and update old orientation
                          Quaternion old = m_rootPart.SpinOldOrientation;
                          m_rootPart.SpinOldOrientation = newOrientation;
                          //m_log.Error("[SCENE OBJECT GROUP]: Old orientation is " + old);
                          //m_log.Error("[SCENE OBJECT GROUP]: Incoming new orientation is " + newOrientation);

                          // compute difference between previous old rotation and new incoming rotation
                          Quaternion minimalRotationFromQ1ToQ2 = Quaternion.Inverse(old) * newOrientation;

                          float rotationAngle;
                          Vector3 rotationAxis;
                          minimalRotationFromQ1ToQ2.GetAxisAngle(out rotationAxis, out rotationAngle);
                          rotationAxis.Normalize();

                          //m_log.Error("SCENE OBJECT GROUP]: rotation axis is " + rotationAxis);
                          Vector3 spinforce = new Vector3(rotationAxis.X, rotationAxis.Y, rotationAxis.Z);
                          spinforce = (spinforce/8) * pa.Mass; // 8 is an arbitrary torque scaling factor
                          pa.AddAngularForce(spinforce,true);
                          m_scene.PhysicsScene.AddPhysicsActorTaint(pa);
                        }
                    }
                    else
                    {
                        //NonPhysicalSpinMovement(pos);
                    }
                }
                else
                {
                    //NonPhysicalSpinMovement(pos);
                }
            }
        }

        /// <summary>
        /// Set the name of a prim
        /// </summary>
        /// <param name="name"></param>
        /// <param name="localID"></param>
        public void SetPartName(string name, uint localID)
        {
            SceneObjectPart part = GetPart(localID);
            if (part != null)
            {
                part.Name = name;
            }
        }

        public void SetPartDescription(string des, uint localID)
        {
            SceneObjectPart part = GetPart(localID);
            if (part != null)
            {
                part.Description = des;
            }
        }

        public void SetPartText(string text, uint localID)
        {
            SceneObjectPart part = GetPart(localID);
            if (part != null)
            {
                part.SetText(text);
            }
        }

        public void SetPartText(string text, UUID partID)
        {
            SceneObjectPart part = GetPart(partID);
            if (part != null)
            {
                part.SetText(text);
            }
        }

        public string GetPartName(uint localID)
        {
            SceneObjectPart part = GetPart(localID);
            if (part != null)
            {
                return part.Name;
            }
            return String.Empty;
        }

        public string GetPartDescription(uint localID)
        {
            SceneObjectPart part = GetPart(localID);
            if (part != null)
            {
                return part.Description;
            }
            return String.Empty;
        }

        /// <summary>
        /// Update prim flags for this group.
        /// </summary>
        /// <param name="localID"></param>
        /// <param name="UsePhysics"></param>
        /// <param name="SetTemporary"></param>
        /// <param name="SetPhantom"></param>
        /// <param name="SetVolumeDetect"></param>
        public void UpdatePrimFlags(uint localID, bool UsePhysics, bool SetTemporary, bool SetPhantom, bool SetVolumeDetect)
        {
            HasGroupChanged = true;

            SceneObjectPart selectionPart = GetPart(localID);

            if (SetTemporary && Scene != null)
            {
                DetachFromBackup();
                // Remove from database and parcel prim count
                //
                m_scene.DeleteFromStorage(UUID);
                m_scene.EventManager.TriggerParcelPrimCountTainted();
            }

            if (selectionPart != null)
            {
                SceneObjectPart[] parts = m_parts.GetArray();
                
                if (Scene != null)
                {
                    for (int i = 0; i < parts.Length; i++)
                    {
                        SceneObjectPart part = parts[i];
                        if (part.Scale.X > m_scene.m_maxPhys ||
                            part.Scale.Y > m_scene.m_maxPhys ||
                            part.Scale.Z > m_scene.m_maxPhys )
                        {
                            UsePhysics = false; // Reset physics
                            break;
                        }
                    }
                }

                if (parts.Length > 1)
                {
                    m_rootPart.UpdatePrimFlags(UsePhysics, SetTemporary, SetPhantom, SetVolumeDetect, true);

                    for (int i = 0; i < parts.Length; i++)
                    {

                        if (parts[i].UUID != m_rootPart.UUID)
                            parts[i].UpdatePrimFlags(UsePhysics, SetTemporary, SetPhantom, SetVolumeDetect, true);
                    }

                    if (m_rootPart.PhysActor != null)
                        m_rootPart.PhysActor.Building = false;
                }
                else
                    m_rootPart.UpdatePrimFlags(UsePhysics, SetTemporary, SetPhantom, SetVolumeDetect, false);
            }
        }

        public void UpdateExtraParam(uint localID, ushort type, bool inUse, byte[] data)
        {
            SceneObjectPart part = GetPart(localID);
            if (part != null)
            {
                part.UpdateExtraParam(type, inUse, data);
            }
        }



        /// <summary>
        /// Gets the number of parts
        /// </summary>
        /// <returns></returns>
        public int GetPartCount()
        {
            return Parts.Count();
        }

        /// <summary>
        /// Update the texture entry for this part
        /// </summary>
        /// <param name="localID"></param>
        /// <param name="textureEntry"></param>
        public void UpdateTextureEntry(uint localID, byte[] textureEntry)
        {
            SceneObjectPart part = GetPart(localID);
            if (part != null)
            {
                part.UpdateTextureEntry(textureEntry);
            }
        }

        public void AdjustChildPrimPermissions()
        {
            uint newOwnerMask = (uint)(PermissionMask.All | PermissionMask.Export) & 0xfffffff8; // Mask folded bits
            uint foldedPerms = RootPart.OwnerMask & 3;

            ForEachPart(part =>
            {
                newOwnerMask &= part.BaseMask;
                if (part != RootPart)
                    part.ClonePermissions(RootPart);
            });

            uint lockMask = ~(uint)(PermissionMask.Move | PermissionMask.Modify);
            uint lockBit = RootPart.OwnerMask & (uint)(PermissionMask.Move | PermissionMask.Modify);
            RootPart.OwnerMask = (RootPart.OwnerMask & lockBit) | ((newOwnerMask | foldedPerms) & lockMask);
            RootPart.ScheduleFullUpdate();
        }

        public void UpdatePermissions(UUID AgentID, byte field, uint localID,
                uint mask, byte addRemTF)
        {
            RootPart.UpdatePermissions(AgentID, field, localID, mask, addRemTF);

            bool god = Scene.Permissions.IsGod(AgentID);

            if (field == 1 && god)
            {
                ForEachPart(part =>
                {
                    part.BaseMask = RootPart.BaseMask;
                });
            }

            AdjustChildPrimPermissions();

            if (field == 1 && god) // Base mask was set. Update all child part inventories
            {
                foreach (SceneObjectPart part in Parts)
                    part.Inventory.ApplyGodPermissions(RootPart.BaseMask);
            }

            HasGroupChanged = true;

            // Send the group's properties to all clients once all parts are updated
            IClientAPI client;
            if (Scene.TryGetClient(AgentID, out client))
                SendPropertiesToClient(client);
        }

        #endregion

        #region Shape

        /// <summary>
        ///
        /// </summary>
        /// <param name="shapeBlock"></param>
        public void UpdateShape(ObjectShapePacket.ObjectDataBlock shapeBlock, uint localID)
        {
            SceneObjectPart part = GetPart(localID);
            if (part != null)
            {
                part.UpdateShape(shapeBlock);

                PhysicsActor pa = m_rootPart.PhysActor;

                if (pa != null)
                    m_scene.PhysicsScene.AddPhysicsActorTaint(pa);
            }
        }

        #endregion

        #region Resize

        /// <summary>
        /// Resize the entire group of prims.
        /// </summary>
        /// <param name="scale"></param>
        public void GroupResize(Vector3 scale)
        {
//            m_log.DebugFormat(
//                "[SCENE OBJECT GROUP]: Group resizing {0} {1} from {2} to {3}", Name, LocalId, RootPart.Scale, scale);

            PhysicsActor pa = m_rootPart.PhysActor;

            if (Scene != null)
            {
                scale.X = Math.Max(Scene.m_minNonphys, Math.Min(Scene.m_maxNonphys, scale.X));
                scale.Y = Math.Max(Scene.m_minNonphys, Math.Min(Scene.m_maxNonphys, scale.Y));
                scale.Z = Math.Max(Scene.m_minNonphys, Math.Min(Scene.m_maxNonphys, scale.Z));
    
                if (pa != null && pa.IsPhysical)
                {
                    scale.X = Math.Max(Scene.m_minPhys, Math.Min(Scene.m_maxPhys, scale.X));
                    scale.Y = Math.Max(Scene.m_minPhys, Math.Min(Scene.m_maxPhys, scale.Y));
                    scale.Z = Math.Max(Scene.m_minPhys, Math.Min(Scene.m_maxPhys, scale.Z));
                }
            }

            float x = (scale.X / RootPart.Scale.X);
            float y = (scale.Y / RootPart.Scale.Y);
            float z = (scale.Z / RootPart.Scale.Z);

            SceneObjectPart[] parts = m_parts.GetArray();

            if (Scene != null & (x > 1.0f || y > 1.0f || z > 1.0f))
            {
                for (int i = 0; i < parts.Length; i++)
                {
                    SceneObjectPart obPart = parts[i];
                    if (obPart.UUID != m_rootPart.UUID)
                    {
                        Vector3 oldSize = new Vector3(obPart.Scale);

                        float f = 1.0f;
                        float a = 1.0f;

                        if (pa != null && pa.IsPhysical)
                        {
                            if (oldSize.X * x > Scene.m_maxPhys)
                            {
                                f = m_scene.m_maxPhys / oldSize.X;
                                a = f / x;
                                x *= a;
                                y *= a;
                                z *= a;
                            }
                            else if (oldSize.X * x < Scene.m_minPhys)
                            {
                                f = m_scene.m_minPhys / oldSize.X;
                                a = f / x;
                                x *= a;
                                y *= a;
                                z *= a;
                            }

                            if (oldSize.Y * y > Scene.m_maxPhys)
                            {
                                f = m_scene.m_maxPhys / oldSize.Y;
                                a = f / y;
                                x *= a;
                                y *= a;
                                z *= a;
                            }
                            else if (oldSize.Y * y < Scene.m_minPhys)
                            {
                                f = m_scene.m_minPhys / oldSize.Y;
                                a = f / y;
                                x *= a;
                                y *= a;
                                z *= a;
                            }

                            if (oldSize.Z * z > Scene.m_maxPhys)
                            {
                                f = m_scene.m_maxPhys / oldSize.Z;
                                a = f / z;
                                x *= a;
                                y *= a;
                                z *= a;
                            }
                            else if (oldSize.Z * z < Scene.m_minPhys)
                            {
                                f = m_scene.m_minPhys / oldSize.Z;
                                a = f / z;
                                x *= a;
                                y *= a;
                                z *= a;
                            }
                        }
                        else
                        {
                            if (oldSize.X * x > Scene.m_maxNonphys)
                            {
                                f = m_scene.m_maxNonphys / oldSize.X;
                                a = f / x;
                                x *= a;
                                y *= a;
                                z *= a;
                            }
                            else if (oldSize.X * x < Scene.m_minNonphys)
                            {
                                f = m_scene.m_minNonphys / oldSize.X;
                                a = f / x;
                                x *= a;
                                y *= a;
                                z *= a;
                            }

                            if (oldSize.Y * y > Scene.m_maxNonphys)
                            {
                                f = m_scene.m_maxNonphys / oldSize.Y;
                                a = f / y;
                                x *= a;
                                y *= a;
                                z *= a;
                            }
                            else if (oldSize.Y * y < Scene.m_minNonphys)
                            {
                                f = m_scene.m_minNonphys / oldSize.Y;
                                a = f / y;
                                x *= a;
                                y *= a;
                                z *= a;
                            }

                            if (oldSize.Z * z > Scene.m_maxNonphys)
                            {
                                f = m_scene.m_maxNonphys / oldSize.Z;
                                a = f / z;
                                x *= a;
                                y *= a;
                                z *= a;
                            }
                            else if (oldSize.Z * z < Scene.m_minNonphys)
                            {
                                f = m_scene.m_minNonphys / oldSize.Z;
                                a = f / z;
                                x *= a;
                                y *= a;
                                z *= a;
                            }
                        }
                    }
                }
            }

            Vector3 prevScale = RootPart.Scale;
            prevScale.X *= x;
            prevScale.Y *= y;
            prevScale.Z *= z;

            RootPart.Resize(prevScale);

            for (int i = 0; i < parts.Length; i++)
            {
                SceneObjectPart obPart = parts[i];

                if (obPart.UUID != m_rootPart.UUID)
                {
                    Vector3 currentpos = new Vector3(obPart.OffsetPosition);
                    currentpos.X *= x;
                    currentpos.Y *= y;
                    currentpos.Z *= z;

                    Vector3 newSize = new Vector3(obPart.Scale);
                    newSize.X *= x;
                    newSize.Y *= y;
                    newSize.Z *= z;

                    obPart.Resize(newSize);
                    obPart.UpdateOffSet(currentpos);
                }

                HasGroupChanged = true;
                m_rootPart.TriggerScriptChangedEvent(Changed.SCALE);
                ScheduleGroupForTerseUpdate();
            }
        }

        #endregion

        #region Position

        /// <summary>
        /// Move this scene object
        /// </summary>
        /// <param name="pos"></param>
        public void UpdateGroupPosition(Vector3 pos)
        {
            if (m_scene.EventManager.TriggerGroupMove(UUID, pos))
            {
                if (IsAttachment)
                {
                    m_rootPart.AttachedPos = pos;
                }

                if (RootPart.GetStatusSandbox())
                {
                    if (Util.GetDistanceTo(RootPart.StatusSandboxPos, pos) > 10)
                    {
                        RootPart.ScriptSetPhysicsStatus(false);
                        pos = AbsolutePosition;
                        Scene.SimChat(Utils.StringToBytes("Hit Sandbox Limit"),
                              ChatTypeEnum.DebugChannel, 0x7FFFFFFF, RootPart.AbsolutePosition, Name, UUID, false);
                    }
                }

                AbsolutePosition = pos;
                HasGroupChanged = true;
            }

            //we need to do a terse update even if the move wasn't allowed
            // so that the position is reset in the client (the object snaps back)
            RootPart.ScheduleTerseUpdate();
        }

        /// <summary>
        /// Update the position of a single part of this scene object
        /// </summary>
        /// <param name="pos"></param>
        /// <param name="localID"></param>
        /// 

        public void UpdateSinglePosition(Vector3 pos, uint localID)
        {
            SceneObjectPart part = GetPart(localID);

            if (part != null)
            {
// unlock parts position change
                if (m_rootPart.PhysActor != null)
                    m_rootPart.PhysActor.Building = true;

                if (part.UUID == m_rootPart.UUID)
                {
                    UpdateRootPosition(pos);
                }
                else
                {
                    part.UpdateOffSet(pos);
                }

                if (m_rootPart.PhysActor != null)
                    m_rootPart.PhysActor.Building = false;

                HasGroupChanged = true;
            }
        }

        /// <summary>
        /// Update just the root prim position in a linkset
        /// </summary>
        /// <param name="newPos"></param>
        public void UpdateRootPosition(Vector3 newPos)
        {
            // needs to be called with phys building true
            Vector3 oldPos;

            // FIXME: This improves the situation where editing just the root prim of an attached object would send
            // all the other parts to oblivion after detach/reattach.  However, a problem remains since the root prim
            // still ends up in the wrong position on reattach.
            if (IsAttachment)
                oldPos = RootPart.OffsetPosition;
            else
                oldPos = AbsolutePosition + RootPart.OffsetPosition;

            Vector3 diff = oldPos - newPos;
            Quaternion partRotation = m_rootPart.RotationOffset;
            diff *= Quaternion.Inverse(partRotation);

            SceneObjectPart[] parts = m_parts.GetArray();
            for (int i = 0; i < parts.Length; i++)
            {
                SceneObjectPart obPart = parts[i];
                if (obPart.UUID != m_rootPart.UUID)
                    obPart.OffsetPosition = obPart.OffsetPosition + diff;
            }

            AbsolutePosition = newPos;

            HasGroupChanged = true;
            if (m_rootPart.Undoing)
            {
                ScheduleGroupForFullUpdate();
            }
            else
            {
                ScheduleGroupForTerseUpdate();
            }
        }

        #endregion

        #region Rotation

        /// <summary>
        /// Update the rotation of the group.
        /// </summary>
        /// <param name="rot"></param>
        public void UpdateGroupRotationR(Quaternion rot)
        {
            m_rootPart.UpdateRotation(rot);
        
/* this is done by rootpart RotationOffset set called by UpdateRotation
            PhysicsActor actor = m_rootPart.PhysActor;
            if (actor != null)
            {
                actor.Orientation = m_rootPart.RotationOffset;
                m_scene.PhysicsScene.AddPhysicsActorTaint(actor);
            }
*/
            HasGroupChanged = true;
            ScheduleGroupForTerseUpdate();
        }

        /// <summary>
        /// Update the position and rotation of a group simultaneously.
        /// </summary>
        /// <param name="pos"></param>
        /// <param name="rot"></param>
        public void UpdateGroupRotationPR(Vector3 pos, Quaternion rot)
        {
            m_rootPart.UpdateRotation(rot);

            PhysicsActor actor = m_rootPart.PhysActor;
            if (actor != null)
            {
                actor.Orientation = m_rootPart.RotationOffset;
                m_scene.PhysicsScene.AddPhysicsActorTaint(actor);
            }

            if (IsAttachment)
            {
                m_rootPart.AttachedPos = pos;
            }

            AbsolutePosition = pos;

            HasGroupChanged = true;
            ScheduleGroupForTerseUpdate();
        }

        /// <summary>
        /// Update the rotation of a single prim within the group.
        /// </summary>
        /// <param name="rot"></param>
        /// <param name="localID"></param>
        public void UpdateSingleRotation(Quaternion rot, uint localID)
        {
            SceneObjectPart part = GetPart(localID);

            SceneObjectPart[] parts = m_parts.GetArray();

            if (part != null)
            {
                if (m_rootPart.PhysActor != null)
                    m_rootPart.PhysActor.Building = true;

                if (part.UUID == m_rootPart.UUID)
                {
                    UpdateRootRotation(rot);
                }
                else
                {
                    part.UpdateRotation(rot);
                }

                if (m_rootPart.PhysActor != null)
                    m_rootPart.PhysActor.Building = false;
            }
        }

        /// <summary>
        /// Update the position and rotation simultaneously of a single prim within the group.
        /// </summary>
        /// <param name="rot"></param>
        /// <param name="localID"></param>
        public void UpdateSingleRotation(Quaternion rot, Vector3 pos, uint localID)
        {
            SceneObjectPart part = GetPart(localID);
            if (part != null)
            {
                if (m_rootPart.PhysActor != null)
                    m_rootPart.PhysActor.Building = true;

                if (part.UUID == m_rootPart.UUID)
                {
                    UpdateRootRotation(rot);
                    AbsolutePosition = pos;
                }
                else
                {
                    part.UpdateRotation(rot);
                    part.OffsetPosition = pos;
                }

                if (m_rootPart.PhysActor != null)
                    m_rootPart.PhysActor.Building = false;
            }
        }

        /// <summary>
        /// Update the rotation of just the root prim of a linkset.
        /// </summary>
        /// <param name="rot"></param>
        public void UpdateRootRotation(Quaternion rot)
        {
            // needs to be called with phys building true
            Quaternion axRot = rot;
            Quaternion oldParentRot = m_rootPart.RotationOffset;

            //Don't use UpdateRotation because it schedules an update prematurely
            m_rootPart.RotationOffset = rot;

            PhysicsActor pa = m_rootPart.PhysActor;

            if (pa != null)
            {
                pa.Orientation = m_rootPart.RotationOffset;
                m_scene.PhysicsScene.AddPhysicsActorTaint(pa);
            }

            SceneObjectPart[] parts = m_parts.GetArray();
            for (int i = 0; i < parts.Length; i++)
            {
                SceneObjectPart prim = parts[i];
                if (prim.UUID != m_rootPart.UUID)
                {
                    Quaternion NewRot = oldParentRot * prim.RotationOffset;
                    NewRot = Quaternion.Inverse(axRot) * NewRot;
                    prim.RotationOffset = NewRot;

                    Vector3 axPos = prim.OffsetPosition;

                    axPos *= oldParentRot;
                    axPos *= Quaternion.Inverse(axRot);
                    prim.OffsetPosition = axPos;
                }
            }

            HasGroupChanged = true;
            ScheduleGroupForFullUpdate();
        }

        private enum updatetype :int
        {
            none = 0,
            partterse = 1,
            partfull = 2,
            groupterse = 3,
            groupfull = 4
        }

        public void doChangeObject(SceneObjectPart part, ObjectChangeData data)
        {
            // TODO  this still as excessive *.Schedule*Update()s

            if (part != null && part.ParentGroup != null)
            {
                ObjectChangeType change = data.change;
                bool togroup = ((change & ObjectChangeType.Group) != 0);
                //                bool uniform = ((what & ObjectChangeType.UniformScale) != 0);  not in use

                SceneObjectGroup group = part.ParentGroup;
                PhysicsActor pha = group.RootPart.PhysActor;

                updatetype updateType = updatetype.none;

                if (togroup)
                {
                    // related to group
                    if ((change & (ObjectChangeType.Rotation | ObjectChangeType.Position)) != 0)
                    {
                        if ((change & ObjectChangeType.Rotation) != 0)
                        {
                            group.RootPart.UpdateRotation(data.rotation);
                            updateType = updatetype.none;
                        }
                        if ((change & ObjectChangeType.Position) != 0)
                        {
                            if (IsAttachment || m_scene.Permissions.CanObjectEntry(group.UUID, false, data.position))
                                UpdateGroupPosition(data.position);
                            updateType = updatetype.groupterse;
                        }
                        else
                        // ugly rotation update of all parts
                        {
                            group.ResetChildPrimPhysicsPositions();
                        }

                    }
                    if ((change & ObjectChangeType.Scale) != 0)
                    {
                        if (pha != null)
                            pha.Building = true;

                        group.GroupResize(data.scale);
                        updateType = updatetype.none;

                        if (pha != null)
                            pha.Building = false;
                    }
                }
                else
                {
                    // related to single prim in a link-set ( ie group)
                    if (pha != null)
                        pha.Building = true;

                    // root part is special
                    // parts offset positions or rotations need to change also

                    if (part == group.RootPart)
                    {
                        if ((change & ObjectChangeType.Rotation) != 0)
                            group.UpdateRootRotation(data.rotation);
                        if ((change & ObjectChangeType.Position) != 0)
                            group.UpdateRootPosition(data.position);
                        if ((change & ObjectChangeType.Scale) != 0)
                            part.Resize(data.scale);
                    }
                    else
                    {
                        if ((change & ObjectChangeType.Position) != 0)
                        {
                            part.OffsetPosition = data.position;
                            updateType = updatetype.partterse;
                        }
                        if ((change & ObjectChangeType.Rotation) != 0)
                        {
                            part.UpdateRotation(data.rotation);
                            updateType = updatetype.none;
                        }
                        if ((change & ObjectChangeType.Scale) != 0)
                        {
                            part.Resize(data.scale);
                            updateType = updatetype.none;
                        }
                    }

                    if (pha != null)
                        pha.Building = false;
                }

                if (updateType != updatetype.none)
                {
                    group.HasGroupChanged = true;

                    switch (updateType)
                    {
                        case updatetype.partterse:
                            part.ScheduleTerseUpdate();
                            break;
                        case updatetype.partfull:
                            part.ScheduleFullUpdate();
                            break;
                        case updatetype.groupterse:
                            group.ScheduleGroupForTerseUpdate();
                            break;
                        case updatetype.groupfull:
                            group.ScheduleGroupForFullUpdate();
                            break;
                        default:
                            break;
                    }
                }
            }
        }

        #endregion

        internal void SetAxisRotation(int axis, int rotate10)
        {
            bool setX = false;
            bool setY = false;
            bool setZ = false;

            int xaxis = 2;
            int yaxis = 4;
            int zaxis = 8;

            setX = ((axis & xaxis) != 0) ? true : false;
            setY = ((axis & yaxis) != 0) ? true : false;
            setZ = ((axis & zaxis) != 0) ? true : false;

            float setval = (rotate10 > 0) ? 1f : 0f;

            if (setX)
                RootPart.RotationAxis.X = setval;
            if (setY)
                RootPart.RotationAxis.Y = setval;
            if (setZ)
                RootPart.RotationAxis.Z = setval;

            if (setX || setY || setZ)
                RootPart.SetPhysicsAxisRotation();
        }

        public int registerRotTargetWaypoint(Quaternion target, float tolerance)
        {
            scriptRotTarget waypoint = new scriptRotTarget();
            waypoint.targetRot = target;
            waypoint.tolerance = tolerance;
            uint handle = m_scene.AllocateLocalId();
            waypoint.handle = handle;
            lock (m_rotTargets)
            {
                if (m_rotTargets.Count >= 8)
                    m_rotTargets.Remove(m_rotTargets.ElementAt(0).Key);
                m_rotTargets.Add(handle, waypoint);
            }
            m_scene.AddGroupTarget(this);
            return (int)handle;
        }

        public void unregisterRotTargetWaypoint(int handle)
        {
            lock (m_targets)
            {
                m_rotTargets.Remove((uint)handle);
                if (m_targets.Count == 0)
                    m_scene.RemoveGroupTarget(this);
            }
        }

        public int registerTargetWaypoint(Vector3 target, float tolerance)
        {
            scriptPosTarget waypoint = new scriptPosTarget();
            waypoint.targetPos = target;
            waypoint.tolerance = tolerance;
            uint handle = m_scene.AllocateLocalId();
            waypoint.handle = handle;
            lock (m_targets)
            {
                if (m_targets.Count >= 8)
                    m_targets.Remove(m_targets.ElementAt(0).Key);
                m_targets.Add(handle, waypoint);
            }
            m_scene.AddGroupTarget(this);
            return (int)handle;
        }
        
        public void unregisterTargetWaypoint(int handle)
        {
            lock (m_targets)
            {
                m_targets.Remove((uint)handle);
                if (m_targets.Count == 0)
                    m_scene.RemoveGroupTarget(this);
            }
        }

        public void checkAtTargets()
        {
            if (m_scriptListens_atTarget || m_scriptListens_notAtTarget)
            {
                if (m_targets.Count > 0)
                {
                    bool at_target = false;
                    //Vector3 targetPos;
                    //uint targetHandle;
                    Dictionary<uint, scriptPosTarget> atTargets = new Dictionary<uint, scriptPosTarget>();
                    lock (m_targets)
                    {
                        foreach (uint idx in m_targets.Keys)
                        {
                            scriptPosTarget target = m_targets[idx];
                            if (Util.GetDistanceTo(target.targetPos, m_rootPart.GroupPosition) <= target.tolerance)
                            {
                                at_target = true;

                                // trigger at_target
                                if (m_scriptListens_atTarget)
                                {
                                    scriptPosTarget att = new scriptPosTarget();
                                    att.targetPos = target.targetPos;
                                    att.tolerance = target.tolerance;
                                    att.handle = target.handle;
                                    atTargets.Add(idx, att);
                                }
                            }
                        }
                    }
                    
                    if (atTargets.Count > 0)
                    {
                        SceneObjectPart[] parts = m_parts.GetArray();
                        uint[] localids = new uint[parts.Length];
                        for (int i = 0; i < parts.Length; i++)
                            localids[i] = parts[i].LocalId;
                        
                        for (int ctr = 0; ctr < localids.Length; ctr++)
                        {
                            foreach (uint target in atTargets.Keys)
                            {
                                scriptPosTarget att = atTargets[target];
                                m_scene.EventManager.TriggerAtTargetEvent(
                                    localids[ctr], att.handle, att.targetPos, m_rootPart.GroupPosition);
                            }
                        }
                        
                        return;
                    }
                    
                    if (m_scriptListens_notAtTarget && !at_target)
                    {
                        //trigger not_at_target
                        SceneObjectPart[] parts = m_parts.GetArray();
                        uint[] localids = new uint[parts.Length];
                        for (int i = 0; i < parts.Length; i++)
                            localids[i] = parts[i].LocalId;
                        
                        for (int ctr = 0; ctr < localids.Length; ctr++)
                        {
                            m_scene.EventManager.TriggerNotAtTargetEvent(localids[ctr]);
                        }
                    }
                }
            }
            if (m_scriptListens_atRotTarget || m_scriptListens_notAtRotTarget)
            {
                if (m_rotTargets.Count > 0)
                {
                    bool at_Rottarget = false;
                    Dictionary<uint, scriptRotTarget> atRotTargets = new Dictionary<uint, scriptRotTarget>();
                    lock (m_rotTargets)
                    {
                        foreach (uint idx in m_rotTargets.Keys)
                        {
                            scriptRotTarget target = m_rotTargets[idx];
                            double angle
                                = Math.Acos(
                                    target.targetRot.X * m_rootPart.RotationOffset.X
                                        + target.targetRot.Y * m_rootPart.RotationOffset.Y
                                        + target.targetRot.Z * m_rootPart.RotationOffset.Z
                                        + target.targetRot.W * m_rootPart.RotationOffset.W)
                                    * 2;
                            if (angle < 0) angle = -angle;
                            if (angle > Math.PI) angle = (Math.PI * 2 - angle);
                            if (angle <= target.tolerance)
                            {
                                // trigger at_rot_target
                                if (m_scriptListens_atRotTarget)
                                {
                                    at_Rottarget = true;
                                    scriptRotTarget att = new scriptRotTarget();
                                    att.targetRot = target.targetRot;
                                    att.tolerance = target.tolerance;
                                    att.handle = target.handle;
                                    atRotTargets.Add(idx, att);
                                }
                            }
                        }
                    }

                    if (atRotTargets.Count > 0)
                    {
                        SceneObjectPart[] parts = m_parts.GetArray();
                        uint[] localids = new uint[parts.Length];
                        for (int i = 0; i < parts.Length; i++)
                            localids[i] = parts[i].LocalId;

                        for (int ctr = 0; ctr < localids.Length; ctr++)
                        {
                            foreach (uint target in atRotTargets.Keys)
                            {
                                scriptRotTarget att = atRotTargets[target];
                                m_scene.EventManager.TriggerAtRotTargetEvent(
                                    localids[ctr], att.handle, att.targetRot, m_rootPart.RotationOffset);
                            }
                        }

                        return;
                    }

                    if (m_scriptListens_notAtRotTarget && !at_Rottarget)
                    {
                        //trigger not_at_target
                        SceneObjectPart[] parts = m_parts.GetArray();
                        uint[] localids = new uint[parts.Length];
                        for (int i = 0; i < parts.Length; i++)
                            localids[i] = parts[i].LocalId;

                        for (int ctr = 0; ctr < localids.Length; ctr++)
                        {
                            m_scene.EventManager.TriggerNotAtRotTargetEvent(localids[ctr]);
                        }
                    }
                }
            }
        }

        public Vector3 GetGeometricCenter()
        {
            // this is not real geometric center but a average of positions relative to root prim acording to
            // http://wiki.secondlife.com/wiki/llGetGeometricCenter
            // ignoring tortured prims details since sl also seems to ignore
            // so no real use in doing it on physics
            
            Vector3 gc = Vector3.Zero;

            int nparts = m_parts.Count;
            if (nparts <= 1)
                return gc;

            SceneObjectPart[] parts = m_parts.GetArray();
            nparts = parts.Length; // just in case it changed
            if (nparts <= 1)
                return gc;

            Quaternion parentRot = RootPart.RotationOffset;
            Vector3 pPos;

            // average all parts positions
            for (int i = 0; i < nparts; i++)
            {
                // do it directly
                //                gc += parts[i].GetWorldPosition();
                if (parts[i] != RootPart)
                {
                    pPos = parts[i].OffsetPosition;
                    gc += pPos;
                }

            }
            gc /= nparts;

            // relative to root:
//            gc -= AbsolutePosition;
            return gc;
        }

        public float GetMass()
        {
            float retmass = 0f;
            SceneObjectPart[] parts = m_parts.GetArray();
            for (int i = 0; i < parts.Length; i++)
                retmass += parts[i].GetMass();

            return retmass;
        }

        // center of mass of full object
        public Vector3 GetCenterOfMass()
        {
            PhysicsActor pa = RootPart.PhysActor;

            if(((RootPart.Flags & PrimFlags.Physics) !=0) && pa !=null)
            {
                // physics knows better about center of mass of physical prims
                Vector3 tmp = pa.CenterOfMass;
                return tmp;
            }
            
            Vector3 Ptot = Vector3.Zero;
            float totmass = 0f;
            float m;

            SceneObjectPart[] parts = m_parts.GetArray();
            for (int i = 0; i < parts.Length; i++)
            {
                m = parts[i].GetMass();
                Ptot += parts[i].GetPartCenterOfMass() * m;
                totmass += m;
            }

            if (totmass == 0)
                totmass = 0;
            else
                totmass = 1 / totmass;
            Ptot *= totmass;

            return Ptot;
        }

        /// <summary>
        /// If the object is a sculpt/mesh, retrieve the mesh data for each part and reinsert it into each shape so that
        /// the physics engine can use it.
        /// </summary>
        /// <remarks>
        /// When the physics engine has finished with it, the sculpt data is discarded to save memory.
        /// </remarks>
/*        
        public void CheckSculptAndLoad()
        {
            if (IsDeleted)
                return;

            if ((RootPart.GetEffectiveObjectFlags() & (uint)PrimFlags.Phantom) != 0)
                return;

//            m_log.Debug("Processing CheckSculptAndLoad for {0} {1}", Name, LocalId);

            SceneObjectPart[] parts = m_parts.GetArray();

            for (int i = 0; i < parts.Length; i++)
                parts[i].CheckSculptAndLoad();
        }
*/
        /// <summary>
        /// Set the user group to which this scene object belongs.
        /// </summary>
        /// <param name="GroupID"></param>
        /// <param name="client"></param>
        public void SetGroup(UUID GroupID, IClientAPI client)
        {
            SceneObjectPart[] parts = m_parts.GetArray();
            for (int i = 0; i < parts.Length; i++)
            {
                SceneObjectPart part = parts[i];
                part.SetGroup(GroupID, client);
                part.Inventory.ChangeInventoryGroup(GroupID);
            }

            HasGroupChanged = true;
            
            // Don't trigger the update here - otherwise some client issues occur when multiple updates are scheduled
            // for the same object with very different properties.  The caller must schedule the update.
            //ScheduleGroupForFullUpdate();
        }

        public void TriggerScriptChangedEvent(Changed val)
        {
            SceneObjectPart[] parts = m_parts.GetArray();
            for (int i = 0; i < parts.Length; i++)
                parts[i].TriggerScriptChangedEvent(val);
        }

        /// <summary>
        /// Returns a count of the number of scripts in this groups parts.
        /// </summary>
        public int ScriptCount()
        {
            int count = 0;
            SceneObjectPart[] parts = m_parts.GetArray();
            for (int i = 0; i < parts.Length; i++)
                count += parts[i].Inventory.ScriptCount();

            return count;
        }

        /// <summary>
        /// A float the value is a representative execution time in milliseconds of all scripts in the link set.
        /// </summary>
        public float ScriptExecutionTime()
        {
            IScriptModule[] engines = Scene.RequestModuleInterfaces<IScriptModule>();

            if (engines.Length == 0) // No engine at all
                return 0.0f;

            float time = 0.0f;

            // get all the scripts in all parts
            SceneObjectPart[] parts = m_parts.GetArray();
            List<TaskInventoryItem> scripts = new List<TaskInventoryItem>();
            for (int i = 0; i < parts.Length; i++)
            {
                scripts.AddRange(parts[i].Inventory.GetInventoryItems(InventoryType.LSL));
            }
            // extract the UUIDs
            List<UUID> ids = new List<UUID>(scripts.Count);
            foreach (TaskInventoryItem script in scripts)
            {
                if (!ids.Contains(script.ItemID))
                {
                    ids.Add(script.ItemID);
                }
            }
            // Offer the list of script UUIDs to each engine found and accumulate the time
            foreach (IScriptModule e in engines)
            {
                if (e != null)
                {
                    time += e.GetScriptExecutionTime(ids);
                }
            }
            return time;
        }

        /// <summary>
        /// Returns a count of the number of running scripts in this groups parts.
        /// </summary>
        public int RunningScriptCount()
        {
            int count = 0;
            SceneObjectPart[] parts = m_parts.GetArray();
            for (int i = 0; i < parts.Length; i++)
                count += parts[i].Inventory.RunningScriptCount();

            return count;
        }

        /// <summary>
        /// Get a copy of the list of sitting avatars on all prims of this object.
        /// </summary>
        /// <remarks>
        /// This is sorted by the order in which avatars sat down.  If an avatar stands up then all avatars that sat
        /// down after it move one place down the list.
        /// </remarks>
        /// <returns>A list of the sitting avatars.  Returns an empty list if there are no sitting avatars.</returns>
        public List<UUID> GetSittingAvatars()
        {
            lock (m_sittingAvatars)
                return new List<UUID>(m_sittingAvatars);
        }

        /// <summary>
        /// Gets the number of sitting avatars.
        /// </summary>
        /// <remarks>This applies to all sitting avatars whether there is a sit target set or not.</remarks>
        /// <returns></returns>
        public int GetSittingAvatarsCount()
        {
            lock (m_sittingAvatars)
                return m_sittingAvatars.Count;
        }

        public override string ToString()
        {
            return String.Format("{0} {1} ({2})", Name, UUID, AbsolutePosition);
        }

        #region ISceneObject

        public virtual ISceneObject CloneForNewScene()
        {
            SceneObjectGroup sog = Copy(false);
            sog.IsDeleted = false;
            return sog;
        }

        public virtual string ToXml2()
        {
            return SceneObjectSerializer.ToXml2Format(this);
        }

        public virtual string ExtraToXmlString()
        {
            return "<ExtraFromItemID>" + FromItemID.ToString() + "</ExtraFromItemID>";
        }

        public virtual void ExtraFromXmlString(string xmlstr)
        {
            string id = xmlstr.Substring(xmlstr.IndexOf("<ExtraFromItemID>"));
            id = xmlstr.Replace("<ExtraFromItemID>", "");
            id = id.Replace("</ExtraFromItemID>", "");

            UUID uuid = UUID.Zero;
            UUID.TryParse(id, out uuid);

            FromItemID = uuid;
        }

        public void ResetOwnerChangeFlag()
        {
            ForEachPart(delegate(SceneObjectPart part)
            {
                part.ResetOwnerChangeFlag();
            });
        }

        #endregion
    }
}<|MERGE_RESOLUTION|>--- conflicted
+++ resolved
@@ -506,13 +506,7 @@
         {
             return (IsAttachment || (m_rootPart.Shape.PCode == 9 && m_rootPart.Shape.State != 0));
         }
-<<<<<<< HEAD
-
-
-
-=======
         
->>>>>>> 38148bd4
         private struct avtocrossInfo
         {
             public ScenePresence av;
@@ -664,15 +658,6 @@
                     }
                 }
 
-<<<<<<< HEAD
-/* don't see the need but worse don't see where is restored to false if things stay in
-                foreach (SceneObjectPart part in m_parts.GetArray())
-                {
-                    part.IgnoreUndoUpdate = true;
-                }
- */
-=======
->>>>>>> 38148bd4
                 if (RootPart.GetStatusSandbox())
                 {
                     if (Util.GetDistanceTo(RootPart.StatusSandboxPos, value) > 10)
@@ -758,10 +743,6 @@
             }
 
             agent.ParentUUID = UUID.Zero;
-<<<<<<< HEAD
-
-=======
->>>>>>> 38148bd4
 //                agent.Reset();
 //            else // Not successful
 //                agent.RestoreInCurrentScene();
