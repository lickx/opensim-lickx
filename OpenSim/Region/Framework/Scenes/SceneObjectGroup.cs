/*
 * Copyright (c) Contributors, http://opensimulator.org/
 * See CONTRIBUTORS.TXT for a full list of copyright holders.
 *
 * Redistribution and use in source and binary forms, with or without
 * modification, are permitted provided that the following conditions are met:
 *     * Redistributions of source code must retain the above copyright
 *       notice, this list of conditions and the following disclaimer.
 *     * Redistributions in binary form must reproduce the above copyright
 *       notice, this list of conditions and the following disclaimer in the
 *       documentation and/or other materials provided with the distribution.
 *     * Neither the name of the OpenSimulator Project nor the
 *       names of its contributors may be used to endorse or promote products
 *       derived from this software without specific prior written permission.
 *
 * THIS SOFTWARE IS PROVIDED BY THE DEVELOPERS ``AS IS'' AND ANY
 * EXPRESS OR IMPLIED WARRANTIES, INCLUDING, BUT NOT LIMITED TO, THE IMPLIED
 * WARRANTIES OF MERCHANTABILITY AND FITNESS FOR A PARTICULAR PURPOSE ARE
 * DISCLAIMED. IN NO EVENT SHALL THE CONTRIBUTORS BE LIABLE FOR ANY
 * DIRECT, INDIRECT, INCIDENTAL, SPECIAL, EXEMPLARY, OR CONSEQUENTIAL DAMAGES
 * (INCLUDING, BUT NOT LIMITED TO, PROCUREMENT OF SUBSTITUTE GOODS OR SERVICES;
 * LOSS OF USE, DATA, OR PROFITS; OR BUSINESS INTERRUPTION) HOWEVER CAUSED AND
 * ON ANY THEORY OF LIABILITY, WHETHER IN CONTRACT, STRICT LIABILITY, OR TORT
 * (INCLUDING NEGLIGENCE OR OTHERWISE) ARISING IN ANY WAY OUT OF THE USE OF THIS
 * SOFTWARE, EVEN IF ADVISED OF THE POSSIBILITY OF SUCH DAMAGE.
 */

using System;
using System.Collections.Generic;
using System.Drawing;
using System.IO;
using System.Linq;
using System.Threading;
using System.Xml;
using System.Xml.Serialization;
using OpenMetaverse;
using OpenMetaverse.Packets;
using OpenSim.Framework;
using OpenSim.Region.Framework.Interfaces;
using OpenSim.Region.Physics.Manager;
using OpenSim.Region.Framework.Scenes.Serialization;

namespace OpenSim.Region.Framework.Scenes
{
    [Flags]
    public enum scriptEvents
    {
        None = 0,
        attach = 1,
        collision = 16,
        collision_end = 32,
        collision_start = 64,
        control = 128,
        dataserver = 256,
        email = 512,
        http_response = 1024,
        land_collision = 2048,
        land_collision_end = 4096,
        land_collision_start = 8192,
        at_target = 16384,
        at_rot_target = 16777216,
        listen = 32768,
        money = 65536,
        moving_end = 131072,
        moving_start = 262144,
        not_at_rot_target = 524288,
        not_at_target = 1048576,
        remote_data = 8388608,
        run_time_permissions = 268435456,
        state_entry = 1073741824,
        state_exit = 2,
        timer = 4,
        touch = 8,
        touch_end = 536870912,
        touch_start = 2097152,
        object_rez = 4194304
    }

    struct scriptPosTarget
    {
        public Vector3 targetPos;
        public float tolerance;
        public uint handle;
    }

    struct scriptRotTarget
    {
        public Quaternion targetRot;
        public float tolerance;
        public uint handle;
    }

    public delegate void PrimCountTaintedDelegate();

    /// <summary>
    /// A scene object group is conceptually an object in the scene.  The object is constituted of SceneObjectParts
    /// (often known as prims), one of which is considered the root part.
    /// </summary>
    public partial class SceneObjectGroup : EntityBase, ISceneObject
    {
        // private PrimCountTaintedDelegate handlerPrimCountTainted = null;

        /// <summary>
        /// Signal whether the non-inventory attributes of any prims in the group have changed
        /// since the group's last persistent backup
        /// </summary>
        private bool m_hasGroupChanged = false;
        private long timeFirstChanged;
        private long timeLastChanged;

        public bool HasGroupChanged
        {
            set
            {
                if (value)
                {
                    timeLastChanged = DateTime.Now.Ticks;
                    if (!m_hasGroupChanged)
                        timeFirstChanged = DateTime.Now.Ticks;
                }
                m_hasGroupChanged = value;
            }

            get { return m_hasGroupChanged; }
        }

        private bool isTimeToPersist()
        {
            if (IsSelected || IsDeleted || IsAttachment)
                return false;
            if (!m_hasGroupChanged)
                return false;
            if (m_scene.ShuttingDown)
                return true;
            long currentTime = DateTime.Now.Ticks;
            if (currentTime - timeLastChanged > m_scene.m_dontPersistBefore || currentTime - timeFirstChanged > m_scene.m_persistAfter)
                return true;
            return false;
        }
        
        /// <value>
        /// Is this scene object acting as an attachment?
        /// 
        /// We return false if the group has already been deleted.
        ///
        /// TODO: At the moment set must be done on the part itself.  There may be a case for doing it here since I
        /// presume either all or no parts in a linkset can be part of an attachment (in which
        /// case the value would get proprogated down into all the descendent parts).
        /// </value>
        public bool IsAttachment
        {
            get
            {
                if (!IsDeleted)
                    return m_rootPart.IsAttachment;
                
                return false;
            }
        }

        public float scriptScore;

        private Vector3 lastPhysGroupPos;
        private Quaternion lastPhysGroupRot;

        private bool m_isBackedUp;

        protected MapAndArray<UUID, SceneObjectPart> m_parts = new MapAndArray<UUID, SceneObjectPart>();

        protected ulong m_regionHandle;
        protected SceneObjectPart m_rootPart;
        // private Dictionary<UUID, scriptEvents> m_scriptEvents = new Dictionary<UUID, scriptEvents>();

        private Dictionary<uint, scriptPosTarget> m_targets = new Dictionary<uint, scriptPosTarget>();
        private Dictionary<uint, scriptRotTarget> m_rotTargets = new Dictionary<uint, scriptRotTarget>();

        private bool m_scriptListens_atTarget;
        private bool m_scriptListens_notAtTarget;

        private bool m_scriptListens_atRotTarget;
        private bool m_scriptListens_notAtRotTarget;

        internal Dictionary<UUID, string> m_savedScriptState;

        #region Properties

        /// <summary>
        /// The name of an object grouping is always the same as its root part
        /// </summary>
        public override string Name
        {
            get {
                if (RootPart == null)
                    return String.Empty;
                return RootPart.Name;
            }
            set { RootPart.Name = value; }
        }

        /// <summary>
        /// Added because the Parcel code seems to use it
        /// but not sure a object should have this
        /// as what does it tell us? that some avatar has selected it (but not what Avatar/user)
        /// think really there should be a list (or whatever) in each scenepresence
        /// saying what prim(s) that user has selected.
        /// </summary>
        protected bool m_isSelected = false;

        /// <summary>
        /// Number of prims in this group
        /// </summary>
        public int PrimCount
        {
            get { return m_parts.Count; }
        }

        protected Quaternion m_rotation = Quaternion.Identity;

        public virtual Quaternion Rotation
        {
            get { return m_rotation; }
            set { m_rotation = value; }
        }

        public Quaternion GroupRotation
        {
            get { return m_rootPart.RotationOffset; }
        }

        public UUID GroupID
        {
            get { return m_rootPart.GroupID; }
            set { m_rootPart.GroupID = value; }
        }

        public SceneObjectPart[] Parts
        {
            get { return m_parts.GetArray(); }
        }

        public bool ContainsPart(UUID partID)
        {
            return m_parts.ContainsKey(partID);
        }

        /// <value>
        /// The root part of this scene object
        /// </value>
        public SceneObjectPart RootPart
        {
            get { return m_rootPart; }
        }

        public ulong RegionHandle
        {
            get { return m_regionHandle; }
            set
            {
                m_regionHandle = value;
                SceneObjectPart[] parts = m_parts.GetArray();
                for (int i = 0; i < parts.Length; i++)
                    parts[i].RegionHandle = value;
            }
        }

        /// <summary>
        /// Check both the attachment property and the relevant properties of the underlying root part.
        /// </summary>
        /// This is necessary in some cases, particularly when a scene object has just crossed into a region and doesn't
        /// have the IsAttachment property yet checked.
        /// 
        /// FIXME: However, this should be fixed so that this property
        /// propertly reflects the underlying status.
        /// <returns></returns>
        public bool IsAttachmentCheckFull()
        {
            return (IsAttachment || (m_rootPart.Shape.PCode == 9 && m_rootPart.Shape.State != 0));
        }
        
        /// <summary>
        /// The absolute position of this scene object in the scene
        /// </summary>
        public override Vector3 AbsolutePosition
        {
            get { return m_rootPart.GroupPosition; }
            set
            {
                Vector3 val = value;

<<<<<<< HEAD
                //REGION SYNC touched

                //if ((m_scene.TestBorderCross(val - Vector3.UnitX, Cardinals.E) || m_scene.TestBorderCross(val + Vector3.UnitX, Cardinals.W)
                //    || m_scene.TestBorderCross(val - Vector3.UnitY, Cardinals.N) || m_scene.TestBorderCross(val + Vector3.UnitY, Cardinals.S)) 
                //    && !IsAttachmentCheckFull())
                if (m_scene.IsBorderCrossing(LocX, LocY, val) && !IsAttachmentCheckFull())
                {
                    m_scene.CrossPrimGroupIntoNewRegion(val, this, true);
                }
                //end REGION SYNC touched
=======
                if ((m_scene.TestBorderCross(val - Vector3.UnitX, Cardinals.E) || m_scene.TestBorderCross(val + Vector3.UnitX, Cardinals.W)
                    || m_scene.TestBorderCross(val - Vector3.UnitY, Cardinals.N) || m_scene.TestBorderCross(val + Vector3.UnitY, Cardinals.S)) 
                    && !IsAttachmentCheckFull() && (!m_scene.LoadingPrims))
                {
                    m_scene.CrossPrimGroupIntoNewRegion(val, this, true);
                }
                
>>>>>>> 9f29908f
                if (RootPart.GetStatusSandbox())
                {
                    if (Util.GetDistanceTo(RootPart.StatusSandboxPos, value) > 10)
                    {
                        RootPart.ScriptSetPhysicsStatus(false);
                        Scene.SimChat(Utils.StringToBytes("Hit Sandbox Limit"),
                              ChatTypeEnum.DebugChannel, 0x7FFFFFFF, RootPart.AbsolutePosition, Name, UUID, false);
                        return;
                    }
                }

                SceneObjectPart[] parts = m_parts.GetArray();
                for (int i = 0; i < parts.Length; i++)
                    parts[i].GroupPosition = val;

                //if (m_rootPart.PhysActor != null)
                //{
                //m_rootPart.PhysActor.Position =
                //new PhysicsVector(m_rootPart.GroupPosition.X, m_rootPart.GroupPosition.Y,
                //m_rootPart.GroupPosition.Z);
                //m_scene.PhysicsScene.AddPhysicsActorTaint(m_rootPart.PhysActor);
                //}
            }
        }

        public override uint LocalId
        {
            get { return m_rootPart.LocalId; }
            set { m_rootPart.LocalId = value; }
        }

        public override UUID UUID
        {
            get { return m_rootPart.UUID; }
            set 
            {
                lock (m_parts.SyncRoot)
                {
                    m_parts.Remove(m_rootPart.UUID);
                    m_rootPart.UUID = value;
                    m_parts.Add(value, m_rootPart);
                }
            }
        }

        public UUID OwnerID
        {
            get { return m_rootPart.OwnerID; }
            set { m_rootPart.OwnerID = value; }
        }

        public float Damage
        {
            get { return m_rootPart.Damage; }
            set { m_rootPart.Damage = value; }
        }

        public Color Color
        {
            get { return m_rootPart.Color; }
            set { m_rootPart.Color = value; }
        }

        public string Text
        {
            get {
                string returnstr = m_rootPart.Text;
                if (returnstr.Length  > 255)
                {
                    returnstr = returnstr.Substring(0, 255);
                }
                return returnstr;
            }
            set { m_rootPart.Text = value; }
        }

        protected virtual bool InSceneBackup
        {
            get { return true; }
        }
        
        private bool m_passCollision;
        public bool PassCollision
        {
            get { return m_passCollision; }
            set
            {
                m_passCollision = value;
                HasGroupChanged = true;
            }
        }

        public bool IsSelected
        {
            get { return m_isSelected; }
            set
            {
                m_isSelected = value;
                // Tell physics engine that group is selected
                if (m_rootPart.PhysActor != null)
                {
                    m_rootPart.PhysActor.Selected = value;
                    // Pass it on to the children.
                    SceneObjectPart[] parts = m_parts.GetArray();
                    for (int i = 0; i < parts.Length; i++)
                    {
                        SceneObjectPart child = parts[i];
                        if (child.PhysActor != null)
                            child.PhysActor.Selected = value;
                    }
                }
            }
        }

        private SceneObjectPart m_PlaySoundMasterPrim = null;
        public SceneObjectPart PlaySoundMasterPrim
        {
            get { return m_PlaySoundMasterPrim; }
            set { m_PlaySoundMasterPrim = value; }
        }

        private List<SceneObjectPart> m_PlaySoundSlavePrims = new List<SceneObjectPart>();
        public List<SceneObjectPart> PlaySoundSlavePrims
        {
            get { return m_PlaySoundSlavePrims; }
            set { m_PlaySoundSlavePrims = value; }
        }

        private SceneObjectPart m_LoopSoundMasterPrim = null;
        public SceneObjectPart LoopSoundMasterPrim
        {
            get { return m_LoopSoundMasterPrim; }
            set { m_LoopSoundMasterPrim = value; }
        }

        private List<SceneObjectPart> m_LoopSoundSlavePrims = new List<SceneObjectPart>();
        public List<SceneObjectPart> LoopSoundSlavePrims
        {
            get { return m_LoopSoundSlavePrims; }
            set { m_LoopSoundSlavePrims = value; }
        }

        // The UUID for the Region this Object is in.
        public UUID RegionUUID
        {
            get
            {
                if (m_scene != null)
                {
                    return m_scene.RegionInfo.RegionID;
                }
                return UUID.Zero;
            }
        }

        #endregion

        #region Constructors

        /// <summary>
        /// Constructor
        /// </summary>
        public SceneObjectGroup()
        {
        }

        /// <summary>
        /// This constructor creates a SceneObjectGroup using a pre-existing SceneObjectPart.
        /// The original SceneObjectPart will be used rather than a copy, preserving
        /// its existing localID and UUID.
        /// </summary>
        public SceneObjectGroup(SceneObjectPart part)
        {
            SetRootPart(part);
        }

        /// <summary>
        /// Constructor.  This object is added to the scene later via AttachToScene()
        /// </summary>
        public SceneObjectGroup(UUID ownerID, Vector3 pos, Quaternion rot, PrimitiveBaseShape shape)
        { 
            SetRootPart(new SceneObjectPart(ownerID, shape, pos, rot, Vector3.Zero));
        }

        /// <summary>
        /// Constructor.
        /// </summary>
        public SceneObjectGroup(UUID ownerID, Vector3 pos, PrimitiveBaseShape shape)
            : this(ownerID, pos, Quaternion.Identity, shape)
        {
        }

        public void LoadScriptState(XmlDocument doc)
        {
            XmlNodeList nodes = doc.GetElementsByTagName("SavedScriptState");
            if (nodes.Count > 0)
            {
                if (m_savedScriptState == null)
                    m_savedScriptState = new Dictionary<UUID, string>();
                foreach (XmlNode node in nodes)
                {
                    if (node.Attributes["UUID"] != null)
                    {
                        UUID itemid = new UUID(node.Attributes["UUID"].Value);
                        if (itemid != UUID.Zero)
                            m_savedScriptState[itemid] = node.InnerXml;
                    }
                } 
            }
        }

        public void SetFromItemID(UUID AssetId)
        {
            SceneObjectPart[] parts = m_parts.GetArray();
            for (int i = 0; i < parts.Length; i++)
                parts[i].FromItemID = AssetId;
        }

        public UUID GetFromItemID()
        {
            return m_rootPart.FromItemID;
        }

        /// <summary>
        /// Hooks this object up to the backup event so that it is persisted to the database when the update thread executes.
        /// </summary>
        public virtual void AttachToBackup()
        {
            if (InSceneBackup)
            {
                //m_log.DebugFormat(
                //    "[SCENE OBJECT GROUP]: Attaching object {0} {1} to scene presistence sweep", Name, UUID);

                if (!m_isBackedUp)
                    m_scene.EventManager.OnBackup += ProcessBackup;
                
                m_isBackedUp = true;
            }
        }
        
        /// <summary>
        /// Attach this object to a scene.  It will also now appear to agents.
        /// </summary>
        /// <param name="scene"></param>
        public void AttachToScene(Scene scene)
        {
            m_scene = scene;
            RegionHandle = m_scene.RegionInfo.RegionHandle;

            if (m_rootPart.Shape.PCode != 9 || m_rootPart.Shape.State == 0)
                m_rootPart.ParentID = 0;
            if (m_rootPart.LocalId == 0)
                m_rootPart.LocalId = m_scene.AllocateLocalId();

            SceneObjectPart[] parts = m_parts.GetArray();
            for (int i = 0; i < parts.Length; i++)
            {
                SceneObjectPart part = parts[i];
                if (Object.ReferenceEquals(part, m_rootPart))
                    continue;

                if (part.LocalId == 0)
                    part.LocalId = m_scene.AllocateLocalId();

                part.ParentID = m_rootPart.LocalId;
                //m_log.DebugFormat("[SCENE]: Given local id {0} to part {1}, linknum {2}, parent {3} {4}", part.LocalId, part.UUID, part.LinkNum, part.ParentID, part.ParentUUID);
            }
            
            ApplyPhysics(m_scene.m_physicalPrim);

            // Don't trigger the update here - otherwise some client issues occur when multiple updates are scheduled
            // for the same object with very different properties.  The caller must schedule the update.
            //ScheduleGroupForFullUpdate();
        }

        public Vector3 GroupScale()
        {
            Vector3 minScale = new Vector3(Constants.RegionSize, Constants.RegionSize, Constants.RegionSize);
            Vector3 maxScale = Vector3.Zero;
            Vector3 finalScale = new Vector3(0.5f, 0.5f, 0.5f);

            SceneObjectPart[] parts = m_parts.GetArray();
            for (int i = 0; i < parts.Length; i++)
            {
                SceneObjectPart part = parts[i];
                Vector3 partscale = part.Scale;
                Vector3 partoffset = part.OffsetPosition;

                minScale.X = (partscale.X + partoffset.X < minScale.X) ? partscale.X + partoffset.X : minScale.X;
                minScale.Y = (partscale.Y + partoffset.Y < minScale.Y) ? partscale.Y + partoffset.Y : minScale.Y;
                minScale.Z = (partscale.Z + partoffset.Z < minScale.Z) ? partscale.Z + partoffset.Z : minScale.Z;

                maxScale.X = (partscale.X + partoffset.X > maxScale.X) ? partscale.X + partoffset.X : maxScale.X;
                maxScale.Y = (partscale.Y + partoffset.Y > maxScale.Y) ? partscale.Y + partoffset.Y : maxScale.Y;
                maxScale.Z = (partscale.Z + partoffset.Z > maxScale.Z) ? partscale.Z + partoffset.Z : maxScale.Z;
            }

            finalScale.X = (minScale.X > maxScale.X) ? minScale.X : maxScale.X;
            finalScale.Y = (minScale.Y > maxScale.Y) ? minScale.Y : maxScale.Y;
            finalScale.Z = (minScale.Z > maxScale.Z) ? minScale.Z : maxScale.Z;
            return finalScale;

        }
        public EntityIntersection TestIntersection(Ray hRay, bool frontFacesOnly, bool faceCenters)
        {
            // We got a request from the inner_scene to raytrace along the Ray hRay
            // We're going to check all of the prim in this group for intersection with the ray
            // If we get a result, we're going to find the closest result to the origin of the ray
            // and send back the intersection information back to the innerscene.

            EntityIntersection result = new EntityIntersection();

            SceneObjectPart[] parts = m_parts.GetArray();
            for (int i = 0; i < parts.Length; i++)
            {
                SceneObjectPart part = parts[i];

                // Temporary commented to stop compiler warning
                //Vector3 partPosition =
                //    new Vector3(part.AbsolutePosition.X, part.AbsolutePosition.Y, part.AbsolutePosition.Z);
                Quaternion parentrotation = GroupRotation;

                // Telling the prim to raytrace.
                //EntityIntersection inter = part.TestIntersection(hRay, parentrotation);

                EntityIntersection inter = part.TestIntersectionOBB(hRay, parentrotation, frontFacesOnly, faceCenters);

                // This may need to be updated to the maximum draw distance possible..
                // We might (and probably will) be checking for prim creation from other sims
                // when the camera crosses the border.
                float idist = Constants.RegionSize;

                if (inter.HitTF)
                {
                    // We need to find the closest prim to return to the testcaller along the ray
                    if (inter.distance < idist)
                    {
                        result.HitTF = true;
                        result.ipoint = inter.ipoint;
                        result.obj = part;
                        result.normal = inter.normal;
                        result.distance = inter.distance;
                    }
                }
            }

            return result;
        }

        /// <summary>
        /// Gets a vector representing the size of the bounding box containing all the prims in the group
        /// Treats all prims as rectangular, so no shape (cut etc) is taken into account
        /// offsetHeight is the offset in the Z axis from the centre of the bounding box to the centre of the root prim
        /// </summary>
        /// <returns></returns>
        public void GetAxisAlignedBoundingBoxRaw(out float minX, out float maxX, out float minY, out float maxY, out float minZ, out float maxZ)
        {
            maxX = -256f;
            maxY = -256f;
            maxZ = -256f;
            minX = 256f;
            minY = 256f;
            minZ = 8192f;

            SceneObjectPart[] parts = m_parts.GetArray();
            for (int i = 0; i < parts.Length; i++)
            {
                SceneObjectPart part = parts[i];

                Vector3 worldPos = part.GetWorldPosition();
                Vector3 offset = worldPos - AbsolutePosition;
                Quaternion worldRot;
                if (part.ParentID == 0)
                    worldRot = part.RotationOffset;
                else
                    worldRot = part.GetWorldRotation();

                Vector3 frontTopLeft;
                Vector3 frontTopRight;
                Vector3 frontBottomLeft;
                Vector3 frontBottomRight;

                Vector3 backTopLeft;
                Vector3 backTopRight;
                Vector3 backBottomLeft;
                Vector3 backBottomRight;

                Vector3 orig = Vector3.Zero;

                frontTopLeft.X = orig.X - (part.Scale.X / 2);
                frontTopLeft.Y = orig.Y - (part.Scale.Y / 2);
                frontTopLeft.Z = orig.Z + (part.Scale.Z / 2);

                frontTopRight.X = orig.X - (part.Scale.X / 2);
                frontTopRight.Y = orig.Y + (part.Scale.Y / 2);
                frontTopRight.Z = orig.Z + (part.Scale.Z / 2);

                frontBottomLeft.X = orig.X - (part.Scale.X / 2);
                frontBottomLeft.Y = orig.Y - (part.Scale.Y / 2);
                frontBottomLeft.Z = orig.Z - (part.Scale.Z / 2);

                frontBottomRight.X = orig.X - (part.Scale.X / 2);
                frontBottomRight.Y = orig.Y + (part.Scale.Y / 2);
                frontBottomRight.Z = orig.Z - (part.Scale.Z / 2);

                backTopLeft.X = orig.X + (part.Scale.X / 2);
                backTopLeft.Y = orig.Y - (part.Scale.Y / 2);
                backTopLeft.Z = orig.Z + (part.Scale.Z / 2);

                backTopRight.X = orig.X + (part.Scale.X / 2);
                backTopRight.Y = orig.Y + (part.Scale.Y / 2);
                backTopRight.Z = orig.Z + (part.Scale.Z / 2);

                backBottomLeft.X = orig.X + (part.Scale.X / 2);
                backBottomLeft.Y = orig.Y - (part.Scale.Y / 2);
                backBottomLeft.Z = orig.Z - (part.Scale.Z / 2);

                backBottomRight.X = orig.X + (part.Scale.X / 2);
                backBottomRight.Y = orig.Y + (part.Scale.Y / 2);
                backBottomRight.Z = orig.Z - (part.Scale.Z / 2);

                frontTopLeft = frontTopLeft * worldRot;
                frontTopRight = frontTopRight * worldRot;
                frontBottomLeft = frontBottomLeft * worldRot;
                frontBottomRight = frontBottomRight * worldRot;

                backBottomLeft = backBottomLeft * worldRot;
                backBottomRight = backBottomRight * worldRot;
                backTopLeft = backTopLeft * worldRot;
                backTopRight = backTopRight * worldRot;


                frontTopLeft += offset;
                frontTopRight += offset;
                frontBottomLeft += offset;
                frontBottomRight += offset;

                backBottomLeft += offset;
                backBottomRight += offset;
                backTopLeft += offset;
                backTopRight += offset;

                if (frontTopRight.X > maxX)
                    maxX = frontTopRight.X;
                if (frontTopLeft.X > maxX)
                    maxX = frontTopLeft.X;
                if (frontBottomRight.X > maxX)
                    maxX = frontBottomRight.X;
                if (frontBottomLeft.X > maxX)
                    maxX = frontBottomLeft.X;

                if (backTopRight.X > maxX)
                    maxX = backTopRight.X;
                if (backTopLeft.X > maxX)
                    maxX = backTopLeft.X;
                if (backBottomRight.X > maxX)
                    maxX = backBottomRight.X;
                if (backBottomLeft.X > maxX)
                    maxX = backBottomLeft.X;

                if (frontTopRight.X < minX)
                    minX = frontTopRight.X;
                if (frontTopLeft.X < minX)
                    minX = frontTopLeft.X;
                if (frontBottomRight.X < minX)
                    minX = frontBottomRight.X;
                if (frontBottomLeft.X < minX)
                    minX = frontBottomLeft.X;

                if (backTopRight.X < minX)
                    minX = backTopRight.X;
                if (backTopLeft.X < minX)
                    minX = backTopLeft.X;
                if (backBottomRight.X < minX)
                    minX = backBottomRight.X;
                if (backBottomLeft.X < minX)
                    minX = backBottomLeft.X;

                //
                if (frontTopRight.Y > maxY)
                    maxY = frontTopRight.Y;
                if (frontTopLeft.Y > maxY)
                    maxY = frontTopLeft.Y;
                if (frontBottomRight.Y > maxY)
                    maxY = frontBottomRight.Y;
                if (frontBottomLeft.Y > maxY)
                    maxY = frontBottomLeft.Y;

                if (backTopRight.Y > maxY)
                    maxY = backTopRight.Y;
                if (backTopLeft.Y > maxY)
                    maxY = backTopLeft.Y;
                if (backBottomRight.Y > maxY)
                    maxY = backBottomRight.Y;
                if (backBottomLeft.Y > maxY)
                    maxY = backBottomLeft.Y;

                if (frontTopRight.Y < minY)
                    minY = frontTopRight.Y;
                if (frontTopLeft.Y < minY)
                    minY = frontTopLeft.Y;
                if (frontBottomRight.Y < minY)
                    minY = frontBottomRight.Y;
                if (frontBottomLeft.Y < minY)
                    minY = frontBottomLeft.Y;

                if (backTopRight.Y < minY)
                    minY = backTopRight.Y;
                if (backTopLeft.Y < minY)
                    minY = backTopLeft.Y;
                if (backBottomRight.Y < minY)
                    minY = backBottomRight.Y;
                if (backBottomLeft.Y < minY)
                    minY = backBottomLeft.Y;

                //
                if (frontTopRight.Z > maxZ)
                    maxZ = frontTopRight.Z;
                if (frontTopLeft.Z > maxZ)
                    maxZ = frontTopLeft.Z;
                if (frontBottomRight.Z > maxZ)
                    maxZ = frontBottomRight.Z;
                if (frontBottomLeft.Z > maxZ)
                    maxZ = frontBottomLeft.Z;

                if (backTopRight.Z > maxZ)
                    maxZ = backTopRight.Z;
                if (backTopLeft.Z > maxZ)
                    maxZ = backTopLeft.Z;
                if (backBottomRight.Z > maxZ)
                    maxZ = backBottomRight.Z;
                if (backBottomLeft.Z > maxZ)
                    maxZ = backBottomLeft.Z;

                if (frontTopRight.Z < minZ)
                    minZ = frontTopRight.Z;
                if (frontTopLeft.Z < minZ)
                    minZ = frontTopLeft.Z;
                if (frontBottomRight.Z < minZ)
                    minZ = frontBottomRight.Z;
                if (frontBottomLeft.Z < minZ)
                    minZ = frontBottomLeft.Z;

                if (backTopRight.Z < minZ)
                    minZ = backTopRight.Z;
                if (backTopLeft.Z < minZ)
                    minZ = backTopLeft.Z;
                if (backBottomRight.Z < minZ)
                    minZ = backBottomRight.Z;
                if (backBottomLeft.Z < minZ)
                    minZ = backBottomLeft.Z;
            }
        }

        public Vector3 GetAxisAlignedBoundingBox(out float offsetHeight)
        {
            float minX;
            float maxX;
            float minY;
            float maxY;
            float minZ;
            float maxZ;

            GetAxisAlignedBoundingBoxRaw(out minX, out maxX, out minY, out maxY, out minZ, out maxZ);
            Vector3 boundingBox = new Vector3(maxX - minX, maxY - minY, maxZ - minZ);

            offsetHeight = 0;
            float lower = (minZ * -1);
            if (lower > maxZ)
            {
                offsetHeight = lower - (boundingBox.Z / 2);

            }
            else if (maxZ > lower)
            {
                offsetHeight = maxZ - (boundingBox.Z / 2);
                offsetHeight *= -1;
            }

           // m_log.InfoFormat("BoundingBox is {0} , {1} , {2} ", boundingBox.X, boundingBox.Y, boundingBox.Z);
            return boundingBox;
        }

        #endregion

        public void SaveScriptedState(XmlTextWriter writer)
        {
            XmlDocument doc = new XmlDocument();
            Dictionary<UUID,string> states = new Dictionary<UUID,string>();

            SceneObjectPart[] parts = m_parts.GetArray();
            for (int i = 0; i < parts.Length; i++)
            {
                Dictionary<UUID, string> pstates = parts[i].Inventory.GetScriptStates();
                foreach (KeyValuePair<UUID, string> kvp in pstates)
                    states.Add(kvp.Key, kvp.Value);
            }

            if (states.Count > 0)
            {
                // Now generate the necessary XML wrappings
                writer.WriteStartElement(String.Empty, "GroupScriptStates", String.Empty);
                foreach (UUID itemid in states.Keys)
                {
                    doc.LoadXml(states[itemid]);
                    writer.WriteStartElement(String.Empty, "SavedScriptState", String.Empty);
                    writer.WriteAttributeString(String.Empty, "UUID", String.Empty, itemid.ToString());
                    writer.WriteRaw(doc.DocumentElement.OuterXml); // Writes ScriptState element
                    writer.WriteEndElement(); // End of SavedScriptState
                }
                writer.WriteEndElement(); // End of GroupScriptStates
            }
        }

        public byte GetAttachmentPoint()
        {
            return m_rootPart.Shape.State;
        }

        public void ClearPartAttachmentData()
        {
            SetAttachmentPoint((Byte)0);
        }

        public void DetachToGround()
        {
            ScenePresence avatar = m_scene.GetScenePresence(m_rootPart.AttachedAvatar);
            if (avatar == null)
                return;

            avatar.RemoveAttachment(this);

            Vector3 detachedpos = new Vector3(127f,127f,127f);
            if (avatar == null)
                return;

            detachedpos = avatar.AbsolutePosition;
            RootPart.FromItemID = UUID.Zero;

            AbsolutePosition = detachedpos;
            m_rootPart.AttachedAvatar = UUID.Zero;

            SceneObjectPart[] parts = m_parts.GetArray();
            for (int i = 0; i < parts.Length; i++)
                parts[i].AttachedAvatar = UUID.Zero;

            m_rootPart.SetParentLocalId(0);
            SetAttachmentPoint((byte)0);
            m_rootPart.ApplyPhysics(m_rootPart.GetEffectiveObjectFlags(), m_rootPart.VolumeDetectActive, m_scene.m_physicalPrim);
            HasGroupChanged = true;
            RootPart.Rezzed = DateTime.Now;
            RootPart.RemFlag(PrimFlags.TemporaryOnRez);
            AttachToBackup();
            m_scene.EventManager.TriggerParcelPrimCountTainted();
            m_rootPart.ScheduleFullUpdate();
            m_rootPart.ClearUndoState();
        }

        public void DetachToInventoryPrep()
        {
            ScenePresence avatar = m_scene.GetScenePresence(m_rootPart.AttachedAvatar);
            //Vector3 detachedpos = new Vector3(127f, 127f, 127f);
            if (avatar != null)
            {
                //detachedpos = avatar.AbsolutePosition;
                avatar.RemoveAttachment(this);
            }

            m_rootPart.AttachedAvatar = UUID.Zero;

            SceneObjectPart[] parts = m_parts.GetArray();
            for (int i = 0; i < parts.Length; i++)
                parts[i].AttachedAvatar = UUID.Zero;

            m_rootPart.SetParentLocalId(0);
            //m_rootPart.SetAttachmentPoint((byte)0);
            m_rootPart.IsAttachment = false;
            AbsolutePosition = m_rootPart.AttachedPos;
            //m_rootPart.ApplyPhysics(m_rootPart.GetEffectiveObjectFlags(), m_scene.m_physicalPrim);
            //AttachToBackup();
            //m_rootPart.ScheduleFullUpdate();
        }

        /// <summary>
        ///
        /// </summary>
        /// <param name="part"></param>
        private void SetPartAsNonRoot(SceneObjectPart part)
        {
            part.ParentID = m_rootPart.LocalId;
            part.ClearUndoState();
        }

        public override void UpdateMovement()
        {
            SceneObjectPart[] parts = m_parts.GetArray();
            for (int i = 0; i < parts.Length; i++)
                parts[i].UpdateMovement();
        }

        public ushort GetTimeDilation()
        {
            return Utils.FloatToUInt16(m_scene.TimeDilation, 0.0f, 1.0f);
        }

        /// <summary>
        /// Added as a way for the storage provider to reset the scene,
        /// most likely a better way to do this sort of thing but for now...
        /// </summary>
        /// <param name="scene"></param>
        public void SetScene(Scene scene)
        {
            m_scene = scene;
        }
        
        /// <summary>
        /// Set a part to act as the root part for this scene object
        /// </summary>
        /// <param name="part"></param>
        public void SetRootPart(SceneObjectPart part)
        {
            if (part == null)
                throw new ArgumentNullException("Cannot give SceneObjectGroup a null root SceneObjectPart");

            part.SetParent(this);
            m_rootPart = part;
            if (!IsAttachment)
                part.ParentID = 0;
            part.LinkNum = 0;
            
            m_parts.Add(m_rootPart.UUID, m_rootPart);
        }

        /// <summary>
        /// Add a new part to this scene object.  The part must already be correctly configured.
        /// </summary>
        /// <param name="part"></param>
        public void AddPart(SceneObjectPart part)
        {
            part.SetParent(this);
            part.LinkNum = m_parts.Add(part.UUID, part);
            if (part.LinkNum == 2 && RootPart != null)
                RootPart.LinkNum = 1;
        }

        /// <summary>
        /// Make sure that every non root part has the proper parent root part local id
        /// </summary>
        private void UpdateParentIDs()
        {
            SceneObjectPart[] parts = m_parts.GetArray();
            for (int i = 0; i < parts.Length; i++)
            {
                SceneObjectPart part = parts[i];
                if (part.UUID != m_rootPart.UUID)
                    part.ParentID = m_rootPart.LocalId;
            }
        }

        public void RegenerateFullIDs()
        {
            SceneObjectPart[] parts = m_parts.GetArray();
            for (int i = 0; i < parts.Length; i++)
                parts[i].UUID = UUID.Random();
        }

        // helper provided for parts.
        public int GetSceneMaxUndo()
        {
            if (m_scene != null)
                return m_scene.MaxUndoCount;
            return 5;
        }

        // justincc: I don't believe this hack is needed any longer, especially since the physics
        // parts of set AbsolutePosition were already commented out.  By changing HasGroupChanged to false
        // this method was preventing proper reload of scene objects.
        
        // dahlia: I had to uncomment it, without it meshing was failing on some prims and objects
        // at region startup
        
        // teravus: After this was removed from the linking algorithm, Linked prims no longer collided 
        // properly when non-physical if they havn't been moved.   This breaks ALL builds.
        // see: http://opensimulator.org/mantis/view.php?id=3108
        
        // Here's the deal, this is ABSOLUTELY CRITICAL so the physics scene gets the update about the 
        // position of linkset prims.  IF YOU CHANGE THIS, YOU MUST TEST colliding with just linked and 
        // unmoved prims!  As soon as you move a Prim/group, it will collide properly because Absolute 
        // Position has been set!
        
        public void ResetChildPrimPhysicsPositions()
        {
            AbsolutePosition = AbsolutePosition; // could someone in the know please explain how this works?

            // teravus: AbsolutePosition is NOT a normal property!
            // the code in the getter of AbsolutePosition is significantly different then the code in the setter!
            // jhurliman: Then why is it a property instead of two methods?
        }

        public UUID GetPartsFullID(uint localID)
        {
            SceneObjectPart part = GetChildPart(localID);
            if (part != null)
            {
                return part.UUID;
            }
            return UUID.Zero;
        }

        public void ObjectGrabHandler(uint localId, Vector3 offsetPos, IClientAPI remoteClient)
        {
            if (m_rootPart.LocalId == localId)
            {
                OnGrabGroup(offsetPos, remoteClient);
            }
            else
            {
                SceneObjectPart part = GetChildPart(localId);
                OnGrabPart(part, offsetPos, remoteClient);
            }
        }

        public virtual void OnGrabPart(SceneObjectPart part, Vector3 offsetPos, IClientAPI remoteClient)
        {
            part.StoreUndoState();
            part.OnGrab(offsetPos, remoteClient);
        }

        public virtual void OnGrabGroup(Vector3 offsetPos, IClientAPI remoteClient)
        {
            m_scene.EventManager.TriggerGroupGrab(UUID, offsetPos, remoteClient.AgentId);
        }

        /// <summary>
        /// Delete this group from its scene.
        /// </summary>
        /// 
        /// This only handles the in-world consequences of deletion (e.g. any avatars sitting on it are forcibly stood
        /// up and all avatars receive notification of its removal.  Removal of the scene object from database backup
        /// must be handled by the caller.
        /// 
        /// <param name="silent">If true then deletion is not broadcast to clients</param>
        public void DeleteGroupFromScene(bool silent)
        {
            SceneObjectPart[] parts = m_parts.GetArray();
            for (int i = 0; i < parts.Length; i++)
            {
                SceneObjectPart part = parts[i];

                Scene.ForEachScenePresence(delegate(ScenePresence avatar)
                {
<<<<<<< HEAD
//                    part.Inventory.RemoveScriptInstances();
                    // REGION SYNC
                    if (Scene.IsSyncedServer())
                    {
                        Scene.RegionSyncServerModule.DeleteObject(part.RegionHandle, part.LocalId, part);
                        //return;
                    }
                    Scene.ForEachScenePresence(delegate(ScenePresence avatar)
                    {
                        if (avatar.ParentID == LocalId)
                        {
                            avatar.StandUp();
                        }
=======
                    if (avatar.ParentID == LocalId)
                        avatar.StandUp();
>>>>>>> 9f29908f

                    if (!silent)
                    {
                        part.UpdateFlag = 0;
                        if (part == m_rootPart)
                            avatar.ControllingClient.SendKillObject(m_regionHandle, part.LocalId);
                    }
                });
            }
        }

        public void AddScriptLPS(int count)
        {
            if (scriptScore + count >= float.MaxValue - count)
                scriptScore = 0;

            scriptScore += (float)count;
            SceneGraph d = m_scene.SceneGraph;
            d.AddToScriptLPS(count);
        }

        public void AddActiveScriptCount(int count)
        {
            SceneGraph d = m_scene.SceneGraph;
            d.AddActiveScripts(count);
        }

        public void aggregateScriptEvents()
        {
            PrimFlags objectflagupdate = (PrimFlags)RootPart.GetEffectiveObjectFlags();

            scriptEvents aggregateScriptEvents = 0;

            SceneObjectPart[] parts = m_parts.GetArray();
            for (int i = 0; i < parts.Length; i++)
            {
                SceneObjectPart part = parts[i];
                if (part == null)
                    continue;
                if (part != RootPart)
                    part.Flags = objectflagupdate;
                aggregateScriptEvents |= part.AggregateScriptEvents;
            }

            m_scriptListens_atTarget = ((aggregateScriptEvents & scriptEvents.at_target) != 0);
            m_scriptListens_notAtTarget = ((aggregateScriptEvents & scriptEvents.not_at_target) != 0);

            if (!m_scriptListens_atTarget && !m_scriptListens_notAtTarget)
            {
                lock (m_targets)
                    m_targets.Clear();
                m_scene.RemoveGroupTarget(this);
            }
            m_scriptListens_atRotTarget = ((aggregateScriptEvents & scriptEvents.at_rot_target) != 0);
            m_scriptListens_notAtRotTarget = ((aggregateScriptEvents & scriptEvents.not_at_rot_target) != 0);

            if (!m_scriptListens_atRotTarget && !m_scriptListens_notAtRotTarget)
            {
                lock (m_rotTargets)
                    m_rotTargets.Clear();
                m_scene.RemoveGroupTarget(this);
            }

            ScheduleGroupForFullUpdate();
        }

        public void SetText(string text, Vector3 color, double alpha)
        {
            Color = Color.FromArgb(0xff - (int) (alpha * 0xff),
                                   (int) (color.X * 0xff),
                                   (int) (color.Y * 0xff),
                                   (int) (color.Z * 0xff));
            Text = text;

            HasGroupChanged = true;
            m_rootPart.ScheduleFullUpdate();
        }

        /// <summary>
        /// Apply physics to this group
        /// </summary>
        /// <param name="m_physicalPrim"></param>
        public void ApplyPhysics(bool m_physicalPrim)
        {
            // Apply physics to the root prim
            m_rootPart.ApplyPhysics(m_rootPart.GetEffectiveObjectFlags(), m_rootPart.VolumeDetectActive, m_physicalPrim);
            
            // Apply physics to child prims
            SceneObjectPart[] parts = m_parts.GetArray();
            if (parts.Length > 1)
            {
                for (int i = 0; i < parts.Length; i++)
                {
                    SceneObjectPart part = parts[i];
                    if (part.LocalId != m_rootPart.LocalId)
                        part.ApplyPhysics(m_rootPart.GetEffectiveObjectFlags(), part.VolumeDetectActive, m_physicalPrim);
                }

                // Hack to get the physics scene geometries in the right spot
                ResetChildPrimPhysicsPositions();
            }
        }

        public void SetOwnerId(UUID userId)
        {
            ForEachPart(delegate(SceneObjectPart part) { part.OwnerID = userId; });
        }

        public void ForEachPart(Action<SceneObjectPart> whatToDo)
        {
            SceneObjectPart[] parts = m_parts.GetArray();
            for (int i = 0; i < parts.Length; i++)
                whatToDo(parts[i]);
        }

        #region Events

        /// <summary>
        /// Processes backup.
        /// </summary>
        /// <param name="datastore"></param>
        public virtual void ProcessBackup(ISimulationDataService datastore, bool forcedBackup)
        {
            if (!m_isBackedUp)
            {
//                m_log.DebugFormat(
//                    "[WATER WARS]: Ignoring backup of {0} {1} since object is not marked to be backed up", Name, UUID);
                return;
            }

            if (IsDeleted || UUID == UUID.Zero)
            {
//                m_log.DebugFormat(
//                    "[WATER WARS]: Ignoring backup of {0} {1} since object is marked as already deleted", Name, UUID);
                return;
            }

            // Since this is the top of the section of call stack for backing up a particular scene object, don't let
            // any exception propogate upwards.
            try
            {
                if (!m_scene.ShuttingDown) // if shutting down then there will be nothing to handle the return so leave till next restart
                {
                    ILandObject parcel = m_scene.LandChannel.GetLandObject(
                            m_rootPart.GroupPosition.X, m_rootPart.GroupPosition.Y);

                    if (parcel != null && parcel.LandData != null &&
                            parcel.LandData.OtherCleanTime != 0)
                    {
                        if (parcel.LandData.OwnerID != OwnerID &&
                                (parcel.LandData.GroupID != GroupID ||
                                parcel.LandData.GroupID == UUID.Zero))
                        {
                            if ((DateTime.UtcNow - RootPart.Rezzed).TotalMinutes >
                                    parcel.LandData.OtherCleanTime)
                            {
                                DetachFromBackup();
                                m_log.InfoFormat("[SCENE]: Returning object {0} due to parcel auto return", RootPart.UUID.ToString());
                                m_scene.AddReturn(OwnerID, Name, AbsolutePosition, "parcel auto return");
                                m_scene.DeRezObjects(null, new List<uint>() { RootPart.LocalId }, UUID.Zero,
                                        DeRezAction.Return, UUID.Zero);

                                return;
                            }
                        }
                    }
                }

                if (HasGroupChanged)
                {
                    // don't backup while it's selected or you're asking for changes mid stream.
                    if (isTimeToPersist() || forcedBackup)
                    {
//                        m_log.DebugFormat(
//                            "[SCENE]: Storing {0}, {1} in {2}",
//                            Name, UUID, m_scene.RegionInfo.RegionName);

                        SceneObjectGroup backup_group = Copy(false);
                        backup_group.RootPart.Velocity = RootPart.Velocity;
                        backup_group.RootPart.Acceleration = RootPart.Acceleration;
                        backup_group.RootPart.AngularVelocity = RootPart.AngularVelocity;
                        backup_group.RootPart.ParticleSystem = RootPart.ParticleSystem;
                        HasGroupChanged = false;

                        m_scene.EventManager.TriggerOnSceneObjectPreSave(backup_group, this);
                        datastore.StoreObject(backup_group, m_scene.RegionInfo.RegionID);

                        backup_group.ForEachPart(delegate(SceneObjectPart part) 
                        { 
                            part.Inventory.ProcessInventoryBackup(datastore); 
                        });

                        backup_group = null;
                    }
//                    else
//                    {
//                        m_log.DebugFormat(
//                            "[SCENE]: Did not update persistence of object {0} {1}, selected = {2}",
//                            Name, UUID, IsSelected);
//                    }
                }
            }
            catch (Exception e)
            {
                m_log.ErrorFormat(
                    "[SCENE]: Storing of {0}, {1} in {2} failed with exception {3}{4}", 
                    Name, UUID, m_scene.RegionInfo.RegionName, e.Message, e.StackTrace);
            }
        }

        #endregion

        public void SendFullUpdateToClient(IClientAPI remoteClient)
        {
            RootPart.SendFullUpdate(
                remoteClient, m_scene.Permissions.GenerateClientFlags(remoteClient.AgentId, RootPart.UUID));

            SceneObjectPart[] parts = m_parts.GetArray();
            for (int i = 0; i < parts.Length; i++)
            {
                SceneObjectPart part = parts[i];
                if (part != RootPart)
                    part.SendFullUpdate(remoteClient, m_scene.Permissions.GenerateClientFlags(remoteClient.AgentId, part.UUID));
            }
        }

        #region Copying

        /// <summary>
        /// Duplicates this object, including operations such as physics set up and attaching to the backup event.
        /// </summary>
        /// <param name="userExposed">True if the duplicate will immediately be in the scene, false otherwise</param>
        /// <returns></returns>
        public SceneObjectGroup Copy(bool userExposed)
        {
            SceneObjectGroup dupe = (SceneObjectGroup)MemberwiseClone();
            dupe.m_isBackedUp = false;
            dupe.m_parts = new MapAndArray<OpenMetaverse.UUID, SceneObjectPart>();

            // Warning, The following code related to previousAttachmentStatus is needed so that clones of 
            // attachments do not bordercross while they're being duplicated.  This is hacktastic!
            // Normally, setting AbsolutePosition will bordercross a prim if it's outside the region!
            // unless IsAttachment is true!, so to prevent border crossing, we save it's attachment state 
            // (which should be false anyway) set it as an Attachment and then set it's Absolute Position, 
            // then restore it's attachment state

            // This is only necessary when userExposed is false!

            bool previousAttachmentStatus = dupe.RootPart.IsAttachment;
            
            if (!userExposed)
                dupe.RootPart.IsAttachment = true;

            dupe.AbsolutePosition = new Vector3(AbsolutePosition.X, AbsolutePosition.Y, AbsolutePosition.Z);

            if (!userExposed)
            {
                dupe.RootPart.IsAttachment = previousAttachmentStatus;
            }

            dupe.CopyRootPart(m_rootPart, OwnerID, GroupID, userExposed);
            dupe.m_rootPart.LinkNum = m_rootPart.LinkNum;

            if (userExposed)
                dupe.m_rootPart.TrimPermissions();

            List<SceneObjectPart> partList = new List<SceneObjectPart>(m_parts.GetArray());
            
            partList.Sort(delegate(SceneObjectPart p1, SceneObjectPart p2)
                {
                    return p1.LinkNum.CompareTo(p2.LinkNum);
                }
            );

            foreach (SceneObjectPart part in partList)
            {
                if (part.UUID != m_rootPart.UUID)
                {
                    SceneObjectPart newPart = dupe.CopyPart(part, OwnerID, GroupID, userExposed);
                    newPart.LinkNum = part.LinkNum;
                }

                // Need to duplicate the physics actor as well
                if (part.PhysActor != null && userExposed)
                {
                    PrimitiveBaseShape pbs = part.Shape;
    
                    part.PhysActor 
                        = m_scene.PhysicsScene.AddPrimShape(
                            string.Format("{0}/{1}", part.Name, part.UUID),
                            pbs,
                            part.AbsolutePosition,
                            part.Scale,
                            part.RotationOffset,
                            part.PhysActor.IsPhysical);
    
                    part.PhysActor.LocalID = part.LocalId;
                    part.DoPhysicsPropertyUpdate(part.PhysActor.IsPhysical, true);
                }
            }
            
            if (userExposed)
            {
                dupe.UpdateParentIDs();
                dupe.HasGroupChanged = true;
                dupe.AttachToBackup();

                ScheduleGroupForFullUpdate();
            }

            return dupe;
        }

        /// <summary>
        /// Copy the given part as the root part of this scene object.
        /// </summary>
        /// <param name="part"></param>
        /// <param name="cAgentID"></param>
        /// <param name="cGroupID"></param>
        public void CopyRootPart(SceneObjectPart part, UUID cAgentID, UUID cGroupID, bool userExposed)
        {
            SetRootPart(part.Copy(m_scene.AllocateLocalId(), OwnerID, GroupID, 0, userExposed));
        }

        public void ScriptSetPhysicsStatus(bool UsePhysics)
        {
            bool IsTemporary = ((RootPart.Flags & PrimFlags.TemporaryOnRez) != 0);
            bool IsPhantom = ((RootPart.Flags & PrimFlags.Phantom) != 0);
            bool IsVolumeDetect = RootPart.VolumeDetectActive;
            UpdatePrimFlags(RootPart.LocalId, UsePhysics, IsTemporary, IsPhantom, IsVolumeDetect);
        }

        public void ScriptSetTemporaryStatus(bool TemporaryStatus)
        {
            bool UsePhysics = ((RootPart.Flags & PrimFlags.Physics) != 0);
            bool IsPhantom = ((RootPart.Flags & PrimFlags.Phantom) != 0);
            bool IsVolumeDetect = RootPart.VolumeDetectActive;
            UpdatePrimFlags(RootPart.LocalId, UsePhysics, TemporaryStatus, IsPhantom, IsVolumeDetect);
        }

        public void ScriptSetPhantomStatus(bool PhantomStatus)
        {
            bool UsePhysics = ((RootPart.Flags & PrimFlags.Physics) != 0);
            bool IsTemporary = ((RootPart.Flags & PrimFlags.TemporaryOnRez) != 0);
            bool IsVolumeDetect = RootPart.VolumeDetectActive;
            UpdatePrimFlags(RootPart.LocalId, UsePhysics, IsTemporary, PhantomStatus, IsVolumeDetect);
        }

        public void ScriptSetVolumeDetect(bool VDStatus)
        {
            bool UsePhysics = ((RootPart.Flags & PrimFlags.Physics) != 0);
            bool IsTemporary = ((RootPart.Flags & PrimFlags.TemporaryOnRez) != 0);
            bool IsPhantom = ((RootPart.Flags & PrimFlags.Phantom) != 0);
            UpdatePrimFlags(RootPart.LocalId, UsePhysics, IsTemporary, IsPhantom, VDStatus);

            /*
            ScriptSetPhantomStatus(false);  // What ever it was before, now it's not phantom anymore

            if (PhysActor != null) // Should always be the case now
            {
                PhysActor.SetVolumeDetect(param);
            }
            if (param != 0)
                AddFlag(PrimFlags.Phantom);

            ScheduleFullUpdate();
            */
        }

        public void applyImpulse(Vector3 impulse)
        {
            // We check if rootpart is null here because scripts don't delete if you delete the host.
            // This means that unfortunately, we can pass a null physics actor to Simulate!
            // Make sure we don't do that!
            SceneObjectPart rootpart = m_rootPart;
            if (rootpart != null)
            {
                if (IsAttachment)
                {
                    ScenePresence avatar = m_scene.GetScenePresence(rootpart.AttachedAvatar);
                    if (avatar != null)
                    {
                        avatar.PushForce(impulse);
                    }
                }
                else
                {
                    if (rootpart.PhysActor != null)
                    {
                        rootpart.PhysActor.AddForce(impulse, true);
                        m_scene.PhysicsScene.AddPhysicsActorTaint(rootpart.PhysActor);
                    }
                }
            }
        }

        public void applyAngularImpulse(Vector3 impulse)
        {
            // We check if rootpart is null here because scripts don't delete if you delete the host.
            // This means that unfortunately, we can pass a null physics actor to Simulate!
            // Make sure we don't do that!
            SceneObjectPart rootpart = m_rootPart;
            if (rootpart != null)
            {
                if (rootpart.PhysActor != null)
                {
                    if (!IsAttachment)
                    {
                        rootpart.PhysActor.AddAngularForce(impulse, true);
                        m_scene.PhysicsScene.AddPhysicsActorTaint(rootpart.PhysActor);
                    }
                }
            }
        }

        public void setAngularImpulse(Vector3 impulse)
        {
            // We check if rootpart is null here because scripts don't delete if you delete the host.
            // This means that unfortunately, we can pass a null physics actor to Simulate!
            // Make sure we don't do that!
            SceneObjectPart rootpart = m_rootPart;
            if (rootpart != null)
            {
                if (rootpart.PhysActor != null)
                {
                    if (!IsAttachment)
                    {
                        rootpart.PhysActor.Torque = impulse;
                        m_scene.PhysicsScene.AddPhysicsActorTaint(rootpart.PhysActor);
                    }
                }
            }
        }

        public Vector3 GetTorque()
        {
            // We check if rootpart is null here because scripts don't delete if you delete the host.
            // This means that unfortunately, we can pass a null physics actor to Simulate!
            // Make sure we don't do that!
            SceneObjectPart rootpart = m_rootPart;
            if (rootpart != null)
            {
                if (rootpart.PhysActor != null)
                {
                    if (!IsAttachment)
                    {
                        Vector3 torque = rootpart.PhysActor.Torque;
                        return torque;
                    }
                }
            }
            return Vector3.Zero;
        }

        public void moveToTarget(Vector3 target, float tau)
        {
            SceneObjectPart rootpart = m_rootPart;
            if (rootpart != null)
            {
                if (IsAttachment)
                {
                    ScenePresence avatar = m_scene.GetScenePresence(rootpart.AttachedAvatar);
                    if (avatar != null)
                    {
                        List<string> coords = new List<string>();
                        uint regionX = 0;
                        uint regionY = 0;
                        Utils.LongToUInts(Scene.RegionInfo.RegionHandle, out regionX, out regionY);
                        target.X += regionX;
                        target.Y += regionY;
                        coords.Add(target.X.ToString());
                        coords.Add(target.Y.ToString());
                        coords.Add(target.Z.ToString());
                        avatar.DoMoveToPosition(avatar, "", coords);
                    }
                }
                else
                {
                    if (rootpart.PhysActor != null)
                    {
                        rootpart.PhysActor.PIDTarget = target;
                        rootpart.PhysActor.PIDTau = tau;
                        rootpart.PhysActor.PIDActive = true;
                    }
                }
            }
        }

        public void stopMoveToTarget()
        {
            SceneObjectPart rootpart = m_rootPart;
            if (rootpart != null)
            {
                if (rootpart.PhysActor != null)
                {
                    rootpart.PhysActor.PIDActive = false;
                }
            }
        }
        
        public void stopLookAt()
        {
            SceneObjectPart rootpart = m_rootPart;
            if (rootpart != null)
            {
                if (rootpart.PhysActor != null)
                {
                    rootpart.PhysActor.APIDActive = false;
                }
            }
        
        }

        /// <summary>
        /// Uses a PID to attempt to clamp the object on the Z axis at the given height over tau seconds.
        /// </summary>
        /// <param name="height">Height to hover.  Height of zero disables hover.</param>
        /// <param name="hoverType">Determines what the height is relative to </param>
        /// <param name="tau">Number of seconds over which to reach target</param>
        public void SetHoverHeight(float height, PIDHoverType hoverType, float tau)
        {
            SceneObjectPart rootpart = m_rootPart;
            if (rootpart != null)
            {
                if (rootpart.PhysActor != null)
                {
                    if (height != 0f)
                    {
                        rootpart.PhysActor.PIDHoverHeight = height;
                        rootpart.PhysActor.PIDHoverType = hoverType;
                        rootpart.PhysActor.PIDTau = tau;
                        rootpart.PhysActor.PIDHoverActive = true;
                    }
                    else
                    {
                        rootpart.PhysActor.PIDHoverActive = false;
                    }
                }
            }
        }

        /// <summary>
        /// Set the owner of the root part.
        /// </summary>
        /// <param name="part"></param>
        /// <param name="cAgentID"></param>
        /// <param name="cGroupID"></param>
        public void SetRootPartOwner(SceneObjectPart part, UUID cAgentID, UUID cGroupID)
        {
            part.LastOwnerID = part.OwnerID;
            part.OwnerID = cAgentID;
            part.GroupID = cGroupID;

            if (part.OwnerID != cAgentID)
            {
                // Apply Next Owner Permissions if we're not bypassing permissions
                if (!m_scene.Permissions.BypassPermissions())
                    ApplyNextOwnerPermissions();
            }

            part.ScheduleFullUpdate();
        }

        /// <summary>
        /// Make a copy of the given part.
        /// </summary>
        /// <param name="part"></param>
        /// <param name="cAgentID"></param>
        /// <param name="cGroupID"></param>
        public SceneObjectPart CopyPart(SceneObjectPart part, UUID cAgentID, UUID cGroupID, bool userExposed)
        {
            SceneObjectPart newPart = part.Copy(m_scene.AllocateLocalId(), OwnerID, GroupID, m_parts.Count, userExposed);
            AddPart(newPart);

            SetPartAsNonRoot(newPart);
            return newPart;
        }

        /// <summary>
        /// Reset the UUIDs for all the prims that make up this group.
        ///
        /// This is called by methods which want to add a new group to an existing scene, in order
        /// to ensure that there are no clashes with groups already present.
        /// </summary>
        public void ResetIDs()
        {
            lock (m_parts.SyncRoot)
            {
                List<SceneObjectPart> partsList = new List<SceneObjectPart>(m_parts.GetArray());
                m_parts.Clear();
                foreach (SceneObjectPart part in partsList)
                {
                    part.ResetIDs(part.LinkNum); // Don't change link nums
                    m_parts.Add(part.UUID, part);
                }
            }
        }

        /// <summary>
        ///
        /// </summary>
        /// <param name="part"></param>
        public void ServiceObjectPropertiesFamilyRequest(IClientAPI remoteClient, UUID AgentID, uint RequestFlags)
        {
            remoteClient.SendObjectPropertiesFamilyData(RequestFlags, RootPart.UUID, RootPart.OwnerID, RootPart.GroupID, RootPart.BaseMask,
                                                        RootPart.OwnerMask, RootPart.GroupMask, RootPart.EveryoneMask, RootPart.NextOwnerMask,
                                                        RootPart.OwnershipCost, RootPart.ObjectSaleType, RootPart.SalePrice, RootPart.Category,
                                                        RootPart.CreatorID, RootPart.Name, RootPart.Description);
        }

        public void SetPartOwner(SceneObjectPart part, UUID cAgentID, UUID cGroupID)
        {
            part.OwnerID = cAgentID;
            part.GroupID = cGroupID;
        }

        #endregion

        #region Scheduling

        public override void Update()
        {
            // Check that the group was not deleted before the scheduled update
            // FIXME: This is merely a temporary measure to reduce the incidence of failure when
            // an object has been deleted from a scene before update was processed.
            // A more fundamental overhaul of the update mechanism is required to eliminate all
            // the race conditions.
            if (m_isDeleted)
                return;

            // Even temporary objects take part in physics (e.g. temp-on-rez bullets)
            //if ((RootPart.Flags & PrimFlags.TemporaryOnRez) != 0)
            //    return;

            bool UsePhysics = ((RootPart.Flags & PrimFlags.Physics) != 0);

            if (UsePhysics && !AbsolutePosition.ApproxEquals(lastPhysGroupPos, 0.02f))
            {
                m_rootPart.UpdateFlag = 1;
                lastPhysGroupPos = AbsolutePosition;
            }

            if (UsePhysics && !GroupRotation.ApproxEquals(lastPhysGroupRot, 0.1f))
            {
                m_rootPart.UpdateFlag = 1;
                lastPhysGroupRot = GroupRotation;
            }

            SceneObjectPart[] parts = m_parts.GetArray();
            for (int i = 0; i < parts.Length; i++)
            {
                SceneObjectPart part = parts[i];
                if (!IsSelected)
                    part.UpdateLookAt();
                part.SendScheduledUpdates();
            }
        }

        public void ScheduleFullUpdateToAvatar(ScenePresence presence)
        {
//            m_log.DebugFormat("[SOG]: Scheduling full update for {0} {1} just to avatar {2}", Name, UUID, presence.Name);
            
            RootPart.AddFullUpdateToAvatar(presence);

            SceneObjectPart[] parts = m_parts.GetArray();
            for (int i = 0; i < parts.Length; i++)
            {
                SceneObjectPart part = parts[i];
                if (part != RootPart)
                    part.AddFullUpdateToAvatar(presence);
            }
        }

        public void ScheduleTerseUpdateToAvatar(ScenePresence presence)
        {
//            m_log.DebugFormat("[SOG]: Scheduling terse update for {0} {1} just to avatar {2}", Name, UUID, presence.Name);

            SceneObjectPart[] parts = m_parts.GetArray();
            for (int i = 0; i < parts.Length; i++)
                parts[i].AddTerseUpdateToAvatar(presence);
        }

        /// <summary>
        /// Schedule a full update for this scene object
        /// </summary>
        public void ScheduleGroupForFullUpdate()
        {
//            if (IsAttachment)
//                m_log.DebugFormat("[SOG]: Scheduling full update for {0} {1}", Name, LocalId);
            
            checkAtTargets();
            RootPart.ScheduleFullUpdate();

            SceneObjectPart[] parts = m_parts.GetArray();
            for (int i = 0; i < parts.Length; i++)
            {
                SceneObjectPart part = parts[i];
                if (part != RootPart)
                    part.ScheduleFullUpdate();
            }
        }

        /// <summary>
        /// Schedule a terse update for this scene object
        /// </summary>
        public void ScheduleGroupForTerseUpdate()
        {
//            m_log.DebugFormat("[SOG]: Scheduling terse update for {0} {1}", Name, UUID);

            SceneObjectPart[] parts = m_parts.GetArray();
            for (int i = 0; i < parts.Length; i++)
                parts[i].ScheduleTerseUpdate();
        }

        /// <summary>
        /// Immediately send a full update for this scene object.
        /// </summary>
        public void SendGroupFullUpdate()
        {
            if (IsDeleted)
                return;

//            m_log.DebugFormat("[SOG]: Sending immediate full group update for {0} {1}", Name, UUID);
            
            RootPart.SendFullUpdateToAllClients();

            SceneObjectPart[] parts = m_parts.GetArray();
            for (int i = 0; i < parts.Length; i++)
            {
                SceneObjectPart part = parts[i];
                if (part != RootPart)
                    part.SendFullUpdateToAllClients();
            }
        }

        /// <summary>
        /// Immediately send an update for this scene object's root prim only.
        /// This is for updates regarding the object as a whole, and none of its parts in particular.
        /// Note: this may not be used by opensim (it probably should) but it's used by
        /// external modules.
        /// </summary>
        public void SendGroupRootTerseUpdate()
        {
            if (IsDeleted)
                return;

            RootPart.SendTerseUpdateToAllClients();
        }

        public void QueueForUpdateCheck()
        {
            if (m_scene == null) // Need to check here as it's null during object creation
                return;
            
            m_scene.SceneGraph.AddToUpdateList(this);
        }

        /// <summary>
        /// Immediately send a terse update for this scene object.
        /// </summary>
        public void SendGroupTerseUpdate()
        {
            if (IsDeleted)
                return;

            SceneObjectPart[] parts = m_parts.GetArray();
            for (int i = 0; i < parts.Length; i++)
                parts[i].SendTerseUpdateToAllClients();
        }

        #endregion

        #region SceneGroupPart Methods

        /// <summary>
        /// Get the child part by LinkNum
        /// </summary>
        /// <param name="linknum"></param>
        /// <returns>null if no child part with that linknum or child part</returns>
        public SceneObjectPart GetLinkNumPart(int linknum)
        {
            SceneObjectPart[] parts = m_parts.GetArray();
            for (int i = 0; i < parts.Length; i++)
            {
                if (parts[i].LinkNum == linknum)
                    return parts[i];
            }

            return null;
        }

        /// <summary>
        /// Get a part with a given UUID
        /// </summary>
        /// <param name="primID"></param>
        /// <returns>null if a child part with the primID was not found</returns>
        public SceneObjectPart GetChildPart(UUID primID)
        {
            SceneObjectPart childPart;
            m_parts.TryGetValue(primID, out childPart);
            return childPart;
        }

        /// <summary>
        /// Get a part with a given local ID
        /// </summary>
        /// <param name="localID"></param>
        /// <returns>null if a child part with the local ID was not found</returns>
        public SceneObjectPart GetChildPart(uint localID)
        {
            SceneObjectPart[] parts = m_parts.GetArray();
            for (int i = 0; i < parts.Length; i++)
            {
                if (parts[i].LocalId == localID)
                    return parts[i];
            }

            return null;
        }

        /// <summary>
        /// Does this group contain the child prim
        /// should be able to remove these methods once we have a entity index in scene
        /// </summary>
        /// <param name="primID"></param>
        /// <returns></returns>
        public bool HasChildPrim(UUID primID)
        {
            return m_parts.ContainsKey(primID);
        }

        /// <summary>
        /// Does this group contain the child prim
        /// should be able to remove these methods once we have a entity index in scene
        /// </summary>
        /// <param name="localID"></param>
        /// <returns></returns>
        public bool HasChildPrim(uint localID)
        {
            SceneObjectPart[] parts = m_parts.GetArray();
            for (int i = 0; i < parts.Length; i++)
            {
                if (parts[i].LocalId == localID)
                    return true;
            }

            return false;
        }

        #endregion

        #region Packet Handlers

        /// <summary>
        /// Link the prims in a given group to this group
        /// </summary>
        /// <param name="objectGroup">The group of prims which should be linked to this group</param>
        public void LinkToGroup(SceneObjectGroup objectGroup)
        {
            // Make sure we have sent any pending unlinks or stuff.
            //if (objectGroup.RootPart.UpdateFlag > 0)
            //{
            //    m_log.WarnFormat(
            //        "[SCENE OBJECT GROUP]: Forcing send of linkset {0}, {1} to {2}, {3} as its still waiting.",
            //        objectGroup.RootPart.Name, objectGroup.RootPart.UUID, RootPart.Name, RootPart.UUID);

            //    objectGroup.RootPart.SendScheduledUpdates();
            //}

//            m_log.DebugFormat(
//                "[SCENE OBJECT GROUP]: Linking group with root part {0}, {1} to group with root part {2}, {3}",
//                objectGroup.RootPart.Name, objectGroup.RootPart.UUID, RootPart.Name, RootPart.UUID);

            SceneObjectPart linkPart = objectGroup.m_rootPart;

            Vector3 oldGroupPosition = linkPart.GroupPosition;
            Quaternion oldRootRotation = linkPart.RotationOffset;

            linkPart.OffsetPosition = linkPart.GroupPosition - AbsolutePosition;
            linkPart.GroupPosition = AbsolutePosition;
            Vector3 axPos = linkPart.OffsetPosition;

            Quaternion parentRot = m_rootPart.RotationOffset;
            axPos *= Quaternion.Inverse(parentRot);

            linkPart.OffsetPosition = axPos;
            Quaternion oldRot = linkPart.RotationOffset;
            Quaternion newRot = Quaternion.Inverse(parentRot) * oldRot;
            linkPart.RotationOffset = newRot;

            linkPart.ParentID = m_rootPart.LocalId;
            if (m_rootPart.LinkNum == 0)
                m_rootPart.LinkNum = 1;

            lock (m_parts.SyncRoot)
            {
                m_parts.Add(linkPart.UUID, linkPart);

                // Insert in terms of link numbers, the new links
                // before the current ones (with the exception of 
                // the root prim. Shuffle the old ones up
                SceneObjectPart[] parts = m_parts.GetArray();
                for (int i = 0; i < parts.Length; i++)
                {
                    SceneObjectPart part = parts[i];
                    if (part.LinkNum != 1)
                    {
                        // Don't update root prim link number
                        part.LinkNum += objectGroup.PrimCount;
                    }
                }

                linkPart.LinkNum = 2;

                linkPart.SetParent(this);
                linkPart.CreateSelected = true;

                //if (linkPart.PhysActor != null)
                //{
                // m_scene.PhysicsScene.RemovePrim(linkPart.PhysActor);

                //linkPart.PhysActor = null;
                //}

                //TODO: rest of parts
                int linkNum = 3;
                SceneObjectPart[] ogParts = objectGroup.Parts;
                for (int i = 0; i < ogParts.Length; i++)
                {
                    SceneObjectPart part = ogParts[i];
                    if (part.UUID != objectGroup.m_rootPart.UUID)
                        LinkNonRootPart(part, oldGroupPosition, oldRootRotation, linkNum++);
                    part.ClearUndoState();
                }
            }

            m_scene.UnlinkSceneObject(objectGroup, true);
            objectGroup.m_isDeleted = true;

            objectGroup.m_parts.Clear();
            
            // Can't do this yet since backup still makes use of the root part without any synchronization
//            objectGroup.m_rootPart = null;

            AttachToBackup();

            // Here's the deal, this is ABSOLUTELY CRITICAL so the physics scene gets the update about the 
            // position of linkset prims.  IF YOU CHANGE THIS, YOU MUST TEST colliding with just linked and 
            // unmoved prims!
            ResetChildPrimPhysicsPositions();

            //HasGroupChanged = true;
            //ScheduleGroupForFullUpdate();
        }

        /// <summary>
        /// Delink the given prim from this group.  The delinked prim is established as
        /// an independent SceneObjectGroup.
        /// </summary>
        /// <param name="partID"></param>
        /// <returns>The object group of the newly delinked prim.  Null if part could not be found</returns>
        public SceneObjectGroup DelinkFromGroup(uint partID)
        {
            return DelinkFromGroup(partID, true);
        }

        /// <summary>
        /// Delink the given prim from this group.  The delinked prim is established as
        /// an independent SceneObjectGroup.
        /// </summary>
        /// <param name="partID"></param>
        /// <param name="sendEvents"></param>
        /// <returns>The object group of the newly delinked prim.  Null if part could not be found</returns>
        public SceneObjectGroup DelinkFromGroup(uint partID, bool sendEvents)
        {
            SceneObjectPart linkPart = GetChildPart(partID);

            if (linkPart != null)
            {
                return DelinkFromGroup(linkPart, sendEvents);
            }
            else
            {
                m_log.WarnFormat("[SCENE OBJECT GROUP]: " +
                                 "DelinkFromGroup(): Child prim {0} not found in object {1}, {2}",
                                 partID, LocalId, UUID);

                return null;
            }
        }

        /// <summary>
        /// Delink the given prim from this group.  The delinked prim is established as
        /// an independent SceneObjectGroup.
        /// </summary>
        /// <param name="partID"></param>
        /// <param name="sendEvents"></param>
        /// <returns>The object group of the newly delinked prim.</returns>
        public SceneObjectGroup DelinkFromGroup(SceneObjectPart linkPart, bool sendEvents)
        {
//                m_log.DebugFormat(
//                    "[SCENE OBJECT GROUP]: Delinking part {0}, {1} from group with root part {2}, {3}",
//                    linkPart.Name, linkPart.UUID, RootPart.Name, RootPart.UUID);
            
            linkPart.ClearUndoState();

            Quaternion worldRot = linkPart.GetWorldRotation();

            // Remove the part from this object
            lock (m_parts.SyncRoot)
            {
                m_parts.Remove(linkPart.UUID);

                SceneObjectPart[] parts = m_parts.GetArray();

                if (parts.Length == 1 && RootPart != null)
                {
                    // Single prim left
                    RootPart.LinkNum = 0;
                }
                else
                {
                    for (int i = 0; i < parts.Length; i++)
                    {
                        SceneObjectPart part = parts[i];
                        if (part.LinkNum > linkPart.LinkNum)
                            part.LinkNum--;
                    }
                }
            }

            linkPart.ParentID = 0;
            linkPart.LinkNum = 0;

            if (linkPart.PhysActor != null)
            {
                m_scene.PhysicsScene.RemovePrim(linkPart.PhysActor);
            }

            // We need to reset the child part's position
            // ready for life as a separate object after being a part of another object
            Quaternion parentRot = m_rootPart.RotationOffset;

            Vector3 axPos = linkPart.OffsetPosition;

            axPos *= parentRot;
            linkPart.OffsetPosition = new Vector3(axPos.X, axPos.Y, axPos.Z);
            linkPart.GroupPosition = AbsolutePosition + linkPart.OffsetPosition;
            linkPart.OffsetPosition = new Vector3(0, 0, 0);

            linkPart.RotationOffset = worldRot;

            SceneObjectGroup objectGroup = new SceneObjectGroup(linkPart);

            m_scene.AddNewSceneObject(objectGroup, true);

            if (sendEvents)
                linkPart.TriggerScriptChangedEvent(Changed.LINK);

            linkPart.Rezzed = RootPart.Rezzed;

            //HasGroupChanged = true;
            //ScheduleGroupForFullUpdate();

            return objectGroup;
        }

        /// <summary>
        /// Stop this object from being persisted over server restarts.
        /// </summary>
        /// <param name="objectGroup"></param>
        public virtual void DetachFromBackup()
        {
            if (m_isBackedUp)
                m_scene.EventManager.OnBackup -= ProcessBackup;
            
            m_isBackedUp = false;
        }

        private void LinkNonRootPart(SceneObjectPart part, Vector3 oldGroupPosition, Quaternion oldGroupRotation, int linkNum)
        {
            Quaternion parentRot = oldGroupRotation;
            Quaternion oldRot = part.RotationOffset;
            Quaternion worldRot = parentRot * oldRot;

            parentRot = oldGroupRotation;

            Vector3 axPos = part.OffsetPosition;

            axPos *= parentRot;
            part.OffsetPosition = axPos;
            part.GroupPosition = oldGroupPosition + part.OffsetPosition;
            part.OffsetPosition = Vector3.Zero;
            part.RotationOffset = worldRot;

            part.SetParent(this);
            part.ParentID = m_rootPart.LocalId;

            m_parts.Add(part.UUID, part);

            part.LinkNum = linkNum;

            part.OffsetPosition = part.GroupPosition - AbsolutePosition;

            Quaternion rootRotation = m_rootPart.RotationOffset;

            Vector3 pos = part.OffsetPosition;
            pos *= Quaternion.Inverse(rootRotation);
            part.OffsetPosition = pos;

            parentRot = m_rootPart.RotationOffset;
            oldRot = part.RotationOffset;
            Quaternion newRot = Quaternion.Inverse(parentRot) * oldRot;
            part.RotationOffset = newRot;
        }

        /// <summary>
        /// If object is physical, apply force to move it around
        /// If object is not physical, just put it at the resulting location
        /// </summary>
        /// <param name="offset">Always seems to be 0,0,0, so ignoring</param>
        /// <param name="pos">New position.  We do the math here to turn it into a force</param>
        /// <param name="remoteClient"></param>
        public void GrabMovement(Vector3 offset, Vector3 pos, IClientAPI remoteClient)
        {
            if (m_scene.EventManager.TriggerGroupMove(UUID, pos))
            {
                if (m_rootPart.PhysActor != null)
                {
                    if (m_rootPart.PhysActor.IsPhysical)
                    {
                        if (!m_rootPart.BlockGrab)
                        {
                            Vector3 llmoveforce = pos - AbsolutePosition;
                            Vector3 grabforce = llmoveforce;
                            grabforce = (grabforce / 10) * m_rootPart.PhysActor.Mass;
                            m_rootPart.PhysActor.AddForce(grabforce, true);
                            m_scene.PhysicsScene.AddPhysicsActorTaint(m_rootPart.PhysActor);
                        }
                    }
                    else
                    {
                        //NonPhysicalGrabMovement(pos);
                    }
                }
                else
                {
                    //NonPhysicalGrabMovement(pos);
                }
            }
        }

        public void NonPhysicalGrabMovement(Vector3 pos)
        {
            AbsolutePosition = pos;
            m_rootPart.SendTerseUpdateToAllClients();
        }

        /// <summary>
        /// If object is physical, prepare for spinning torques (set flag to save old orientation)
        /// </summary>
        /// <param name="rotation">Rotation.  We do the math here to turn it into a torque</param>
        /// <param name="remoteClient"></param>
        public void SpinStart(IClientAPI remoteClient)
        {
            if (m_scene.EventManager.TriggerGroupSpinStart(UUID))
            {
                if (m_rootPart.PhysActor != null)
                {
                    if (m_rootPart.PhysActor.IsPhysical)
                    {
                        m_rootPart.IsWaitingForFirstSpinUpdatePacket = true;
                    }
                }
            }
        }

        /// <summary>
        /// If object is physical, apply torque to spin it around
        /// </summary>
        /// <param name="rotation">Rotation.  We do the math here to turn it into a torque</param>
        /// <param name="remoteClient"></param>
        public void SpinMovement(Quaternion newOrientation, IClientAPI remoteClient)
        {
            // The incoming newOrientation, sent by the client, "seems" to be the 
            // desired target orientation. This needs further verification; in particular, 
            // one would expect that the initial incoming newOrientation should be
            // fairly close to the original prim's physical orientation, 
            // m_rootPart.PhysActor.Orientation. This however does not seem to be the
            // case (might just be an issue with different quaternions representing the
            // same rotation, or it might be a coordinate system issue).
            //
            // Since it's not clear what the relationship is between the PhysActor.Orientation
            // and the incoming orientations sent by the client, we take an alternative approach
            // of calculating the delta rotation between the orientations being sent by the 
            // client. (Since a spin is invoked by ctrl+shift+drag in the client, we expect
            // a steady stream of several new orientations coming in from the client.)
            // This ensures that the delta rotations are being calculated from self-consistent
            // pairs of old/new rotations. Given the delta rotation, we apply a torque around
            // the delta rotation axis, scaled by the object mass times an arbitrary scaling
            // factor (to ensure the resulting torque is not "too strong" or "too weak").
            // 
            // Ideally we need to calculate (probably iteratively) the exact torque or series
            // of torques needed to arrive exactly at the destination orientation. However, since 
            // it is not yet clear how to map the destination orientation (provided by the viewer)
            // into PhysActor orientations (needed by the physics engine), we omit this step. 
            // This means that the resulting torque will at least be in the correct direction, 
            // but it will result in over-shoot or under-shoot of the target orientation.
            // For the end user, this means that ctrl+shift+drag can be used for relative,
            // but not absolute, adjustments of orientation for physical prims.
          
            if (m_scene.EventManager.TriggerGroupSpin(UUID, newOrientation))
            {
                if (m_rootPart.PhysActor != null)
                {
                    if (m_rootPart.PhysActor.IsPhysical)
                    {
                        if (m_rootPart.IsWaitingForFirstSpinUpdatePacket)
                        {
                            // first time initialization of "old" orientation for calculation of delta rotations
                            m_rootPart.SpinOldOrientation = newOrientation;
                            m_rootPart.IsWaitingForFirstSpinUpdatePacket = false;
                        }
                        else
                        {
                          // save and update old orientation
                          Quaternion old = m_rootPart.SpinOldOrientation;
                          m_rootPart.SpinOldOrientation = newOrientation;
                          //m_log.Error("[SCENE OBJECT GROUP]: Old orientation is " + old);
                          //m_log.Error("[SCENE OBJECT GROUP]: Incoming new orientation is " + newOrientation);

                          // compute difference between previous old rotation and new incoming rotation
                          Quaternion minimalRotationFromQ1ToQ2 = Quaternion.Inverse(old) * newOrientation;

                          float rotationAngle;
                          Vector3 rotationAxis;
                          minimalRotationFromQ1ToQ2.GetAxisAngle(out rotationAxis, out rotationAngle);
                          rotationAxis.Normalize();

                          //m_log.Error("SCENE OBJECT GROUP]: rotation axis is " + rotationAxis);
                          Vector3 spinforce = new Vector3(rotationAxis.X, rotationAxis.Y, rotationAxis.Z);
                          spinforce = (spinforce/8) * m_rootPart.PhysActor.Mass; // 8 is an arbitrary torque scaling factor
                          m_rootPart.PhysActor.AddAngularForce(spinforce,true);
                          m_scene.PhysicsScene.AddPhysicsActorTaint(m_rootPart.PhysActor);
                        }
                    }
                    else
                    {
                        //NonPhysicalSpinMovement(pos);
                    }
                }
                else
                {
                    //NonPhysicalSpinMovement(pos);
                }
            }
        }

        /// <summary>
        /// Return metadata about a prim (name, description, sale price, etc.)
        /// </summary>
        /// <param name="client"></param>
        public void GetProperties(IClientAPI client)
        {
            m_rootPart.GetProperties(client);
        }

        /// <summary>
        /// Set the name of a prim
        /// </summary>
        /// <param name="name"></param>
        /// <param name="localID"></param>
        public void SetPartName(string name, uint localID)
        {
            SceneObjectPart part = GetChildPart(localID);
            if (part != null)
            {
                part.Name = name;
            }
        }

        public void SetPartDescription(string des, uint localID)
        {
            SceneObjectPart part = GetChildPart(localID);
            if (part != null)
            {
                part.Description = des;
            }
        }

        public void SetPartText(string text, uint localID)
        {
            SceneObjectPart part = GetChildPart(localID);
            if (part != null)
            {
                part.SetText(text);
            }
        }

        public void SetPartText(string text, UUID partID)
        {
            SceneObjectPart part = GetChildPart(partID);
            if (part != null)
            {
                part.SetText(text);
            }
        }

        public string GetPartName(uint localID)
        {
            SceneObjectPart part = GetChildPart(localID);
            if (part != null)
            {
                return part.Name;
            }
            return String.Empty;
        }

        public string GetPartDescription(uint localID)
        {
            SceneObjectPart part = GetChildPart(localID);
            if (part != null)
            {
                return part.Description;
            }
            return String.Empty;
        }

        /// <summary>
        /// Update prim flags for this group.
        /// </summary>
        /// <param name="localID"></param>
        /// <param name="type"></param>
        /// <param name="inUse"></param>
        /// <param name="data"></param>
        public void UpdatePrimFlags(uint localID, bool UsePhysics, bool IsTemporary, bool IsPhantom, bool IsVolumeDetect)
        {
            SceneObjectPart selectionPart = GetChildPart(localID);

            if (IsTemporary)
            {
                DetachFromBackup();
                // Remove from database and parcel prim count
                //
                m_scene.DeleteFromStorage(UUID);
                m_scene.EventManager.TriggerParcelPrimCountTainted();
            }

            if (selectionPart != null)
            {
                SceneObjectPart[] parts = m_parts.GetArray();
                for (int i = 0; i < parts.Length; i++)
                {
                    SceneObjectPart part = parts[i];
                    if (part.Scale.X > m_scene.RegionInfo.PhysPrimMax || 
                        part.Scale.Y > m_scene.RegionInfo.PhysPrimMax || 
                        part.Scale.Z > m_scene.RegionInfo.PhysPrimMax)
                    {
                        UsePhysics = false; // Reset physics
                        break;
                    }
                }

                for (int i = 0; i < parts.Length; i++)
                    parts[i].UpdatePrimFlags(UsePhysics, IsTemporary, IsPhantom, IsVolumeDetect);
            }
        }

        public void UpdateExtraParam(uint localID, ushort type, bool inUse, byte[] data)
        {
            SceneObjectPart part = GetChildPart(localID);
            if (part != null)
            {
                part.UpdateExtraParam(type, inUse, data);
            }
        }

        /// <summary>
        /// Update the texture entry for this part
        /// </summary>
        /// <param name="localID"></param>
        /// <param name="textureEntry"></param>
        public void UpdateTextureEntry(uint localID, byte[] textureEntry)
        {
            SceneObjectPart part = GetChildPart(localID);
            if (part != null)
            {
                part.UpdateTextureEntry(textureEntry);
            }
        }

        public void UpdatePermissions(UUID AgentID, byte field, uint localID,
                uint mask, byte addRemTF)
        {
            SceneObjectPart[] parts = m_parts.GetArray();
            for (int i = 0; i < parts.Length; i++)
                parts[i].UpdatePermissions(AgentID, field, localID, mask, addRemTF);

            HasGroupChanged = true;
        }

        #endregion

        #region Shape

        /// <summary>
        ///
        /// </summary>
        /// <param name="shapeBlock"></param>
        public void UpdateShape(ObjectShapePacket.ObjectDataBlock shapeBlock, uint localID)
        {
            SceneObjectPart part = GetChildPart(localID);
            if (part != null)
            {
                part.UpdateShape(shapeBlock);

                if (part.PhysActor != null)
                    m_scene.PhysicsScene.AddPhysicsActorTaint(part.PhysActor);
            }
        }

        #endregion

        #region Resize

        /// <summary>
        /// Resize the given part
        /// </summary>
        /// <param name="scale"></param>
        /// <param name="localID"></param>
        public void Resize(Vector3 scale, uint localID)
        {
            if (scale.X > m_scene.m_maxNonphys)
                scale.X = m_scene.m_maxNonphys;
            if (scale.Y > m_scene.m_maxNonphys)
                scale.Y = m_scene.m_maxNonphys;
            if (scale.Z > m_scene.m_maxNonphys)
                scale.Z = m_scene.m_maxNonphys;

            SceneObjectPart part = GetChildPart(localID);
            if (part != null)
            {
                part.Resize(scale);
                if (part.PhysActor != null)
                {
                    if (part.PhysActor.IsPhysical)
                    {
                        if (scale.X > m_scene.m_maxPhys)
                            scale.X = m_scene.m_maxPhys;
                        if (scale.Y > m_scene.m_maxPhys)
                            scale.Y = m_scene.m_maxPhys;
                        if (scale.Z > m_scene.m_maxPhys)
                            scale.Z = m_scene.m_maxPhys;
                    }
                    part.PhysActor.Size = scale;
                    m_scene.PhysicsScene.AddPhysicsActorTaint(part.PhysActor);
                }
                //if (part.UUID != m_rootPart.UUID)

                HasGroupChanged = true;
                part.TriggerScriptChangedEvent(Changed.SCALE);
                ScheduleGroupForFullUpdate();

                //if (part.UUID == m_rootPart.UUID)
                //{
                //if (m_rootPart.PhysActor != null)
                //{
                //m_rootPart.PhysActor.Size =
                //new PhysicsVector(m_rootPart.Scale.X, m_rootPart.Scale.Y, m_rootPart.Scale.Z);
                //m_scene.PhysicsScene.AddPhysicsActorTaint(m_rootPart.PhysActor);
                //}
                //}
            }
        }

        public void GroupResize(Vector3 scale, uint localID)
        {
            SceneObjectPart part = GetChildPart(localID);
            if (part != null)
            {
                part.IgnoreUndoUpdate = true;
                if (scale.X > m_scene.m_maxNonphys)
                    scale.X = m_scene.m_maxNonphys;
                if (scale.Y > m_scene.m_maxNonphys)
                    scale.Y = m_scene.m_maxNonphys;
                if (scale.Z > m_scene.m_maxNonphys)
                    scale.Z = m_scene.m_maxNonphys;
                if (part.PhysActor != null && part.PhysActor.IsPhysical)
                {
                    if (scale.X > m_scene.m_maxPhys)
                        scale.X = m_scene.m_maxPhys;
                    if (scale.Y > m_scene.m_maxPhys)
                        scale.Y = m_scene.m_maxPhys;
                    if (scale.Z > m_scene.m_maxPhys)
                        scale.Z = m_scene.m_maxPhys;
                }
                float x = (scale.X / part.Scale.X);
                float y = (scale.Y / part.Scale.Y);
                float z = (scale.Z / part.Scale.Z);

                SceneObjectPart[] parts;
                if (x > 1.0f || y > 1.0f || z > 1.0f)
                {
                    parts = m_parts.GetArray();
                    for (int i = 0; i < parts.Length; i++)
                    {
                        SceneObjectPart obPart = parts[i];
                        if (obPart.UUID != m_rootPart.UUID)
                        {
                            obPart.IgnoreUndoUpdate = true;
                            Vector3 oldSize = new Vector3(obPart.Scale);

                            float f = 1.0f;
                            float a = 1.0f;

                            if (part.PhysActor != null && part.PhysActor.IsPhysical)
                            {
                                if (oldSize.X * x > m_scene.m_maxPhys)
                                {
                                    f = m_scene.m_maxPhys / oldSize.X;
                                    a = f / x;
                                    x *= a;
                                    y *= a;
                                    z *= a;
                                }
                                if (oldSize.Y * y > m_scene.m_maxPhys)
                                {
                                    f = m_scene.m_maxPhys / oldSize.Y;
                                    a = f / y;
                                    x *= a;
                                    y *= a;
                                    z *= a;
                                }
                                if (oldSize.Z * z > m_scene.m_maxPhys)
                                {
                                    f = m_scene.m_maxPhys / oldSize.Z;
                                    a = f / z;
                                    x *= a;
                                    y *= a;
                                    z *= a;
                                }
                            }
                            else
                            {
                                if (oldSize.X * x > m_scene.m_maxNonphys)
                                {
                                    f = m_scene.m_maxNonphys / oldSize.X;
                                    a = f / x;
                                    x *= a;
                                    y *= a;
                                    z *= a;
                                }
                                if (oldSize.Y * y > m_scene.m_maxNonphys)
                                {
                                    f = m_scene.m_maxNonphys / oldSize.Y;
                                    a = f / y;
                                    x *= a;
                                    y *= a;
                                    z *= a;
                                }
                                if (oldSize.Z * z > m_scene.m_maxNonphys)
                                {
                                    f = m_scene.m_maxNonphys / oldSize.Z;
                                    a = f / z;
                                    x *= a;
                                    y *= a;
                                    z *= a;
                                }
                            }
                            obPart.IgnoreUndoUpdate = false;
                            obPart.StoreUndoState();
                        }
                    }
                }

                Vector3 prevScale = part.Scale;
                prevScale.X *= x;
                prevScale.Y *= y;
                prevScale.Z *= z;
                part.Resize(prevScale);

                parts = m_parts.GetArray();
                for (int i = 0; i < parts.Length; i++)
                {
                    SceneObjectPart obPart = parts[i];
                    obPart.IgnoreUndoUpdate = true;
                    if (obPart.UUID != m_rootPart.UUID)
                    {
                        Vector3 currentpos = new Vector3(obPart.OffsetPosition);
                        currentpos.X *= x;
                        currentpos.Y *= y;
                        currentpos.Z *= z;
                        Vector3 newSize = new Vector3(obPart.Scale);
                        newSize.X *= x;
                        newSize.Y *= y;
                        newSize.Z *= z;
                        obPart.Resize(newSize);
                        obPart.UpdateOffSet(currentpos);
                    }
                    obPart.IgnoreUndoUpdate = false;
                    obPart.StoreUndoState();
                }

                if (part.PhysActor != null)
                {
                    part.PhysActor.Size = prevScale;
                    m_scene.PhysicsScene.AddPhysicsActorTaint(part.PhysActor);
                }

                part.IgnoreUndoUpdate = false;
                part.StoreUndoState();
                HasGroupChanged = true;
                m_rootPart.TriggerScriptChangedEvent(Changed.SCALE);
                ScheduleGroupForTerseUpdate();
            }
        }

        #endregion

        #region Position

        /// <summary>
        /// Move this scene object
        /// </summary>
        /// <param name="pos"></param>
        public void UpdateGroupPosition(Vector3 pos)
        {
            SceneObjectPart[] parts = m_parts.GetArray();
            for (int i = 0; i < parts.Length; i++)
                parts[i].StoreUndoState();

            if (m_scene.EventManager.TriggerGroupMove(UUID, pos))
            {
                if (IsAttachment)
                {
                    m_rootPart.AttachedPos = pos;
                }
                if (RootPart.GetStatusSandbox())
                {
                    if (Util.GetDistanceTo(RootPart.StatusSandboxPos, pos) > 10)
                    {
                        RootPart.ScriptSetPhysicsStatus(false);
                        pos = AbsolutePosition;
                        Scene.SimChat(Utils.StringToBytes("Hit Sandbox Limit"),
                              ChatTypeEnum.DebugChannel, 0x7FFFFFFF, RootPart.AbsolutePosition, Name, UUID, false);
                    }
                }
                AbsolutePosition = pos;

                HasGroupChanged = true;
            }

            //we need to do a terse update even if the move wasn't allowed
            // so that the position is reset in the client (the object snaps back)
            ScheduleGroupForTerseUpdate();
        }

        /// <summary>
        /// Update the position of a single part of this scene object
        /// </summary>
        /// <param name="pos"></param>
        /// <param name="localID"></param>
        public void UpdateSinglePosition(Vector3 pos, uint localID)
        {
            SceneObjectPart part = GetChildPart(localID);

            SceneObjectPart[] parts = m_parts.GetArray();
            for (int i = 0; i < parts.Length; i++)
                parts[i].StoreUndoState();

            if (part != null)
            {
                if (part.UUID == m_rootPart.UUID)
                {
                    UpdateRootPosition(pos);
                }
                else
                {
                    part.UpdateOffSet(pos);
                }

                HasGroupChanged = true;
            }
        }

        /// <summary>
        ///
        /// </summary>
        /// <param name="pos"></param>
        private void UpdateRootPosition(Vector3 pos)
        {
            SceneObjectPart[] parts = m_parts.GetArray();
            for (int i = 0; i < parts.Length; i++)
                parts[i].StoreUndoState();

            Vector3 newPos = new Vector3(pos.X, pos.Y, pos.Z);
            Vector3 oldPos =
                new Vector3(AbsolutePosition.X + m_rootPart.OffsetPosition.X,
                              AbsolutePosition.Y + m_rootPart.OffsetPosition.Y,
                              AbsolutePosition.Z + m_rootPart.OffsetPosition.Z);
            Vector3 diff = oldPos - newPos;
            Vector3 axDiff = new Vector3(diff.X, diff.Y, diff.Z);
            Quaternion partRotation = m_rootPart.RotationOffset;
            axDiff *= Quaternion.Inverse(partRotation);
            diff = axDiff;

            parts = m_parts.GetArray();
            for (int i = 0; i < parts.Length; i++)
            {
                SceneObjectPart obPart = parts[i];
                if (obPart.UUID != m_rootPart.UUID)
                    obPart.OffsetPosition = obPart.OffsetPosition + diff;
            }

            AbsolutePosition = newPos;

            HasGroupChanged = true;
            ScheduleGroupForTerseUpdate();
        }

        public void OffsetForNewRegion(Vector3 offset)
        {
            m_rootPart.GroupPosition = offset;
        }

        #endregion

        #region Rotation

        /// <summary>
        ///
        /// </summary>
        /// <param name="rot"></param>
        public void UpdateGroupRotationR(Quaternion rot)
        {
            SceneObjectPart[] parts = m_parts.GetArray();
            for (int i = 0; i < parts.Length; i++)
                parts[i].StoreUndoState();

            m_rootPart.UpdateRotation(rot);

            PhysicsActor actor = m_rootPart.PhysActor;
            if (actor != null)
            {
                actor.Orientation = m_rootPart.RotationOffset;
                m_scene.PhysicsScene.AddPhysicsActorTaint(actor);
            }

            HasGroupChanged = true;
            ScheduleGroupForTerseUpdate();
        }

        /// <summary>
        ///
        /// </summary>
        /// <param name="pos"></param>
        /// <param name="rot"></param>
        public void UpdateGroupRotationPR(Vector3 pos, Quaternion rot)
        {
            SceneObjectPart[] parts = m_parts.GetArray();
            for (int i = 0; i < parts.Length; i++)
                parts[i].StoreUndoState();

            m_rootPart.UpdateRotation(rot);

            PhysicsActor actor = m_rootPart.PhysActor;
            if (actor != null)
            {
                actor.Orientation = m_rootPart.RotationOffset;
                m_scene.PhysicsScene.AddPhysicsActorTaint(actor);
            }

            AbsolutePosition = pos;

            HasGroupChanged = true;
            ScheduleGroupForTerseUpdate();
        }

        /// <summary>
        ///
        /// </summary>
        /// <param name="rot"></param>
        /// <param name="localID"></param>
        public void UpdateSingleRotation(Quaternion rot, uint localID)
        {
            SceneObjectPart part = GetChildPart(localID);

            SceneObjectPart[] parts = m_parts.GetArray();
            for (int i = 0; i < parts.Length; i++)
                parts[i].StoreUndoState();

            if (part != null)
            {
                if (part.UUID == m_rootPart.UUID)
                {
                    UpdateRootRotation(rot);
                }
                else
                {
                    part.UpdateRotation(rot);
                }
            }
        }

        /// <summary>
        ///
        /// </summary>
        /// <param name="rot"></param>
        /// <param name="localID"></param>
        public void UpdateSingleRotation(Quaternion rot, Vector3 pos, uint localID)
        {
            SceneObjectPart part = GetChildPart(localID);
            if (part != null)
            {
                if (part.UUID == m_rootPart.UUID)
                {
                    UpdateRootRotation(rot);
                    AbsolutePosition = pos;
                }
                else
                {
                    part.IgnoreUndoUpdate = true;
                    part.UpdateRotation(rot);
                    part.OffsetPosition = pos;
                    part.IgnoreUndoUpdate = false;
                    part.StoreUndoState();
                }
            }
        }

        /// <summary>
        ///
        /// </summary>
        /// <param name="rot"></param>
        private void UpdateRootRotation(Quaternion rot)
        {
            Quaternion axRot = rot;
            Quaternion oldParentRot = m_rootPart.RotationOffset;

            m_rootPart.StoreUndoState();
            m_rootPart.UpdateRotation(rot);
            if (m_rootPart.PhysActor != null)
            {
                m_rootPart.PhysActor.Orientation = m_rootPart.RotationOffset;
                m_scene.PhysicsScene.AddPhysicsActorTaint(m_rootPart.PhysActor);
            }

            SceneObjectPart[] parts = m_parts.GetArray();
            for (int i = 0; i < parts.Length; i++)
            {
                SceneObjectPart prim = parts[i];
                if (prim.UUID != m_rootPart.UUID)
                {
                    prim.IgnoreUndoUpdate = true;
                    Vector3 axPos = prim.OffsetPosition;
                    axPos *= oldParentRot;
                    axPos *= Quaternion.Inverse(axRot);
                    prim.OffsetPosition = axPos;
                    Quaternion primsRot = prim.RotationOffset;
                    Quaternion newRot = primsRot * oldParentRot;
                    newRot *= Quaternion.Inverse(axRot);
                    prim.RotationOffset = newRot;
                    prim.ScheduleTerseUpdate();
                }
            }

            for (int i = 0; i < parts.Length; i++)
            {
                SceneObjectPart childpart = parts[i];
                if (childpart != m_rootPart)
                {
                    childpart.IgnoreUndoUpdate = false;
                    childpart.StoreUndoState();
                }
            }

            m_rootPart.ScheduleTerseUpdate();
        }

        #endregion

        internal void SetAxisRotation(int axis, int rotate10)
        {
            bool setX = false;
            bool setY = false;
            bool setZ = false;

            int xaxis = 2;
            int yaxis = 4;
            int zaxis = 8;

            if (m_rootPart != null)
            {
                setX = ((axis & xaxis) != 0) ? true : false;
                setY = ((axis & yaxis) != 0) ? true : false;
                setZ = ((axis & zaxis) != 0) ? true : false;

                float setval = (rotate10 > 0) ? 1f : 0f;

                if (setX)
                    m_rootPart.RotationAxis.X = setval;
                if (setY)
                    m_rootPart.RotationAxis.Y = setval;
                if (setZ)
                    m_rootPart.RotationAxis.Z = setval;

                if (setX || setY || setZ)
                {
                    m_rootPart.SetPhysicsAxisRotation();
                }

            }
        }
        public int registerRotTargetWaypoint(Quaternion target, float tolerance)
        {
            scriptRotTarget waypoint = new scriptRotTarget();
            waypoint.targetRot = target;
            waypoint.tolerance = tolerance;
            uint handle = m_scene.AllocateLocalId();
            waypoint.handle = handle;
            lock (m_rotTargets)
            {
                m_rotTargets.Add(handle, waypoint);
            }
            m_scene.AddGroupTarget(this);
            return (int)handle;
        }

        public void unregisterRotTargetWaypoint(int handle)
        {
            lock (m_targets)
            {
                m_rotTargets.Remove((uint)handle);
                if (m_targets.Count == 0)
                    m_scene.RemoveGroupTarget(this);
            }
        }

        public int registerTargetWaypoint(Vector3 target, float tolerance)
        {
            scriptPosTarget waypoint = new scriptPosTarget();
            waypoint.targetPos = target;
            waypoint.tolerance = tolerance;
            uint handle = m_scene.AllocateLocalId();
            waypoint.handle = handle;
            lock (m_targets)
            {
                m_targets.Add(handle, waypoint);
            }
            m_scene.AddGroupTarget(this);
            return (int)handle;
        }
        
        public void unregisterTargetWaypoint(int handle)
        {
            lock (m_targets)
            {
                m_targets.Remove((uint)handle);
                if (m_targets.Count == 0)
                    m_scene.RemoveGroupTarget(this);
            }
        }

        public void checkAtTargets()
        {
            if (m_scriptListens_atTarget || m_scriptListens_notAtTarget)
            {
                if (m_targets.Count > 0)
                {
                    bool at_target = false;
                    //Vector3 targetPos;
                    //uint targetHandle;
                    Dictionary<uint, scriptPosTarget> atTargets = new Dictionary<uint, scriptPosTarget>();
                    lock (m_targets)
                    {
                        foreach (uint idx in m_targets.Keys)
                        {
                            scriptPosTarget target = m_targets[idx];
                            if (Util.GetDistanceTo(target.targetPos, m_rootPart.GroupPosition) <= target.tolerance)
                            {
                                // trigger at_target
                                if (m_scriptListens_atTarget)
                                {
                                    at_target = true;
                                    scriptPosTarget att = new scriptPosTarget();
                                    att.targetPos = target.targetPos;
                                    att.tolerance = target.tolerance;
                                    att.handle = target.handle;
                                    atTargets.Add(idx, att);
                                }
                            }
                        }
                    }
                    
                    if (atTargets.Count > 0)
                    {
                        SceneObjectPart[] parts = m_parts.GetArray();
                        uint[] localids = new uint[parts.Length];
                        for (int i = 0; i < parts.Length; i++)
                            localids[i] = parts[i].LocalId;
                        
                        for (int ctr = 0; ctr < localids.Length; ctr++)
                        {
                            foreach (uint target in atTargets.Keys)
                            {
                                scriptPosTarget att = atTargets[target];
                                m_scene.EventManager.TriggerAtTargetEvent(
                                    localids[ctr], att.handle, att.targetPos, m_rootPart.GroupPosition);
                            }
                        }
                        
                        return;
                    }
                    
                    if (m_scriptListens_notAtTarget && !at_target)
                    {
                        //trigger not_at_target
                        SceneObjectPart[] parts = m_parts.GetArray();
                        uint[] localids = new uint[parts.Length];
                        for (int i = 0; i < parts.Length; i++)
                            localids[i] = parts[i].LocalId;
                        
                        for (int ctr = 0; ctr < localids.Length; ctr++)
                        {
                            m_scene.EventManager.TriggerNotAtTargetEvent(localids[ctr]);
                        }
                    }
                }
            }
            if (m_scriptListens_atRotTarget || m_scriptListens_notAtRotTarget)
            {
                if (m_rotTargets.Count > 0)
                {
                    bool at_Rottarget = false;
                    Dictionary<uint, scriptRotTarget> atRotTargets = new Dictionary<uint, scriptRotTarget>();
                    lock (m_rotTargets)
                    {
                        foreach (uint idx in m_rotTargets.Keys)
                        {
                            scriptRotTarget target = m_rotTargets[idx];
                            double angle = Math.Acos(target.targetRot.X * m_rootPart.RotationOffset.X + target.targetRot.Y * m_rootPart.RotationOffset.Y + target.targetRot.Z * m_rootPart.RotationOffset.Z + target.targetRot.W * m_rootPart.RotationOffset.W) * 2;
                            if (angle < 0) angle = -angle;
                            if (angle > Math.PI) angle = (Math.PI * 2 - angle);
                            if (angle <= target.tolerance)
                            {
                                // trigger at_rot_target
                                if (m_scriptListens_atRotTarget)
                                {
                                    at_Rottarget = true;
                                    scriptRotTarget att = new scriptRotTarget();
                                    att.targetRot = target.targetRot;
                                    att.tolerance = target.tolerance;
                                    att.handle = target.handle;
                                    atRotTargets.Add(idx, att);
                                }
                            }
                        }
                    }

                    if (atRotTargets.Count > 0)
                    {
                        SceneObjectPart[] parts = m_parts.GetArray();
                        uint[] localids = new uint[parts.Length];
                        for (int i = 0; i < parts.Length; i++)
                            localids[i] = parts[i].LocalId;

                        for (int ctr = 0; ctr < localids.Length; ctr++)
                        {
                            foreach (uint target in atRotTargets.Keys)
                            {
                                scriptRotTarget att = atRotTargets[target];
                                m_scene.EventManager.TriggerAtRotTargetEvent(
                                    localids[ctr], att.handle, att.targetRot, m_rootPart.RotationOffset);
                            }
                        }

                        return;
                    }

                    if (m_scriptListens_notAtRotTarget && !at_Rottarget)
                    {
                        //trigger not_at_target
                        SceneObjectPart[] parts = m_parts.GetArray();
                        uint[] localids = new uint[parts.Length];
                        for (int i = 0; i < parts.Length; i++)
                            localids[i] = parts[i].LocalId;

                        for (int ctr = 0; ctr < localids.Length; ctr++)
                        {
                            m_scene.EventManager.TriggerNotAtRotTargetEvent(localids[ctr]);
                        }
                    }
                }
            }
        }
        
        public float GetMass()
        {
            float retmass = 0f;

            SceneObjectPart[] parts = m_parts.GetArray();
            for (int i = 0; i < parts.Length; i++)
                retmass += parts[i].GetMass();

            return retmass;
        }
        
        public void CheckSculptAndLoad()
        {
            if (IsDeleted)
                return;
            if ((RootPart.GetEffectiveObjectFlags() & (uint)PrimFlags.Phantom) != 0)
                return;

            SceneObjectPart[] parts = m_parts.GetArray();
            for (int i = 0; i < parts.Length; i++)
            {
                SceneObjectPart part = parts[i];
                if (part.Shape.SculptEntry && part.Shape.SculptTexture != UUID.Zero)
                {
                    // check if a previously decoded sculpt map has been cached
                    if (File.Exists(System.IO.Path.Combine("j2kDecodeCache", "smap_" + part.Shape.SculptTexture.ToString())))
                    {
                        part.SculptTextureCallback(part.Shape.SculptTexture, null);
                    }
                    else
                    {
                        m_scene.AssetService.Get(
                            part.Shape.SculptTexture.ToString(), part, AssetReceived);
                    }
                }
            }
        }

        protected void AssetReceived(string id, Object sender, AssetBase asset)
        {
            SceneObjectPart sop = (SceneObjectPart)sender;

            if (sop != null)
            {
                if (asset != null)
                    sop.SculptTextureCallback(asset.FullID, asset);
            }
        }

        /// <summary>
        /// Set the user group to which this scene object belongs.
        /// </summary>
        /// <param name="GroupID"></param>
        /// <param name="client"></param>
        public void SetGroup(UUID GroupID, IClientAPI client)
        {
            SceneObjectPart[] parts = m_parts.GetArray();
            for (int i = 0; i < parts.Length; i++)
            {
                SceneObjectPart part = parts[i];
                part.SetGroup(GroupID, client);
                part.Inventory.ChangeInventoryGroup(GroupID);
            }

            // Don't trigger the update here - otherwise some client issues occur when multiple updates are scheduled
            // for the same object with very different properties.  The caller must schedule the update.
            //ScheduleGroupForFullUpdate();
        }

        public void TriggerScriptChangedEvent(Changed val)
        {
            SceneObjectPart[] parts = m_parts.GetArray();
            for (int i = 0; i < parts.Length; i++)
                parts[i].TriggerScriptChangedEvent(val);
        }
        
        public override string ToString()
        {
            return String.Format("{0} {1} ({2})", Name, UUID, AbsolutePosition);
        }

        public void SetAttachmentPoint(byte point)
        {
            SceneObjectPart[] parts = m_parts.GetArray();
            for (int i = 0; i < parts.Length; i++)
                parts[i].SetAttachmentPoint(point);
        }

        #region ISceneObject
        
        public virtual ISceneObject CloneForNewScene()
        {
            SceneObjectGroup sog = Copy(false);
            sog.m_isDeleted = false;
            return sog;
        }

        public virtual string ToXml2()
        {
            return SceneObjectSerializer.ToXml2Format(this);
        }

        public virtual string ExtraToXmlString()
        {
            return "<ExtraFromItemID>" + GetFromItemID().ToString() + "</ExtraFromItemID>";
        }

        public virtual void ExtraFromXmlString(string xmlstr)
        {
            string id = xmlstr.Substring(xmlstr.IndexOf("<ExtraFromItemID>"));
            id = xmlstr.Replace("<ExtraFromItemID>", "");
            id = id.Replace("</ExtraFromItemID>", "");

            UUID uuid = UUID.Zero;
            UUID.TryParse(id, out uuid);

            SetFromItemID(uuid);
        }

        #endregion

#region REGION SYNC

        //the LocX and LocY of the authoritative scene that this object is located 
        
        private uint m_locX;
        private uint m_locY;
        public uint LocX
        {
            get { return m_locX; }
            set { m_locX = value; }
        }
        public uint LocY
        {
            get { return m_locY; }
            set { m_locY = value; }
        }
         

        //update the existing copy of the object with updated properties in 'updatedSog'
        //TODO: handle updates on script content seperately (e.g. user edited the script and saved it).
        public void UpdateObjectProperties(SceneObjectGroup updatedSog)
        {
            if (!this.GroupID.Equals(updatedSog.GroupID))
                return;

            //So far this function is written with Script Engine updating local Scene cache in mind.

            //We do not want to simply call SceneObjectGroup.Copy here to clone the object.
            //We need to preserve the references to the prims (SceneObjectParts) inside the group,
            //since their scripts are referencing back to the prims, and we have to update those
            //references if we call SceneObjectGroup.Copy(), which creates new SceneObjectPart for all 
            //non root parts. (So is SceneObjectGroup.CopyPart().)
            //Plus, we do not need to trigger client updating, since Script engine does not have client connections.
            Dictionary<UUID, SceneObjectPart> updatedParts = new Dictionary<UUID, SceneObjectPart>();
            lock (m_parts)
            {
                foreach (KeyValuePair<UUID, SceneObjectPart> pair in updatedSog.Children){
                    UUID partUUID = pair.Key;
                    SceneObjectPart updatedPart = pair.Value;
                    if(m_parts.ContainsKey(partUUID)){
                        //update the existing part
                        SceneObjectPart oldPart = m_parts[partUUID];
                        oldPart.UpdateObjectPartProperties(updatedPart);
                        updatedParts.Add(partUUID, updatedPart);
                    }else{
                        //a new part
                        m_parts.Add(partUUID,updatedPart);
                    }
                }

                //delete the parts that are no longer in the object-group
                foreach(KeyValuePair<UUID, SceneObjectPart> pair in m_parts){
                    if(!updatedParts.ContainsKey(pair.Key)){
                        m_parts.Remove(pair.Key);
                    }
                }
            } 

            //update the authoritative scene that this object is located, which is identified by (LocX, LocY)
            this.m_locX = updatedSog.LocX;
            this.m_locY = updatedSog.LocY;
        }
#endregion 
    }
}<|MERGE_RESOLUTION|>--- conflicted
+++ resolved
@@ -287,26 +287,16 @@
             {
                 Vector3 val = value;
 
-<<<<<<< HEAD
                 //REGION SYNC touched
 
                 //if ((m_scene.TestBorderCross(val - Vector3.UnitX, Cardinals.E) || m_scene.TestBorderCross(val + Vector3.UnitX, Cardinals.W)
                 //    || m_scene.TestBorderCross(val - Vector3.UnitY, Cardinals.N) || m_scene.TestBorderCross(val + Vector3.UnitY, Cardinals.S)) 
                 //    && !IsAttachmentCheckFull())
-                if (m_scene.IsBorderCrossing(LocX, LocY, val) && !IsAttachmentCheckFull())
+                if (m_scene.IsBorderCrossing(LocX, LocY, val) && !IsAttachmentCheckFull()&& (!m_scene.LoadingPrims))
                 {
                     m_scene.CrossPrimGroupIntoNewRegion(val, this, true);
                 }
                 //end REGION SYNC touched
-=======
-                if ((m_scene.TestBorderCross(val - Vector3.UnitX, Cardinals.E) || m_scene.TestBorderCross(val + Vector3.UnitX, Cardinals.W)
-                    || m_scene.TestBorderCross(val - Vector3.UnitY, Cardinals.N) || m_scene.TestBorderCross(val + Vector3.UnitY, Cardinals.S)) 
-                    && !IsAttachmentCheckFull() && (!m_scene.LoadingPrims))
-                {
-                    m_scene.CrossPrimGroupIntoNewRegion(val, this, true);
-                }
-                
->>>>>>> 9f29908f
                 if (RootPart.GetStatusSandbox())
                 {
                     if (Util.GetDistanceTo(RootPart.StatusSandboxPos, value) > 10)
@@ -1156,26 +1146,17 @@
             {
                 SceneObjectPart part = parts[i];
 
+                // REGION SYNC
+                if (Scene.IsSyncedServer())
+                {
+                    Scene.RegionSyncServerModule.DeleteObject(part.RegionHandle, part.LocalId, part);
+                    //return;
+                }
+
                 Scene.ForEachScenePresence(delegate(ScenePresence avatar)
                 {
-<<<<<<< HEAD
-//                    part.Inventory.RemoveScriptInstances();
-                    // REGION SYNC
-                    if (Scene.IsSyncedServer())
-                    {
-                        Scene.RegionSyncServerModule.DeleteObject(part.RegionHandle, part.LocalId, part);
-                        //return;
-                    }
-                    Scene.ForEachScenePresence(delegate(ScenePresence avatar)
-                    {
-                        if (avatar.ParentID == LocalId)
-                        {
-                            avatar.StandUp();
-                        }
-=======
                     if (avatar.ParentID == LocalId)
                         avatar.StandUp();
->>>>>>> 9f29908f
 
                     if (!silent)
                     {
@@ -3426,29 +3407,37 @@
             //references if we call SceneObjectGroup.Copy(), which creates new SceneObjectPart for all 
             //non root parts. (So is SceneObjectGroup.CopyPart().)
             //Plus, we do not need to trigger client updating, since Script engine does not have client connections.
-            Dictionary<UUID, SceneObjectPart> updatedParts = new Dictionary<UUID, SceneObjectPart>();
-            lock (m_parts)
-            {
-                foreach (KeyValuePair<UUID, SceneObjectPart> pair in updatedSog.Children){
-                    UUID partUUID = pair.Key;
-                    SceneObjectPart updatedPart = pair.Value;
-                    if(m_parts.ContainsKey(partUUID)){
-                        //update the existing part
-                        SceneObjectPart oldPart = m_parts[partUUID];
+            lock (m_parts.SyncRoot)
+            {
+                // Adds and updates parts in this SOG
+                Dictionary<UUID, SceneObjectPart> updatedParts = new Dictionary<UUID, SceneObjectPart>();
+                foreach (SceneObjectPart updatedPart in updatedSog.Parts)
+                {
+                    SceneObjectPart oldPart;
+                    m_parts.TryGetValue(updatedPart.UUID, out oldPart);
+                    if(oldPart != null)
+                    {
                         oldPart.UpdateObjectPartProperties(updatedPart);
-                        updatedParts.Add(partUUID, updatedPart);
-                    }else{
+                        updatedParts.Add(updatedPart.UUID, updatedPart);
+                    }
+                    else
+                    {
                         //a new part
-                        m_parts.Add(partUUID,updatedPart);
-                    }
-                }
-
-                //delete the parts that are no longer in the object-group
-                foreach(KeyValuePair<UUID, SceneObjectPart> pair in m_parts){
-                    if(!updatedParts.ContainsKey(pair.Key)){
-                        m_parts.Remove(pair.Key);
-                    }
-                }
+                        m_parts.Add(updatedPart.UUID, updatedPart);
+                    }
+                }
+
+                // Deletes parts that are no longer in this SOG
+                List<UUID> deletedParts = new List<UUID>();
+                foreach(SceneObjectPart part in m_parts.GetArray())
+                {
+                    if(!updatedParts.ContainsKey(part.UUID))
+                    {
+                        deletedParts.Add(part.UUID);
+                    }
+                }
+                foreach(UUID deletedPart in deletedParts)
+                    m_parts.Remove(deletedPart);
             } 
 
             //update the authoritative scene that this object is located, which is identified by (LocX, LocY)
