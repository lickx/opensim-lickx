--- conflicted
+++ resolved
@@ -3068,9 +3068,6 @@
         /// <returns>null if no child part with that linknum or child part</returns>
         public SceneObjectPart GetLinkNumPart(int linknum)
         {
-<<<<<<< HEAD
-            SceneObjectPart[] parts = m_parts.GetArray();
-=======
             if (linknum < 0)
                 return null;
             if (linknum < 2)
@@ -3084,7 +3081,6 @@
                     return sop;
             }
 
->>>>>>> 23daf534
             for (int i = 0; i < parts.Length; i++)
             {
                 if (parts[i].LinkNum == linknum)
