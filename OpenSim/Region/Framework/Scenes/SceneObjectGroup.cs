--- conflicted
+++ resolved
@@ -3436,20 +3436,9 @@
         /// <param name="scale"></param>
         public void GroupResize(Vector3 scale)
         {
-<<<<<<< HEAD
-            scale.X = Math.Min(scale.X, Scene.m_maxNonphys);
-            scale.Y = Math.Min(scale.Y, Scene.m_maxNonphys);
-            scale.Z = Math.Min(scale.Z, Scene.m_maxNonphys);
-=======
-//            m_log.DebugFormat(
-//                "[SCENE OBJECT GROUP]: Group resizing {0} {1} from {2} to {3}", Name, LocalId, RootPart.Scale, scale);
-
-            RootPart.StoreUndoState(true);
-
             scale.X = Math.Max(Scene.m_minNonphys, Math.Min(Scene.m_maxNonphys, scale.X));
             scale.Y = Math.Max(Scene.m_minNonphys, Math.Min(Scene.m_maxNonphys, scale.Y));
             scale.Z = Math.Max(Scene.m_minNonphys, Math.Min(Scene.m_maxNonphys, scale.Z));
->>>>>>> 9d6fe122
 
             PhysicsActor pa = m_rootPart.PhysActor;
 
