--- conflicted
+++ resolved
@@ -2079,11 +2079,94 @@
                 }
             }
         }
-<<<<<<< HEAD
+
+        public void TriggerOnSceneObjectLoaded(SceneObjectGroup so)
+        {
+            SceneObjectDelegate handler = OnSceneObjectLoaded;
+            if (handler != null)
+            {
+                foreach (SceneObjectDelegate d in handler.GetInvocationList())
+                {
+                    try
+                    {
+                        d(so);
+                    }
+                    catch (Exception e)
+                    {
+                        m_log.ErrorFormat(
+                            "[EVENT MANAGER]: Delegate for TriggerOnSceneObjectLoaded failed - continuing.  {0} {1}", 
+                            e.Message, e.StackTrace);
+                    }
+                }
+            }
+        }
+
+        public void TriggerOnSceneObjectPreSave(SceneObjectGroup persistingSo, SceneObjectGroup originalSo)
+        {
+            SceneObjectPreSaveDelegate handler = OnSceneObjectPreSave;
+            if (handler != null)
+            {
+                foreach (SceneObjectPreSaveDelegate d in handler.GetInvocationList())
+                {
+                    try
+                    {
+                        d(persistingSo, originalSo);
+                    }
+                    catch (Exception e)
+                    {
+                        m_log.ErrorFormat(
+                            "[EVENT MANAGER]: Delegate for TriggerOnSceneObjectPreSave failed - continuing.  {0} {1}", 
+                            e.Message, e.StackTrace);
+                    }
+                }
+            }
+        } 
+        
+        public void TriggerOnSceneObjectPartCopy(SceneObjectPart copy, SceneObjectPart original, bool userExposed)
+        {
+            SceneObjectPartCopyDelegate handler = OnSceneObjectPartCopy;
+            if (handler != null)
+            {
+                foreach (SceneObjectPartCopyDelegate d in handler.GetInvocationList())
+                {
+                    try
+                    {
+                        d(copy, original, userExposed);
+                    }
+                    catch (Exception e)
+                    {
+                        m_log.ErrorFormat(
+                            "[EVENT MANAGER]: Delegate for TriggerOnSceneObjectPartCopy failed - continuing.  {0} {1}", 
+                            e.Message, e.StackTrace);
+                    }
+                }
+            }
+        }
+
+        public void TriggerOnParcelPropertiesUpdateRequest(LandUpdateArgs args,
+                        int local_id, IClientAPI remote_client)
+        {
+            ParcelPropertiesUpdateRequest handler = OnParcelPropertiesUpdateRequest;
+            if (handler != null)
+            {
+                foreach (ParcelPropertiesUpdateRequest d in handler.GetInvocationList())
+                {
+                    try
+                    {
+                        d(args, local_id, remote_client);
+                    }
+                    catch (Exception e)
+                    {
+                        m_log.ErrorFormat(
+                            "[EVENT MANAGER]: Delegate for TriggerOnSceneObjectPartCopy failed - continuing.  {0} {1}", 
+                            e.Message, e.StackTrace);
+                    }
+                }
+            }
+        }
 
         //REGION SYNC
         #region REGION SYNC RELATED EVENTS
-
         //OnScriptEngineSyncStop: triggered when user types "sync stop" on the script engine's console
         public delegate void ScriptEngineSyncStop();
         public event ScriptEngineSyncStop OnScriptEngineSyncStop;
@@ -2097,35 +2180,17 @@
                     try
                     {
                         d();
-=======
-        
-        public void TriggerOnSceneObjectLoaded(SceneObjectGroup so)
-        {
-            SceneObjectDelegate handler = OnSceneObjectLoaded;
-            if (handler != null)
-            {
-                foreach (SceneObjectDelegate d in handler.GetInvocationList())
-                {
-                    try
-                    {
-                        d(so);
->>>>>>> 9f29908f
-                    }
-                    catch (Exception e)
-                    {
-                        m_log.ErrorFormat(
-<<<<<<< HEAD
-                            "[EVENT MANAGER]: Delegate for TriggerScriptEngineSyncStop failed - continuing.  {0} {1}",
-=======
+                    }
+                    catch (Exception e)
+                    {
+                        m_log.ErrorFormat(
                             "[EVENT MANAGER]: Delegate for TriggerOnSceneObjectLoaded failed - continuing.  {0} {1}", 
->>>>>>> 9f29908f
-                            e.Message, e.StackTrace);
-                    }
-                }
-            }
-        }
-<<<<<<< HEAD
-
+                            e.Message, e.StackTrace);
+                    }
+                }
+            }
+        }
+                            
         //OnUpdateTaskInventoryScriptAsset: triggered after Scene receives client's upload of updated script and stores it as asset
         public delegate void UpdateScript(UUID clientID, UUID itemId, UUID primId, bool isScriptRunning, UUID newAssetID);
         public event UpdateScript OnUpdateScript;
@@ -2139,56 +2204,17 @@
                     try
                     {
                         d(clientId, itemId, primId, isScriptRunning, newAssetID);
-=======
-        
-        public void TriggerOnSceneObjectPreSave(SceneObjectGroup persistingSo, SceneObjectGroup originalSo)
-        {
-            SceneObjectPreSaveDelegate handler = OnSceneObjectPreSave;
-            if (handler != null)
-            {
-                foreach (SceneObjectPreSaveDelegate d in handler.GetInvocationList())
-                {
-                    try
-                    {
-                        d(persistingSo, originalSo);
->>>>>>> 9f29908f
-                    }
-                    catch (Exception e)
-                    {
-                        m_log.ErrorFormat(
-<<<<<<< HEAD
+                    }
+                    catch (Exception e)
+                    {
+                        m_log.ErrorFormat(
                             "[EVENT MANAGER]: Delegate for TriggerUpdateScript failed - continuing.  {0} {1}",
-=======
-                            "[EVENT MANAGER]: Delegate for TriggerOnSceneObjectPreSave failed - continuing.  {0} {1}", 
                             e.Message, e.StackTrace);
                     }
                 }
             }
         } 
-        
-        public void TriggerOnSceneObjectPartCopy(SceneObjectPart copy, SceneObjectPart original, bool userExposed)
-        {
-            SceneObjectPartCopyDelegate handler = OnSceneObjectPartCopy;
-            if (handler != null)
-            {
-                foreach (SceneObjectPartCopyDelegate d in handler.GetInvocationList())
-                {
-                    try
-                    {
-                        d(copy, original, userExposed);
-                    }
-                    catch (Exception e)
-                    {
-                        m_log.ErrorFormat(
-                            "[EVENT MANAGER]: Delegate for TriggerOnSceneObjectPartCopy failed - continuing.  {0} {1}", 
->>>>>>> 9f29908f
-                            e.Message, e.StackTrace);
-                    }
-                }
-            }
-        }
-
-<<<<<<< HEAD
+                            
         //OnPopulateLocalSceneList: Triggered by OpenSim to the valid local scene, should only happen in script engine
         public delegate void PopulateLocalSceneList(List<Scene> localScenes);
         public event PopulateLocalSceneList OnPopulateLocalSceneList;
@@ -2206,37 +2232,16 @@
                     {
                         d(localScenes);
                         //d(localScenes, cmdparams);
-=======
-        public void TriggerOnParcelPropertiesUpdateRequest(LandUpdateArgs args,
-                        int local_id, IClientAPI remote_client)
-        {
-            ParcelPropertiesUpdateRequest handler = OnParcelPropertiesUpdateRequest;
-            if (handler != null)
-            {
-                foreach (ParcelPropertiesUpdateRequest d in handler.GetInvocationList())
-                {
-                    try
-                    {
-                        d(args, local_id, remote_client);
->>>>>>> 9f29908f
-                    }
-                    catch (Exception e)
-                    {
-                        m_log.ErrorFormat(
-<<<<<<< HEAD
+                    }
+                    catch (Exception e)
+                    {
+                        m_log.ErrorFormat(
                             "[EVENT MANAGER]: Delegate for TriggerPopulateLocalSceneList failed - continuing.  {0} {1}",
-=======
-                            "[EVENT MANAGER]: Delegate for TriggerOnSceneObjectPartCopy failed - continuing.  {0} {1}", 
->>>>>>> 9f29908f
-                            e.Message, e.StackTrace);
-                    }
-                }
-            }
-        }
-<<<<<<< HEAD
+                            e.Message, e.StackTrace);
+                    }
+                }
+            }
+        }
         #endregion
-
-=======
->>>>>>> 9f29908f
     }
 }