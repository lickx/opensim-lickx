/*
 * Copyright (c) Contributors, http://opensimulator.org/
 * See CONTRIBUTORS.TXT for a full list of copyright holders.
 *
 * Redistribution and use in source and binary forms, with or without
 * modification, are permitted provided that the following conditions are met:
 *     * Redistributions of source code must retain the above copyright
 *       notice, this list of conditions and the following disclaimer.
 *     * Redistributions in binary form must reproduce the above copyright
 *       notice, this list of conditions and the following disclaimer in the
 *       documentation and/or other materials provided with the distribution.
 *     * Neither the name of the OpenSimulator Project nor the
 *       names of its contributors may be used to endorse or promote products
 *       derived from this software without specific prior written permission.
 *
 * THIS SOFTWARE IS PROVIDED BY THE DEVELOPERS ``AS IS'' AND ANY
 * EXPRESS OR IMPLIED WARRANTIES, INCLUDING, BUT NOT LIMITED TO, THE IMPLIED
 * WARRANTIES OF MERCHANTABILITY AND FITNESS FOR A PARTICULAR PURPOSE ARE
 * DISCLAIMED. IN NO EVENT SHALL THE CONTRIBUTORS BE LIABLE FOR ANY
 * DIRECT, INDIRECT, INCIDENTAL, SPECIAL, EXEMPLARY, OR CONSEQUENTIAL DAMAGES
 * (INCLUDING, BUT NOT LIMITED TO, PROCUREMENT OF SUBSTITUTE GOODS OR SERVICES;
 * LOSS OF USE, DATA, OR PROFITS; OR BUSINESS INTERRUPTION) HOWEVER CAUSED AND
 * ON ANY THEORY OF LIABILITY, WHETHER IN CONTRACT, STRICT LIABILITY, OR TORT
 * (INCLUDING NEGLIGENCE OR OTHERWISE) ARISING IN ANY WAY OUT OF THE USE OF THIS
 * SOFTWARE, EVEN IF ADVISED OF THE POSSIBILITY OF SUCH DAMAGE.
 */

using System;
using System.Collections.Generic;
using System.Collections;
using System.Reflection;
using System.Text;
using System.Timers;
using OpenMetaverse;
using OpenMetaverse.Packets;
using log4net;
using OpenSim.Framework;
using OpenSim.Region.Framework;
using OpenSim.Region.Framework.Interfaces;
using OpenSim.Region.Framework.Scenes.Serialization;

namespace OpenSim.Region.Framework.Scenes
{
    public partial class Scene
    {
        private static readonly ILog m_log
            = LogManager.GetLogger(MethodBase.GetCurrentMethod().DeclaringType);

        /// <summary>
        /// Allows asynchronous derezzing of objects from the scene into a client's inventory.
        /// </summary>
        protected AsyncSceneObjectGroupDeleter m_asyncSceneObjectDeleter;

        /// <summary>
        /// Allows inventory details to be sent to clients asynchronously
        /// </summary>
        protected AsyncInventorySender m_asyncInventorySender;

        /// <summary>
        /// Creates all the scripts in the scene which should be started.
        /// </summary>
        public void CreateScriptInstances()
        {
            m_log.Info("[PRIM INVENTORY]: Creating scripts in scene");

            EntityBase[] entities = Entities.GetEntities();
            foreach (EntityBase group in entities)
            {
                if (group is SceneObjectGroup)
                {
                    ((SceneObjectGroup) group).CreateScriptInstances(0, false, DefaultScriptEngine, 0);
                    ((SceneObjectGroup) group).ResumeScripts();
                }
            }
        }

        /// <summary>
        /// Lets the script engines start processing scripts.
        /// </summary>
        public void StartScripts()
        {
            m_log.Info("[PRIM INVENTORY]: Starting scripts in scene");

            IScriptModule[] engines = RequestModuleInterfaces<IScriptModule>();

            foreach (IScriptModule engine in engines)
                engine.StartProcessing();
        }

        public void AddUploadedInventoryItem(UUID agentID, InventoryItemBase item)
        {
            IMoneyModule money = RequestModuleInterface<IMoneyModule>();
            if (money != null)
            {
                money.ApplyUploadCharge(agentID, money.UploadCharge, "Asset upload");
            }

            AddInventoryItem(item);
        }

        public bool AddInventoryItemReturned(UUID AgentId, InventoryItemBase item)
        {
            if (AddInventoryItem(item))
                return true;
            else
            {
                m_log.WarnFormat(
                    "[AGENT INVENTORY]: Unable to add item {1} to agent {2} inventory", item.Name, AgentId);

                return false;
            }
        }

        /// <summary>
        /// Add the given inventory item to a user's inventory.
        /// </summary>
        /// <param name="item"></param>
        public bool AddInventoryItem(InventoryItemBase item)
        {
            InventoryFolderBase folder;

            if (item.Folder == UUID.Zero)
            {
                folder = InventoryService.GetFolderForType(item.Owner, (AssetType)item.AssetType);
                if (folder == null)
                {
                    folder = InventoryService.GetRootFolder(item.Owner);

                    if (folder == null)
                        return false;
                }

                item.Folder = folder.ID;
            }

            if (InventoryService.AddItem(item))
            {
                int userlevel = 0;
                if (Permissions.IsGod(item.Owner))
                {
                    userlevel = 1;
                }
                EventManager.TriggerOnNewInventoryItemUploadComplete(item.Owner, item.AssetID, item.Name, userlevel);
                
                return true;
            }
            else
            {
                m_log.WarnFormat(
                    "[AGENT INVENTORY]: Agent {0} could not add item {1} {2}",
                    item.Owner, item.Name, item.ID);

                return false;
            }
        }
        
        /// <summary>
        /// Add the given inventory item to a user's inventory.
        /// </summary>
        /// <param name="AgentID">
        /// A <see cref="UUID"/>
        /// </param>
        /// <param name="item">
        /// A <see cref="InventoryItemBase"/>
        /// </param>
        [Obsolete("Use AddInventoryItem(InventoryItemBase item) instead.  This was deprecated in OpenSim 0.7.1")]
        public void AddInventoryItem(UUID AgentID, InventoryItemBase item)
        {
            AddInventoryItem(item);
        }

        /// <summary>
        /// Add an inventory item to an avatar's inventory.
        /// </summary>
        /// <param name="remoteClient">The remote client controlling the avatar</param>
        /// <param name="item">The item.  This structure contains all the item metadata, including the folder
        /// in which the item is to be placed.</param>
        public void AddInventoryItem(IClientAPI remoteClient, InventoryItemBase item)
        {
            AddInventoryItem(item);
            remoteClient.SendInventoryItemCreateUpdate(item, 0);
        }

        /// <summary>
        /// <see>CapsUpdatedInventoryItemAsset(IClientAPI, UUID, byte[])</see>
        /// </summary>
        public UUID CapsUpdateInventoryItemAsset(UUID avatarId, UUID itemID, byte[] data)
        {
            ScenePresence avatar;

            if (TryGetScenePresence(avatarId, out avatar))
            {
                IInventoryAccessModule invAccess = RequestModuleInterface<IInventoryAccessModule>();
                if (invAccess != null)
                    return invAccess.CapsUpdateInventoryItemAsset(avatar.ControllingClient, itemID, data);
            }
            else
            {
                m_log.ErrorFormat(
                    "[AGENT INVENTORY]: " +
                    "Avatar {0} cannot be found to update its inventory item asset",
                    avatarId);
            }

            return UUID.Zero;
        }

        /// <summary>
        /// Capability originating call to update the asset of a script in a prim's (task's) inventory
        /// </summary>
        /// <param name="remoteClient"></param>
        /// <param name="itemID"></param>
        /// <param name="primID">The prim which contains the item to update</param>
        /// <param name="isScriptRunning">Indicates whether the script to update is currently running</param>
        /// <param name="data"></param>
        public ArrayList CapsUpdateTaskInventoryScriptAsset(IClientAPI remoteClient, UUID itemId,
                                                       UUID primId, bool isScriptRunning, byte[] data)
        {
            if (!Permissions.CanEditScript(itemId, primId, remoteClient.AgentId))
            {
                remoteClient.SendAgentAlertMessage("Insufficient permissions to edit script", false);
                return new ArrayList();
            }

            // Retrieve group
            SceneObjectPart part = GetSceneObjectPart(primId);
            if (part == null)
                return new ArrayList();

            SceneObjectGroup group = part.ParentGroup;

            // Retrieve item
            TaskInventoryItem item = group.GetInventoryItem(part.LocalId, itemId);

            if (null == item)
            {
                m_log.ErrorFormat(
                    "[PRIM INVENTORY]: Tried to retrieve item ID {0} from prim {1}, {2} for caps script update "
                        + " but the item does not exist in this inventory",
                    itemId, part.Name, part.UUID);

                return new ArrayList();
            }

            AssetBase asset = CreateAsset(item.Name, item.Description, (sbyte)AssetType.LSLText, data, remoteClient.AgentId);
            AssetService.Store(asset);

            if (isScriptRunning)
            {
                part.Inventory.RemoveScriptInstance(item.ItemID, false);
            }

            // Update item with new asset
            item.AssetID = asset.FullID;
            group.UpdateInventoryItem(item);
            
            part.SendPropertiesToClient(remoteClient);

            // Trigger rerunning of script (use TriggerRezScript event, see RezScript)
            ArrayList errors = new ArrayList();

            if (isScriptRunning)
            {
                // Needs to determine which engine was running it and use that
                //
                errors = part.Inventory.CreateScriptInstanceEr(item.ItemID, 0, false, DefaultScriptEngine, 0);
            }

            // Tell anyone managing scripts that a script has been reloaded/changed
            EventManager.TriggerUpdateScript(remoteClient.AgentId, itemId, primId, isScriptRunning, item.AssetID);

            part.ParentGroup.ResumeScripts();
            return errors;
        }

        /// <summary>
        /// <see>CapsUpdateTaskInventoryScriptAsset(IClientAPI, UUID, UUID, bool, byte[])</see>
        /// </summary>
        public ArrayList CapsUpdateTaskInventoryScriptAsset(UUID avatarId, UUID itemId,
                                                        UUID primId, bool isScriptRunning, byte[] data)
        {
            ScenePresence avatar;

            if (TryGetScenePresence(avatarId, out avatar))
            {
                return CapsUpdateTaskInventoryScriptAsset(
                    avatar.ControllingClient, itemId, primId, isScriptRunning, data);
            }
            else
            {
                m_log.ErrorFormat(
                    "[PRIM INVENTORY]: " +
                    "Avatar {0} cannot be found to update its prim item asset",
                    avatarId);
                return new ArrayList();
            }
        }

        /// <summary>
        /// Update an item which is either already in the client's inventory or is within
        /// a transaction
        /// </summary>
        /// <param name="remoteClient"></param>
        /// <param name="transactionID">The transaction ID.  If this is UUID.Zero we will
        /// assume that we are not in a transaction</param>
        /// <param name="itemID">The ID of the updated item</param>
        /// <param name="name">The name of the updated item</param>
        /// <param name="description">The description of the updated item</param>
        /// <param name="nextOwnerMask">The permissions of the updated item</param>
/*        public void UpdateInventoryItemAsset(IClientAPI remoteClient, UUID transactionID,
                                             UUID itemID, string name, string description,
                                             uint nextOwnerMask)*/
        public void UpdateInventoryItemAsset(IClientAPI remoteClient, UUID transactionID,
                                             UUID itemID, InventoryItemBase itemUpd)
        {
//            m_log.DebugFormat(
//                "[USER INVENTORY]: Updating asset for item {0} {1}, transaction ID {2} for {3}",
//                itemID, itemUpd.Name, transactionID, remoteClient.Name);

            // This one will let people set next perms on items in agent
            // inventory. Rut-Roh. Whatever. Make this secure. Yeah.
            //
            // Passing something to another avatar or a an object will already
            InventoryItemBase item = new InventoryItemBase(itemID, remoteClient.AgentId);
            item = InventoryService.GetItem(item);

            if (item != null)
            {
                if (item.Owner != remoteClient.AgentId)
                    return;

                if (UUID.Zero == transactionID)
                {
                    item.Flags = (item.Flags & ~(uint)255) | (itemUpd.Flags & (uint)255);
                    item.Name = itemUpd.Name;
                    item.Description = itemUpd.Description;

//                    m_log.DebugFormat(
//                        "[USER INVENTORY]: itemUpd {0} {1} {2} {3}, item {4} {5} {6} {7}",
//                        itemUpd.NextPermissions, itemUpd.GroupPermissions, itemUpd.EveryOnePermissions, item.Flags,
//                        item.NextPermissions, item.GroupPermissions, item.EveryOnePermissions, item.CurrentPermissions);

                    if (item.NextPermissions != (itemUpd.NextPermissions & item.BasePermissions))
                        item.Flags |= (uint)InventoryItemFlags.ObjectOverwriteNextOwner;
                    item.NextPermissions = itemUpd.NextPermissions & item.BasePermissions;
                    if (item.EveryOnePermissions != (itemUpd.EveryOnePermissions & item.BasePermissions))
                        item.Flags |= (uint)InventoryItemFlags.ObjectOverwriteEveryone;
                    item.EveryOnePermissions = itemUpd.EveryOnePermissions & item.BasePermissions;
                    if (item.GroupPermissions != (itemUpd.GroupPermissions & item.BasePermissions))
                        item.Flags |= (uint)InventoryItemFlags.ObjectOverwriteGroup;

//                    m_log.DebugFormat("[USER INVENTORY]: item.Flags {0}", item.Flags);

                    item.GroupPermissions = itemUpd.GroupPermissions & item.BasePermissions;
                    item.GroupID = itemUpd.GroupID;
                    item.GroupOwned = itemUpd.GroupOwned;
                    item.CreationDate = itemUpd.CreationDate;
                    // The client sends zero if its newly created?

                    if (itemUpd.CreationDate == 0)
                        item.CreationDate = Util.UnixTimeSinceEpoch();
                    else
                        item.CreationDate = itemUpd.CreationDate;

                    // TODO: Check if folder changed and move item
                    //item.NextPermissions = itemUpd.Folder;
                    item.InvType = itemUpd.InvType;

                    if (item.SalePrice != itemUpd.SalePrice ||
                        item.SaleType != itemUpd.SaleType)
                        item.Flags |= (uint)InventoryItemFlags.ObjectSlamSale;
                    item.SalePrice = itemUpd.SalePrice;
                    item.SaleType = itemUpd.SaleType;

                    InventoryService.UpdateItem(item);
                }
                else
                {
                    IAgentAssetTransactions agentTransactions = this.RequestModuleInterface<IAgentAssetTransactions>();
                    if (agentTransactions != null)
                    {
                        agentTransactions.HandleItemUpdateFromTransaction(remoteClient, transactionID, item);
                    }
                }
            }
            else
            {
                m_log.ErrorFormat(
                    "[AGENTINVENTORY]: Item id {0} not found for an inventory item update for {1}.",
                    itemID, remoteClient.Name);
            }
        }

        /// <summary>
        /// Give an inventory item from one user to another
        /// </summary>
        /// <param name="recipientClient"></param>
        /// <param name="senderId">ID of the sender of the item</param>
        /// <param name="itemId"></param>
        public virtual void GiveInventoryItem(IClientAPI recipientClient, UUID senderId, UUID itemId)
        {
            InventoryItemBase itemCopy = GiveInventoryItem(recipientClient.AgentId, senderId, itemId);

            if (itemCopy != null)
                recipientClient.SendBulkUpdateInventory(itemCopy);
        }

        /// <summary>
        /// Give an inventory item from one user to another
        /// </summary>
        /// <param name="recipient"></param>
        /// <param name="senderId">ID of the sender of the item</param>
        /// <param name="itemId"></param>
        /// <returns>The inventory item copy given, null if the give was unsuccessful</returns>
        public virtual InventoryItemBase GiveInventoryItem(UUID recipient, UUID senderId, UUID itemId)
        {
            return GiveInventoryItem(recipient, senderId, itemId, UUID.Zero);
        }

        /// <summary>
        /// Give an inventory item from one user to another
        /// </summary>
        /// <param name="recipient"></param>
        /// <param name="senderId">ID of the sender of the item</param>
        /// <param name="itemId"></param>
        /// <param name="recipientFolderId">
        /// The id of the folder in which the copy item should go.  If UUID.Zero then the item is placed in the most
        /// appropriate default folder.
        /// </param>
        /// <returns>
        /// The inventory item copy given, null if the give was unsuccessful
        /// </returns>
        public virtual InventoryItemBase GiveInventoryItem(
            UUID recipient, UUID senderId, UUID itemId, UUID recipientFolderId)
        {
            //Console.WriteLine("Scene.Inventory.cs: GiveInventoryItem");

            InventoryItemBase item = new InventoryItemBase(itemId, senderId);
            item = InventoryService.GetItem(item);

            if (item == null)
            {
                m_log.WarnFormat(
                    "[AGENT INVENTORY]: Failed to find item {0} sent by {1} to {2}", itemId, senderId, recipient);
                return null;
            }

            if (item.Owner != senderId)
            {
                m_log.WarnFormat(
                    "[AGENT INVENTORY]: Attempt to send item {0} {1} to {2} failed because sender {3} did not match item owner {4}",
                    item.Name, item.ID, recipient, senderId, item.Owner);
                return null;
            }

            IUserManagement uman = RequestModuleInterface<IUserManagement>();
            if (uman != null)
                uman.AddUser(item.CreatorIdAsUuid, item.CreatorData);

            if (!Permissions.BypassPermissions())
            {
                if ((item.CurrentPermissions & (uint)PermissionMask.Transfer) == 0)
                    return null;
            }

            // Insert a copy of the item into the recipient
            InventoryItemBase itemCopy = new InventoryItemBase();
            itemCopy.Owner = recipient;
            itemCopy.CreatorId = item.CreatorId;
            itemCopy.CreatorData = item.CreatorData;
            itemCopy.ID = UUID.Random();
            itemCopy.AssetID = item.AssetID;
            itemCopy.Description = item.Description;
            itemCopy.Name = item.Name;
            itemCopy.AssetType = item.AssetType;
            itemCopy.InvType = item.InvType;
            itemCopy.Folder = recipientFolderId;

            if (Permissions.PropagatePermissions() && recipient != senderId)
            {
                // Trying to do this right this time. This is evil. If
                // you believe in Good, go elsewhere. Vampires and other
                // evil creatores only beyond this point. You have been
                // warned.

                // We're going to mask a lot of things by the next perms
                // Tweak the next perms to be nicer to our data
                //
                // In this mask, all the bits we do NOT want to mess
                // with are set. These are:
                //
                // Transfer
                // Copy
                // Modufy
                uint permsMask = ~ ((uint)PermissionMask.Copy |
                                    (uint)PermissionMask.Transfer |
                                    (uint)PermissionMask.Modify);

                // Now, reduce the next perms to the mask bits
                // relevant to the operation
                uint nextPerms = permsMask | (item.NextPermissions &
                                  ((uint)PermissionMask.Copy |
                                   (uint)PermissionMask.Transfer |
                                   (uint)PermissionMask.Modify));

                // nextPerms now has all bits set, except for the actual
                // next permission bits.

                // This checks for no mod, no copy, no trans.
                // This indicates an error or messed up item. Do it like
                // SL and assume trans
                if (nextPerms == permsMask)
                    nextPerms |= (uint)PermissionMask.Transfer;

                // Inventory owner perms are the logical AND of the
                // folded perms and the root prim perms, however, if
                // the root prim is mod, the inventory perms will be
                // mod. This happens on "take" and is of little concern
                // here, save for preventing escalation

                // This hack ensures that items previously permalocked
                // get unlocked when they're passed or rezzed
                uint basePerms = item.BasePermissions |
                                (uint)PermissionMask.Move;
                uint ownerPerms = item.CurrentPermissions;

                // If this is an object, root prim perms may be more
                // permissive than folded perms. Use folded perms as
                // a mask
                if (item.InvType == (int)InventoryType.Object)
                {
                    // Create a safe mask for the current perms
                    uint foldedPerms = (item.CurrentPermissions & 7) << 13;
                    foldedPerms |= permsMask;

                    bool isRootMod = (item.CurrentPermissions &
                                      (uint)PermissionMask.Modify) != 0 ?
                                      true : false;

                    // Mask the owner perms to the folded perms
                    ownerPerms &= foldedPerms;
                    basePerms &= foldedPerms;

                    // If the root was mod, let the mask reflect that
                    // We also need to adjust the base here, because
                    // we should be able to edit in-inventory perms
                    // for the root prim, if it's mod.
                    if (isRootMod)
                    {
                        ownerPerms |= (uint)PermissionMask.Modify;
                        basePerms |= (uint)PermissionMask.Modify;
                    }
                }

                // These will be applied to the root prim at next rez.
                // The slam bit (bit 3) and folded permission (bits 0-2)
                // are preserved due to the above mangling
                ownerPerms &= nextPerms;

                // Mask the base permissions. This is a conservative
                // approach altering only the three main perms
                basePerms &= nextPerms;

                // Assign to the actual item. Make sure the slam bit is
                // set, if it wasn't set before.
                itemCopy.BasePermissions = basePerms;
                itemCopy.CurrentPermissions = ownerPerms;
                itemCopy.Flags |= (uint)InventoryItemFlags.ObjectSlamPerm;

                itemCopy.NextPermissions = item.NextPermissions;

                // This preserves "everyone can move"
                itemCopy.EveryOnePermissions = item.EveryOnePermissions &
                                               nextPerms;

                // Intentionally killing "share with group" here, as
                // the recipient will not have the group this is
                // set to
                itemCopy.GroupPermissions = 0;
            }
            else
            {
                itemCopy.CurrentPermissions = item.CurrentPermissions;
                itemCopy.NextPermissions = item.NextPermissions;
                itemCopy.EveryOnePermissions = item.EveryOnePermissions & item.NextPermissions;
                itemCopy.GroupPermissions = item.GroupPermissions & item.NextPermissions;
                itemCopy.BasePermissions = item.BasePermissions;
            }
            
            if (itemCopy.Folder == UUID.Zero)
            {
                InventoryFolderBase folder = InventoryService.GetFolderForType(recipient, (AssetType)itemCopy.AssetType);

                if (folder != null)
                {
                    itemCopy.Folder = folder.ID;
                }
                else
                {
                    InventoryFolderBase root = InventoryService.GetRootFolder(recipient);

                    if (root != null)
                        itemCopy.Folder = root.ID;
                    else
                        return null; // No destination
                }
            }

            itemCopy.GroupID = UUID.Zero;
            itemCopy.GroupOwned = false;
            itemCopy.Flags = item.Flags;
            itemCopy.SalePrice = item.SalePrice;
            itemCopy.SaleType = item.SaleType;

            if (AddInventoryItem(itemCopy))
            {
                IInventoryAccessModule invAccess = RequestModuleInterface<IInventoryAccessModule>();
                if (invAccess != null)
                    invAccess.TransferInventoryAssets(itemCopy, senderId, recipient);
            }

            if (!Permissions.BypassPermissions())
            {
                if ((item.CurrentPermissions & (uint)PermissionMask.Copy) == 0)
                {
                    List<UUID> items = new List<UUID>();
                    items.Add(itemId);
                    InventoryService.DeleteItems(senderId, items);
                }
            }

            return itemCopy;
        }

        /// <summary>
        /// Give an entire inventory folder from one user to another.  The entire contents (including all descendent
        /// folders) is given.
        /// </summary>
        /// <param name="recipientId"></param>
        /// <param name="senderId">ID of the sender of the item</param>
        /// <param name="folderId"></param>
        /// <param name="recipientParentFolderId">
        /// The id of the receipient folder in which the send folder should be placed.  If UUID.Zero then the
        /// recipient folder is the root folder
        /// </param>
        /// <returns>
        /// The inventory folder copy given, null if the copy was unsuccessful
        /// </returns>
        public virtual InventoryFolderBase GiveInventoryFolder(
            UUID recipientId, UUID senderId, UUID folderId, UUID recipientParentFolderId)
        {
            //// Retrieve the folder from the sender
            InventoryFolderBase folder = InventoryService.GetFolder(new InventoryFolderBase(folderId));
            if (null == folder)
            {
                m_log.ErrorFormat(
                     "[AGENT INVENTORY]: Could not find inventory folder {0} to give", folderId);

                return null;
            }

            if (recipientParentFolderId == UUID.Zero)
            {
                InventoryFolderBase recipientRootFolder = InventoryService.GetRootFolder(recipientId);
                if (recipientRootFolder != null)
                    recipientParentFolderId = recipientRootFolder.ID;
                else
                {
                    m_log.WarnFormat("[AGENT INVENTORY]: Unable to find root folder for receiving agent");
                    return null;
                }
            }

            UUID newFolderId = UUID.Random();
            InventoryFolderBase newFolder 
                = new InventoryFolderBase(
                    newFolderId, folder.Name, recipientId, folder.Type, recipientParentFolderId, folder.Version);
            InventoryService.AddFolder(newFolder);

            // Give all the subfolders
            InventoryCollection contents = InventoryService.GetFolderContent(senderId, folderId);
            foreach (InventoryFolderBase childFolder in contents.Folders)
            {
                GiveInventoryFolder(recipientId, senderId, childFolder.ID, newFolder.ID);
            }

            // Give all the items
            foreach (InventoryItemBase item in contents.Items)
            {
                GiveInventoryItem(recipientId, senderId, item.ID, newFolder.ID);
            }

            return newFolder;
        }

        public void CopyInventoryItem(IClientAPI remoteClient, uint callbackID, UUID oldAgentID, UUID oldItemID,
                                      UUID newFolderID, string newName)
        {
            m_log.DebugFormat(
                "[AGENT INVENTORY]: CopyInventoryItem received by {0} with oldAgentID {1}, oldItemID {2}, new FolderID {3}, newName {4}",
                remoteClient.AgentId, oldAgentID, oldItemID, newFolderID, newName);

            InventoryItemBase item = null;
            if (LibraryService != null && LibraryService.LibraryRootFolder != null)
                item = LibraryService.LibraryRootFolder.FindItem(oldItemID);

            if (item == null)
            {
                item = new InventoryItemBase(oldItemID, remoteClient.AgentId);
                item = InventoryService.GetItem(item);

                if (item == null)
                {
                    m_log.Error("[AGENT INVENTORY]: Failed to find item " + oldItemID.ToString());
                    return;
                }

                if ((item.CurrentPermissions & (uint)PermissionMask.Copy) == 0)
                    return;
            }

            if (newName == null) newName = item.Name;

            AssetBase asset = AssetService.Get(item.AssetID.ToString());

            if (asset != null)
            {
                if (newName != String.Empty)
                {
                    asset.Name = newName;
                }
                else
                {
                    newName = item.Name;
                }

                if (remoteClient.AgentId == oldAgentID
                    || (LibraryService != null
                        && LibraryService.LibraryRootFolder != null
                        && oldAgentID == LibraryService.LibraryRootFolder.Owner))
                {
                    CreateNewInventoryItem(
                        remoteClient, item.CreatorId, item.CreatorData, newFolderID, newName, item.Flags, callbackID, asset, (sbyte)item.InvType,
                        item.BasePermissions, item.CurrentPermissions, item.EveryOnePermissions, item.NextPermissions, item.GroupPermissions, Util.UnixTimeSinceEpoch());
                }
                else
                {  
                    // If item is transfer or permissions are off or calling agent is allowed to copy item owner's inventory item.
                    if (((item.CurrentPermissions & (uint)PermissionMask.Transfer) != 0) && (m_permissions.BypassPermissions() || m_permissions.CanCopyUserInventory(remoteClient.AgentId, oldItemID)))
                    {
                        CreateNewInventoryItem(
                            remoteClient, item.CreatorId, item.CreatorData, newFolderID, newName, item.Flags, callbackID,
                            asset, (sbyte) item.InvType,
                            item.NextPermissions, item.NextPermissions, item.EveryOnePermissions & item.NextPermissions,
                            item.NextPermissions, item.GroupPermissions, Util.UnixTimeSinceEpoch());
                    }
                }
            }
            else
            {
                m_log.ErrorFormat(
                    "[AGENT INVENTORY]: Could not copy item {0} since asset {1} could not be found",
                    item.Name, item.AssetID);
            }
        }

        /// <summary>
        /// Create a new asset data structure.
        /// </summary>
        public AssetBase CreateAsset(string name, string description, sbyte assetType, byte[] data, UUID creatorID)
        {
            AssetBase asset = new AssetBase(UUID.Random(), name, assetType, creatorID.ToString());
            asset.Description = description;
            asset.Data = (data == null) ? new byte[1] : data;

            return asset;
        }

        /// <summary>
        /// Move an item within the agent's inventory, and leave a copy (used in making a new outfit)
        /// </summary>
        public void MoveInventoryItemsLeaveCopy(IClientAPI remoteClient, List<InventoryItemBase> items, UUID destfolder)
        {
            List<InventoryItemBase> moveitems = new List<InventoryItemBase>();
            foreach (InventoryItemBase b in items)
            {
                CopyInventoryItem(remoteClient, 0, remoteClient.AgentId, b.ID, b.Folder, null);
                InventoryItemBase n = InventoryService.GetItem(b);
                n.Folder = destfolder;
                moveitems.Add(n);
                remoteClient.SendInventoryItemCreateUpdate(n, 0);
            }
            
            MoveInventoryItem(remoteClient, moveitems);
        }

        /// <summary>
        /// Move an item within the agent's inventory.
        /// </summary>
        /// <param name="remoteClient"></param>
        /// <param name="folderID"></param>
        /// <param name="itemID"></param>
        /// <param name="length"></param>
        /// <param name="newName"></param>
        public void MoveInventoryItem(IClientAPI remoteClient, List<InventoryItemBase> items)
        {
            m_log.DebugFormat(
                "[AGENT INVENTORY]: Moving {0} items for user {1}", items.Count, remoteClient.AgentId);

            if (!InventoryService.MoveItems(remoteClient.AgentId, items))
                m_log.Warn("[AGENT INVENTORY]: Failed to move items for user " + remoteClient.AgentId);
        }

        /// <summary>
        /// Create a new inventory item.
        /// </summary>
        /// <param name="remoteClient"></param>
        /// <param name="folderID"></param>
        /// <param name="callbackID"></param>
        /// <param name="asset"></param>
        /// <param name="invType"></param>
        /// <param name="nextOwnerMask"></param>
        public void CreateNewInventoryItem(IClientAPI remoteClient, string creatorID, string creatorData, UUID folderID, string name, uint flags, uint callbackID,
                                            AssetBase asset, sbyte invType, uint nextOwnerMask, int creationDate)
        {
            CreateNewInventoryItem(
                remoteClient, creatorID, creatorData, folderID, name, flags, callbackID, asset, invType,
                (uint)PermissionMask.All, (uint)PermissionMask.All, 0, nextOwnerMask, 0, creationDate);
        }

        /// <summary>
        /// Create a new Inventory Item
        /// </summary>
        /// <param name="remoteClient"></param>
        /// <param name="folderID"></param>
        /// <param name="callbackID"></param>
        /// <param name="asset"></param>
        /// <param name="invType"></param>
        /// <param name="nextOwnerMask"></param>
        /// <param name="creationDate"></param>
        private void CreateNewInventoryItem(
            IClientAPI remoteClient, string creatorID, string creatorData, UUID folderID, string name, uint flags, uint callbackID, AssetBase asset, sbyte invType,
            uint baseMask, uint currentMask, uint everyoneMask, uint nextOwnerMask, uint groupMask, int creationDate)
        {
            InventoryItemBase item = new InventoryItemBase();
            item.Owner = remoteClient.AgentId;
            item.CreatorId = creatorID;
            item.CreatorData = creatorData;
            item.ID = UUID.Random();
            item.AssetID = asset.FullID;
            item.Description = asset.Description;
            item.Name = name;
            item.Flags = flags;
            item.AssetType = asset.Type;
            item.InvType = invType;
            item.Folder = folderID;
            item.CurrentPermissions = currentMask;
            item.NextPermissions = nextOwnerMask;
            item.EveryOnePermissions = everyoneMask;
            item.GroupPermissions = groupMask;
            item.BasePermissions = baseMask;
            item.CreationDate = creationDate;

            if (AddInventoryItem(item))
            {
                remoteClient.SendInventoryItemCreateUpdate(item, callbackID);
            }
            else
            {
                m_dialogModule.SendAlertToUser(remoteClient, "Failed to create item");
                m_log.WarnFormat(
                    "Failed to add item for {0} in CreateNewInventoryItem!",
                     remoteClient.Name);
            }
        }

        /// <summary>
        /// Link an inventory item to an existing item.
        /// </summary>
        /// <remarks>
        /// The linkee item id is placed in the asset id slot.  This appears to be what the viewer expects when
        /// it receives inventory information.
        /// </remarks>
        /// <param name="remoteClient"></param>
        /// <param name="transActionID"></param>
        /// <param name="folderID"></param>
        /// <param name="callbackID"></param>
        /// <param name="description"></param>
        /// <param name="name"></param>
        /// <param name="invType"></param>
        /// <param name="type">/param>
        /// <param name="olditemID"></param>
        private void HandleLinkInventoryItem(IClientAPI remoteClient, UUID transActionID, UUID folderID,
                                             uint callbackID, string description, string name,
                                             sbyte invType, sbyte type, UUID olditemID)
        {
//            m_log.DebugFormat(
//                "[AGENT INVENTORY]: Received request from {0} to create inventory item link {1} in folder {2} pointing to {3}",
//                remoteClient.Name, name, folderID, olditemID);

            if (!Permissions.CanCreateUserInventory(invType, remoteClient.AgentId))
                return;

            ScenePresence presence;
            if (TryGetScenePresence(remoteClient.AgentId, out presence))
            {
                // Disabled the check for duplicate links.
                //
                // When outfits are being adjusted, the viewer rapidly sends delete link messages followed by
                // create links.  However, since these are handled asynchronously, the deletes do not complete before
                // the creates are handled.  Therefore, we cannot enforce a duplicate link check.
//                InventoryItemBase existingLink = null;
//                List<InventoryItemBase> existingItems = InventoryService.GetFolderItems(remoteClient.AgentId, folderID);
//                foreach (InventoryItemBase item in existingItems)
//                    if (item.AssetID == olditemID)
//                        existingLink = item;
//
//                if (existingLink != null)
//                {
//                    m_log.WarnFormat(
//                        "[AGENT INVENTORY]: Ignoring request from {0} to create item link {1} in folder {2} pointing to {3} since a link named {4} with id {5} already exists",
//                        remoteClient.Name, name, folderID, olditemID, existingLink.Name, existingLink.ID);
//
//                    return;
//                }

                AssetBase asset = new AssetBase();
                asset.FullID = olditemID;
                asset.Type = type;
                asset.Name = name;
                asset.Description = description;
                
                CreateNewInventoryItem(
                    remoteClient, remoteClient.AgentId.ToString(), string.Empty, folderID, name, 0, callbackID, asset, invType, 
                    (uint)PermissionMask.All, (uint)PermissionMask.All, (uint)PermissionMask.All, 
                    (uint)PermissionMask.All, (uint)PermissionMask.All, Util.UnixTimeSinceEpoch());
            }
            else
            {
                m_log.ErrorFormat(
                    "ScenePresence for agent uuid {0} unexpectedly not found in HandleLinkInventoryItem",
                    remoteClient.AgentId);
            }
        }

        /// <summary>
        /// Remove an inventory item for the client's inventory
        /// </summary>
        /// <param name="remoteClient"></param>
        /// <param name="itemID"></param>
        private void RemoveInventoryItem(IClientAPI remoteClient, List<UUID> itemIDs)
        {
//            m_log.DebugFormat(
//                "[AGENT INVENTORY]: Removing inventory items {0} for {1}",
//                string.Join(",", itemIDs.ConvertAll<string>(uuid => uuid.ToString()).ToArray()),
//                remoteClient.Name);

            InventoryService.DeleteItems(remoteClient.AgentId, itemIDs);
        }

        /// <summary>
        /// Removes an inventory folder.  This packet is sent when the user
        /// right-clicks a folder that's already in trash and chooses "purge"
        /// </summary>
        /// <param name="remoteClient"></param>
        /// <param name="folderID"></param>
        private void RemoveInventoryFolder(IClientAPI remoteClient, List<UUID> folderIDs)
        {
            m_log.DebugFormat("[SCENE INVENTORY]: RemoveInventoryFolders count {0}", folderIDs.Count);
            InventoryService.DeleteFolders(remoteClient.AgentId, folderIDs);
        }

        /// <summary>
        /// Send the details of a prim's inventory to the client.
        /// </summary>
        /// <param name="remoteClient"></param>
        /// <param name="primLocalID"></param>
        public void RequestTaskInventory(IClientAPI remoteClient, uint primLocalID)
        {
            SceneObjectPart part = GetSceneObjectPart(primLocalID);
            if (part == null)
                return;

            if (XferManager != null)
                part.Inventory.RequestInventoryFile(remoteClient, XferManager);
        }

        /// <summary>
        /// Remove an item from a prim (task) inventory
        /// </summary>
        /// <param name="remoteClient">Unused at the moment but retained since the avatar ID might
        /// be necessary for a permissions check at some stage.</param>
        /// <param name="itemID"></param>
        /// <param name="localID"></param>
        public void RemoveTaskInventory(IClientAPI remoteClient, UUID itemID, uint localID)
        {
            SceneObjectPart part = GetSceneObjectPart(localID);
            SceneObjectGroup group = null;
            if (part != null)
            {
                group = part.ParentGroup;
            }
            if (part != null && group != null)
            {
                if (!Permissions.CanEditObjectInventory(part.UUID, remoteClient.AgentId))
                    return;

                TaskInventoryItem item = group.GetInventoryItem(localID, itemID);
                if (item == null)
                    return;

                InventoryFolderBase destFolder = InventoryService.GetFolderForType(remoteClient.AgentId, AssetType.TrashFolder);

                // Move the item to trash. If this is a copiable item, only
                // a copy will be moved and we will still need to delete
                // the item from the prim. If it was no copy, is will be
                // deleted by this method.
                MoveTaskInventoryItem(remoteClient, destFolder.ID, part, itemID);

                if (group.GetInventoryItem(localID, itemID) != null)
                {
                    if (item.Type == 10)
                    {
                        part.RemoveScriptEvents(itemID);
                        EventManager.TriggerRemoveScript(localID, itemID);
                    }

                    group.RemoveInventoryItem(localID, itemID);
                }
                part.SendPropertiesToClient(remoteClient);
            }
        }

        private InventoryItemBase CreateAgentInventoryItemFromTask(UUID destAgent, SceneObjectPart part, UUID itemId)
        {
            TaskInventoryItem taskItem = part.Inventory.GetInventoryItem(itemId);

            if (null == taskItem)
            {
                m_log.ErrorFormat(
                    "[PRIM INVENTORY]: Tried to retrieve item ID {0} from prim {1}, {2} for creating an avatar"
                        + " inventory item from a prim's inventory item "
                        + " but the required item does not exist in the prim's inventory",
                    itemId, part.Name, part.UUID);

                return null;
            }

            if ((destAgent != taskItem.OwnerID) && ((taskItem.CurrentPermissions & (uint)PermissionMask.Transfer) == 0))
            {
                return null;
            }

            InventoryItemBase agentItem = new InventoryItemBase();

            agentItem.ID = UUID.Random();
            agentItem.CreatorId = taskItem.CreatorID.ToString();
            agentItem.CreatorData = taskItem.CreatorData;
            agentItem.Owner = destAgent;
            agentItem.AssetID = taskItem.AssetID;
            agentItem.Description = taskItem.Description;
            agentItem.Name = taskItem.Name;
            agentItem.AssetType = taskItem.Type;
            agentItem.InvType = taskItem.InvType;
            agentItem.Flags = taskItem.Flags;

            if ((part.OwnerID != destAgent) && Permissions.PropagatePermissions())
            {
                agentItem.BasePermissions = taskItem.BasePermissions & (taskItem.NextPermissions | (uint)PermissionMask.Move);
                if (taskItem.InvType == (int)InventoryType.Object)
                    agentItem.CurrentPermissions = agentItem.BasePermissions & (((taskItem.CurrentPermissions & 7) << 13) | (taskItem.CurrentPermissions & (uint)PermissionMask.Move));
                else
                    agentItem.CurrentPermissions = agentItem.BasePermissions & taskItem.CurrentPermissions;

                agentItem.Flags |= (uint)InventoryItemFlags.ObjectSlamPerm;
                agentItem.NextPermissions = taskItem.NextPermissions;
                agentItem.EveryOnePermissions = taskItem.EveryonePermissions & (taskItem.NextPermissions | (uint)PermissionMask.Move);
                agentItem.GroupPermissions = taskItem.GroupPermissions & taskItem.NextPermissions;
            }
            else
            {
                agentItem.BasePermissions = taskItem.BasePermissions;
                agentItem.CurrentPermissions = taskItem.CurrentPermissions;
                agentItem.NextPermissions = taskItem.NextPermissions;
                agentItem.EveryOnePermissions = taskItem.EveryonePermissions;
                agentItem.GroupPermissions = taskItem.GroupPermissions;
            }

            if (!Permissions.BypassPermissions())
            {
                if ((taskItem.CurrentPermissions & (uint)PermissionMask.Copy) == 0)
                {
                    if (taskItem.Type == 10)
                    {
                        part.RemoveScriptEvents(itemId);
                        EventManager.TriggerRemoveScript(part.LocalId, itemId);
                    }

                    part.Inventory.RemoveInventoryItem(itemId);
                }
            }

            return agentItem;
        }

        /// <summary>
        /// Move the given item in the given prim to a folder in the client's inventory
        /// </summary>
        /// <param name="remoteClient"></param>
        /// <param name="folderID"></param>
        /// <param name="part"></param>
        /// <param name="itemID"></param>
        public InventoryItemBase MoveTaskInventoryItem(IClientAPI remoteClient, UUID folderId, SceneObjectPart part, UUID itemId)
        {
            m_log.DebugFormat(
                "[PRIM INVENTORY]: Adding item {0} from {1} to folder {2} for {3}", 
                itemId, part.Name, folderId, remoteClient.Name);
            
            InventoryItemBase agentItem = CreateAgentInventoryItemFromTask(remoteClient.AgentId, part, itemId);

            if (agentItem == null)
                return null;

            agentItem.Folder = folderId;
            AddInventoryItem(remoteClient, agentItem);
            return agentItem;
        }

        /// <summary>
        /// <see>ClientMoveTaskInventoryItem</see>
        /// </summary>
        /// <param name="remoteClient"></param>
        /// <param name="folderID"></param>
        /// <param name="primLocalID"></param>
        /// <param name="itemID"></param>
        public void ClientMoveTaskInventoryItem(IClientAPI remoteClient, UUID folderId, uint primLocalId, UUID itemId)
        {
            SceneObjectPart part = GetSceneObjectPart(primLocalId);

            // Can't move a null item
            if (itemId == UUID.Zero)
                return;

            if (null == part)
            {
                m_log.WarnFormat(
                    "[PRIM INVENTORY]: " +
                    "Move of inventory item {0} from prim with local id {1} failed because the prim could not be found",
                    itemId, primLocalId);

                return;
            }

            TaskInventoryItem taskItem = part.Inventory.GetInventoryItem(itemId);

            if (null == taskItem)
            {
                m_log.WarnFormat("[PRIM INVENTORY]: Move of inventory item {0} from prim with local id {1} failed"
                    + " because the inventory item could not be found",
                    itemId, primLocalId);

                return;
            }

            TaskInventoryItem item = part.Inventory.GetInventoryItem(itemId);
            if ((item.CurrentPermissions & (uint)PermissionMask.Copy) == 0)
            {
                // If the item to be moved is no copy, we need to be able to
                // edit the prim.
                if (!Permissions.CanEditObjectInventory(part.UUID, remoteClient.AgentId))
                    return;
            }
            else
            {
                // If the item is copiable, then we just need to have perms
                // on it. The delete check is a pure rights check
                if (!Permissions.CanDeleteObject(part.UUID, remoteClient.AgentId))
                    return;
            }

            MoveTaskInventoryItem(remoteClient, folderId, part, itemId);
        }

        /// <summary>
        /// <see>MoveTaskInventoryItem</see>
        /// </summary>
        /// <param name="remoteClient"></param>
        /// <param name="folderID">
        /// The user inventory folder to move (or copy) the item to.  If null, then the most
        /// suitable system folder is used (e.g. the Objects folder for objects).  If there is no suitable folder, then
        /// the item is placed in the user's root inventory folder
        /// </param>
        /// <param name="part"></param>
        /// <param name="itemID"></param>
        public InventoryItemBase MoveTaskInventoryItem(UUID avatarId, UUID folderId, SceneObjectPart part, UUID itemId)
        {
            ScenePresence avatar;

            if (TryGetScenePresence(avatarId, out avatar))
            {
                return MoveTaskInventoryItem(avatar.ControllingClient, folderId, part, itemId);
            }
            else
            {
                InventoryItemBase agentItem = CreateAgentInventoryItemFromTask(avatarId, part, itemId);

                if (agentItem == null)
                    return null;

                agentItem.Folder = folderId;

                AddInventoryItem(agentItem);

                return agentItem;
            }
        }

        /// <summary>
        /// Copy a task (prim) inventory item to another task (prim)
        /// </summary>
        /// <param name="destId"></param>
        /// <param name="part"></param>
        /// <param name="itemId"></param>
        public void MoveTaskInventoryItem(UUID destId, SceneObjectPart part, UUID itemId)
        {
            TaskInventoryItem srcTaskItem = part.Inventory.GetInventoryItem(itemId);

            if (srcTaskItem == null)
            {
                m_log.ErrorFormat(
                    "[PRIM INVENTORY]: Tried to retrieve item ID {0} from prim {1}, {2} for moving"
                        + " but the item does not exist in this inventory",
                    itemId, part.Name, part.UUID);

                return;
            }

            SceneObjectPart destPart = GetSceneObjectPart(destId);

            if (destPart == null)
            {
                m_log.ErrorFormat(
                        "[PRIM INVENTORY]: " +
                        "Could not find prim for ID {0}",
                        destId);
                return;
            }

            // Can't transfer this
            //
            if ((part.OwnerID != destPart.OwnerID) && ((srcTaskItem.CurrentPermissions & (uint)PermissionMask.Transfer) == 0))
                return;

            bool overrideNoMod = false;
            if ((part.GetEffectiveObjectFlags() & (uint)PrimFlags.AllowInventoryDrop) != 0)
                overrideNoMod = true;

            if (part.OwnerID != destPart.OwnerID && (part.GetEffectiveObjectFlags() & (uint)PrimFlags.AllowInventoryDrop) == 0)
            {
                // object cannot copy items to an object owned by a different owner
                // unless llAllowInventoryDrop has been called

                return;
            }

            // must have both move and modify permission to put an item in an object
            if (((part.OwnerMask & (uint)PermissionMask.Modify) == 0) && (!overrideNoMod))
            {
                return;
            }

            TaskInventoryItem destTaskItem = new TaskInventoryItem();

            destTaskItem.ItemID = UUID.Random();
            destTaskItem.CreatorID = srcTaskItem.CreatorID;
            destTaskItem.CreatorData = srcTaskItem.CreatorData;
            destTaskItem.AssetID = srcTaskItem.AssetID;
            destTaskItem.GroupID = destPart.GroupID;
            destTaskItem.OwnerID = destPart.OwnerID;
            destTaskItem.ParentID = destPart.UUID;
            destTaskItem.ParentPartID = destPart.UUID;

            destTaskItem.BasePermissions = srcTaskItem.BasePermissions;
            destTaskItem.EveryonePermissions = srcTaskItem.EveryonePermissions;
            destTaskItem.GroupPermissions = srcTaskItem.GroupPermissions;
            destTaskItem.CurrentPermissions = srcTaskItem.CurrentPermissions;
            destTaskItem.NextPermissions = srcTaskItem.NextPermissions;
            destTaskItem.Flags = srcTaskItem.Flags;

            if (destPart.OwnerID != part.OwnerID)
            {
                if (Permissions.PropagatePermissions())
                {
                    destTaskItem.CurrentPermissions = srcTaskItem.CurrentPermissions &
                            (srcTaskItem.NextPermissions | (uint)PermissionMask.Move);
                    destTaskItem.GroupPermissions = srcTaskItem.GroupPermissions &
                            (srcTaskItem.NextPermissions | (uint)PermissionMask.Move);
                    destTaskItem.EveryonePermissions = srcTaskItem.EveryonePermissions &
                            (srcTaskItem.NextPermissions | (uint)PermissionMask.Move);
                    destTaskItem.BasePermissions = srcTaskItem.BasePermissions &
                            (srcTaskItem.NextPermissions | (uint)PermissionMask.Move);
                    destTaskItem.Flags |= (uint)InventoryItemFlags.ObjectSlamPerm;
                }
            }

            destTaskItem.Description = srcTaskItem.Description;
            destTaskItem.Name = srcTaskItem.Name;
            destTaskItem.InvType = srcTaskItem.InvType;
            destTaskItem.Type = srcTaskItem.Type;

            destPart.Inventory.AddInventoryItem(destTaskItem, part.OwnerID != destPart.OwnerID);

            if ((srcTaskItem.CurrentPermissions & (uint)PermissionMask.Copy) == 0)
                part.Inventory.RemoveInventoryItem(itemId);

            ScenePresence avatar;

            if (TryGetScenePresence(srcTaskItem.OwnerID, out avatar))
            {
                destPart.SendPropertiesToClient(avatar.ControllingClient);
            }
        }

        public UUID MoveTaskInventoryItems(UUID destID, string category, SceneObjectPart host, List<UUID> items)
        {
            SceneObjectPart destPart = GetSceneObjectPart(destID);
            if (destPart != null) // Move into a prim
            {
                foreach(UUID itemID in items)
                    MoveTaskInventoryItem(destID, host, itemID);
                return destID; // Prim folder ID == prim ID
            }

            InventoryFolderBase rootFolder = InventoryService.GetRootFolder(destID);

            UUID newFolderID = UUID.Random();

            InventoryFolderBase newFolder = new InventoryFolderBase(newFolderID, category, destID, -1, rootFolder.ID, rootFolder.Version);
            InventoryService.AddFolder(newFolder);

            foreach (UUID itemID in items)
            {
                InventoryItemBase agentItem = CreateAgentInventoryItemFromTask(destID, host, itemID);

                if (agentItem != null)
                {
                    agentItem.Folder = newFolderID;

                    AddInventoryItem(agentItem);
                }
            }

            ScenePresence avatar = null;
            if (TryGetScenePresence(destID, out avatar))
            {
                //profile.SendInventoryDecendents(avatar.ControllingClient,
                //        profile.RootFolder.ID, true, false);
                //profile.SendInventoryDecendents(avatar.ControllingClient,
                //        newFolderID, false, true);

                SendInventoryUpdate(avatar.ControllingClient, rootFolder, true, false);
                SendInventoryUpdate(avatar.ControllingClient, newFolder, false, true);
            }

            return newFolderID;
        }

        private void SendInventoryUpdate(IClientAPI client, InventoryFolderBase folder, bool fetchFolders, bool fetchItems)
        {
            if (folder == null)
                return;

            // TODO: This code for looking in the folder for the library should be folded somewhere else
            // so that this class doesn't have to know the details (and so that multiple libraries, etc.
            // can be handled transparently).
            InventoryFolderImpl fold = null;
            if (LibraryService != null && LibraryService.LibraryRootFolder != null)
            {
                if ((fold = LibraryService.LibraryRootFolder.FindFolder(folder.ID)) != null)
                {
                    client.SendInventoryFolderDetails(
                        fold.Owner, folder.ID, fold.RequestListOfItems(),
                        fold.RequestListOfFolders(), fold.Version, fetchFolders, fetchItems);
                    return;
                }
            }

            // Fetch the folder contents
            InventoryCollection contents = InventoryService.GetFolderContent(client.AgentId, folder.ID);

            // Fetch the folder itself to get its current version
            InventoryFolderBase containingFolder = new InventoryFolderBase(folder.ID, client.AgentId);
            containingFolder = InventoryService.GetFolder(containingFolder);

//            m_log.DebugFormat("[AGENT INVENTORY]: Sending inventory folder contents ({0} nodes) for \"{1}\" to {2} {3}",
//                contents.Folders.Count + contents.Items.Count, containingFolder.Name, client.FirstName, client.LastName);

            if (containingFolder != null)
            {
                // If the folder requested contains links, then we need to send those folders first, otherwise the links
                // will be broken in the viewer.
                HashSet<UUID> linkedItemFolderIdsToSend = new HashSet<UUID>();
                foreach (InventoryItemBase item in contents.Items)
                {
                    if (item.AssetType == (int)AssetType.Link)
                    {
                        InventoryItemBase linkedItem = InventoryService.GetItem(new InventoryItemBase(item.AssetID));

                        // Take care of genuinely broken links where the target doesn't exist
                        // HACK: Also, don't follow up links that just point to other links.  In theory this is legitimate,
                        // but no viewer has been observed to set these up and this is the lazy way of avoiding cycles
                        // rather than having to keep track of every folder requested in the recursion.
                        if (linkedItem != null && linkedItem.AssetType != (int)AssetType.Link)
                        {
                            // We don't need to send the folder if source and destination of the link are in the same
                            // folder.
                            if (linkedItem.Folder != containingFolder.ID)
                                linkedItemFolderIdsToSend.Add(linkedItem.Folder);
                        }
                    }
                }

                foreach (UUID linkedItemFolderId in linkedItemFolderIdsToSend)
                    SendInventoryUpdate(client, new InventoryFolderBase(linkedItemFolderId), false, true);

                client.SendInventoryFolderDetails(
                    client.AgentId, folder.ID, contents.Items, contents.Folders,
                    containingFolder.Version, fetchFolders, fetchItems);
            }
        }

        /// <summary>
        /// Update an item in a prim (task) inventory.
        /// This method does not handle scripts, <see>RezScript(IClientAPI, UUID, unit)</see>
        /// </summary>
        /// <param name="remoteClient"></param>
        /// <param name="transactionID"></param>
        /// <param name="itemInfo"></param>
        /// <param name="primLocalID"></param>
        public void UpdateTaskInventory(IClientAPI remoteClient, UUID transactionID, TaskInventoryItem itemInfo,
                                        uint primLocalID)
        {
            UUID itemID = itemInfo.ItemID;

            // Find the prim we're dealing with
            SceneObjectPart part = GetSceneObjectPart(primLocalID);

            if (part != null)
            {
                TaskInventoryItem currentItem = part.Inventory.GetInventoryItem(itemID);
                bool allowInventoryDrop = (part.GetEffectiveObjectFlags()
                                           & (uint)PrimFlags.AllowInventoryDrop) != 0;

                // Explicity allow anyone to add to the inventory if the
                // AllowInventoryDrop flag has been set. Don't however let
                // them update an item unless they pass the external checks
                //
                if (!Permissions.CanEditObjectInventory(part.UUID, remoteClient.AgentId)
                    && (currentItem != null || !allowInventoryDrop))
                    return;

                if (currentItem == null)
                {
                    UUID copyID = UUID.Random();
                    if (itemID != UUID.Zero)
                    {
                        InventoryItemBase item = new InventoryItemBase(itemID, remoteClient.AgentId);
                        item = InventoryService.GetItem(item);

                        // Try library
                        if (null == item && LibraryService != null && LibraryService.LibraryRootFolder != null)
                        {
                            item = LibraryService.LibraryRootFolder.FindItem(itemID);
                        }

                        // If we've found the item in the user's inventory or in the library
                        if (item != null)
                        {
                            part.ParentGroup.AddInventoryItem(remoteClient.AgentId, primLocalID, item, copyID);
                            m_log.InfoFormat(
                                "[PRIM INVENTORY]: Update with item {0} requested of prim {1} for {2}",
                                item.Name, primLocalID, remoteClient.Name);
                            part.SendPropertiesToClient(remoteClient);
                            if (!Permissions.BypassPermissions())
                            {
                                if ((item.CurrentPermissions & (uint)PermissionMask.Copy) == 0)
                                {
                                    List<UUID> uuids = new List<UUID>();
                                    uuids.Add(itemID);
                                    RemoveInventoryItem(remoteClient, uuids);
                                }
                            }
                        }
                        else
                        {
                            m_log.ErrorFormat(
                                "[PRIM INVENTORY]: Could not find inventory item {0} to update for {1}!",
                                itemID, remoteClient.Name);
                        }
                    }
                }
                else // Updating existing item with new perms etc
                {
//                    m_log.DebugFormat(
//                        "[PRIM INVENTORY]: Updating item {0} in {1} for UpdateTaskInventory()", 
//                        currentItem.Name, part.Name);

                    // Only look for an uploaded updated asset if we are passed a transaction ID.  This is only the
                    // case for updates uploded through UDP.  Updates uploaded via a capability (e.g. a script update)
                    // will not pass in a transaction ID in the update message.
                    if (transactionID != UUID.Zero)
                    {
                        IAgentAssetTransactions agentTransactions = this.RequestModuleInterface<IAgentAssetTransactions>();
                        if (agentTransactions != null)
                        {
                            agentTransactions.HandleTaskItemUpdateFromTransaction(
                                remoteClient, part, transactionID, currentItem);
    
//                            if ((InventoryType)itemInfo.InvType == InventoryType.Notecard)
//                                remoteClient.SendAgentAlertMessage("Notecard saved", false);
//                            else if ((InventoryType)itemInfo.InvType == InventoryType.LSL)
//                                remoteClient.SendAgentAlertMessage("Script saved", false);
//                            else
//                                remoteClient.SendAgentAlertMessage("Item saved", false);
                        }
                    }

                    // Base ALWAYS has move
                    currentItem.BasePermissions |= (uint)PermissionMask.Move;

                    itemInfo.Flags = currentItem.Flags;

                    // Check if we're allowed to mess with permissions
                    if (!Permissions.IsGod(remoteClient.AgentId)) // Not a god
                    {
                        if (remoteClient.AgentId != part.OwnerID) // Not owner
                        {
                            // Friends and group members can't change any perms
                            itemInfo.BasePermissions = currentItem.BasePermissions;
                            itemInfo.EveryonePermissions = currentItem.EveryonePermissions;
                            itemInfo.GroupPermissions = currentItem.GroupPermissions;
                            itemInfo.NextPermissions = currentItem.NextPermissions;
                            itemInfo.CurrentPermissions = currentItem.CurrentPermissions;
                        }
                        else
                        {
                            // Owner can't change base, and can change other
                            // only up to base
                            itemInfo.BasePermissions = currentItem.BasePermissions;
                            if (itemInfo.EveryonePermissions != currentItem.EveryonePermissions)
                                itemInfo.Flags |= (uint)InventoryItemFlags.ObjectOverwriteEveryone;
                            if (itemInfo.GroupPermissions != currentItem.GroupPermissions)
                                itemInfo.Flags |= (uint)InventoryItemFlags.ObjectOverwriteGroup;
                            if (itemInfo.CurrentPermissions != currentItem.CurrentPermissions)
                                itemInfo.Flags |= (uint)InventoryItemFlags.ObjectOverwriteOwner;
                            if (itemInfo.NextPermissions != currentItem.NextPermissions)
                                itemInfo.Flags |= (uint)InventoryItemFlags.ObjectOverwriteNextOwner;
                            itemInfo.EveryonePermissions &= currentItem.BasePermissions;
                            itemInfo.GroupPermissions &= currentItem.BasePermissions;
                            itemInfo.CurrentPermissions &= currentItem.BasePermissions;
                            itemInfo.NextPermissions &= currentItem.BasePermissions;
                        }

                    }
                    else
                    {
                        if (itemInfo.BasePermissions != currentItem.BasePermissions)
                            itemInfo.Flags |= (uint)InventoryItemFlags.ObjectOverwriteBase;
                        if (itemInfo.EveryonePermissions != currentItem.EveryonePermissions)
                            itemInfo.Flags |= (uint)InventoryItemFlags.ObjectOverwriteEveryone;
                        if (itemInfo.GroupPermissions != currentItem.GroupPermissions)
                            itemInfo.Flags |= (uint)InventoryItemFlags.ObjectOverwriteGroup;
                        if (itemInfo.CurrentPermissions != currentItem.CurrentPermissions)
                            itemInfo.Flags |= (uint)InventoryItemFlags.ObjectOverwriteOwner;
                        if (itemInfo.NextPermissions != currentItem.NextPermissions)
                            itemInfo.Flags |= (uint)InventoryItemFlags.ObjectOverwriteNextOwner;
                    }

                    // Next ALWAYS has move
                    itemInfo.NextPermissions |= (uint)PermissionMask.Move;

                    if (part.Inventory.UpdateInventoryItem(itemInfo))
                    {
                        part.SendPropertiesToClient(remoteClient);
                    }
                }
            }
            else
            {
                m_log.WarnFormat(
                    "[PRIM INVENTORY]: " +
                    "Update with item {0} requested of prim {1} for {2} but this prim does not exist",
                    itemID, primLocalID, remoteClient.Name);
            }
        }

        /// <summary>
        /// Rez a script into a prim's inventory, either ex nihilo or from an existing avatar inventory
        /// </summary>
        /// <param name="remoteClient"></param>
        /// <param name="itemBase"> </param>
        /// <param name="transactionID"></param>
        /// <param name="localID"></param>
        public void RezScript(IClientAPI remoteClient, InventoryItemBase itemBase, UUID transactionID, uint localID)
        {
            SceneObjectPart partWhereRezzed;

            if (itemBase.ID != UUID.Zero)
                partWhereRezzed = RezScriptFromAgentInventory(remoteClient.AgentId, itemBase.ID, localID);
            else
                partWhereRezzed = RezNewScript(remoteClient.AgentId, itemBase);

            if (partWhereRezzed != null)
                partWhereRezzed.SendPropertiesToClient(remoteClient);
        }

        /// <summary>
        /// Rez a script into a prim from an agent inventory.
        /// </summary>
        /// <param name="agentID"></param>
        /// <param name="fromItemID"></param>
        /// <param name="localID"></param>
        /// <returns>The part where the script was rezzed if successful.  False otherwise.</returns>
        public SceneObjectPart RezScriptFromAgentInventory(UUID agentID, UUID fromItemID, uint localID)
        {
            UUID copyID = UUID.Random();
            InventoryItemBase item = new InventoryItemBase(fromItemID, agentID);
            item = InventoryService.GetItem(item);

            // Try library
            // XXX clumsy, possibly should be one call
            if (null == item && LibraryService != null && LibraryService.LibraryRootFolder != null)
            {
                item = LibraryService.LibraryRootFolder.FindItem(fromItemID);
            }

            if (item != null)
            {
                SceneObjectPart part = GetSceneObjectPart(localID);
                if (part != null)
                {
                    if (!Permissions.CanEditObjectInventory(part.UUID, agentID))
                        return null;

                    part.ParentGroup.AddInventoryItem(agentID, localID, item, copyID);
                    // TODO: switch to posting on_rez here when scripts
                    // have state in inventory
                    part.Inventory.CreateScriptInstance(copyID, 0, false, DefaultScriptEngine, 0);

                    // tell anyone watching that there is a new script in town
                    EventManager.TriggerNewScript(agentID, part, copyID);

                    //                        m_log.InfoFormat("[PRIMINVENTORY]: " +
                    //                                         "Rezzed script {0} into prim local ID {1} for user {2}",
                    //                                         item.inventoryName, localID, remoteClient.Name);

                    part.ParentGroup.ResumeScripts();

                    return part;
                }
                else
                {
                    m_log.ErrorFormat(
                        "[PRIM INVENTORY]: " +
                        "Could not rez script {0} into prim local ID {1} for user {2}"
                        + " because the prim could not be found in the region!",
                        item.Name, localID, agentID);
                }
            }
            else
            {
                m_log.ErrorFormat(
                    "[PRIM INVENTORY]: Could not find script inventory item {0} to rez for {1}!",
                    fromItemID, agentID);
            }

            return null;
        }

        /// <summary>
        /// Rez a new script from nothing.
        /// </summary>
        /// <param name="remoteClient"></param>
        /// <param name="itemBase"></param>
        /// <returns>The part where the script was rezzed if successful.  False otherwise.</returns>
        public SceneObjectPart RezNewScript(UUID agentID, InventoryItemBase itemBase)
        {
            // The part ID is the folder ID!
            SceneObjectPart part = GetSceneObjectPart(itemBase.Folder);
            if (part == null)
            {
//                m_log.DebugFormat(
//                    "[SCENE INVENTORY]: Could not find part with id {0} for {1} to rez new script",
//                    itemBase.Folder, agentID);

                return null;
            }

            if (!Permissions.CanCreateObjectInventory(itemBase.InvType, part.UUID, agentID))
            {
//                m_log.DebugFormat(
//                    "[SCENE INVENTORY]: No permission to create new script in {0} for {1}", part.Name, agentID);

                return null;
            }

            AssetBase asset = CreateAsset(itemBase.Name, itemBase.Description, (sbyte)itemBase.AssetType,
                Encoding.ASCII.GetBytes("default\n{\n    state_entry()\n    {\n        llSay(0, \"Script running\");\n    }\n\n    touch_start(integer num)\n    {\n    }\n}"),
                agentID);
            AssetService.Store(asset);

            TaskInventoryItem taskItem = new TaskInventoryItem();

            taskItem.ResetIDs(itemBase.Folder);
            taskItem.ParentID = itemBase.Folder;
            taskItem.CreationDate = (uint)itemBase.CreationDate;
            taskItem.Name = itemBase.Name;
            taskItem.Description = itemBase.Description;
            taskItem.Type = itemBase.AssetType;
            taskItem.InvType = itemBase.InvType;
            taskItem.OwnerID = itemBase.Owner;
            taskItem.CreatorID = itemBase.CreatorIdAsUuid;
            taskItem.BasePermissions = itemBase.BasePermissions;
            taskItem.CurrentPermissions = itemBase.CurrentPermissions;
            taskItem.EveryonePermissions = itemBase.EveryOnePermissions;
            taskItem.GroupPermissions = itemBase.GroupPermissions;
            taskItem.NextPermissions = itemBase.NextPermissions;
            taskItem.GroupID = itemBase.GroupID;
            taskItem.GroupPermissions = 0;
            taskItem.Flags = itemBase.Flags;
            taskItem.PermsGranter = UUID.Zero;
            taskItem.PermsMask = 0;
            taskItem.AssetID = asset.FullID;

            part.Inventory.AddInventoryItem(taskItem, false);
            part.Inventory.CreateScriptInstance(taskItem, 0, false, DefaultScriptEngine, 0);

            // tell anyone managing scripts that a new script exists
            EventManager.TriggerNewScript(agentID, part, taskItem.ItemID);

            part.ParentGroup.ResumeScripts();

            return part;
        }

        /// <summary>
        /// Rez a script into a prim's inventory from another prim
        /// </summary>
        /// <param name="remoteClient"></param>
        /// <param name="itemID"> </param>
        /// <param name="localID"></param>
        public void RezScriptFromPrim(UUID srcId, SceneObjectPart srcPart, UUID destId, int pin, int running, int start_param)
        {
            TaskInventoryItem srcTaskItem = srcPart.Inventory.GetInventoryItem(srcId);

            if (srcTaskItem == null)
            {
                m_log.ErrorFormat(
                    "[PRIM INVENTORY]: Tried to retrieve item ID {0} from prim {1}, {2} for rezzing a script but the "
                        + " item does not exist in this inventory",
                    srcId, srcPart.Name, srcPart.UUID);

                return;
            }

            SceneObjectPart destPart = GetSceneObjectPart(destId);

            if (destPart == null)
            {
                m_log.ErrorFormat(
                        "[PRIM INVENTORY]: " +
                        "Could not find script for ID {0}",
                        destId);
                return;
            }
        
            // Must own the object, and have modify rights
            if (srcPart.OwnerID != destPart.OwnerID)
            {
                // Group permissions
                if ((destPart.GroupID == UUID.Zero) || (destPart.GroupID != srcPart.GroupID) ||
                    ((destPart.GroupMask & (uint)PermissionMask.Modify) == 0))
                    return;
            } else {
                if ((destPart.OwnerMask & (uint)PermissionMask.Modify) == 0)
                    return;
            }

            if (destPart.ScriptAccessPin != pin)
            {
                m_log.WarnFormat(
                        "[PRIM INVENTORY]: " +
                        "Script in object {0} : {1}, attempted to load script {2} : {3} into object {4} : {5} with invalid pin {6}",
                        srcPart.Name, srcId, srcTaskItem.Name, srcTaskItem.ItemID, destPart.Name, destId, pin);
                // the LSL Wiki says we are supposed to shout on the DEBUG_CHANNEL -
                //   "Object: Task Object trying to illegally load script onto task Other_Object!"
                // How do we shout from in here?
                return;
            }

            TaskInventoryItem destTaskItem = new TaskInventoryItem();

            destTaskItem.ItemID = UUID.Random();
            destTaskItem.CreatorID = srcTaskItem.CreatorID;
            destTaskItem.CreatorData = srcTaskItem.CreatorData;
            destTaskItem.AssetID = srcTaskItem.AssetID;
            destTaskItem.GroupID = destPart.GroupID;
            destTaskItem.OwnerID = destPart.OwnerID;
            destTaskItem.ParentID = destPart.UUID;
            destTaskItem.ParentPartID = destPart.UUID;

            destTaskItem.BasePermissions = srcTaskItem.BasePermissions;
            destTaskItem.EveryonePermissions = srcTaskItem.EveryonePermissions;
            destTaskItem.GroupPermissions = srcTaskItem.GroupPermissions;
            destTaskItem.CurrentPermissions = srcTaskItem.CurrentPermissions;
            destTaskItem.NextPermissions = srcTaskItem.NextPermissions;
            destTaskItem.Flags = srcTaskItem.Flags;

            if (destPart.OwnerID != srcPart.OwnerID)
            {
                if (Permissions.PropagatePermissions())
                {
                    destTaskItem.CurrentPermissions = srcTaskItem.CurrentPermissions &
                            srcTaskItem.NextPermissions;
                    destTaskItem.GroupPermissions = srcTaskItem.GroupPermissions &
                            srcTaskItem.NextPermissions;
                    destTaskItem.EveryonePermissions = srcTaskItem.EveryonePermissions &
                            srcTaskItem.NextPermissions;
                    destTaskItem.BasePermissions = srcTaskItem.BasePermissions &
                            srcTaskItem.NextPermissions;
                    destTaskItem.Flags |= (uint)InventoryItemFlags.ObjectSlamPerm;
                }
            }

            destTaskItem.Description = srcTaskItem.Description;
            destTaskItem.Name = srcTaskItem.Name;
            destTaskItem.InvType = srcTaskItem.InvType;
            destTaskItem.Type = srcTaskItem.Type;

            destPart.Inventory.AddInventoryItemExclusive(destTaskItem, false);

            if (running > 0)
            {
                destPart.Inventory.CreateScriptInstance(destTaskItem, start_param, false, DefaultScriptEngine, 0);
            }

            destPart.ParentGroup.ResumeScripts();

            ScenePresence avatar;

            if (TryGetScenePresence(srcTaskItem.OwnerID, out avatar))
            {
                destPart.SendPropertiesToClient(avatar.ControllingClient);
            }
        }

        public virtual void DeRezObjects(IClientAPI remoteClient, List<uint> localIDs,
                UUID groupID, DeRezAction action, UUID destinationID)
        {
            // First, see of we can perform the requested action and
            // build a list of eligible objects
            List<uint> deleteIDs = new List<uint>();
            List<SceneObjectGroup> deleteGroups = new List<SceneObjectGroup>();
            List<SceneObjectGroup> takeGroups = new List<SceneObjectGroup>();

            foreach (uint localID in localIDs)
            {
                // Start with true for both, then remove the flags if objects
                // that we can't derez are part of the selection
                bool permissionToTake = true;
                bool permissionToTakeCopy = true;
                bool permissionToDelete = true;

                // Invalid id
                SceneObjectPart part = GetSceneObjectPart(localID);
                if (part == null)
                {
                    //Client still thinks the object exists, kill it
                    deleteIDs.Add(localID);
                    continue;
                }

                // Already deleted by someone else
                if (part.ParentGroup.IsDeleted)
                {
                    //Client still thinks the object exists, kill it
                    deleteIDs.Add(localID);
                    continue;
                }

                // Can't delete child prims
                if (part != part.ParentGroup.RootPart)
                    continue;

                SceneObjectGroup grp = part.ParentGroup;

                if (remoteClient == null)
                {
                    // Autoreturn has a null client. Nothing else does. So
                    // allow only returns
                    if (action != DeRezAction.Return)
                    {
                        m_log.WarnFormat(
                            "[AGENT INVENTORY]: Ignoring attempt to {0} {1} {2} without a client", 
                            action, grp.Name, grp.UUID);
                        return;
                    }

                    permissionToTakeCopy = false;
                }
                else
                {
                    if (action == DeRezAction.TakeCopy)
                    {
                        if (!Permissions.CanTakeCopyObject(grp.UUID, remoteClient.AgentId))
                            permissionToTakeCopy = false;
                    }
                    else
                    {
                        permissionToTakeCopy = false;
                    }
                    if (!Permissions.CanTakeObject(grp.UUID, remoteClient.AgentId))
                        permissionToTake = false;
                    
                    if (!Permissions.CanDeleteObject(grp.UUID, remoteClient.AgentId))
                        permissionToDelete = false;
                }

                // Handle god perms
                if ((remoteClient != null) && Permissions.IsGod(remoteClient.AgentId))
                {
                    permissionToTake = true;
                    permissionToTakeCopy = true;
                    permissionToDelete = true;
                }

                // If we're re-saving, we don't even want to delete
                if (action == DeRezAction.SaveToExistingUserInventoryItem)
                    permissionToDelete = false;

                // if we want to take a copy, we also don't want to delete
                // Note: after this point, the permissionToTakeCopy flag
                // becomes irrelevant. It already includes the permissionToTake
                // permission and after excluding no copy items here, we can
                // just use that.
                if (action == DeRezAction.TakeCopy)
                {
                    // If we don't have permission, stop right here
                    if (!permissionToTakeCopy)
                        return;

                    permissionToTake = true;
                    // Don't delete
                    permissionToDelete = false;
                }

                if (action == DeRezAction.Return)
                {
                    if (remoteClient != null)
                    {
                        if (Permissions.CanReturnObjects(
                                        null,
                                        remoteClient.AgentId,
                                        deleteGroups))
                        {
<<<<<<< HEAD
                            permissionToTake = true;
                            permissionToDelete = true;

                            AddReturn(grp.OwnerID, grp.Name, grp.AbsolutePosition, "parcel owner return");
=======
                            AddReturn(g.OwnerID == g.GroupID ? g.LastOwnerID : g.OwnerID, g.Name, g.AbsolutePosition, "parcel owner return");
>>>>>>> 14e9bf89
                        }
                    }
                    else // Auto return passes through here with null agent
                    {
                        permissionToTake = true;
                        permissionToDelete = true;
                    }
                }

                if (permissionToTake && (!permissionToDelete))
                    takeGroups.Add(grp);

                if (permissionToDelete)
                {
                    if (permissionToTake)
                        deleteGroups.Add(grp);
                    deleteIDs.Add(grp.LocalId);
                }
            }

            SendKillObject(deleteIDs);

            if (deleteGroups.Count > 0)
            {
                foreach (SceneObjectGroup g in deleteGroups)
                    deleteIDs.Remove(g.LocalId);

                m_asyncSceneObjectDeleter.DeleteToInventory(
                        action, destinationID, deleteGroups, remoteClient,
                        true);
            }
            if (takeGroups.Count > 0)
            {
                m_asyncSceneObjectDeleter.DeleteToInventory(
                        action, destinationID, takeGroups, remoteClient,
                        false);
            }
            if (deleteIDs.Count > 0)
            {
                foreach (SceneObjectGroup g in deleteGroups)
                    DeleteSceneObject(g, true);
            }
        }

        public UUID attachObjectAssetStore(IClientAPI remoteClient, SceneObjectGroup grp, UUID AgentId, out UUID itemID)
        {
            itemID = UUID.Zero;
            if (grp != null)
            {
                Vector3 inventoryStoredPosition = new Vector3
                       (((grp.AbsolutePosition.X > (int)Constants.RegionSize)
                             ? 250
                             : grp.AbsolutePosition.X)
                        ,
                        (grp.AbsolutePosition.X > (int)Constants.RegionSize)
                            ? 250
                            : grp.AbsolutePosition.X,
                        grp.AbsolutePosition.Z);

                Vector3 originalPosition = grp.AbsolutePosition;

                grp.AbsolutePosition = inventoryStoredPosition;

                string sceneObjectXml = SceneObjectSerializer.ToOriginalXmlFormat(grp);

                grp.AbsolutePosition = originalPosition;

                AssetBase asset = CreateAsset(
                    grp.GetPartName(grp.LocalId),
                    grp.GetPartDescription(grp.LocalId),
                    (sbyte)AssetType.Object,
                    Utils.StringToBytes(sceneObjectXml),
                    remoteClient.AgentId);
                AssetService.Store(asset);

                InventoryItemBase item = new InventoryItemBase();
                item.CreatorId = grp.RootPart.CreatorID.ToString();
                item.CreatorData = grp.RootPart.CreatorData;
                item.Owner = remoteClient.AgentId;
                item.ID = UUID.Random();
                item.AssetID = asset.FullID;
                item.Description = asset.Description;
                item.Name = asset.Name;
                item.AssetType = asset.Type;
                item.InvType = (int)InventoryType.Object;

                InventoryFolderBase folder = InventoryService.GetFolderForType(remoteClient.AgentId, AssetType.Object);
                if (folder != null)
                    item.Folder = folder.ID;
                else // oopsies
                    item.Folder = UUID.Zero;

                // Set up base perms properly
                uint permsBase = (uint)(PermissionMask.Move | PermissionMask.Copy | PermissionMask.Transfer | PermissionMask.Modify);
                permsBase &= grp.RootPart.BaseMask;
                permsBase |= (uint)PermissionMask.Move;

                // Make sure we don't lock it
                grp.RootPart.NextOwnerMask |= (uint)PermissionMask.Move;

                if ((remoteClient.AgentId != grp.RootPart.OwnerID) && Permissions.PropagatePermissions())
                {
                    item.BasePermissions = permsBase & grp.RootPart.NextOwnerMask;
                    item.CurrentPermissions = permsBase & grp.RootPart.NextOwnerMask;
                    item.NextPermissions = permsBase & grp.RootPart.NextOwnerMask;
                    item.EveryOnePermissions = permsBase & grp.RootPart.EveryoneMask & grp.RootPart.NextOwnerMask;
                    item.GroupPermissions = permsBase & grp.RootPart.GroupMask & grp.RootPart.NextOwnerMask;
                }
                else
                {
                    item.BasePermissions = permsBase;
                    item.CurrentPermissions = permsBase & grp.RootPart.OwnerMask;
                    item.NextPermissions = permsBase & grp.RootPart.NextOwnerMask;
                    item.EveryOnePermissions = permsBase & grp.RootPart.EveryoneMask;
                    item.GroupPermissions = permsBase & grp.RootPart.GroupMask;
                }
                item.CreationDate = Util.UnixTimeSinceEpoch();

                // sets itemID so client can show item as 'attached' in inventory
                grp.SetFromItemID(item.ID);

                if (AddInventoryItem(item))
                    remoteClient.SendInventoryItemCreateUpdate(item, 0);
                else
                    m_dialogModule.SendAlertToUser(remoteClient, "Operation failed");

                itemID = item.ID;
                return item.AssetID;
            }
            return UUID.Zero;
        }

        /// <summary>
        /// Event Handler Rez an object into a scene
        /// Calls the non-void event handler
        /// </summary>
        /// <param name="remoteClient"></param>
        /// <param name="itemID"></param>
        /// <param name="RayEnd"></param>
        /// <param name="RayStart"></param>
        /// <param name="RayTargetID"></param>
        /// <param name="BypassRayCast"></param>
        /// <param name="RayEndIsIntersection"></param>
        /// <param name="EveryoneMask"></param>
        /// <param name="GroupMask"></param>
        /// <param name="RezSelected"></param>
        /// <param name="RemoveItem"></param>
        /// <param name="fromTaskID"></param>
        public virtual void RezObject(IClientAPI remoteClient, UUID itemID, Vector3 RayEnd, Vector3 RayStart,
                                    UUID RayTargetID, byte BypassRayCast, bool RayEndIsIntersection,
                                    bool RezSelected, bool RemoveItem, UUID fromTaskID)
        {
//            m_log.DebugFormat(
//                "[PRIM INVENTORY]: RezObject from {0} for item {1} from task id {2}", 
//                remoteClient.Name, itemID, fromTaskID);
            
            if (fromTaskID == UUID.Zero)
            {
                IInventoryAccessModule invAccess = RequestModuleInterface<IInventoryAccessModule>();
                if (invAccess != null)
                    invAccess.RezObject(
                        remoteClient, itemID, RayEnd, RayStart, RayTargetID, BypassRayCast, RayEndIsIntersection,
                        RezSelected, RemoveItem, fromTaskID, false);
            }
            else
            {            
                SceneObjectPart part = GetSceneObjectPart(fromTaskID);
                if (part == null)
                {
                    m_log.ErrorFormat(                                     
                        "[TASK INVENTORY]: {0} tried to rez item id {1} from object id {2} but there is no such scene object", 
                        remoteClient.Name, itemID, fromTaskID);
                    
                    return;
                }
                
                TaskInventoryItem item = part.Inventory.GetInventoryItem(itemID);
                if (item == null)
                {
                    m_log.ErrorFormat(                                     
                        "[TASK INVENTORY]: {0} tried to rez item id {1} from object id {2} but there is no such item", 
                        remoteClient.Name, itemID, fromTaskID);
                    
                    return;
                }                
                               
                byte bRayEndIsIntersection = (byte)(RayEndIsIntersection ? 1 : 0);
                Vector3 scale = new Vector3(0.5f, 0.5f, 0.5f);
                Vector3 pos 
                    = GetNewRezLocation(
                        RayStart, RayEnd, RayTargetID, Quaternion.Identity,
                        BypassRayCast, bRayEndIsIntersection, true, scale, false);            
                
                RezObject(part, item, pos, null, Vector3.Zero, 0);
            }
        }
        
        /// <summary>
        /// Rez an object into the scene from a prim's inventory.
        /// </summary>
        /// <param name="sourcePart"></param>
        /// <param name="item"></param>
        /// <param name="pos">The position of the rezzed object.</param>
        /// <param name="rot">The rotation of the rezzed object.  If null, then the rotation stored with the object
        /// will be used if it exists.</param>
        /// <param name="vel">The velocity of the rezzed object.</param>
        /// <param name="param"></param>
        /// <returns>The SceneObjectGroup rezzed or null if rez was unsuccessful</returns>
        public virtual SceneObjectGroup RezObject(
            SceneObjectPart sourcePart, TaskInventoryItem item, Vector3 pos, Quaternion? rot, Vector3 vel, int param)
        {
            if (null == item)
                return null;
            
            SceneObjectGroup group = sourcePart.Inventory.GetRezReadySceneObject(item);
            
            if (null == group)
                return null;
            
            if (!Permissions.CanRezObject(group.PrimCount, item.OwnerID, pos))
                return null;

            if (!Permissions.BypassPermissions())
            {
                if ((item.CurrentPermissions & (uint)PermissionMask.Copy) == 0)
                    sourcePart.Inventory.RemoveInventoryItem(item.ItemID);
            }
                                    
            AddNewSceneObject(group, true, pos, rot, vel);
            
            // We can only call this after adding the scene object, since the scene object references the scene
            // to find out if scripts should be activated at all.
            group.CreateScriptInstances(param, true, DefaultScriptEngine, 3);
            
            group.ScheduleGroupForFullUpdate();
        
            return group;
        }

        public virtual bool returnObjects(SceneObjectGroup[] returnobjects,
                UUID AgentId)
        {
            List<uint> localIDs = new List<uint>();

            foreach (SceneObjectGroup grp in returnobjects)
            {
                AddReturn(grp.OwnerID, grp.Name, grp.AbsolutePosition,
                        "parcel owner return");
                localIDs.Add(grp.RootPart.LocalId);
            }
            DeRezObjects(null, localIDs, UUID.Zero, DeRezAction.Return,
                    UUID.Zero);

            return true;
        }

        public void SetScriptRunning(IClientAPI controllingClient, UUID objectID, UUID itemID, bool running)
        {
            if (!Permissions.CanEditScript(itemID, objectID, controllingClient.AgentId))
                return;

            SceneObjectPart part = GetSceneObjectPart(objectID);
            if (part == null)
                return;

            if (running)
                EventManager.TriggerStartScript(part.LocalId, itemID);
            else
                EventManager.TriggerStopScript(part.LocalId, itemID);
        }

        public void GetScriptRunning(IClientAPI controllingClient, UUID objectID, UUID itemID)
        {
            EventManager.TriggerGetScriptRunning(controllingClient, objectID, itemID);
        }

        void ObjectOwner(IClientAPI remoteClient, UUID ownerID, UUID groupID, List<uint> localIDs)
        {
            if (!Permissions.IsGod(remoteClient.AgentId))
            {
                if (ownerID != UUID.Zero)
                    return;
                
                if (!Permissions.CanDeedObject(remoteClient.AgentId, groupID))
                    return;
            }

            List<SceneObjectGroup> groups = new List<SceneObjectGroup>();

            foreach (uint localID in localIDs)
            {
                SceneObjectPart part = GetSceneObjectPart(localID);
	            if (part == null)
	                continue;

                if (!groups.Contains(part.ParentGroup))
                    groups.Add(part.ParentGroup);
            }

            foreach (SceneObjectGroup sog in groups)
            {
                if (ownerID != UUID.Zero)
                {
                    sog.SetOwnerId(ownerID);
                    sog.SetGroup(groupID, remoteClient);
                    sog.ScheduleGroupForFullUpdate();

                    SceneObjectPart[] partList = sog.Parts;
                    
                    foreach (SceneObjectPart child in partList)
                    {
                        child.Inventory.ChangeInventoryOwner(ownerID);
                        child.TriggerScriptChangedEvent(Changed.OWNER);
                    }
                }
                else
                {
                    if (!Permissions.CanEditObject(sog.UUID, remoteClient.AgentId))
                        continue;

                    if (sog.GroupID != groupID)
                        continue;
                    
                    SceneObjectPart[] partList = sog.Parts;

                    foreach (SceneObjectPart child in partList)
                    {
                        child.LastOwnerID = child.OwnerID;
                        child.Inventory.ChangeInventoryOwner(groupID);
                        child.TriggerScriptChangedEvent(Changed.OWNER);
                    }

                    sog.SetOwnerId(groupID);
                    sog.ApplyNextOwnerPermissions();
                }
            }

            foreach (uint localID in localIDs)
            {
                SceneObjectPart part = GetSceneObjectPart(localID);
	            if (part == null)
	                continue;
                part.SendPropertiesToClient(remoteClient);
            }
        }

        public void DelinkObjects(List<uint> primIds, IClientAPI client)
        {
            List<SceneObjectPart> parts = new List<SceneObjectPart>();

            foreach (uint localID in primIds)
            {
                SceneObjectPart part = GetSceneObjectPart(localID);

                if (part == null)
                    continue;

                if (Permissions.CanDelinkObject(client.AgentId, part.ParentGroup.RootPart.UUID))
                    parts.Add(part);
            }

            m_sceneGraph.DelinkObjects(parts);
        }

        /// <summary>
        /// Link the scene objects containing the indicated parts to a root object.
        /// </summary>
        /// <param name="client"></param>
        /// <param name="parentPrimId">A root prim id of the object which will be the root prim of the resulting linkset.</param>
        /// <param name="childPrimIds">A list of child prims for the objects that should be linked in.</param>
        public void LinkObjects(IClientAPI client, uint parentPrimId, List<uint> childPrimIds)
        {
            LinkObjects(client.AgentId, parentPrimId, childPrimIds);
        }

        /// <summary>
        /// Link the scene objects containing the indicated parts to a root object.
        /// </summary>
        /// <param name="agentId">The ID of the user linking.</param>
        /// <param name="parentPrimId">A root prim id of the object which will be the root prim of the resulting linkset.</param>
        /// <param name="childPrimIds">A list of child prims for the objects that should be linked in.</param>
        public void LinkObjects(UUID agentId, uint parentPrimId, List<uint> childPrimIds)
        {
            List<UUID> owners = new List<UUID>();

            List<SceneObjectPart> children = new List<SceneObjectPart>();
            SceneObjectPart root = GetSceneObjectPart(parentPrimId);

            if (root == null)
            {
                m_log.DebugFormat("[LINK]: Can't find linkset root prim {0}", parentPrimId);
                return;
            }

            if (!Permissions.CanLinkObject(agentId, root.ParentGroup.RootPart.UUID))
            {
                m_log.DebugFormat("[LINK]: Refusing link. No permissions on root prim");
                return;
            }

            foreach (uint localID in childPrimIds)
            {
                SceneObjectPart part = GetSceneObjectPart(localID);

                if (part == null)
                    continue;

                if (!owners.Contains(part.OwnerID))
                    owners.Add(part.OwnerID);

                if (Permissions.CanLinkObject(agentId, part.ParentGroup.RootPart.UUID))
                    children.Add(part);
            }

            // Must be all one owner
            //
            if (owners.Count > 1)
            {
                m_log.DebugFormat("[LINK]: Refusing link. Too many owners");
                return;
            }

            if (children.Count == 0)
            {
                m_log.DebugFormat("[LINK]: Refusing link. No permissions to link any of the children");
                return;
            }

            m_sceneGraph.LinkObjects(root, children);
        }

        private string PermissionString(uint permissions)
        {
            PermissionMask perms = (PermissionMask)permissions &
                    (PermissionMask.Move |
                     PermissionMask.Copy |
                     PermissionMask.Transfer |
                     PermissionMask.Modify);
            return perms.ToString();
        }
    }
}<|MERGE_RESOLUTION|>--- conflicted
+++ resolved
@@ -1963,14 +1963,10 @@
                                         remoteClient.AgentId,
                                         deleteGroups))
                         {
-<<<<<<< HEAD
                             permissionToTake = true;
                             permissionToDelete = true;
 
-                            AddReturn(grp.OwnerID, grp.Name, grp.AbsolutePosition, "parcel owner return");
-=======
-                            AddReturn(g.OwnerID == g.GroupID ? g.LastOwnerID : g.OwnerID, g.Name, g.AbsolutePosition, "parcel owner return");
->>>>>>> 14e9bf89
+                            AddReturn(grp.OwnerID == grp.GroupID ? grp.LastOwnerID : grp.OwnerID, grp.Name, grp.AbsolutePosition, "parcel owner return");
                         }
                     }
                     else // Auto return passes through here with null agent
