--- conflicted
+++ resolved
@@ -1691,11 +1691,6 @@
             if (userExposed)
                 dupe.UUID = UUID.Random();
 
-<<<<<<< HEAD
-            // The PhysActor cannot be valid on a copy because the copy is not in the scene yet.
-            // Null it, the caller has to create a new one once the object is added to a scene
-=======
->>>>>>> a1b28a61
             dupe.PhysActor = null;
 
             dupe.OwnerID = AgentID;
