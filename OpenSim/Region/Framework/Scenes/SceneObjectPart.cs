--- conflicted
+++ resolved
@@ -2747,14 +2747,11 @@
         
         public void RotLookAt(Quaternion target, float strength, float damping)
         {
-<<<<<<< HEAD
         	m_parentGroup.rotLookAt(target, strength, damping);  // This calls method in SceneObjectGroup.
         }
 
         public void rotLookAt(Quaternion target, float strength, float damping)
         {
-=======
->>>>>>> ec299bfa
             if (ParentGroup.IsAttachment)
             {
                 /*
