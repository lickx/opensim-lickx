/*
 * Copyright (c) Contributors, http://opensimulator.org/
 * See CONTRIBUTORS.TXT for a full list of copyright holders.
 *
 * Redistribution and use in source and binary forms, with or without
 * modification, are permitted provided that the following conditions are met:
 *     * Redistributions of source code must retain the above copyright
 *       notice, this list of conditions and the following disclaimer.
 *     * Redistributions in binary form must reproduce the above copyright
 *       notice, this list of conditions and the following disclaimer in the
 *       documentation and/or other materials provided with the distribution.
 *     * Neither the name of the OpenSimulator Project nor the
 *       names of its contributors may be used to endorse or promote products
 *       derived from this software without specific prior written permission.
 *
 * THIS SOFTWARE IS PROVIDED BY THE DEVELOPERS ``AS IS'' AND ANY
 * EXPRESS OR IMPLIED WARRANTIES, INCLUDING, BUT NOT LIMITED TO, THE IMPLIED
 * WARRANTIES OF MERCHANTABILITY AND FITNESS FOR A PARTICULAR PURPOSE ARE
 * DISCLAIMED. IN NO EVENT SHALL THE CONTRIBUTORS BE LIABLE FOR ANY
 * DIRECT, INDIRECT, INCIDENTAL, SPECIAL, EXEMPLARY, OR CONSEQUENTIAL DAMAGES
 * (INCLUDING, BUT NOT LIMITED TO, PROCUREMENT OF SUBSTITUTE GOODS OR SERVICES;
 * LOSS OF USE, DATA, OR PROFITS; OR BUSINESS INTERRUPTION) HOWEVER CAUSED AND
 * ON ANY THEORY OF LIABILITY, WHETHER IN CONTRACT, STRICT LIABILITY, OR TORT
 * (INCLUDING NEGLIGENCE OR OTHERWISE) ARISING IN ANY WAY OUT OF THE USE OF THIS
 * SOFTWARE, EVEN IF ADVISED OF THE POSSIBILITY OF SUCH DAMAGE.
 */

using System;
using System.Collections.Generic;
using System.Drawing;
using System.IO;
using System.Reflection;
using System.Runtime.Serialization;
using System.Security.Permissions;
using System.Xml;
using System.Xml.Serialization;
using log4net;
using OpenMetaverse;
using OpenMetaverse.Packets;
using OpenSim.Framework;
using OpenSim.Region.Framework.Interfaces;
using OpenSim.Region.Framework.Scenes.Scripting;
using OpenSim.Region.Framework.Scenes.Serialization;
using OpenSim.Region.Physics.Manager;

namespace OpenSim.Region.Framework.Scenes
{
    #region Enumerations

    [Flags]
    public enum Changed : uint
    {
        INVENTORY = 1,
        COLOR = 2,
        SHAPE = 4,
        SCALE = 8,
        TEXTURE = 16,
        LINK = 32,
        ALLOWED_DROP = 64,
        OWNER = 128,
        REGION = 256,
        TELEPORT = 512,
        REGION_RESTART = 1024,
        MEDIA = 2048,
        ANIMATION = 16384,
        POSITION = 32768
    }

    // I don't really know where to put this except here.
    // Can't access the OpenSim.Region.ScriptEngine.Common.LSL_BaseClass.Changed constants
    [Flags]
    public enum ExtraParamType
    {
        Something1 = 1,
        Something2 = 2,
        Something3 = 4,
        Something4 = 8,
        Flexible = 16,
        Light = 32,
        Sculpt = 48,
        Something5 = 64,
        Something6 = 128
    }

    [Flags]
    public enum TextureAnimFlags : byte
    {
        NONE = 0x00,
        ANIM_ON = 0x01,
        LOOP = 0x02,
        REVERSE = 0x04,
        PING_PONG = 0x08,
        SMOOTH = 0x10,
        ROTATE = 0x20,
        SCALE = 0x40
    }

    public enum PrimType : int
    {
        BOX = 0,
        CYLINDER = 1,
        PRISM = 2,
        SPHERE = 3,
        TORUS = 4,
        TUBE = 5,
        RING = 6,
        SCULPT = 7
    }

    public enum UpdateRequired : byte
    {
        NONE = 0,
        TERSE = 1,
        FULL = 2
    }

    #endregion Enumerations

    public class SceneObjectPart : IScriptHost, ISceneEntity
    {
        /// <value>
        /// Denote all sides of the prim
        /// </value>
        public const int ALL_SIDES = -1;

        private const scriptEvents PhysicsNeededSubsEvents = (
                    scriptEvents.collision | scriptEvents.collision_start | scriptEvents.collision_end |
                    scriptEvents.land_collision | scriptEvents.land_collision_start | scriptEvents.land_collision_end
                    );
        private const scriptEvents PhyscicsPhantonSubsEvents = (
                    scriptEvents.land_collision | scriptEvents.land_collision_start | scriptEvents.land_collision_end
                    );
        private const scriptEvents PhyscicsVolumeDtcSubsEvents = (
                    scriptEvents.collision_start | scriptEvents.collision_end
                    );      

        private static readonly ILog m_log = LogManager.GetLogger(MethodBase.GetCurrentMethod().DeclaringType);

        /// <value>
        /// Is this a root part?
        /// </value>
        /// <remarks>
        /// This will return true even if the whole object is attached to an avatar.
        /// </remarks>
        public bool IsRoot 
        {
            get { return ParentGroup.RootPart == this; } 
        }

        /// <summary>
        /// Is an explicit sit target set for this part?
        /// </summary>
        public bool IsSitTargetSet
        {
            get
            {
                return
                    !(SitTargetPosition == Vector3.Zero
                      && (SitTargetOrientation == Quaternion.Identity // Valid Zero Rotation quaternion
                       || SitTargetOrientation.X == 0f && SitTargetOrientation.Y == 0f && SitTargetOrientation.Z == 1f && SitTargetOrientation.W == 0f // W-Z Mapping was invalid at one point
                       || SitTargetOrientation.X == 0f && SitTargetOrientation.Y == 0f && SitTargetOrientation.Z == 0f && SitTargetOrientation.W == 0f)); // Invalid Quaternion
            }
        }

        #region Fields

        public bool AllowedDrop;
        
        public bool DIE_AT_EDGE;
        
        public bool RETURN_AT_EDGE;
        
        public bool BlockGrab;

        public bool StatusSandbox;

        public Vector3 StatusSandboxPos;

        [XmlIgnore]
        public int[] PayPrice = {-2,-2,-2,-2,-2};

        [XmlIgnore]
        /// <summary>
        /// The representation of this part in the physics scene.
        /// </summary>
        /// <remarks>
        /// If you use this property more than once in a section of code then you must take a reference and use that.
        /// If another thread is simultaneously turning physics off on this part then this refernece could become
        /// null at any time.
        /// </remarks>
        public PhysicsActor PhysActor { get; set; }

        //Xantor 20080528 Sound stuff:
        //  Note: This isn't persisted in the database right now, as the fields for that aren't just there yet.
        //        Not a big problem as long as the script that sets it remains in the prim on startup.
        //        for SL compatibility it should be persisted though (set sound / displaytext / particlesystem, kill script)
        
        public UUID Sound;

        public byte SoundFlags;

        public double SoundGain;

        public double SoundRadius;


        public uint TimeStampFull;

        public uint TimeStampLastActivity; // Will be used for AutoReturn

        public uint TimeStampTerse;

        // The following two are to hold the attachment data
        // while an object is inworld
        [XmlIgnore]
        public byte AttachPoint = 0;

        [XmlIgnore]
        public Vector3 AttachOffset = Vector3.Zero;

        [XmlIgnore]
        public Quaternion AttachRotation = Quaternion.Identity;

        [XmlIgnore]
        public int STATUS_ROTATE_X;

        public int STATUS_ROTATE_Y;

        public int STATUS_ROTATE_Z;

        private Dictionary<int, string> m_CollisionFilter = new Dictionary<int, string>();
               
        /// <value>
        /// The UUID of the user inventory item from which this object was rezzed if this is a root part.
        /// If UUID.Zero then either this is not a root part or there is no connection with a user inventory item.
        /// </value>
        private UUID m_fromUserInventoryItemID;
        
        public UUID FromUserInventoryItemID
        {
            get { return m_fromUserInventoryItemID; }
            set { m_fromUserInventoryItemID = value; }
        }

        public scriptEvents AggregateScriptEvents;

        public Vector3 AttachedPos;

        public Vector3 RotationAxis = Vector3.One;

        public bool VolumeDetectActive;

        public bool IsWaitingForFirstSpinUpdatePacket;

        public Quaternion SpinOldOrientation = Quaternion.Identity;

        protected int m_APIDIterations = 0;
        protected Quaternion m_APIDTarget = Quaternion.Identity;
        protected float m_APIDDamp = 0;
        protected float m_APIDStrength = 0;

        /// <summary>
        /// This part's inventory
        /// </summary>        
        public IEntityInventory Inventory
        {
            get { return m_inventory; }
        }
        protected SceneObjectPartInventory m_inventory;

        public bool Undoing;
        
        public bool IgnoreUndoUpdate = false;
        
        public PrimFlags LocalFlags;
        
        private float m_damage = -1.0f;
        private byte[] m_TextureAnimation;
        private byte m_clickAction;
        private Color m_color = Color.Black;
        private readonly List<uint> m_lastColliders = new List<uint>();
        private int m_linkNum;
        
        private int m_scriptAccessPin;
        
        private readonly Dictionary<UUID, scriptEvents> m_scriptEvents = new Dictionary<UUID, scriptEvents>();
        private string m_sitName = String.Empty;
        private Quaternion m_sitTargetOrientation = Quaternion.Identity;
        private Vector3 m_sitTargetPosition;
        private string m_sitAnimation = "SIT";
        private bool m_occupied;					// KF if any av is sitting on this prim
        private string m_text = String.Empty;
        private string m_touchName = String.Empty;
        private UndoRedoState m_UndoRedo = null;

        private bool m_passTouches = false;
        private bool m_passCollisions = false;

        protected Vector3 m_acceleration;
        protected Vector3 m_angularVelocity;

        //unkown if this will be kept, added as a way of removing the group position from the group class
        protected Vector3 m_groupPosition;
        protected uint m_localId;
        protected Material m_material = OpenMetaverse.Material.Wood;
        protected string m_name;
        protected Vector3 m_offsetPosition;

        protected SceneObjectGroup m_parentGroup;
        protected byte[] m_particleSystem = Utils.EmptyBytes;
        protected ulong m_regionHandle;
        protected Quaternion m_rotationOffset = Quaternion.Identity;
        protected PrimitiveBaseShape m_shape;
        protected UUID m_uuid;
        protected Vector3 m_velocity;

        protected Vector3 m_lastPosition;
        protected Quaternion m_lastRotation;
        protected Vector3 m_lastVelocity;
        protected Vector3 m_lastAcceleration;
        protected Vector3 m_lastAngularVelocity;
        protected int m_lastTerseSent;
        protected float m_buoyancy = 0.0f;
        protected Vector3 m_force;
        protected Vector3 m_torque;

        protected byte m_physicsShapeType = (byte)PhysShapeType.prim;
        protected float m_density = 1000.0f; // in kg/m^3
        protected float m_gravitymod = 1.0f;
        protected float m_friction = 0.6f; // wood
        protected float m_bounce = 0.5f; // wood


        protected bool m_isSelected = false;

        /// <summary>
        /// Stores media texture data
        /// </summary>
        protected string m_mediaUrl;

        // TODO: Those have to be changed into persistent properties at some later point,
        // or sit-camera on vehicles will break on sim-crossing.
        private Vector3 m_cameraEyeOffset;
        private Vector3 m_cameraAtOffset;
        private bool m_forceMouselook;


        // 0 for default collision sounds, -1 for script disabled sound 1 for script defined sound
        private sbyte m_collisionSoundType;
        private UUID m_collisionSound;
        private float m_collisionSoundVolume;

        private int LastColSoundSentTime; 


        private SOPVehicle m_vehicleParams = null;

        private KeyframeMotion m_keyframeMotion = null;

        public KeyframeMotion KeyframeMotion
        {
            get; set;
        }


        #endregion Fields

//        ~SceneObjectPart()
//        {
//            Console.WriteLine(
//                "[SCENE OBJECT PART]: Destructor called for {0}, local id {1}, parent {2} {3}",
//                Name, LocalId, ParentGroup.Name, ParentGroup.LocalId);
//            m_log.DebugFormat(
//                "[SCENE OBJECT PART]: Destructor called for {0}, local id {1}, parent {2} {3}",
//                Name, LocalId, ParentGroup.Name, ParentGroup.LocalId);
//        }

        #region Constructors

        /// <summary>
        /// No arg constructor called by region restore db code
        /// </summary>
        public SceneObjectPart()
        {
            m_TextureAnimation = Utils.EmptyBytes;
            m_particleSystem = Utils.EmptyBytes;
            Rezzed = DateTime.UtcNow;
            Description = String.Empty;

            // Prims currently only contain a single folder (Contents).  From looking at the Second Life protocol,
            // this appears to have the same UUID (!) as the prim.  If this isn't the case, one can't drag items from
            // the prim into an agent inventory (Linden client reports that the "Object not found for drop" in its log
            m_inventory = new SceneObjectPartInventory(this);
            LastColSoundSentTime = Util.EnvironmentTickCount();
        }

        /// <summary>
        /// Create a completely new SceneObjectPart (prim).  This will need to be added separately to a SceneObjectGroup
        /// </summary>
        /// <param name="ownerID"></param>
        /// <param name="shape"></param>
        /// <param name="position"></param>
        /// <param name="rotationOffset"></param>
        /// <param name="offsetPosition"></param>
        public SceneObjectPart(
            UUID ownerID, PrimitiveBaseShape shape, Vector3 groupPosition, 
            Quaternion rotationOffset, Vector3 offsetPosition) : this()
        {
            m_name = "Object";

            CreationDate = (int)Utils.DateTimeToUnixTime(Rezzed);
            LastOwnerID = CreatorID = OwnerID = ownerID;
            UUID = UUID.Random();
            Shape = shape;
            OwnershipCost = 0;
            ObjectSaleType = 0;
            SalePrice = 0;
            Category = 0;
            GroupPosition = groupPosition;
            OffsetPosition = offsetPosition;
            RotationOffset = rotationOffset;
            Velocity = Vector3.Zero;
            AngularVelocity = Vector3.Zero;
            Acceleration = Vector3.Zero;
            Flags = 0;
            CreateSelected = true;

            TrimPermissions();
        }

        #endregion Constructors

        #region XML Schema

        private UUID _lastOwnerID;
        private UUID _ownerID;
        private UUID _groupID;
        private int _ownershipCost;
        private byte _objectSaleType;
        private int _salePrice;
        private uint _category;
        private Int32 _creationDate;
        private uint _parentID = 0;
        private uint _baseMask = (uint)PermissionMask.All;
        private uint _ownerMask = (uint)PermissionMask.All;
        private uint _groupMask = (uint)PermissionMask.None;
        private uint _everyoneMask = (uint)PermissionMask.None;
        private uint _nextOwnerMask = (uint)(PermissionMask.Move | PermissionMask.Modify | PermissionMask.Transfer);
        private PrimFlags _flags = PrimFlags.None;
        private DateTime m_expires;
        private DateTime m_rezzed;
        private bool m_createSelected = false;

        private UUID _creatorID;
        public UUID CreatorID 
        {
            get { return _creatorID; }
            set { _creatorID = value; }
        }

        private string m_creatorData = string.Empty;
        /// <summary>
        /// Data about the creator in the form home_url;name
        /// </summary>
        public string CreatorData 
        {
            get { return m_creatorData; }
            set { m_creatorData = value; }
        }

        /// <summary>
        /// Used by the DB layer to retrieve / store the entire user identification.
        /// The identification can either be a simple UUID or a string of the form
        /// uuid[;home_url[;name]]
        /// </summary>
        public string CreatorIdentification
        {
            get
            {
                if (CreatorData != null && CreatorData != string.Empty)
                    return CreatorID.ToString() + ';' + CreatorData;
                else
                    return CreatorID.ToString();
            }
            set
            {
                if ((value == null) || (value != null && value == string.Empty))
                {
                    CreatorData = string.Empty;
                    return;
                }

                if (!value.Contains(";")) // plain UUID
                {
                    UUID uuid = UUID.Zero;
                    UUID.TryParse(value, out uuid);
                    CreatorID = uuid;
                }
                else // <uuid>[;<endpoint>[;name]]
                {
                    string name = "Unknown User";
                    string[] parts = value.Split(';');
                    if (parts.Length >= 1)
                    {
                        UUID uuid = UUID.Zero;
                        UUID.TryParse(parts[0], out uuid);
                        CreatorID = uuid;
                    }
                    if (parts.Length >= 2)
                        CreatorData = parts[1];
                    if (parts.Length >= 3)
                        name = parts[2];

                    CreatorData += ';' + name;
                    
                }
            }
        }

        /// <summary>
        /// A relic from when we we thought that prims contained folder objects. In 
        /// reality, prim == folder
        /// Exposing this is not particularly good, but it's one of the least evils at the moment to see
        /// folder id from prim inventory item data, since it's not (yet) actually stored with the prim.
        /// </summary>
        public UUID FolderID
        {
            get { return UUID; }
            set { } // Don't allow assignment, or legacy prims wil b0rk - but we need the setter for legacy serialization.
        }

        /// <value>
        /// Access should be via Inventory directly - this property temporarily remains for xml serialization purposes
        /// </value>
        public uint InventorySerial
        {
            get { return m_inventory.Serial; }
            set { m_inventory.Serial = value; }
        }

        /// <value>
        /// Get the inventory list
        /// </value>
        public TaskInventoryDictionary TaskInventory
        {
            get {
                return m_inventory.Items;
            }
            set {
                m_inventory.Items = value;
            }
        }

        /// <summary>
        /// This is idential to the Flags property, except that the returned value is uint rather than PrimFlags
        /// </summary>
        [Obsolete("Use Flags property instead")]
        public uint ObjectFlags
        {
            get { return (uint)Flags; }
            set { Flags = (PrimFlags)value; }
        }

        public UUID UUID
        {
            get { return m_uuid; }
            set 
            { 
                m_uuid = value; 
                
                // This is necessary so that TaskInventoryItem parent ids correctly reference the new uuid of this part
                if (Inventory != null)
                    Inventory.ResetObjectID();
            }
        }

        public uint LocalId
        {
            get { return m_localId; }
            set
            {
                m_localId = value;
//                m_log.DebugFormat("[SCENE OBJECT PART]: Set part {0} to local id {1}", Name, m_localId);
            }
        }

        public virtual string Name
        {
            get { return m_name; }
            set 
            { 
                m_name = value;

                PhysicsActor pa = PhysActor;

                if (pa != null)
                    pa.SOPName = value;
            }
        }

        [XmlIgnore]
        public bool PassTouches
        {
            get { return m_passTouches; }
            set
            {
                m_passTouches = value;

                if (ParentGroup != null)
                    ParentGroup.HasGroupChanged = true;
            }
        }

        public bool PassCollisions
        {
            get { return m_passCollisions; }
            set
            {
                m_passCollisions = value;

                if (ParentGroup != null)
                    ParentGroup.HasGroupChanged = true;
            }
        }

        public bool IsSelected
        {
            get { return m_isSelected; }
            set
            {
                m_isSelected = value;
                if (ParentGroup != null)
                    ParentGroup.PartSelectChanged(value);
            }
        }
        
        
        public Dictionary<int, string> CollisionFilter
        {
            get { return m_CollisionFilter; }
            set
            {
                m_CollisionFilter = value;
            }
        }

        protected Quaternion APIDTarget
        {
            get { return m_APIDTarget; }
            set { m_APIDTarget = value; }
        }

        
        protected float APIDDamp
        {
            get { return m_APIDDamp; }
            set { m_APIDDamp = value; }
        }

        
        protected float APIDStrength
        {
            get { return m_APIDStrength; }
            set { m_APIDStrength = value; }
        }

        public ulong RegionHandle
        {
            get { return m_regionHandle; }
            set { m_regionHandle = value; }
        }

        public int ScriptAccessPin
        {
            get { return m_scriptAccessPin; }
            set { m_scriptAccessPin = (int)value; }
        }
        private SceneObjectPart m_PlaySoundMasterPrim = null;
        public SceneObjectPart PlaySoundMasterPrim
        {
            get { return m_PlaySoundMasterPrim; }
            set { m_PlaySoundMasterPrim = value; }
        }

        private List<SceneObjectPart> m_PlaySoundSlavePrims = new List<SceneObjectPart>();
        public List<SceneObjectPart> PlaySoundSlavePrims
        {
            get { return m_PlaySoundSlavePrims; }
            set { m_PlaySoundSlavePrims = value; }
        }

        private SceneObjectPart m_LoopSoundMasterPrim = null;
        public SceneObjectPart LoopSoundMasterPrim
        {
            get { return m_LoopSoundMasterPrim; }
            set { m_LoopSoundMasterPrim = value; }
        }

        private List<SceneObjectPart> m_LoopSoundSlavePrims = new List<SceneObjectPart>();
        public List<SceneObjectPart> LoopSoundSlavePrims
        {
            get { return m_LoopSoundSlavePrims; }
            set { m_LoopSoundSlavePrims = value; }
        }

        public Byte[] TextureAnimation
        {
            get { return m_TextureAnimation; }
            set { m_TextureAnimation = value; }
        }

        public Byte[] ParticleSystem
        {
            get { return m_particleSystem; }
            set { m_particleSystem = value; }
        }

        
        public DateTime Expires
        {
            get { return m_expires; }
            set { m_expires = value; }
        }

        
        public DateTime Rezzed
        {
            get { return m_rezzed; }
            set { m_rezzed = value; }
        }

        
        public float Damage
        {
            get { return m_damage; }
            set { m_damage = value; }
        }

        /// <summary>
        /// The position of the entire group that this prim belongs to.
        /// </summary>
        public Vector3 GroupPosition
        {
            get
            {
                // If this is a linkset, we don't want the physics engine mucking up our group position here.
                PhysicsActor actor = PhysActor;
                if (ParentID == 0)
                {
                    if (actor != null)
                        m_groupPosition = actor.Position;
                    return m_groupPosition;
                }

                // If I'm an attachment, my position is reported as the position of who I'm attached to
                if (ParentGroup.IsAttachment)
                {
                    ScenePresence sp = ParentGroup.Scene.GetScenePresence(ParentGroup.AttachedAvatar);
                    if (sp != null)
                        return sp.AbsolutePosition;
                }

                // use root prim's group position. Physics may have updated it
                if (ParentGroup.RootPart != this)
                    m_groupPosition = ParentGroup.RootPart.GroupPosition;
                return m_groupPosition;
            }
            set
            {
                m_groupPosition = value;
                PhysicsActor actor = PhysActor;
                if (actor != null && ParentGroup.Scene.PhysicsScene != null)
                {
                    try
                    {
                        // Root prim actually goes at Position
                        if (ParentID == 0)
                        {
                            actor.Position = value;
                        }
                        else
                        {
                            // The physics engine always sees all objects (root or linked) in world coordinates.
                            actor.Position = GetWorldPosition();
                            actor.Orientation = GetWorldRotation();
                        }

                        // Tell the physics engines that this prim changed.
                        ParentGroup.Scene.PhysicsScene.AddPhysicsActorTaint(actor);
                    }
                    catch (Exception e)
                    {
                        m_log.ErrorFormat("[SCENEOBJECTPART]: GROUP POSITION. {0}", e);
                    }
                }
            }
        }

        public Vector3 OffsetPosition
        {
            get { return m_offsetPosition; }
            set
            {
                Vector3 oldpos = m_offsetPosition;
                m_offsetPosition = value;

                if (ParentGroup != null && !ParentGroup.IsDeleted)
                {
                    PhysicsActor actor = PhysActor;
                    if (ParentID != 0 && actor != null)
                    {
                        actor.Position = GetWorldPosition();
                        actor.Orientation = GetWorldRotation();

                        // Tell the physics engines that this prim changed.
                        if (ParentGroup.Scene != null)
                            ParentGroup.Scene.PhysicsScene.AddPhysicsActorTaint(actor);
                    }

                    if (!m_parentGroup.m_dupeInProgress)
                    {
                        List<ScenePresence> avs = ParentGroup.GetLinkedAvatars();
                        foreach (ScenePresence av in avs)
                        {
                            if (av.ParentID == m_localId)
                            {
                                Vector3 offset = (m_offsetPosition - oldpos);
                                av.AbsolutePosition += offset;
                                av.SendAvatarDataToAllAgents();
                            }
                        }
                    }
                }
                TriggerScriptChangedEvent(Changed.POSITION);
            }
        }

        public Vector3 RelativePosition
        {
            get
            {
                if (IsRoot)
                {
                    if (ParentGroup.IsAttachment)
                        return AttachedPos;
                    else
                        return AbsolutePosition;
                }
                else
                {
                    return OffsetPosition;
                }
            }
        }

        public Quaternion RotationOffset
        {
            get
            {
                // We don't want the physics engine mucking up the rotations in a linkset
                PhysicsActor actor = PhysActor;
                // If this is a root of a linkset, the real rotation is what the physics engine thinks.
                // If not a root prim, the offset rotation is computed by SOG and is relative to the root.
                if (ParentID == 0 && (Shape.PCode != 9 || Shape.State == 0) && actor != null)
                {
                    if (actor.Orientation.X != 0f || actor.Orientation.Y != 0f
                        || actor.Orientation.Z != 0f || actor.Orientation.W != 0f)
                    {
                        m_rotationOffset = actor.Orientation;
                    }
                }

//                float roll, pitch, yaw = 0;
//                m_rotationOffset.GetEulerAngles(out roll, out pitch, out yaw);
//
//                m_log.DebugFormat(
//                    "[SCENE OBJECT PART]: Got euler {0} for RotationOffset on {1} {2}",
//                    new Vector3(roll, pitch, yaw), Name, LocalId);

                return m_rotationOffset;
            }
            
            set
            {
//                StoreUndoState();
                m_rotationOffset = value;

                PhysicsActor actor = PhysActor;
                if (actor != null)
                {
                    try
                    {
                        // Root prim gets value directly
                        if (ParentID == 0)
                        {
                            actor.Orientation = value;
                            //m_log.Info("[PART]: RO1:" + actor.Orientation.ToString());
                        }
                        else
                        {
                            // Child prim we have to calculate it's world rotationwel
                            Quaternion resultingrotation = GetWorldRotation();
                            actor.Orientation = resultingrotation;
                            //m_log.Info("[PART]: RO2:" + actor.Orientation.ToString());
                        }

                        if (ParentGroup != null)
                            ParentGroup.Scene.PhysicsScene.AddPhysicsActorTaint(actor);
                        //}
                    }
                    catch (Exception ex)
                    {
                        m_log.Error("[SCENEOBJECTPART]: ROTATIONOFFSET" + ex.Message);
                    }
                }

//                float roll, pitch, yaw = 0;
//                m_rotationOffset.GetEulerAngles(out roll, out pitch, out yaw);
//
//                m_log.DebugFormat(
//                    "[SCENE OBJECT PART]: Set euler {0} for RotationOffset on {1} {2}",
//                    new Vector3(roll, pitch, yaw), Name, LocalId);
            }
        }

        /// <summary></summary>
        public Vector3 Velocity
        {
            get
            {
                PhysicsActor actor = PhysActor;
                if (actor != null)
                {
                    if (actor.IsPhysical)
                    {
                        m_velocity = actor.Velocity;
                    }
                }

                return m_velocity;
            }

            set
            {
                m_velocity = value;

                PhysicsActor actor = PhysActor;
                if (actor != null)
                {
                    if (actor.IsPhysical)
                    {
                        actor.Velocity = value;
                        ParentGroup.Scene.PhysicsScene.AddPhysicsActorTaint(actor);
                    }
                }
            }
        }

        /// <summary>Update angular velocity and schedule terse update.</summary>
        public void UpdateAngularVelocity(Vector3 avel)
        {
            AngularVelocity = avel;
            ScheduleTerseUpdate();
            ParentGroup.HasGroupChanged = true;
        }

        /// <summary>Get or set angular velocity. Does not schedule update.</summary>
        public Vector3 AngularVelocity
        {
            get
            {
                PhysicsActor actor = PhysActor;
                if ((actor != null) && actor.IsPhysical && ParentGroup.RootPart == this)
                {
                    m_angularVelocity = actor.RotationalVelocity;
                }
                return m_angularVelocity;
            }
            set
            {
                m_angularVelocity = value;
                PhysicsActor actor = PhysActor;
                if ((actor != null) && actor.IsPhysical && ParentGroup.RootPart == this && VehicleType == (int)Vehicle.TYPE_NONE)
                {
                    actor.RotationalVelocity = m_angularVelocity;
                }                       
            }
        }

        /// <summary></summary>
        public Vector3 Acceleration
        {
			get 
			{ 
                PhysicsActor actor = PhysActor;
                if (actor != null)
				{
					m_acceleration = actor.Acceleration;
				}
				return m_acceleration;
			} 
            
            set { m_acceleration = value; }
        }

        public string Description { get; set; }

        /// <value>
        /// Text color.
        /// </value>
        public Color Color
        {
            get { return m_color; }
            set { m_color = value; }
        }

        public string Text
        {
            get
            {
                if (m_text.Length > 255)
                    return m_text.Substring(0, 254);
                return m_text;
            }
            set { m_text = value; }
        }


        public string SitName
        {
            get { return m_sitName; }
            set { m_sitName = value; }
        }

        public string TouchName
        {
            get { return m_touchName; }
            set { m_touchName = value; }
        }

        public int LinkNum
        {
            get { return m_linkNum; }
            set
            {
//                if (ParentGroup != null)
//                {
//                    m_log.DebugFormat(
//                        "[SCENE OBJECT PART]: Setting linknum of {0}@{1} to {2} from {3}",
//                        Name, AbsolutePosition, value, m_linkNum);
//                    Util.PrintCallStack();
//                }

                m_linkNum = value;
            }
        }

        public byte ClickAction
        {
            get { return m_clickAction; }
            set
            {
                m_clickAction = value;
            }
        }

        public PrimitiveBaseShape Shape
        {
            get { return m_shape; }
            set
            {
                m_shape = value;
            }
        }

        /// <summary>
        /// Change the scale of this part.
        /// </summary>
        public Vector3 Scale
        {
            get { return m_shape.Scale; }
            set
            {
                if (m_shape != null)
                {

                    m_shape.Scale = value;

                    PhysicsActor actor = PhysActor;
                    if (actor != null)
                    {
                        if (ParentGroup.Scene != null)
                        {
                            if (ParentGroup.Scene.PhysicsScene != null)
                            {
                                actor.Size = m_shape.Scale;

//                                if (Shape.SculptEntry)
//                                    CheckSculptAndLoad();
//                                else
                                    ParentGroup.Scene.PhysicsScene.AddPhysicsActorTaint(actor);
                            }
                        }
                    }
                }

                TriggerScriptChangedEvent(Changed.SCALE);
            }
        }

        public UpdateRequired UpdateFlag { get; set; }
        public bool UpdatePhysRequired { get; set; }
        
        /// <summary>
        /// Used for media on a prim.
        /// </summary>
        /// Do not change this value directly - always do it through an IMoapModule.
        public string MediaUrl 
        { 
            get
            {
                return m_mediaUrl; 
            }
            
            set
            {
                m_mediaUrl = value;

                if (ParentGroup != null)
                    ParentGroup.HasGroupChanged = true;
            }
        }

        public bool CreateSelected
        {
            get { return m_createSelected; }
            set 
            { 
//                m_log.DebugFormat("[SOP]: Setting CreateSelected to {0} for {1} {2}", value, Name, UUID);
                m_createSelected = value; 
            }
        }

        #endregion

//---------------
#region Public Properties with only Get

        public Vector3 AbsolutePosition
        {
            get
            {
                return GroupPosition + (m_offsetPosition * ParentGroup.RootPart.RotationOffset);
            }
        }

        public SceneObjectGroup ParentGroup
        {
            get { return m_parentGroup; }
            private set { m_parentGroup = value; }
        }

        public scriptEvents ScriptEvents
        {
            get { return AggregateScriptEvents; }
        }

        public Quaternion SitTargetOrientation
        {
            get { return m_sitTargetOrientation; }
            set
            {
                m_sitTargetOrientation = value;
//                m_log.DebugFormat("[SCENE OBJECT PART]: Set sit target orientation {0} for {1} {2}", m_sitTargetOrientation, Name, LocalId);
            }
        }

        public Vector3 SitTargetPosition
        {
            get { return m_sitTargetPosition; }
            set
            {
                m_sitTargetPosition = value;
//                m_log.DebugFormat("[SCENE OBJECT PART]: Set sit target position to {0} for {1} {2}", m_sitTargetPosition, Name, LocalId);
            }
        }

        // This sort of sucks, but I'm adding these in to make some of
        // the mappings more consistant.
        public Vector3 SitTargetPositionLL
        {
            get { return new Vector3(m_sitTargetPosition.X, m_sitTargetPosition.Y,m_sitTargetPosition.Z); }
            set { m_sitTargetPosition = value; }
        }

        public Quaternion SitTargetOrientationLL
        {
            get
            {
                return new Quaternion(
                                        m_sitTargetOrientation.X,
                                        m_sitTargetOrientation.Y,
                                        m_sitTargetOrientation.Z,
                                        m_sitTargetOrientation.W
                                        );
            }

            set { m_sitTargetOrientation = new Quaternion(value.X, value.Y, value.Z, value.W); }
        }

        public bool Stopped
        {
            get {
                double threshold = 0.02;
                return (Math.Abs(Velocity.X) < threshold &&
                        Math.Abs(Velocity.Y) < threshold &&
                        Math.Abs(Velocity.Z) < threshold &&
                        Math.Abs(AngularVelocity.X) < threshold &&
                        Math.Abs(AngularVelocity.Y) < threshold &&
                        Math.Abs(AngularVelocity.Z) < threshold);
            }
        }

        /// <summary>
        /// The parent ID of this part.
        /// </summary>
        /// <remarks>
        /// If this is a root part which is not attached to an avatar then the value will be 0.
        /// If this is a root part which is attached to an avatar then the value is the local id of that avatar.
        /// If this is a child part then the value is the local ID of the root part.
        /// </remarks>
        public uint ParentID
        {
            get { return _parentID; }
            set { _parentID = value; }
        }

        public int CreationDate
        {
            get { return _creationDate; }
            set { _creationDate = value; }
        }

        public uint Category
        {
            get { return _category; }
            set { _category = value; }
        }

        public int SalePrice
        {
            get { return _salePrice; }
            set { _salePrice = value; }
        }

        public byte ObjectSaleType
        {
            get { return _objectSaleType; }
            set { _objectSaleType = value; }
        }

        public int OwnershipCost
        {
            get { return _ownershipCost; }
            set { _ownershipCost = value; }
        }

        public UUID GroupID
        {
            get { return _groupID; }
            set { _groupID = value; }
        }

        public UUID OwnerID
        {
            get { return _ownerID; }
            set { _ownerID = value; }
        }

        public UUID LastOwnerID
        {
            get { return _lastOwnerID; }
            set { _lastOwnerID = value; }
        }

        public uint BaseMask
        {
            get { return _baseMask; }
            set { _baseMask = value; }
        }

        public uint OwnerMask
        {
            get { return _ownerMask; }
            set { _ownerMask = value; }
        }

        public uint GroupMask
        {
            get { return _groupMask; }
            set { _groupMask = value; }
        }

        public uint EveryoneMask
        {
            get { return _everyoneMask; }
            set { _everyoneMask = value; }
        }

        public uint NextOwnerMask
        {
            get { return _nextOwnerMask; }
            set { _nextOwnerMask = value; }
        }

        /// <summary>
        /// Property flags.  See OpenMetaverse.PrimFlags 
        /// </summary>
        /// <remarks>
        /// Example properties are PrimFlags.Phantom and PrimFlags.DieAtEdge
        /// </remarks>
        public PrimFlags Flags
        {
            get { return _flags; }
            set 
            { 
//                m_log.DebugFormat("[SOP]: Setting flags for {0} {1} to {2}", UUID, Name, value);
                _flags = value; 
            }
        }
        
        [XmlIgnore]
        public bool IsOccupied				// KF If an av is sittingon this prim
        {
        	get { return m_occupied; }
        	set { m_occupied = value; }
        }

        /// <summary>
        /// ID of the avatar that is sat on us if we have a sit target.  If there is no such avatar then is UUID.Zero
        /// </summary>
        public UUID SitTargetAvatar { get; set; }

        /// <summary>
        /// IDs of all avatars start on this object part.
        /// </summary>
        /// <remarks>
        /// We need to track this so that we can stop sat upon prims from being attached.
        /// </remarks>
        /// <value>
        /// null if there are no sitting avatars.  This is to save us create a hashset for every prim in a scene.
        /// </value>
        private HashSet<UUID> m_sittingAvatars;

        public virtual UUID RegionID
        {
            get
            {
                if (ParentGroup.Scene != null)
                    return ParentGroup.Scene.RegionInfo.RegionID;
                else
                    return UUID.Zero;
            }
            set {} // read only
        }

        private UUID _parentUUID = UUID.Zero;
        
        public UUID ParentUUID
        {
            get
            {
                if (ParentGroup != null)
                    _parentUUID = ParentGroup.UUID;

                return _parentUUID;
            }

            set { _parentUUID = value; }
        }
        
        public string SitAnimation
        {
            get { return m_sitAnimation; }
            set { m_sitAnimation = value; }
        }

        public UUID invalidCollisionSoundUUID = new UUID("ffffffff-ffff-ffff-ffff-ffffffffffff");

        // 0 for default collision sounds, -1 for script disabled sound 1 for script defined sound
        // runtime thing.. do not persist
        [XmlIgnore]
        public sbyte CollisionSoundType
        {
            get
            {
                return m_collisionSoundType;
            }
            set
            {
                m_collisionSoundType = value;
                if (value == -1)
                    m_collisionSound = invalidCollisionSoundUUID;
                else if (value == 0)
                    m_collisionSound = UUID.Zero;
            }
        }

        public UUID CollisionSound
        {
            get { return m_collisionSound; }
            set
            {           
                m_collisionSound = value;

                if (value == invalidCollisionSoundUUID)
                    m_collisionSoundType = -1;
                else if (value == UUID.Zero)
                    m_collisionSoundType = 0;
                else
                    m_collisionSoundType = 1;

                aggregateScriptEvents();
            }
        }

        public float CollisionSoundVolume
        {
            get { return m_collisionSoundVolume; }
            set { m_collisionSoundVolume = value; }
        }

        public float Buoyancy
        {
            get
            {
                if (ParentGroup.RootPart == this)
                    return m_buoyancy;

                return ParentGroup.RootPart.Buoyancy;
            }
            set
            {
                if (ParentGroup != null && ParentGroup.RootPart != null && ParentGroup.RootPart != this)
                {
                    ParentGroup.RootPart.Buoyancy = value;
                    return;
                }
                m_buoyancy = value;
                if (PhysActor != null)
                    PhysActor.Buoyancy = value;
            }
        }

        public Vector3 Force
        {
            get
            {
                if (ParentGroup.RootPart == this)
                    return m_force;

                return ParentGroup.RootPart.Force;
            }

            set
            {
                if (ParentGroup != null && ParentGroup.RootPart != null && ParentGroup.RootPart != this)
                {
                    ParentGroup.RootPart.Force = value;
                    return;
                }
                m_force = value;
                if (PhysActor != null)
                    PhysActor.Force = value;
            }
        }

        public Vector3 Torque
        {
            get
            {
                if (ParentGroup.RootPart == this)
                    return m_torque;
                
                return ParentGroup.RootPart.Torque;
            }

            set
            {
                if (ParentGroup != null && ParentGroup.RootPart != null && ParentGroup.RootPart != this)
                {
                    ParentGroup.RootPart.Torque = value;
                    return;
                }
                m_torque = value;
                if (PhysActor != null)
                    PhysActor.Torque = value;
            }
        }

        public byte Material
        {
            get { return (byte)m_material; }
            set
            {
                if (value >= 0 && value <= (byte)SOPMaterialData.MaxMaterial)
                {
                    bool update = false;

                    if (m_material != (Material)value)
                    {
                        update = true;
                        m_material = (Material)value;
                    }

                    if (m_friction != SOPMaterialData.friction(m_material))
                    {
                        update = true;
                        m_friction = SOPMaterialData.friction(m_material);
                    }

                    if (m_bounce != SOPMaterialData.bounce(m_material))
                    {
                        update = true;
                        m_bounce = SOPMaterialData.bounce(m_material);
                    }

                    if (update)
                    {
                        if (PhysActor != null)
                        {
                            PhysActor.SetMaterial((int)value);
                        }
                        if(ParentGroup != null)
                            ParentGroup.HasGroupChanged = true;
                        ScheduleFullUpdateIfNone();
                        UpdatePhysRequired = true;
                    }
                }
            }
        }

        // not a propriety to move to methods place later
        private bool HasMesh()
        {
            if (Shape != null && (Shape.SculptType == (byte)SculptType.Mesh))
                return true;
            return false;
        }

        // not a propriety to move to methods place later
        public byte DefaultPhysicsShapeType()
        {
            byte type;

            if (Shape != null && (Shape.SculptType == (byte)SculptType.Mesh))
                type = (byte)PhysShapeType.convex;
            else
                type = (byte)PhysShapeType.prim;

            return type;
        }

        [XmlIgnore]
        public bool UsesComplexCost
        {
            get
            {
                byte pst = PhysicsShapeType;
                if(pst == (byte) PhysShapeType.none || pst == (byte) PhysShapeType.convex || HasMesh())
                    return true;
                return false;
            }
        }

        [XmlIgnore]
        public float PhysicsCost
        {
            get
            {
                if(PhysicsShapeType == (byte)PhysShapeType.none)
                    return 0;

                float cost = 0.1f;
                if (PhysActor != null)
                    cost = PhysActor.PhysicsCost;
                else
                    cost = 0.1f;

                if ((Flags & PrimFlags.Physics) != 0)
                    cost *= (1.0f + 0.01333f * Scale.LengthSquared()); // 0.01333 == 0.04/3
                return cost;
            }
        }

        [XmlIgnore]
        public float StreamingCost
        {
            get
            {
                float cost;
                if (PhysActor != null)
                    cost = PhysActor.StreamCost;
                else
                    cost = 1.0f;
                return 1.0f;
            }
        }

        [XmlIgnore]
        public float SimulationCost
        {
            get
            {
                // ignoring scripts. Don't like considering them for this
                if((Flags & PrimFlags.Physics) != 0)
                    return 1.0f;

                return 0.5f;
            }
        }

        public byte PhysicsShapeType
        {
            get { return m_physicsShapeType; }
            set
            {
                byte oldv = m_physicsShapeType;

                if (value >= 0 && value <= (byte)PhysShapeType.convex)
                {
                    if (value == (byte)PhysShapeType.none && ParentGroup != null && ParentGroup.RootPart == this)
                        m_physicsShapeType = DefaultPhysicsShapeType();
                    else
                        m_physicsShapeType = value;
                }
                else
                    m_physicsShapeType = DefaultPhysicsShapeType();

                if (m_physicsShapeType != oldv && ParentGroup != null)
                {
                    if (m_physicsShapeType == (byte)PhysShapeType.none)
                    {
                        if (PhysActor != null)
                        {
                            Velocity = new Vector3(0, 0, 0);
                            Acceleration = new Vector3(0, 0, 0);
                            if (ParentGroup.RootPart == this)
                                AngularVelocity = new Vector3(0, 0, 0);
                            ParentGroup.Scene.RemovePhysicalPrim(1);
                            RemoveFromPhysics();
                        }
                    }
                    else if (PhysActor == null)
                    {
                        ApplyPhysics((uint)Flags, VolumeDetectActive, false);
                        UpdatePhysicsSubscribedEvents();
                    }
                    else
                    {
                        PhysActor.PhysicsShapeType = m_physicsShapeType;
//                        if (Shape.SculptEntry)
//                            CheckSculptAndLoad();
                    }

                    if (ParentGroup != null)
                        ParentGroup.HasGroupChanged = true;
                }

                if (m_physicsShapeType != value)
                {
                    UpdatePhysRequired = true;
                }
            }
        }

        public float Density // in kg/m^3
        {
            get { return m_density; }
            set
            {
                if (value >=1 && value <= 22587.0)
                {
                    m_density = value;
                    UpdatePhysRequired = true;
                }

                ScheduleFullUpdateIfNone();

                if (ParentGroup != null)
                    ParentGroup.HasGroupChanged = true;
            }
        }

        public float GravityModifier
        {
            get { return m_gravitymod; }
            set
            {
                if( value >= -1 && value <=28.0f)
                {
                    m_gravitymod = value;
                    UpdatePhysRequired = true;
                }

                ScheduleFullUpdateIfNone();

                if (ParentGroup != null)
                    ParentGroup.HasGroupChanged = true;

            }
        }

        public float Friction
        {
            get { return m_friction; }
            set
            {
                if (value >= 0 && value <= 255.0f)
                {
                    m_friction = value;
                    UpdatePhysRequired = true;
                }

                ScheduleFullUpdateIfNone();

                if (ParentGroup != null)
                    ParentGroup.HasGroupChanged = true;
            }
        }

        public float Bounciness
        {
            get { return m_bounce; }
            set
            {
                if (value >= 0 && value <= 1.0f)
                {
                    m_bounce = value;
                    UpdatePhysRequired = true;
                }

                ScheduleFullUpdateIfNone();

                if (ParentGroup != null)
                    ParentGroup.HasGroupChanged = true;
            }
        }


        #endregion Public Properties with only Get

        private uint ApplyMask(uint val, bool set, uint mask)
        {
            if (set)
            {
                return val |= mask;
            }
            else
            {
                return val &= ~mask;
            }
        }

        /// <summary>
        /// Clear all pending updates of parts to clients
        /// </summary>
        public void ClearUpdateSchedule()
        {
            UpdateFlag = UpdateRequired.NONE;
        }

        /// <summary>
        /// Send this part's properties (name, description, inventory serial, base mask, etc.) to a client
        /// </summary>
        /// <param name="client"></param>
        public void SendPropertiesToClient(IClientAPI client)
        {
            client.SendObjectPropertiesReply(this);
        }

        // TODO: unused:
        // private void handleTimerAccounting(uint localID, double interval)
        // {
        //     if (localID == LocalId)
        //     {
        //         float sec = (float)interval;
        //         if (m_parentGroup != null)
        //         {
        //             if (sec == 0)
        //             {
        //                 if (m_parentGroup.scriptScore + 0.001f >= float.MaxValue - 0.001)
        //                     m_parentGroup.scriptScore = 0;
        //
        //                 m_parentGroup.scriptScore += 0.001f;
        //                 return;
        //             }
        //
        //             if (m_parentGroup.scriptScore + (0.001f / sec) >= float.MaxValue - (0.001f / sec))
        //                 m_parentGroup.scriptScore = 0;
        //             m_parentGroup.scriptScore += (0.001f / sec);
        //         }
        //     }
        // }

        #region Public Methods

        public void ResetExpire()
        {
            Expires = DateTime.Now + new TimeSpan(600000000);
        }

        public void AddFlag(PrimFlags flag)
        {
            // PrimFlags prevflag = Flags;
            if ((Flags & flag) == 0)
            {
                //m_log.Debug("Adding flag: " + ((PrimFlags) flag).ToString());
                Flags |= flag;

                if (flag == PrimFlags.TemporaryOnRez)
                    ResetExpire();
            }
            // m_log.Debug("Aprev: " + prevflag.ToString() + " curr: " + Flags.ToString());
        }

        public void AddNewParticleSystem(Primitive.ParticleSystem pSystem)
        {
            m_particleSystem = pSystem.GetBytes();
        }

        public void RemoveParticleSystem()
        {
            m_particleSystem = new byte[0];
        }

        public void AddTextureAnimation(Primitive.TextureAnimation pTexAnim)
        {
            byte[] data = new byte[16];
            int pos = 0;

            // The flags don't like conversion from uint to byte, so we have to do
            // it the crappy way.  See the above function :(

            data[pos] = ConvertScriptUintToByte((uint)pTexAnim.Flags); pos++;
            data[pos] = (byte)pTexAnim.Face; pos++;
            data[pos] = (byte)pTexAnim.SizeX; pos++;
            data[pos] = (byte)pTexAnim.SizeY; pos++;

            Utils.FloatToBytes(pTexAnim.Start).CopyTo(data, pos);
            Utils.FloatToBytes(pTexAnim.Length).CopyTo(data, pos + 4);
            Utils.FloatToBytes(pTexAnim.Rate).CopyTo(data, pos + 8);

            m_TextureAnimation = data;
        }

        public void AdjustSoundGain(double volume)
        {
            if (volume > 1)
                volume = 1;
            if (volume < 0)
                volume = 0;

            ParentGroup.Scene.ForEachRootClient(delegate(IClientAPI client)
            {
                client.SendAttachedSoundGainChange(UUID, (float)volume);
            });
        }

        /// <summary>
        /// hook to the physics scene to apply impulse
        /// This is sent up to the group, which then finds the root prim
        /// and applies the force on the root prim of the group
        /// </summary>
        /// <param name="impulsei">Vector force</param>
        /// <param name="localGlobalTF">true for the local frame, false for the global frame</param>
        public void ApplyImpulse(Vector3 impulsei, bool localGlobalTF)
        {
            Vector3 impulse = impulsei;

            if (localGlobalTF)
            {
                Quaternion grot = GetWorldRotation();
                Quaternion AXgrot = grot;
                Vector3 AXimpulsei = impulsei;
                Vector3 newimpulse = AXimpulsei * AXgrot;
                impulse = newimpulse;
            }

            if (ParentGroup != null)
            {
                ParentGroup.applyImpulse(impulse);
            }
        }

        //      SetVelocity for LSL llSetVelocity..  may need revision if having other uses in future
        public void SetVelocity(Vector3 pVel, bool localGlobalTF)
        {
            if (ParentGroup == null || ParentGroup.IsDeleted)
                return;

            if (ParentGroup.IsAttachment)
                return;                         // don't work on attachments (for now ??)

            SceneObjectPart root = ParentGroup.RootPart;

            if (root.VehicleType != (int)Vehicle.TYPE_NONE) // don't mess with vehicles
                return;

            PhysicsActor pa = root.PhysActor;

            if (pa == null || !pa.IsPhysical)
                return;

            if (localGlobalTF)
            {
                pVel = pVel * GetWorldRotation();
            }

            ParentGroup.Velocity = pVel;
        }

        //      SetAngularVelocity for LSL llSetAngularVelocity..  may need revision if having other uses in future
        public void SetAngularVelocity(Vector3 pAngVel, bool localGlobalTF)
        {
            if (ParentGroup == null || ParentGroup.IsDeleted)
                return;

            if (ParentGroup.IsAttachment)
                return;                         // don't work on attachments (for now ??)

            SceneObjectPart root = ParentGroup.RootPart;

            if (root.VehicleType != (int)Vehicle.TYPE_NONE) // don't mess with vehicles
                return;

            PhysicsActor pa = root.PhysActor;

            if (pa == null || !pa.IsPhysical)
                return;

            if (localGlobalTF)
            {
                pAngVel = pAngVel * GetWorldRotation();
            }

            root.AngularVelocity = pAngVel;
        }
        

        /// <summary>
        /// hook to the physics scene to apply angular impulse
        /// This is sent up to the group, which then finds the root prim
        /// and applies the force on the root prim of the group
        /// </summary>
        /// <param name="impulsei">Vector force</param>
        /// <param name="localGlobalTF">true for the local frame, false for the global frame</param>
        public void ApplyAngularImpulse(Vector3 impulsei, bool localGlobalTF)
        {
            Vector3 impulse = impulsei;

            if (localGlobalTF)
            {
                Quaternion grot = GetWorldRotation();
                Quaternion AXgrot = grot;
                Vector3 AXimpulsei = impulsei;
                Vector3 newimpulse = AXimpulsei * AXgrot;
                impulse = newimpulse;
            }

            ParentGroup.ApplyAngularImpulse(impulse);
        }

        /// <summary>
        /// hook to the physics scene to apply angular impulse
        /// This is sent up to the group, which then finds the root prim
        /// and applies the force on the root prim of the group
        /// </summary>
        /// <param name="impulsei">Vector force</param>
        /// <param name="localGlobalTF">true for the local frame, false for the global frame</param>
        
        // this is actualy Set Torque.. keeping naming so not to edit lslapi also
        public void SetAngularImpulse(Vector3 torquei, bool localGlobalTF)
        {
            Vector3 torque = torquei;

            if (localGlobalTF)
            {
/*
                Quaternion grot = GetWorldRotation();
                Quaternion AXgrot = grot;
                Vector3 AXimpulsei = impulsei;
                Vector3 newimpulse = AXimpulsei * AXgrot;
 */
                torque *= GetWorldRotation();
            }

            Torque = torque;
        }

        /// <summary>
        /// Apply physics to this part.
        /// </summary>
        /// <param name="rootObjectFlags"></param>
        /// <param name="VolumeDetectActive"></param>
        /// <param name="building"></param>

		public void ApplyPhysics(uint _ObjectFlags, bool _VolumeDetectActive, bool building)
        {
            VolumeDetectActive = _VolumeDetectActive;

            if (!ParentGroup.Scene.CollidablePrims)
                return;

            if (PhysicsShapeType == (byte)PhysShapeType.none)
                return;

            bool isPhysical = (_ObjectFlags & (uint) PrimFlags.Physics) != 0;
            bool isPhantom = (_ObjectFlags & (uint)PrimFlags.Phantom) != 0;

            if (_VolumeDetectActive)
                isPhantom = true;

            if (IsJoint())
            {
                DoPhysicsPropertyUpdate(isPhysical, true);
            }
            else
            {
                if ((!isPhantom || isPhysical || _VolumeDetectActive) && !ParentGroup.IsAttachment
                                                && !(Shape.PathCurve == (byte)Extrusion.Flexible))
                {
                    AddToPhysics(isPhysical, isPhantom, building, isPhysical);
                    UpdatePhysicsSubscribedEvents(); // not sure if appliable here
                }
                else
                    PhysActor = null; // just to be sure
            }
        }

        public byte ConvertScriptUintToByte(uint indata)
        {
            byte outdata = (byte)TextureAnimFlags.NONE;
            if ((indata & 1) != 0) outdata |= (byte)TextureAnimFlags.ANIM_ON;
            if ((indata & 2) != 0) outdata |= (byte)TextureAnimFlags.LOOP;
            if ((indata & 4) != 0) outdata |= (byte)TextureAnimFlags.REVERSE;
            if ((indata & 8) != 0) outdata |= (byte)TextureAnimFlags.PING_PONG;
            if ((indata & 16) != 0) outdata |= (byte)TextureAnimFlags.SMOOTH;
            if ((indata & 32) != 0) outdata |= (byte)TextureAnimFlags.ROTATE;
            if ((indata & 64) != 0) outdata |= (byte)TextureAnimFlags.SCALE;
            return outdata;
        }

        /// <summary>
        /// Duplicates this part.
        /// </summary>
        /// <param name="localID"></param>
        /// <param name="AgentID"></param>
        /// <param name="GroupID"></param>
        /// <param name="linkNum"></param>
        /// <param name="userExposed">True if the duplicate will immediately be in the scene, false otherwise</param>
        /// <returns></returns>
        public SceneObjectPart Copy(uint localID, UUID AgentID, UUID GroupID, int linkNum, bool userExposed)
        {
            SceneObjectPart dupe = (SceneObjectPart)MemberwiseClone();
            dupe.m_shape = m_shape.Copy();
            dupe.m_regionHandle = m_regionHandle;
            if (userExposed)
                dupe.UUID = UUID.Random();

            dupe.PhysActor = null;

            dupe.OwnerID = AgentID;
            dupe.GroupID = GroupID;
            dupe.GroupPosition = GroupPosition;
            dupe.OffsetPosition = OffsetPosition;
            dupe.RotationOffset = RotationOffset;
            dupe.Velocity = Velocity;
            dupe.Acceleration = Acceleration;
            dupe.AngularVelocity = AngularVelocity;
            dupe.Flags = Flags;

            dupe.OwnershipCost = OwnershipCost;
            dupe.ObjectSaleType = ObjectSaleType;
            dupe.SalePrice = SalePrice;
            dupe.Category = Category;
            dupe.m_rezzed = m_rezzed;

            dupe.m_UndoRedo = null;
            dupe.m_isSelected = false;

            dupe.IgnoreUndoUpdate = false;
            dupe.Undoing = false;

            dupe.m_inventory = new SceneObjectPartInventory(dupe);
            dupe.m_inventory.Items = (TaskInventoryDictionary)m_inventory.Items.Clone();

            if (userExposed)
            {
                dupe.ResetIDs(linkNum);
                dupe.m_inventory.HasInventoryChanged = true;
            }
            else
            {
                dupe.m_inventory.HasInventoryChanged = m_inventory.HasInventoryChanged;
            }

            // Move afterwards ResetIDs as it clears the localID
            dupe.LocalId = localID;

            // This may be wrong...    it might have to be applied in SceneObjectGroup to the object that's being duplicated.
            dupe.LastOwnerID = OwnerID;

            byte[] extraP = new byte[Shape.ExtraParams.Length];
            Array.Copy(Shape.ExtraParams, extraP, extraP.Length);
            dupe.Shape.ExtraParams = extraP;

            // safeguard  actual copy is done in sog.copy
            dupe.KeyframeMotion = null;

            if (userExposed)
            {
/*
                if (dupe.m_shape.SculptEntry && dupe.m_shape.SculptTexture != UUID.Zero)
                {
                    ParentGroup.Scene.AssetService.Get(
                        dupe.m_shape.SculptTexture.ToString(), dupe, dupe.AssetReceived);
                }
*/                
                bool UsePhysics = ((dupe.Flags & PrimFlags.Physics) != 0);
                dupe.DoPhysicsPropertyUpdate(UsePhysics, true);
//                dupe.UpdatePhysicsSubscribedEvents();  // not sure...
            }
            
            if (dupe.PhysActor != null)
                dupe.PhysActor.LocalID = localID;

            ParentGroup.Scene.EventManager.TriggerOnSceneObjectPartCopy(dupe, this, userExposed);

//            m_log.DebugFormat("[SCENE OBJECT PART]: Clone of {0} {1} finished", Name, UUID);
                          
            return dupe;
        }

        /// <summary>
        /// Called back by asynchronous asset fetch.
        /// </summary>
        /// <param name="id">ID of asset received</param>
        /// <param name="sender">Register</param>
        /// <param name="asset"></param>
/*        
        protected void AssetReceived(string id, Object sender, AssetBase asset)
        {
            if (asset != null)
                SculptTextureCallback(asset);
//            else
//                m_log.WarnFormat(
//                    "[SCENE OBJECT PART]: Part {0} {1} requested mesh/sculpt data for asset id {2} from asset service but received no data",
//                    Name, UUID, id);
        }
*/
        /// <summary>
        /// Do a physics property update for a NINJA joint.
        /// </summary>
        /// <param name="UsePhysics"></param>
        /// <param name="isNew"></param>
        protected void DoPhysicsPropertyUpdateForNinjaJoint(bool UsePhysics, bool isNew)
        {
            if (UsePhysics)
            {
                // by turning a joint proxy object physical, we cause creation of a joint in the ODE scene.
                // note that, as a special case, joints have no bodies or geoms in the physics scene, even though they are physical.

                PhysicsJointType jointType;
                if (IsHingeJoint())
                {
                    jointType = PhysicsJointType.Hinge;
                }
                else if (IsBallJoint())
                {
                    jointType = PhysicsJointType.Ball;
                }
                else
                {
                    jointType = PhysicsJointType.Ball;
                }

                List<string> bodyNames = new List<string>();
                string RawParams = Description;
                string[] jointParams = RawParams.Split(" ".ToCharArray(), System.StringSplitOptions.RemoveEmptyEntries);
                string trackedBodyName = null;
                if (jointParams.Length >= 2)
                {
                    for (int iBodyName = 0; iBodyName < 2; iBodyName++)
                    {
                        string bodyName = jointParams[iBodyName];
                        bodyNames.Add(bodyName);
                        if (bodyName != "NULL")
                        {
                            if (trackedBodyName == null)
                            {
                                trackedBodyName = bodyName;
                            }
                        }
                    }
                }

                SceneObjectPart trackedBody = ParentGroup.Scene.GetSceneObjectPart(trackedBodyName); // FIXME: causes a sequential lookup
                Quaternion localRotation = Quaternion.Identity;
                if (trackedBody != null)
                {
                    localRotation = Quaternion.Inverse(trackedBody.RotationOffset) * this.RotationOffset;
                }
                else
                {
                    // error, output it below
                }

                PhysicsJoint joint;

                joint = ParentGroup.Scene.PhysicsScene.RequestJointCreation(Name, jointType,
                    AbsolutePosition,
                    this.RotationOffset,
                    Description,
                    bodyNames,
                    trackedBodyName,
                    localRotation);

                if (trackedBody == null)
                {
                    ParentGroup.Scene.jointErrorMessage(joint, "warning: tracked body name not found! joint location will not be updated properly. joint: " + Name);
                }
            }
            else
            {
                if (isNew)
                {
                    // if the joint proxy is new, and it is not physical, do nothing. There is no joint in ODE to
                    // delete, and if we try to delete it, due to asynchronous processing, the deletion request
                    // will get processed later at an indeterminate time, which could cancel a later-arriving
                    // joint creation request.
                }
                else
                {
                    // here we turn off the joint object, so remove the joint from the physics scene
                    ParentGroup.Scene.PhysicsScene.RequestJointDeletion(Name); // FIXME: what if the name changed?

                    // make sure client isn't interpolating the joint proxy object
                    Velocity = Vector3.Zero;
                    AngularVelocity = Vector3.Zero;
                    Acceleration = Vector3.Zero;
                }
            }
        }

        /// <summary>
        /// Do a physics propery update for this part.
        /// now also updates phantom and volume detector
        /// </summary>
        /// <param name="UsePhysics"></param>
        /// <param name="isNew"></param>
        public void DoPhysicsPropertyUpdate(bool UsePhysics, bool isNew)
        {
            if (ParentGroup.Scene == null)
                return;

            if (!ParentGroup.Scene.PhysicalPrims && UsePhysics)
                return;

            if (IsJoint())
            {
                DoPhysicsPropertyUpdateForNinjaJoint(UsePhysics, isNew);
            }
            else
            {
                PhysicsActor pa = PhysActor;

                if (pa != null)
                {
                    if (UsePhysics != pa.IsPhysical || isNew)
                    {
                        if (pa.IsPhysical) // implies UsePhysics==false for this block
                        {
                            if (!isNew)  // implies UsePhysics==false for this block
                            {
                                ParentGroup.Scene.RemovePhysicalPrim(1);

                                Velocity = new Vector3(0, 0, 0);
                                Acceleration = new Vector3(0, 0, 0);
                                if (ParentGroup.RootPart == this)
                                    AngularVelocity = new Vector3(0, 0, 0);

                                if (pa.Phantom && !VolumeDetectActive)
                                {
                                    RemoveFromPhysics();
                                    return;
                                }

                                pa.IsPhysical = UsePhysics;
                                pa.OnRequestTerseUpdate -= PhysicsRequestingTerseUpdate;
                                pa.OnOutOfBounds -= PhysicsOutOfBounds;
                                pa.delink();
                                if (ParentGroup.Scene.PhysicsScene.SupportsNINJAJoints)
                                {
                                    // destroy all joints connected to this now deactivated body
                                    ParentGroup.Scene.PhysicsScene.RemoveAllJointsConnectedToActorThreadLocked(pa);
                                }
                            }
                        }

                        if (pa.IsPhysical != UsePhysics)
                            pa.IsPhysical = UsePhysics;

                        if (UsePhysics)
                        {
                            if (ParentGroup.RootPart.KeyframeMotion != null)
                                ParentGroup.RootPart.KeyframeMotion.Stop();
                            ParentGroup.RootPart.KeyframeMotion = null;
                            ParentGroup.Scene.AddPhysicalPrim(1);

                            PhysActor.OnRequestTerseUpdate += PhysicsRequestingTerseUpdate;
                            PhysActor.OnOutOfBounds += PhysicsOutOfBounds;

                            if (ParentID != 0 && ParentID != LocalId)
                            {
                                PhysicsActor parentPa = ParentGroup.RootPart.PhysActor;

                                if (parentPa != null)
                                {
                                    pa.link(parentPa);
                                }
                            }
                        }                           
                    }

                    bool phan = ((Flags & PrimFlags.Phantom) != 0);
                    if (pa.Phantom != phan)
                        pa.Phantom = phan;

// some engines dont' have this check still
//                    if (VolumeDetectActive != pa.IsVolumeDtc)
                    {
                        if (VolumeDetectActive)
                            pa.SetVolumeDetect(1);
                        else
                            pa.SetVolumeDetect(0);
                    }

                    // If this part is a sculpt then delay the physics update until we've asynchronously loaded the
                    // mesh data.
//                    if (Shape.SculptEntry)
//                        CheckSculptAndLoad();
//                    else
                        ParentGroup.Scene.PhysicsScene.AddPhysicsActorTaint(pa);
                }
            }
        }

        /// <summary>
        /// Restore this part from the serialized xml representation.
        /// </summary>
        /// <param name="xmlReader"></param>
        /// <returns></returns>
        public static SceneObjectPart FromXml(XmlTextReader xmlReader)
        {
            SceneObjectPart part = SceneObjectSerializer.Xml2ToSOP(xmlReader);

            // for tempOnRez objects, we have to fix the Expire date.
            if ((part.Flags & PrimFlags.TemporaryOnRez) != 0)
                part.ResetExpire();

            return part;
        }

        public bool GetDieAtEdge()
        {
            if (ParentGroup.IsDeleted)
                return false;

            return ParentGroup.RootPart.DIE_AT_EDGE;
        }

        public bool GetReturnAtEdge()
        {
            if (ParentGroup.IsDeleted)
                return false;

            return ParentGroup.RootPart.RETURN_AT_EDGE;
        }

        public void SetReturnAtEdge(bool p)
        {
            if (ParentGroup.IsDeleted)
                return;

            ParentGroup.RootPart.RETURN_AT_EDGE = p;
        }

        public bool GetBlockGrab()
        {
            if (ParentGroup.IsDeleted)
                return false;

            return ParentGroup.RootPart.BlockGrab;
        }

        public void SetBlockGrab(bool p)
        {
            if (ParentGroup.IsDeleted)
                return;

            ParentGroup.RootPart.BlockGrab = p;
        }

        public void SetStatusSandbox(bool p)
        {
            if (ParentGroup.IsDeleted)
                return;
            StatusSandboxPos = ParentGroup.RootPart.AbsolutePosition;
            ParentGroup.RootPart.StatusSandbox = p;
        }

        public bool GetStatusSandbox()
        {
            if (ParentGroup.IsDeleted)
                return false;

            return ParentGroup.RootPart.StatusSandbox;
        }

        public int GetAxisRotation(int axis)
        {
            //Cannot use ScriptBaseClass constants as no referance to it currently.
            if (axis == 2)//STATUS_ROTATE_X
                return STATUS_ROTATE_X;
            if (axis == 4)//STATUS_ROTATE_Y
                return STATUS_ROTATE_Y;
            if (axis == 8)//STATUS_ROTATE_Z
                return STATUS_ROTATE_Z;

            return 0;
        }

        public double GetDistanceTo(Vector3 a, Vector3 b)
        {
            float dx = a.X - b.X;
            float dy = a.Y - b.Y;
            float dz = a.Z - b.Z;
            return Math.Sqrt(dx * dx + dy * dy + dz * dz);
        }

        public uint GetEffectiveObjectFlags()
        {
            // Commenting this section of code out since it doesn't actually do anything, as enums are handled by 
            // value rather than reference
//            PrimFlags f = _flags;
//            if (m_parentGroup == null || m_parentGroup.RootPart == this)
//                f &= ~(PrimFlags.Touch | PrimFlags.Money);

            return (uint)Flags | (uint)LocalFlags;
        }

        public Vector3 GetGeometricCenter()
        {
            // this is not real geometric center but a average of positions relative to root prim acording to
            // http://wiki.secondlife.com/wiki/llGetGeometricCenter
            // ignoring tortured prims details since sl also seems to ignore
            // so no real use in doing it on physics
            if (ParentGroup.IsDeleted)
                return new Vector3(0, 0, 0);

            return ParentGroup.GetGeometricCenter();

            /*
                        PhysicsActor pa = PhysActor;

                        if (pa != null)
                        {
                            Vector3 vtmp = pa.CenterOfMass;
                            return vtmp;
                        }
                        else
                            return new Vector3(0, 0, 0);
             */
        }

        public float GetMass()
        {
            PhysicsActor pa = PhysActor;

            if (pa != null)
                return pa.Mass;
            else
                return 0;
        }

        public Vector3 GetCenterOfMass()
        {
            if (ParentGroup.RootPart == this)
            {
                if (ParentGroup.IsDeleted)
                    return AbsolutePosition;
                return ParentGroup.GetCenterOfMass();
            }

            PhysicsActor pa = PhysActor;

            if (pa != null)
            {
                Vector3 tmp = pa.CenterOfMass;
                return tmp;
            }
            else
                return AbsolutePosition;
        }

        public Vector3 GetPartCenterOfMass()
        {
            PhysicsActor pa = PhysActor;

            if (pa != null)
            {
                Vector3 tmp = pa.CenterOfMass;
                return tmp;
            }
            else
                return AbsolutePosition;
        }


        public Vector3 GetForce()
        {
            return Force;
        }

        /// <summary>
        /// Method for a prim to get it's world position from the group.
        /// </summary>
        /// <remarks>
        /// Remember, the Group Position simply gives the position of the group itself
        /// </remarks>
        /// <returns>A Linked Child Prim objects position in world</returns>
        public Vector3 GetWorldPosition()
        {
            Vector3 ret;
            if (_parentID == 0)
                // if a root SOP, my position is what it is
                ret = GroupPosition;
            else
            {
                // If a child SOP, my position is relative to the root SOP so take
                //    my info and add the root's position and rotation to
                //    get my world position.
                Quaternion parentRot = ParentGroup.RootPart.RotationOffset;
                Vector3 translationOffsetPosition = OffsetPosition * parentRot;
                ret = ParentGroup.AbsolutePosition + translationOffsetPosition;
            }
            return ret;
        }

        /// <summary>
        /// Gets the rotation of this prim offset by the group rotation
        /// </summary>
        /// <returns></returns>
        public Quaternion GetWorldRotation()
        {
            Quaternion newRot;

            if (this.LinkNum == 0 || this.LinkNum == 1)
            {
                newRot = RotationOffset;
            }
            else
            {
                // A child SOP's rotation is relative to the root SOP's rotation.
                // Combine them to get my absolute rotation.
                Quaternion parentRot = ParentGroup.RootPart.RotationOffset;
                Quaternion oldRot = RotationOffset;
                newRot = parentRot * oldRot;
            }

            return newRot;
        }

        public void MoveToTarget(Vector3 target, float tau)
        {
            if (tau > 0)
            {
                ParentGroup.moveToTarget(target, tau);
            }
            else
            {
                StopMoveToTarget();
            }
        }

        /// <summary>
        /// Uses a PID to attempt to clamp the object on the Z axis at the given height over tau seconds.
        /// </summary>
        /// <param name="height">Height to hover.  Height of zero disables hover.</param>
        /// <param name="hoverType">Determines what the height is relative to </param>
        /// <param name="tau">Number of seconds over which to reach target</param>
        public void SetHoverHeight(float height, PIDHoverType hoverType, float tau)
        {
            ParentGroup.SetHoverHeight(height, hoverType, tau);
        }

        public void StopHover()
        {
            ParentGroup.SetHoverHeight(0f, PIDHoverType.Ground, 0f);
        }

        public virtual void OnGrab(Vector3 offsetPos, IClientAPI remoteClient)
        {
        }

        public bool CollisionFilteredOut(UUID objectID, string objectName)
        {
            if(CollisionFilter.Count == 0)
                return false;

            if (CollisionFilter.ContainsValue(objectID.ToString()) ||
                CollisionFilter.ContainsValue(objectID.ToString() + objectName) ||
                CollisionFilter.ContainsValue(UUID.Zero.ToString() + objectName))
            {
                if (CollisionFilter.ContainsKey(1))
                    return false;
                return true;
            }

            if (CollisionFilter.ContainsKey(1))
                return true;

            return false;
        }

        private DetectedObject CreateDetObject(SceneObjectPart obj)
        {
            DetectedObject detobj = new DetectedObject();
            detobj.keyUUID = obj.UUID;
            detobj.nameStr = obj.Name;
            detobj.ownerUUID = obj.OwnerID;
            detobj.posVector = obj.AbsolutePosition;
            detobj.rotQuat = obj.GetWorldRotation();
            detobj.velVector = obj.Velocity;
            detobj.colliderType = 0;
            detobj.groupUUID = obj.GroupID;

            return detobj;
        }

        private DetectedObject CreateDetObject(ScenePresence av)
        {
            DetectedObject detobj = new DetectedObject();
            detobj.keyUUID = av.UUID;
            detobj.nameStr = av.ControllingClient.Name;
            detobj.ownerUUID = av.UUID;
            detobj.posVector = av.AbsolutePosition;
            detobj.rotQuat = av.Rotation;
            detobj.velVector = av.Velocity;
            detobj.colliderType = 0;
            detobj.groupUUID = av.ControllingClient.ActiveGroupId;

            return detobj;
        }

        private DetectedObject CreateDetObjectForGround()
        {
            DetectedObject detobj = new DetectedObject();
            detobj.keyUUID = UUID.Zero;
            detobj.nameStr = "";
            detobj.ownerUUID = UUID.Zero;
            detobj.posVector = ParentGroup.RootPart.AbsolutePosition;
            detobj.rotQuat = Quaternion.Identity;
            detobj.velVector = Vector3.Zero;
            detobj.colliderType = 0;
            detobj.groupUUID = UUID.Zero;

            return detobj;
        }

        private ColliderArgs CreateColliderArgs(SceneObjectPart dest, List<uint> colliders)
        {
            ColliderArgs colliderArgs = new ColliderArgs();
            List<DetectedObject> colliding = new List<DetectedObject>();
            foreach (uint localId in colliders)
            {
                if (localId == 0)
                    continue;

                SceneObjectPart obj = ParentGroup.Scene.GetSceneObjectPart(localId);
                if (obj != null)
                {
                    if (!dest.CollisionFilteredOut(obj.UUID, obj.Name))
                        colliding.Add(CreateDetObject(obj));
                }
                else
                {
                    ScenePresence av = ParentGroup.Scene.GetScenePresence(localId);
                    if (av != null && (!av.IsChildAgent))
                    {
                        if (!dest.CollisionFilteredOut(av.UUID, av.Name))
                            colliding.Add(CreateDetObject(av));
                    }
                }
            }

            colliderArgs.Colliders = colliding;

            return colliderArgs;
        }

        private delegate void ScriptCollidingNotification(uint localID, ColliderArgs message);

        private void SendCollisionEvent(scriptEvents ev, List<uint> colliders, ScriptCollidingNotification notify)
        {
            bool sendToRoot = false;
            ColliderArgs CollidingMessage;

            if (colliders.Count > 0)
            {
                if ((ScriptEvents & ev) != 0)
                {
                    CollidingMessage = CreateColliderArgs(this, colliders);

                    if (CollidingMessage.Colliders.Count > 0)
                        notify(LocalId, CollidingMessage);

                    if (PassCollisions)
                        sendToRoot = true;
                }
                else
                {
                    if ((ParentGroup.RootPart.ScriptEvents & ev) != 0)
                        sendToRoot = true;
                }
                if (sendToRoot && ParentGroup.RootPart != this)
                {
                    CollidingMessage = CreateColliderArgs(ParentGroup.RootPart, colliders);
                    if (CollidingMessage.Colliders.Count > 0)
                        notify(ParentGroup.RootPart.LocalId, CollidingMessage);
                }
            }
        }

        private void SendLandCollisionEvent(scriptEvents ev, ScriptCollidingNotification notify)
        {
            bool sendToRoot = true;

            ColliderArgs LandCollidingMessage = new ColliderArgs();
            List<DetectedObject> colliding = new List<DetectedObject>();
                
            colliding.Add(CreateDetObjectForGround());
            LandCollidingMessage.Colliders = colliding;

            if (Inventory.ContainsScripts())
            {
                if (!PassCollisions)
                    sendToRoot = false;
            }
            if ((ScriptEvents & ev) != 0)
                notify(LocalId, LandCollidingMessage);

            if ((ParentGroup.RootPart.ScriptEvents & ev) != 0 && sendToRoot)
            {
                notify(ParentGroup.RootPart.LocalId, LandCollidingMessage);
            }
        }

        public void PhysicsCollision(EventArgs e)
        {
            if (ParentGroup.Scene == null || ParentGroup.IsDeleted)
                return;

            // single threaded here
            CollisionEventUpdate a = (CollisionEventUpdate)e;
            Dictionary<uint, ContactPoint> collissionswith = a.m_objCollisionList;
            List<uint> thisHitColliders = new List<uint>();
            List<uint> endedColliders = new List<uint>();
            List<uint> startedColliders = new List<uint>();

            if (collissionswith.Count == 0)
            {
                if (m_lastColliders.Count == 0)
                    return; // nothing to do

                foreach (uint localID in m_lastColliders)
                {
                    endedColliders.Add(localID);
                }
                m_lastColliders.Clear();
            }

            else
            {
                List<CollisionForSoundInfo> soundinfolist = new List<CollisionForSoundInfo>();

                // calculate things that started colliding this time
                // and build up list of colliders this time
                if (!VolumeDetectActive && CollisionSoundType >= 0)
                {
                    CollisionForSoundInfo soundinfo;
                    ContactPoint curcontact;

                    foreach (uint id in collissionswith.Keys)
                    {
                        thisHitColliders.Add(id);
                        if (!m_lastColliders.Contains(id))
                        {
                            startedColliders.Add(id);

                            curcontact = collissionswith[id];
                            if (Math.Abs(curcontact.RelativeSpeed) > 0.2)
                            {
                                soundinfo = new CollisionForSoundInfo();
                                soundinfo.colliderID = id;
                                soundinfo.position = curcontact.Position;
                                soundinfo.relativeVel = curcontact.RelativeSpeed;
                                soundinfolist.Add(soundinfo);
                            }
                        }
                    }
                }
                else
                {
                    foreach (uint id in collissionswith.Keys)
                    {
                        thisHitColliders.Add(id);
                        if (!m_lastColliders.Contains(id))
                            startedColliders.Add(id);
                    }
                }

                // calculate things that ended colliding
                foreach (uint localID in m_lastColliders)
                {
                    if (!thisHitColliders.Contains(localID))
                        endedColliders.Add(localID);
                }

                //add the items that started colliding this time to the last colliders list.
                foreach (uint localID in startedColliders)
                    m_lastColliders.Add(localID);

                // remove things that ended colliding from the last colliders list
                foreach (uint localID in endedColliders)
                    m_lastColliders.Remove(localID);

<<<<<<< HEAD
                // play sounds.
                if (soundinfolist.Count > 0)
                    CollisionSounds.PartCollisionSound(this, soundinfolist);
=======
            // play the sound.
            if (startedColliders.Count > 0 && CollisionSound != UUID.Zero && CollisionSoundVolume > 0.0f)
            {
                ISoundModule soundModule = ParentGroup.Scene.RequestModuleInterface<ISoundModule>();
                if (soundModule != null)
                {
                    soundModule.SendSound(UUID, CollisionSound,
                            CollisionSoundVolume, true, (byte)0, 0, false,
                            false);
                }
>>>>>>> 37de9652
            }

            SendCollisionEvent(scriptEvents.collision_start, startedColliders, ParentGroup.Scene.EventManager.TriggerScriptCollidingStart);
            if (!VolumeDetectActive)
                SendCollisionEvent(scriptEvents.collision  , m_lastColliders , ParentGroup.Scene.EventManager.TriggerScriptColliding);
            SendCollisionEvent(scriptEvents.collision_end  , endedColliders  , ParentGroup.Scene.EventManager.TriggerScriptCollidingEnd);

            if (startedColliders.Contains(0))
                SendLandCollisionEvent(scriptEvents.land_collision_start, ParentGroup.Scene.EventManager.TriggerScriptLandCollidingStart);
            if (m_lastColliders.Contains(0))
                SendLandCollisionEvent(scriptEvents.land_collision, ParentGroup.Scene.EventManager.TriggerScriptLandColliding);
            if (endedColliders.Contains(0))
                SendLandCollisionEvent(scriptEvents.land_collision_end, ParentGroup.Scene.EventManager.TriggerScriptLandCollidingEnd);
        }

        public void PhysicsOutOfBounds(Vector3 pos)
        {
            m_log.Error("[PHYSICS]: Physical Object went out of bounds.");
            
            RemFlag(PrimFlags.Physics);
            DoPhysicsPropertyUpdate(false, true);
            //ParentGroup.Scene.PhysicsScene.AddPhysicsActorTaint(PhysActor);
        }

        public void PhysicsRequestingTerseUpdate()
        {
            PhysicsActor pa = PhysActor;

            if (pa != null)
            {
                Vector3 newpos = new Vector3(pa.Position.GetBytes(), 0);
                
                if (ParentGroup.Scene.TestBorderCross(newpos, Cardinals.N)
                    || ParentGroup.Scene.TestBorderCross(newpos, Cardinals.S)
                    || ParentGroup.Scene.TestBorderCross(newpos, Cardinals.E)
                    || ParentGroup.Scene.TestBorderCross(newpos, Cardinals.W))
                {
                    ParentGroup.AbsolutePosition = newpos;
                    return;
                }
                //ParentGroup.RootPart.m_groupPosition = newpos;
            }

            ScheduleTerseUpdate();
        }

<<<<<<< HEAD
        public void PreloadSound(string sound)
        {
            // UUID ownerID = OwnerID;
            UUID objectID = ParentGroup.RootPart.UUID;
            UUID soundID = UUID.Zero;

            if (!UUID.TryParse(sound, out soundID))
            {
                //Trys to fetch sound id from prim's inventory.
                //Prim's inventory doesn't support non script items yet
                
                TaskInventory.LockItemsForRead(true);

                foreach (KeyValuePair<UUID, TaskInventoryItem> item in TaskInventory)
                {
                    if (item.Value.Name == sound)
                    {
                        soundID = item.Value.ItemID;
                        break;
                    }
                }

                TaskInventory.LockItemsForRead(false);
            }

            ParentGroup.Scene.ForEachRootScenePresence(delegate(ScenePresence sp)
            {
                if (!(Util.GetDistanceTo(sp.AbsolutePosition, AbsolutePosition) >= 100))
                    sp.ControllingClient.SendPreLoadSound(objectID, objectID, soundID);
            });
        }

=======
>>>>>>> 37de9652
        public void RemFlag(PrimFlags flag)
        {
            // PrimFlags prevflag = Flags;
            if ((Flags & flag) != 0)
            {
                //m_log.Debug("Removing flag: " + ((PrimFlags)flag).ToString());
                Flags &= ~flag;
            }
            //m_log.Debug("prev: " + prevflag.ToString() + " curr: " + Flags.ToString());
            //ScheduleFullUpdate();
        }
        
        public void RemoveScriptEvents(UUID scriptid)
        {
            lock (m_scriptEvents)
            {
                if (m_scriptEvents.ContainsKey(scriptid))
                {
                    scriptEvents oldparts = scriptEvents.None;
                    oldparts = (scriptEvents) m_scriptEvents[scriptid];

                    // remove values from aggregated script events
                    AggregateScriptEvents &= ~oldparts;
                    m_scriptEvents.Remove(scriptid);
                    aggregateScriptEvents();
                }
            }
        }

        /// <summary>
        /// Reset UUIDs for this part.  This involves generate this part's own UUID and
        /// generating new UUIDs for all the items in the inventory.
        /// </summary>
        /// <param name="linkNum">Link number for the part</param>
        public void ResetIDs(int linkNum)
        {
            UUID = UUID.Random();
            LinkNum = linkNum;
            LocalId = 0;
            Inventory.ResetInventoryIDs();
        }

        /// <summary>
        /// Set the scale of this part.
        /// </summary>
        /// <remarks>
        /// Unlike the scale property, this checks the new size against scene limits and schedules a full property
        /// update to viewers.
        /// </remarks>
        /// <param name="scale"></param>
        public void Resize(Vector3 scale)
        {
            PhysicsActor pa = PhysActor;

            if (ParentGroup.Scene != null)
            {
                scale.X = Math.Max(ParentGroup.Scene.m_minNonphys, Math.Min(ParentGroup.Scene.m_maxNonphys, scale.X));
                scale.Y = Math.Max(ParentGroup.Scene.m_minNonphys, Math.Min(ParentGroup.Scene.m_maxNonphys, scale.Y));
                scale.Z = Math.Max(ParentGroup.Scene.m_minNonphys, Math.Min(ParentGroup.Scene.m_maxNonphys, scale.Z));
    
                if (pa != null && pa.IsPhysical)
                {
                    scale.X = Math.Max(ParentGroup.Scene.m_minPhys, Math.Min(ParentGroup.Scene.m_maxPhys, scale.X));
                    scale.Y = Math.Max(ParentGroup.Scene.m_minPhys, Math.Min(ParentGroup.Scene.m_maxPhys, scale.Y));
                    scale.Z = Math.Max(ParentGroup.Scene.m_minPhys, Math.Min(ParentGroup.Scene.m_maxPhys, scale.Z));
                }
            }

//            m_log.DebugFormat("[SCENE OBJECT PART]: Resizing {0} {1} to {2}", Name, LocalId, scale);

            Scale = scale;

            ParentGroup.HasGroupChanged = true;
            ScheduleFullUpdate();
        }
        
        public void RotLookAt(Quaternion target, float strength, float damping)
        {
            if (ParentGroup.IsAttachment)
            {
                /*
                    ScenePresence avatar = m_scene.GetScenePresence(rootpart.AttachedAvatar);
                    if (avatar != null)
                    {
                    Rotate the Av?
                    } */
            }
            else
            {
                APIDDamp = damping;
                APIDStrength = strength;
                APIDTarget = target;

                if (APIDStrength <= 0)
                {
                    m_log.WarnFormat("[SceneObjectPart] Invalid rotation strength {0}",APIDStrength);
                    return;
                }
                
                m_APIDIterations = 1 + (int)(Math.PI * APIDStrength);
            }

            // Necessary to get the lookat deltas applied
            ParentGroup.QueueForUpdateCheck();
        }

        public void StartLookAt(Quaternion target, float strength, float damping)
        {
            RotLookAt(target,strength,damping);
        }

        public void StopLookAt()
        {
            APIDTarget = Quaternion.Identity;
        }



        public void ScheduleFullUpdateIfNone()
        {
            if (ParentGroup == null)
                return;

// ???            ParentGroup.HasGroupChanged = true;

            if (UpdateFlag != UpdateRequired.FULL)
                ScheduleFullUpdate();
        }

        /// <summary>
        /// Schedules this prim for a full update
        /// </summary>
        public void ScheduleFullUpdate()
        {
//            m_log.DebugFormat("[SCENE OBJECT PART]: Scheduling full update for {0} {1}", Name, LocalId);

            if (ParentGroup == null)
                return;

            ParentGroup.QueueForUpdateCheck();

            int timeNow = Util.UnixTimeSinceEpoch();

            // If multiple updates are scheduled on the same second, we still need to perform all of them
            // So we'll force the issue by bumping up the timestamp so that later processing sees these need
            // to be performed.
            if (timeNow <= TimeStampFull)
            {
                TimeStampFull += 1;
            }
            else
            {
                TimeStampFull = (uint)timeNow;
            }

            UpdateFlag = UpdateRequired.FULL;

            //            m_log.DebugFormat(
            //                "[SCENE OBJECT PART]: Scheduling full  update for {0}, {1} at {2}",
            //                UUID, Name, TimeStampFull);

            if (ParentGroup.Scene != null)
                ParentGroup.Scene.EventManager.TriggerSceneObjectPartUpdated(this, true);
        }

        /// <summary>
        /// Schedule a terse update for this prim.  Terse updates only send position,
        /// rotation, velocity and rotational velocity information.
        /// </summary>
        public void ScheduleTerseUpdate()
        {
            if (ParentGroup == null)
                return;

            // This was pulled from SceneViewer. Attachments always receive full updates.
            // I could not verify if this is a requirement but this maintains existing behavior
            if (ParentGroup.IsAttachment)
            {
                ScheduleFullUpdate();
                return;
            }

            if (UpdateFlag == UpdateRequired.NONE)
            {
                ParentGroup.HasGroupChanged = true;
                ParentGroup.QueueForUpdateCheck();

                TimeStampTerse = (uint) Util.UnixTimeSinceEpoch();
                UpdateFlag = UpdateRequired.TERSE;

            //                m_log.DebugFormat(
            //                    "[SCENE OBJECT PART]: Scheduling terse update for {0}, {1} at {2}",
            //                    UUID, Name, TimeStampTerse);
            }

            if (ParentGroup.Scene != null)
                ParentGroup.Scene.EventManager.TriggerSceneObjectPartUpdated(this, false);
        }

        public void ScriptSetPhysicsStatus(bool UsePhysics)
        {
            ParentGroup.ScriptSetPhysicsStatus(UsePhysics);
        }

        /// <summary>
        /// Set sculpt and mesh data, and tell the physics engine to process the change.
        /// </summary>
        /// <param name="texture">The mesh itself.</param>
/*        
        public void SculptTextureCallback(AssetBase texture)
        {
            if (m_shape.SculptEntry)
            {
                // commented out for sculpt map caching test - null could mean a cached sculpt map has been found
                //if (texture != null)
                {
                    if (texture != null)
                    {
//                        m_log.DebugFormat(
//                            "[SCENE OBJECT PART]: Setting sculpt data for {0} on SculptTextureCallback()", Name);

                        m_shape.SculptData = texture.Data;
                    }

                    PhysicsActor pa = PhysActor;

                    if (pa != null)
                    {
                        // Update the physics actor with the new loaded sculpt data and set the taint signal.
                        pa.Shape = m_shape;

                        ParentGroup.Scene.PhysicsScene.AddPhysicsActorTaint(pa);
                    }
                }
            }
        }
*/
        /// <summary>
        /// Send a full update to the client for the given part
        /// </summary>
        /// <param name="remoteClient"></param>
        protected internal void SendFullUpdate(IClientAPI remoteClient)
        {
            if (ParentGroup == null)
                return;

//            m_log.DebugFormat(
//                "[SOG]: Sendinging part full update to {0} for {1} {2}", remoteClient.Name, part.Name, part.LocalId);
            
            if (IsRoot)
            {
                if (ParentGroup.IsAttachment)
                {
                    SendFullUpdateToClient(remoteClient, AttachedPos);
                }
                else
                {
                    SendFullUpdateToClient(remoteClient, AbsolutePosition);
                }
            }
            else
            {
                SendFullUpdateToClient(remoteClient);
            }
        }

        /// <summary>
        /// Send a full update for this part to all clients.
        /// </summary>
        public void SendFullUpdateToAllClients()
        {
            if (ParentGroup == null)
                return;

            ParentGroup.Scene.ForEachScenePresence(delegate(ScenePresence avatar)
            {
                SendFullUpdate(avatar.ControllingClient);
            });
        }

        /// <summary>
        /// Sends a full update to the client
        /// </summary>
        /// <param name="remoteClient"></param>
        public void SendFullUpdateToClient(IClientAPI remoteClient)
        {
            SendFullUpdateToClient(remoteClient, OffsetPosition);
        }

        /// <summary>
        /// Sends a full update to the client
        /// </summary>
        /// <param name="remoteClient"></param>
        /// <param name="lPos"></param>
        public void SendFullUpdateToClient(IClientAPI remoteClient, Vector3 lPos)
        {
            if (ParentGroup == null)
                return;

            // Suppress full updates during attachment editing
            //
            if (ParentGroup.IsSelected && ParentGroup.IsAttachment)
                return;
            
            if (ParentGroup.IsDeleted)
                return;

            if (ParentGroup.IsAttachment
                && ParentGroup.AttachedAvatar != remoteClient.AgentId
                && ParentGroup.HasPrivateAttachmentPoint)
                return;

            if (remoteClient.AgentId == OwnerID)
            {
                if ((Flags & PrimFlags.CreateSelected) != 0)
                    Flags &= ~PrimFlags.CreateSelected;
            }
            //bool isattachment = IsAttachment;
            //if (LocalId != ParentGroup.RootPart.LocalId)
                //isattachment = ParentGroup.RootPart.IsAttachment;

            remoteClient.SendEntityUpdate(this, PrimUpdateFlags.FullUpdate);
            ParentGroup.Scene.StatsReporter.AddObjectUpdates(1);
        }

        /// <summary>
        /// Tell all the prims which have had updates scheduled
        /// </summary>
        public void SendScheduledUpdates()
        {
            const float ROTATION_TOLERANCE = 0.01f;
            const float VELOCITY_TOLERANCE = 0.001f;
            const float POSITION_TOLERANCE = 0.05f; // I don't like this, but I suppose it's necessary
            const int TIME_MS_TOLERANCE = 200; //llSetPos has a 200ms delay. This should NOT be 3 seconds.

            switch (UpdateFlag)
            {
                case UpdateRequired.TERSE:
                {
                    ClearUpdateSchedule();
                    // Throw away duplicate or insignificant updates
                    if (!RotationOffset.ApproxEquals(m_lastRotation, ROTATION_TOLERANCE) ||
                        !Acceleration.Equals(m_lastAcceleration) ||
                        !Velocity.ApproxEquals(m_lastVelocity, VELOCITY_TOLERANCE) ||
                        Velocity.ApproxEquals(Vector3.Zero, VELOCITY_TOLERANCE) ||
                        !AngularVelocity.ApproxEquals(m_lastAngularVelocity, VELOCITY_TOLERANCE) ||
                        !OffsetPosition.ApproxEquals(m_lastPosition, POSITION_TOLERANCE) ||
                        Environment.TickCount - m_lastTerseSent > TIME_MS_TOLERANCE)
                    {
                        SendTerseUpdateToAllClients();

                        // Update the "last" values
                        m_lastPosition = OffsetPosition;
                        m_lastRotation = RotationOffset;
                        m_lastVelocity = Velocity;
                        m_lastAcceleration = Acceleration;
                        m_lastAngularVelocity = AngularVelocity;
                        m_lastTerseSent = Environment.TickCount;
                    }
                    break;
                }
                case UpdateRequired.FULL:
                {
                    ClearUpdateSchedule();
                    SendFullUpdateToAllClients();
                    break;
                }
            }
        }

        /// <summary>
<<<<<<< HEAD
        /// Trigger or play an attached sound in this part's inventory.
        /// </summary>
        /// <param name="sound"></param>
        /// <param name="volume"></param>
        /// <param name="triggered"></param>
        /// <param name="flags"></param>
        public void SendSound(string sound, double volume, bool triggered, byte flags, float radius, bool useMaster, bool isMaster)
        {
            if (volume > 1)
                volume = 1;
            if (volume < 0)
                volume = 0;

            UUID ownerID = OwnerID;
            UUID objectID = ParentGroup.RootPart.UUID;
            UUID parentID = ParentGroup.UUID;

            UUID soundID = UUID.Zero;
            Vector3 position = AbsolutePosition; // region local
            ulong regionHandle = ParentGroup.Scene.RegionInfo.RegionHandle;

            if (!UUID.TryParse(sound, out soundID))
            {
                // search sound file from inventory
                TaskInventory.LockItemsForRead(true);
                foreach (KeyValuePair<UUID, TaskInventoryItem> item in TaskInventory)
                {
                    if (item.Value.Name == sound && item.Value.Type == (int)AssetType.Sound)
                    {
                        soundID = item.Value.ItemID;
                        break;
                    }
                }
                TaskInventory.LockItemsForRead(false);
            }

            if (soundID == UUID.Zero)
                return;

            ISoundModule soundModule = ParentGroup.Scene.RequestModuleInterface<ISoundModule>();
            if (soundModule != null)
            {
                if (useMaster)
                {
                    if (isMaster)
                    {
                        if (triggered)
                            soundModule.TriggerSound(soundID, ownerID, objectID, parentID, volume, position, regionHandle, radius);
                        else
                            soundModule.PlayAttachedSound(soundID, ownerID, objectID, volume, position, flags, radius);
                        ParentGroup.PlaySoundMasterPrim = this;
                        ownerID = OwnerID;
                        objectID = ParentGroup.RootPart.UUID;
                        parentID = ParentGroup.UUID;
                        position = AbsolutePosition; // region local
                        regionHandle = ParentGroup.Scene.RegionInfo.RegionHandle;
                        if (triggered)
                            soundModule.TriggerSound(soundID, ownerID, objectID, parentID, volume, position, regionHandle, radius);
                        else
                            soundModule.PlayAttachedSound(soundID, ownerID, objectID, volume, position, flags, radius);
                        foreach (SceneObjectPart prim in ParentGroup.PlaySoundSlavePrims)
                        {
                            ownerID = prim.OwnerID;
                            objectID = prim.ParentGroup.RootPart.UUID;
                            parentID = prim.ParentGroup.UUID;
                            position = prim.AbsolutePosition; // region local
                            regionHandle = prim.ParentGroup.Scene.RegionInfo.RegionHandle;
                            if (triggered)
                                soundModule.TriggerSound(soundID, ownerID, objectID, parentID, volume, position, regionHandle, radius);
                            else
                                soundModule.PlayAttachedSound(soundID, ownerID, objectID, volume, position, flags, radius);
                        }
                        ParentGroup.PlaySoundSlavePrims.Clear();
                        ParentGroup.PlaySoundMasterPrim = null;
                    }
                    else
                    {
                        ParentGroup.PlaySoundSlavePrims.Add(this);
                    }
                }
                else
                {
                    if (triggered)
                        soundModule.TriggerSound(soundID, ownerID, objectID, parentID, volume, position, regionHandle, radius);
                    else
                        soundModule.PlayAttachedSound(soundID, ownerID, objectID, volume, position, flags, radius);
                }
            }
        }

        public void SendCollisionSound(UUID soundID, double volume, Vector3 position)
        {
            if (soundID == UUID.Zero)
                return;

            ISoundModule soundModule = ParentGroup.Scene.RequestModuleInterface<ISoundModule>();
            if (soundModule == null)
                return;

            if (volume > 1)
                volume = 1;
            if (volume < 0)
                volume = 0;

            int now = Util.EnvironmentTickCount();
            if(Util.EnvironmentTickCountSubtract(now,LastColSoundSentTime) <200)
                return;

            LastColSoundSentTime = now;

            UUID ownerID = OwnerID;
            UUID objectID = ParentGroup.RootPart.UUID;
            UUID parentID = ParentGroup.UUID;
            ulong regionHandle = ParentGroup.Scene.RegionInfo.RegionHandle;

            soundModule.TriggerSound(soundID, ownerID, objectID, parentID, volume, position, regionHandle, 0 );
        }


        /// <summary>
=======
>>>>>>> 37de9652
        /// Send a terse update to all clients
        /// </summary>
        public void SendTerseUpdateToAllClients()
        {
            if (ParentGroup == null || ParentGroup.Scene == null)
                return;

            ParentGroup.Scene.ForEachClient(delegate(IClientAPI client)
            {
                SendTerseUpdateToClient(client);
            });
        }

        public void SetAxisRotation(int axis, int rotate)
        {
            ParentGroup.SetAxisRotation(axis, rotate);

            //Cannot use ScriptBaseClass constants as no referance to it currently.
            if (axis == 2)//STATUS_ROTATE_X
                STATUS_ROTATE_X = rotate;

            if (axis == 4)//STATUS_ROTATE_Y
                STATUS_ROTATE_Y = rotate;

            if (axis == 8)//STATUS_ROTATE_Z
                STATUS_ROTATE_Z = rotate;
        }

        public void SetBuoyancy(float fvalue)
        {
            Buoyancy = fvalue;
/*            
            if (PhysActor != null)
            {
                PhysActor.Buoyancy = fvalue;
            }
 */
        }

        public void SetDieAtEdge(bool p)
        {
            if (ParentGroup.IsDeleted)
                return;

            ParentGroup.RootPart.DIE_AT_EDGE = p;
        }

        public void SetFloatOnWater(int floatYN)
        {
            PhysicsActor pa = PhysActor;

            if (pa != null)
                pa.FloatOnWater = (floatYN == 1);
        }

        public void SetForce(Vector3 force)
        {
            Force = force;
        }

        public SOPVehicle VehicleParams
        {
            get
            {
                return m_vehicleParams;
            }
            set
            {
                m_vehicleParams = value;
            }
        }


        public int VehicleType
        {
            get
            {
                if (m_vehicleParams == null)
                    return (int)Vehicle.TYPE_NONE;
                else
                    return (int)m_vehicleParams.Type;
            }
            set
            {
                SetVehicleType(value);
            }
        }

        public void SetVehicleType(int type)
        {
                m_vehicleParams = null;
                
                if (type == (int)Vehicle.TYPE_NONE)
                {
                    if (_parentID ==0 && PhysActor != null)
                        PhysActor.VehicleType = (int)Vehicle.TYPE_NONE;
                    return;
                }
                m_vehicleParams = new SOPVehicle();
                m_vehicleParams.ProcessTypeChange((Vehicle)type);
                {
                    if (_parentID ==0 && PhysActor != null)
                        PhysActor.VehicleType = type;
                    return;
                }
        }

        public void SetVehicleFlags(int param, bool remove)
        {
            if (m_vehicleParams == null)
                return;

            m_vehicleParams.ProcessVehicleFlags(param, remove);

            if (_parentID ==0 && PhysActor != null)
            {
                PhysActor.VehicleFlags(param, remove);
            }
        }

        public void SetVehicleFloatParam(int param, float value)
        {
            if (m_vehicleParams == null)
                return;

            m_vehicleParams.ProcessFloatVehicleParam((Vehicle)param, value);

            if (_parentID == 0 && PhysActor != null)
            {
                PhysActor.VehicleFloatParam(param, value);
            }
        }

        public void SetVehicleVectorParam(int param, Vector3 value)
        {
            if (m_vehicleParams == null)
                return;

            m_vehicleParams.ProcessVectorVehicleParam((Vehicle)param, value);

            if (_parentID == 0 && PhysActor != null)
            {
                PhysActor.VehicleVectorParam(param, value);
            }
        }

        public void SetVehicleRotationParam(int param, Quaternion rotation)
        {
            if (m_vehicleParams == null)
                return;

            m_vehicleParams.ProcessRotationVehicleParam((Vehicle)param, rotation);

            if (_parentID == 0 && PhysActor != null)
            {
                PhysActor.VehicleRotationParam(param, rotation);
            }
        }

        /// <summary>
        /// Set the color & alpha of prim faces
        /// </summary>
        /// <param name="face"></param>
        /// <param name="color"></param>
        /// <param name="alpha"></param>
        public void SetFaceColorAlpha(int face, Vector3 color, double ?alpha)
        {
            Vector3 clippedColor = Util.Clip(color, 0.0f, 1.0f);
            float clippedAlpha = alpha.HasValue ?
                Util.Clip((float)alpha.Value, 0.0f, 1.0f) : 0;

            // The only way to get a deep copy/ If we don't do this, we can
            // never detect color changes further down.
            Byte[] buf = Shape.Textures.GetBytes();
            Primitive.TextureEntry tex = new Primitive.TextureEntry(buf, 0, buf.Length);
            Color4 texcolor;
            if (face >= 0 && face < GetNumberOfSides())
            {
                texcolor = tex.CreateFace((uint)face).RGBA;
                texcolor.R = clippedColor.X;
                texcolor.G = clippedColor.Y;
                texcolor.B = clippedColor.Z;
                if (alpha.HasValue)
                {
                    texcolor.A = clippedAlpha;
                }
                tex.FaceTextures[face].RGBA = texcolor;
                UpdateTextureEntry(tex.GetBytes());
                return;
            }
            else if (face == ALL_SIDES)
            {
                for (uint i = 0; i < GetNumberOfSides(); i++)
                {
                    if (tex.FaceTextures[i] != null)
                    {
                        texcolor = tex.FaceTextures[i].RGBA;
                        texcolor.R = clippedColor.X;
                        texcolor.G = clippedColor.Y;
                        texcolor.B = clippedColor.Z;
                        if (alpha.HasValue)
                        {
                            texcolor.A = clippedAlpha;
                        }
                        tex.FaceTextures[i].RGBA = texcolor;
                    }
                    texcolor = tex.DefaultTexture.RGBA;
                    texcolor.R = clippedColor.X;
                    texcolor.G = clippedColor.Y;
                    texcolor.B = clippedColor.Z;
                    if (alpha.HasValue)
                    {
                        texcolor.A = clippedAlpha;
                    }
                    tex.DefaultTexture.RGBA = texcolor;
                }
                UpdateTextureEntry(tex.GetBytes());
                return;
            }
        }

        /// <summary>
        /// Get the number of sides that this part has.
        /// </summary>
        /// <returns></returns>
        public int GetNumberOfSides()
        {
            int ret = 0;
            bool hasCut;
            bool hasHollow;
            bool hasDimple;
            bool hasProfileCut;

            PrimType primType = GetPrimType();
            HasCutHollowDimpleProfileCut(primType, Shape, out hasCut, out hasHollow, out hasDimple, out hasProfileCut);

            switch (primType)
            {
                case PrimType.BOX:
                    ret = 6;
                    if (hasCut) ret += 2;
                    if (hasHollow) ret += 1;
                    break;
                case PrimType.CYLINDER:
                    ret = 3;
                    if (hasCut) ret += 2;
                    if (hasHollow) ret += 1;
                    break;
                case PrimType.PRISM:
                    ret = 5;
                    if (hasCut) ret += 2;
                    if (hasHollow) ret += 1;
                    break;
                case PrimType.SPHERE:
                    ret = 1;
                    if (hasCut) ret += 2;
                    if (hasDimple) ret += 2;
                    if (hasHollow) ret += 1;
                    break;
                case PrimType.TORUS:
                    ret = 1;
                    if (hasCut) ret += 2;
                    if (hasProfileCut) ret += 2;
                    if (hasHollow) ret += 1;
                    break;
                case PrimType.TUBE:
                    ret = 4;
                    if (hasCut) ret += 2;
                    if (hasProfileCut) ret += 2;
                    if (hasHollow) ret += 1;
                    break;
                case PrimType.RING:
                    ret = 3;
                    if (hasCut) ret += 2;
                    if (hasProfileCut) ret += 2;
                    if (hasHollow) ret += 1;
                    break;
                case PrimType.SCULPT:
                    // Special mesh handling
                    if (Shape.SculptType == (byte)SculptType.Mesh)
                        ret = 8; // if it's a mesh then max 8 faces
                    else
                        ret = 1; // if it's a sculpt then max 1 face
                    break;
            }

            return ret;
        }

        /// <summary>
        /// Tell us what type this prim is
        /// </summary>
        /// <param name="primShape"></param>
        /// <returns></returns>
        public PrimType GetPrimType()
        {
            if (Shape.SculptEntry)
                return PrimType.SCULPT;
            
            if ((Shape.ProfileCurve & 0x07) == (byte)ProfileShape.Square)
            {
                if (Shape.PathCurve == (byte)Extrusion.Straight)
                    return PrimType.BOX;
                else if (Shape.PathCurve == (byte)Extrusion.Curve1)
                    return PrimType.TUBE;
            }
            else if ((Shape.ProfileCurve & 0x07) == (byte)ProfileShape.Circle)
            {
                if (Shape.PathCurve == (byte)Extrusion.Straight)
                    return PrimType.CYLINDER;
                // ProfileCurve seems to combine hole shape and profile curve so we need to only compare against the lower 3 bits
                else if (Shape.PathCurve == (byte)Extrusion.Curve1)
                    return PrimType.TORUS;
            }
            else if ((Shape.ProfileCurve & 0x07) == (byte)ProfileShape.HalfCircle)
            {
                if (Shape.PathCurve == (byte)Extrusion.Curve1 || Shape.PathCurve == (byte)Extrusion.Curve2)
                    return PrimType.SPHERE;
            }
            else if ((Shape.ProfileCurve & 0x07) == (byte)ProfileShape.EquilateralTriangle)
            {
                if (Shape.PathCurve == (byte)Extrusion.Straight)
                    return PrimType.PRISM;
                else if (Shape.PathCurve == (byte)Extrusion.Curve1)
                    return PrimType.RING;
            }
            
            return PrimType.BOX;
        }
        
        /// <summary>
        /// Tell us if this object has cut, hollow, dimple, and other factors affecting the number of faces 
        /// </summary>
        /// <param name="primType"></param>
        /// <param name="shape"></param>
        /// <param name="hasCut"></param>
        /// <param name="hasHollow"></param>
        /// <param name="hasDimple"></param>
        /// <param name="hasProfileCut"></param>
        protected static void HasCutHollowDimpleProfileCut(PrimType primType, PrimitiveBaseShape shape, out bool hasCut, out bool hasHollow,
            out bool hasDimple, out bool hasProfileCut)
        {
            if (primType == PrimType.BOX
                ||
                primType == PrimType.CYLINDER
                ||
                primType == PrimType.PRISM)

                hasCut = (shape.ProfileBegin > 0) || (shape.ProfileEnd > 0);
            else
                hasCut = (shape.PathBegin > 0) || (shape.PathEnd > 0);

            hasHollow = shape.ProfileHollow > 0;
            hasDimple = (shape.ProfileBegin > 0) || (shape.ProfileEnd > 0); // taken from llSetPrimitiveParms
            hasProfileCut = hasDimple; // is it the same thing?
        }
        
        public void SetGroup(UUID groupID, IClientAPI client)
        {
            // Scene.AddNewPrims() calls with client == null so can't use this.
//            m_log.DebugFormat(
//                "[SCENE OBJECT PART]: Setting group for {0} to {1} for {2}",
//                Name, groupID, OwnerID);

            GroupID = groupID;
            if (client != null)
                SendPropertiesToClient(client);
            UpdateFlag = UpdateRequired.FULL;
        }

        /// <summary>
        /// Set the parent group of this prim.
        /// </summary>
        public void SetParent(SceneObjectGroup parent)
        {
            ParentGroup = parent;
        }

        // Use this for attachments!  LocalID should be avatar's localid
        public void SetParentLocalId(uint localID)
        {
            ParentID = localID;
        }

        public void SetPhysicsAxisRotation()
        {
            PhysicsActor pa = PhysActor;

            if (pa != null)
            {
                pa.LockAngularMotion(RotationAxis);
                ParentGroup.Scene.PhysicsScene.AddPhysicsActorTaint(pa);
            }
        }

        /// <summary>
        /// Set the events that this part will pass on to listeners.
        /// </summary>
        /// <param name="scriptid"></param>
        /// <param name="events"></param>
        public void SetScriptEvents(UUID scriptid, int events)
        {
            // scriptEvents oldparts;
            lock (m_scriptEvents)
            {
                if (m_scriptEvents.ContainsKey(scriptid))
                {
                    // oldparts = m_scriptEvents[scriptid];

                    // remove values from aggregated script events
                    if (m_scriptEvents[scriptid] == (scriptEvents) events)
                        return;
                    m_scriptEvents[scriptid] = (scriptEvents) events;
                }
                else
                {
                    m_scriptEvents.Add(scriptid, (scriptEvents) events);
                }
            }
            aggregateScriptEvents();
        }

        /// <summary>
        /// Set the text displayed for this part.
        /// </summary>
        /// <param name="text"></param>
        public void SetText(string text)
        {
            Text = text;

            if (ParentGroup != null)
            {
                ParentGroup.HasGroupChanged = true;
                ScheduleFullUpdate();
            }
        }
        
        /// <summary>
        /// Set the text displayed for this part.
        /// </summary>
        /// <param name="text"></param>
        /// <param name="color"></param>
        /// <param name="alpha"></param>
        public void SetText(string text, Vector3 color, double alpha)
        {
            Color = Color.FromArgb((int) (alpha*0xff),
                                   (int) (color.X*0xff),
                                   (int) (color.Y*0xff),
                                   (int) (color.Z*0xff));
            SetText(text);
        }

        public void StopMoveToTarget()
        {
            ParentGroup.stopMoveToTarget();

            ParentGroup.ScheduleGroupForTerseUpdate();
            //ParentGroup.ScheduleGroupForFullUpdate();
        }

        public void StoreUndoState(ObjectChangeType change)
        {
            if (m_UndoRedo == null)
                m_UndoRedo = new UndoRedoState(5);

            lock (m_UndoRedo)
            {
                if (!Undoing && !IgnoreUndoUpdate && ParentGroup != null) // just to read better  - undo is in progress, or suspended
                {
                    m_UndoRedo.StoreUndo(this, change);
                }
            }
        }

        /// <summary>
        /// Return number of undos on the stack.  Here temporarily pending a refactor.
        /// </summary>
        public int UndoCount
        {
            get
            {
                if (m_UndoRedo == null)
                    return 0;
                return m_UndoRedo.Count;
            }
        }

        public void Undo()
        {
            if (m_UndoRedo == null || Undoing || ParentGroup == null)
                return;

            lock (m_UndoRedo)
            {
                Undoing = true;
                m_UndoRedo.Undo(this);
                Undoing = false;
            }
        }

        public void Redo()
        {
            if (m_UndoRedo == null || Undoing || ParentGroup == null)
                return;

            lock (m_UndoRedo)
            {
                Undoing = true;
                m_UndoRedo.Redo(this);
                Undoing = false;
            }
        }

        public void ClearUndoState()
        {
            if (m_UndoRedo == null || Undoing)
                return;

            lock (m_UndoRedo)
            {
                m_UndoRedo.Clear();
            }
        }

        public EntityIntersection TestIntersection(Ray iray, Quaternion parentrot)
        {
            // In this case we're using a sphere with a radius of the largest dimension of the prim
            // TODO: Change to take shape into account

            EntityIntersection result = new EntityIntersection();
            Vector3 vAbsolutePosition = AbsolutePosition;
            Vector3 vScale = Scale;
            Vector3 rOrigin = iray.Origin;
            Vector3 rDirection = iray.Direction;

            //rDirection = rDirection.Normalize();
            // Buidling the first part of the Quadratic equation
            Vector3 r2ndDirection = rDirection*rDirection;
            float itestPart1 = r2ndDirection.X + r2ndDirection.Y + r2ndDirection.Z;

            // Buidling the second part of the Quadratic equation
            Vector3 tmVal2 = rOrigin - vAbsolutePosition;
            Vector3 r2Direction = rDirection*2.0f;
            Vector3 tmVal3 = r2Direction*tmVal2;

            float itestPart2 = tmVal3.X + tmVal3.Y + tmVal3.Z;

            // Buidling the third part of the Quadratic equation
            Vector3 tmVal4 = rOrigin*rOrigin;
            Vector3 tmVal5 = vAbsolutePosition*vAbsolutePosition;

            Vector3 tmVal6 = vAbsolutePosition*rOrigin;

            // Set Radius to the largest dimension of the prim
            float radius = 0f;
            if (vScale.X > radius)
                radius = vScale.X;
            if (vScale.Y > radius)
                radius = vScale.Y;
            if (vScale.Z > radius)
                radius = vScale.Z;

            // the second part of this is the default prim size
            // once we factor in the aabb of the prim we're adding we can
            // change this to;
            // radius = (radius / 2) - 0.01f;
            //
            radius = (radius / 2) + (0.5f / 2) - 0.1f;

            //radius = radius;

            float itestPart3 = tmVal4.X + tmVal4.Y + tmVal4.Z + tmVal5.X + tmVal5.Y + tmVal5.Z -
                               (2.0f*(tmVal6.X + tmVal6.Y + tmVal6.Z + (radius*radius)));

            // Yuk Quadradrics..    Solve first
            float rootsqr = (itestPart2*itestPart2) - (4.0f*itestPart1*itestPart3);
            if (rootsqr < 0.0f)
            {
                // No intersection
                return result;
            }
            float root = ((-itestPart2) - (float) Math.Sqrt((double) rootsqr))/(itestPart1*2.0f);

            if (root < 0.0f)
            {
                // perform second quadratic root solution
                root = ((-itestPart2) + (float) Math.Sqrt((double) rootsqr))/(itestPart1*2.0f);

                // is there any intersection?
                if (root < 0.0f)
                {
                    // nope, no intersection
                    return result;
                }
            }

            // We got an intersection.  putting together an EntityIntersection object with the
            // intersection information
            Vector3 ipoint =
                new Vector3(iray.Origin.X + (iray.Direction.X*root), iray.Origin.Y + (iray.Direction.Y*root),
                            iray.Origin.Z + (iray.Direction.Z*root));

            result.HitTF = true;
            result.ipoint = ipoint;

            // Normal is calculated by the difference and then normalizing the result
            Vector3 normalpart = ipoint - vAbsolutePosition;
            result.normal = normalpart / normalpart.Length();

            // It's funny how the Vector3 object has a Distance function, but the Axiom.Math object doesn't.
            // I can write a function to do it..    but I like the fact that this one is Static.

            Vector3 distanceConvert1 = new Vector3(iray.Origin.X, iray.Origin.Y, iray.Origin.Z);
            Vector3 distanceConvert2 = new Vector3(ipoint.X, ipoint.Y, ipoint.Z);
            float distance = (float) Util.GetDistanceTo(distanceConvert1, distanceConvert2);

            result.distance = distance;

            return result;
        }

        public EntityIntersection TestIntersectionOBB(Ray iray, Quaternion parentrot, bool frontFacesOnly, bool faceCenters)
        {
            // In this case we're using a rectangular prism, which has 6 faces and therefore 6 planes
            // This breaks down into the ray---> plane equation.
            // TODO: Change to take shape into account
            Vector3[] vertexes = new Vector3[8];

            // float[] distance = new float[6];
            Vector3[] FaceA = new Vector3[6]; // vertex A for Facei
            Vector3[] FaceB = new Vector3[6]; // vertex B for Facei
            Vector3[] FaceC = new Vector3[6]; // vertex C for Facei
            Vector3[] FaceD = new Vector3[6]; // vertex D for Facei

            Vector3[] normals = new Vector3[6]; // Normal for Facei
            Vector3[] AAfacenormals = new Vector3[6]; // Axis Aligned face normals

            AAfacenormals[0] = new Vector3(1, 0, 0);
            AAfacenormals[1] = new Vector3(0, 1, 0);
            AAfacenormals[2] = new Vector3(-1, 0, 0);
            AAfacenormals[3] = new Vector3(0, -1, 0);
            AAfacenormals[4] = new Vector3(0, 0, 1);
            AAfacenormals[5] = new Vector3(0, 0, -1);

            Vector3 AmBa = new Vector3(0, 0, 0); // Vertex A - Vertex B
            Vector3 AmBb = new Vector3(0, 0, 0); // Vertex B - Vertex C
            Vector3 cross = new Vector3();

            Vector3 pos = GetWorldPosition();
            Quaternion rot = GetWorldRotation();

            // Variables prefixed with AX are Axiom.Math copies of the LL variety.

            Quaternion AXrot = rot;
            AXrot.Normalize();

            Vector3 AXpos = pos;

            // tScale is the offset to derive the vertex based on the scale.
            // it's different for each vertex because we've got to rotate it
            // to get the world position of the vertex to produce the Oriented Bounding Box

            Vector3 tScale = Vector3.Zero;

            Vector3 AXscale = new Vector3(m_shape.Scale.X * 0.5f, m_shape.Scale.Y * 0.5f, m_shape.Scale.Z * 0.5f);

            //Vector3 pScale = (AXscale) - (AXrot.Inverse() * (AXscale));
            //Vector3 nScale = (AXscale * -1) - (AXrot.Inverse() * (AXscale * -1));

            // rScale is the rotated offset to find a vertex based on the scale and the world rotation.
            Vector3 rScale = new Vector3();

            // Get Vertexes for Faces Stick them into ABCD for each Face
            // Form: Face<vertex>[face] that corresponds to the below diagram
            #region ABCD Face Vertex Map Comment Diagram
            //                   A _________ B
            //                    |         |
            //                    |  4 top  |
            //                    |_________|
            //                   C           D

            //                   A _________ B
            //                    |  Back   |
            //                    |    3    |
            //                    |_________|
            //                   C           D

            //   A _________ B                     B _________ A
            //    |  Left   |                       |  Right  |
            //    |    0    |                       |    2    |
            //    |_________|                       |_________|
            //   C           D                     D           C

            //                   A _________ B
            //                    |  Front  |
            //                    |    1    |
            //                    |_________|
            //                   C           D

            //                   C _________ D
            //                    |         |
            //                    |  5 bot  |
            //                    |_________|
            //                   A           B
            #endregion

            #region Plane Decomposition of Oriented Bounding Box
            tScale = new Vector3(AXscale.X, -AXscale.Y, AXscale.Z);
            rScale = tScale * AXrot;
            vertexes[0] = (new Vector3((pos.X + rScale.X), (pos.Y + rScale.Y), (pos.Z + rScale.Z)));
               // vertexes[0].X = pos.X + vertexes[0].X;
            //vertexes[0].Y = pos.Y + vertexes[0].Y;
            //vertexes[0].Z = pos.Z + vertexes[0].Z;

            FaceA[0] = vertexes[0];
            FaceB[3] = vertexes[0];
            FaceA[4] = vertexes[0];

            tScale = AXscale;
            rScale = tScale * AXrot;
            vertexes[1] = (new Vector3((pos.X + rScale.X), (pos.Y + rScale.Y), (pos.Z + rScale.Z)));

               // vertexes[1].X = pos.X + vertexes[1].X;
               // vertexes[1].Y = pos.Y + vertexes[1].Y;
            //vertexes[1].Z = pos.Z + vertexes[1].Z;

            FaceB[0] = vertexes[1];
            FaceA[1] = vertexes[1];
            FaceC[4] = vertexes[1];

            tScale = new Vector3(AXscale.X, -AXscale.Y, -AXscale.Z);
            rScale = tScale * AXrot;

            vertexes[2] = (new Vector3((pos.X + rScale.X), (pos.Y + rScale.Y), (pos.Z + rScale.Z)));

            //vertexes[2].X = pos.X + vertexes[2].X;
            //vertexes[2].Y = pos.Y + vertexes[2].Y;
            //vertexes[2].Z = pos.Z + vertexes[2].Z;

            FaceC[0] = vertexes[2];
            FaceD[3] = vertexes[2];
            FaceC[5] = vertexes[2];

            tScale = new Vector3(AXscale.X, AXscale.Y, -AXscale.Z);
            rScale = tScale * AXrot;
            vertexes[3] = (new Vector3((pos.X + rScale.X), (pos.Y + rScale.Y), (pos.Z + rScale.Z)));

            //vertexes[3].X = pos.X + vertexes[3].X;
               // vertexes[3].Y = pos.Y + vertexes[3].Y;
               // vertexes[3].Z = pos.Z + vertexes[3].Z;

            FaceD[0] = vertexes[3];
            FaceC[1] = vertexes[3];
            FaceA[5] = vertexes[3];

            tScale = new Vector3(-AXscale.X, AXscale.Y, AXscale.Z);
            rScale = tScale * AXrot;
            vertexes[4] = (new Vector3((pos.X + rScale.X), (pos.Y + rScale.Y), (pos.Z + rScale.Z)));

               // vertexes[4].X = pos.X + vertexes[4].X;
               // vertexes[4].Y = pos.Y + vertexes[4].Y;
               // vertexes[4].Z = pos.Z + vertexes[4].Z;

            FaceB[1] = vertexes[4];
            FaceA[2] = vertexes[4];
            FaceD[4] = vertexes[4];

            tScale = new Vector3(-AXscale.X, AXscale.Y, -AXscale.Z);
            rScale = tScale * AXrot;
            vertexes[5] = (new Vector3((pos.X + rScale.X), (pos.Y + rScale.Y), (pos.Z + rScale.Z)));

               // vertexes[5].X = pos.X + vertexes[5].X;
               // vertexes[5].Y = pos.Y + vertexes[5].Y;
               // vertexes[5].Z = pos.Z + vertexes[5].Z;

            FaceD[1] = vertexes[5];
            FaceC[2] = vertexes[5];
            FaceB[5] = vertexes[5];

            tScale = new Vector3(-AXscale.X, -AXscale.Y, AXscale.Z);
            rScale = tScale * AXrot;
            vertexes[6] = (new Vector3((pos.X + rScale.X), (pos.Y + rScale.Y), (pos.Z + rScale.Z)));

               // vertexes[6].X = pos.X + vertexes[6].X;
               // vertexes[6].Y = pos.Y + vertexes[6].Y;
               // vertexes[6].Z = pos.Z + vertexes[6].Z;

            FaceB[2] = vertexes[6];
            FaceA[3] = vertexes[6];
            FaceB[4] = vertexes[6];

            tScale = new Vector3(-AXscale.X, -AXscale.Y, -AXscale.Z);
            rScale = tScale * AXrot;
            vertexes[7] = (new Vector3((pos.X + rScale.X), (pos.Y + rScale.Y), (pos.Z + rScale.Z)));

               // vertexes[7].X = pos.X + vertexes[7].X;
               // vertexes[7].Y = pos.Y + vertexes[7].Y;
               // vertexes[7].Z = pos.Z + vertexes[7].Z;

            FaceD[2] = vertexes[7];
            FaceC[3] = vertexes[7];
            FaceD[5] = vertexes[7];
            #endregion

            // Get our plane normals
            for (int i = 0; i < 6; i++)
            {
                //m_log.Info("[FACECALCULATION]: FaceA[" + i + "]=" + FaceA[i] + " FaceB[" + i + "]=" + FaceB[i] + " FaceC[" + i + "]=" + FaceC[i] + " FaceD[" + i + "]=" + FaceD[i]);

                // Our Plane direction
                AmBa = FaceA[i] - FaceB[i];
                AmBb = FaceB[i] - FaceC[i];

                cross = Vector3.Cross(AmBb, AmBa);

                // normalize the cross product to get the normal.
                normals[i] = cross / cross.Length();

                //m_log.Info("[NORMALS]: normals[ " + i + "]" + normals[i].ToString());
                //distance[i] = (normals[i].X * AmBa.X + normals[i].Y * AmBa.Y + normals[i].Z * AmBa.Z) * -1;
            }

            EntityIntersection result = new EntityIntersection();

            result.distance = 1024;
            float c = 0;
            float a = 0;
            float d = 0;
            Vector3 q = new Vector3();

            #region OBB Version 2 Experiment
            //float fmin = 999999;
            //float fmax = -999999;
            //float s = 0;

            //for (int i=0;i<6;i++)
            //{
                //s = iray.Direction.Dot(normals[i]);
                //d = normals[i].Dot(FaceB[i]);

                //if (s == 0)
                //{
                    //if (iray.Origin.Dot(normals[i]) > d)
                    //{
                        //return result;
                    //}
                   // else
                    //{
                        //continue;
                    //}
                //}
                //a = (d - iray.Origin.Dot(normals[i])) / s;
                //if (iray.Direction.Dot(normals[i]) < 0)
                //{
                    //if (a > fmax)
                    //{
                        //if (a > fmin)
                        //{
                            //return result;
                        //}
                        //fmax = a;
                    //}

                //}
                //else
                //{
                    //if (a < fmin)
                    //{
                        //if (a < 0 || a < fmax)
                        //{
                            //return result;
                        //}
                        //fmin = a;
                    //}
                //}
            //}
            //if (fmax > 0)
            //    a= fmax;
            //else
               //     a=fmin;

            //q = iray.Origin + a * iray.Direction;
            #endregion

            // Loop over faces (6 of them)
            for (int i = 0; i < 6; i++)
            {
                AmBa = FaceA[i] - FaceB[i];
                AmBb = FaceB[i] - FaceC[i];
                d = Vector3.Dot(normals[i], FaceB[i]);

                //if (faceCenters)
                //{
                //    c = normals[i].Dot(normals[i]);
                //}
                //else
                //{
                c = Vector3.Dot(iray.Direction, normals[i]);
                //}
                if (c == 0)
                    continue;

                a = (d - Vector3.Dot(iray.Origin, normals[i])) / c;

                if (a < 0)
                    continue;

                // If the normal is pointing outside the object
                if (Vector3.Dot(iray.Direction, normals[i]) < 0 || !frontFacesOnly)
                {
                    //if (faceCenters)
                    //{   //(FaceA[i] + FaceB[i] + FaceC[1] + FaceD[i]) / 4f;
                    //    q =  iray.Origin + a * normals[i];
                    //}
                    //else
                    //{
                        q = iray.Origin + iray.Direction * a;
                    //}

                    float distance2 = (float)GetDistanceTo(q, AXpos);
                    // Is this the closest hit to the object's origin?
                    //if (faceCenters)
                    //{
                    //    distance2 = (float)GetDistanceTo(q, iray.Origin);
                    //}

                    if (distance2 < result.distance)
                    {
                        result.distance = distance2;
                        result.HitTF = true;
                        result.ipoint = q;
                        //m_log.Info("[FACE]:" + i.ToString());
                        //m_log.Info("[POINT]: " + q.ToString());
                        //m_log.Info("[DIST]: " + distance2.ToString());
                        if (faceCenters)
                        {
                            result.normal = AAfacenormals[i] * AXrot;

                            Vector3 scaleComponent = AAfacenormals[i];
                            float ScaleOffset = 0.5f;
                            if (scaleComponent.X != 0) ScaleOffset = AXscale.X;
                            if (scaleComponent.Y != 0) ScaleOffset = AXscale.Y;
                            if (scaleComponent.Z != 0) ScaleOffset = AXscale.Z;
                            ScaleOffset = Math.Abs(ScaleOffset);
                            Vector3 offset = result.normal * ScaleOffset;
                            result.ipoint = AXpos + offset;

                            ///pos = (intersectionpoint + offset);
                        }
                        else
                        {
                            result.normal = normals[i];
                        }
                        result.AAfaceNormal = AAfacenormals[i];
                    }
                }
            }
            return result;
        }

        /// <summary>
        /// Serialize this part to xml.
        /// </summary>
        /// <param name="xmlWriter"></param>
        public void ToXml(XmlTextWriter xmlWriter)
        {
            SceneObjectSerializer.SOPToXml2(xmlWriter, this, new Dictionary<string, object>());
        }

        public void TriggerScriptChangedEvent(Changed val)
        {
            if (ParentGroup != null && ParentGroup.Scene != null)
                ParentGroup.Scene.EventManager.TriggerOnScriptChangedEvent(LocalId, (uint)val);
        }

        public void TrimPermissions()
        {
            BaseMask &= (uint)PermissionMask.All;
            OwnerMask &= (uint)PermissionMask.All;
            GroupMask &= (uint)PermissionMask.All;
            EveryoneMask &= (uint)PermissionMask.All;
            NextOwnerMask &= (uint)PermissionMask.All;
        }

        public void UpdateExtraParam(ushort type, bool inUse, byte[] data)
        {
            m_shape.ReadInUpdateExtraParam(type, inUse, data);
/*
            if (type == 0x30)
            {
                if (m_shape.SculptEntry && m_shape.SculptTexture != UUID.Zero)
                {
                    ParentGroup.Scene.AssetService.Get(m_shape.SculptTexture.ToString(), this, AssetReceived);
                }
            }
*/
            if (ParentGroup != null)
            {
                ParentGroup.HasGroupChanged = true;
                ScheduleFullUpdate();
            }
        }

        public void UpdateGroupPosition(Vector3 pos)
        {
            if ((pos.X != GroupPosition.X) ||
                (pos.Y != GroupPosition.Y) ||
                (pos.Z != GroupPosition.Z))
            {
                Vector3 newPos = new Vector3(pos.X, pos.Y, pos.Z);
                GroupPosition = newPos;
                ScheduleTerseUpdate();
            }
        }

        /// <summary>
        ///
        /// </summary>
        /// <param name="pos"></param>
        public void UpdateOffSet(Vector3 pos)
        {
            if ((pos.X != OffsetPosition.X) ||
                (pos.Y != OffsetPosition.Y) ||
                (pos.Z != OffsetPosition.Z))
            {
                Vector3 newPos = new Vector3(pos.X, pos.Y, pos.Z);

                if (ParentGroup.RootPart.GetStatusSandbox())
                {
                    if (Util.GetDistanceTo(ParentGroup.RootPart.StatusSandboxPos, newPos) > 10)
                    {
                        ParentGroup.RootPart.ScriptSetPhysicsStatus(false);
                        newPos = OffsetPosition;
                        ParentGroup.Scene.SimChat(Utils.StringToBytes("Hit Sandbox Limit"),
                              ChatTypeEnum.DebugChannel, 0x7FFFFFFF, ParentGroup.RootPart.AbsolutePosition, Name, UUID, false);
                    }
                }

                OffsetPosition = newPos;
                ScheduleTerseUpdate();
            }
        }

        /// <summary>
        /// Update permissions on the SOP. Should only be called from SOG.UpdatePermissions because the SOG
        /// will handle the client notifications once all of its parts are updated.
        /// </summary>
        /// <param name="AgentID"></param>
        /// <param name="field"></param>
        /// <param name="localID"></param>
        /// <param name="mask"></param>
        /// <param name="addRemTF"></param>
        public void UpdatePermissions(UUID AgentID, byte field, uint localID, uint mask, byte addRemTF)
        {
            bool set = addRemTF == 1;
            bool god = ParentGroup.Scene.Permissions.IsGod(AgentID);

            uint baseMask = BaseMask;
            if (god)
                baseMask = 0x7ffffff0;

            // Are we the owner?
            if ((AgentID == OwnerID) || god)
            {
                switch (field)
                {
                    case 1:
                        if (god)
                        {
                            BaseMask = ApplyMask(BaseMask, set, mask);
                            Inventory.ApplyGodPermissions(BaseMask);
                        }

                        break;
                    case 2:
                        OwnerMask = ApplyMask(OwnerMask, set, mask) &
                                baseMask;
                        break;
                    case 4:
                        GroupMask = ApplyMask(GroupMask, set, mask) &
                                baseMask;
                        break;
                    case 8:
                        EveryoneMask = ApplyMask(EveryoneMask, set, mask) &
                                baseMask;
                        break;
                    case 16:
                        NextOwnerMask = ApplyMask(NextOwnerMask, set, mask) &
                                baseMask;
                        // Prevent the client from creating no copy, no transfer
                        // objects
                        if ((NextOwnerMask & (uint)PermissionMask.Copy) == 0)
                            NextOwnerMask |= (uint)PermissionMask.Transfer;

                        NextOwnerMask |= (uint)PermissionMask.Move;

                        break;
                }

                SendFullUpdateToAllClients();
            }
        }

        public void ClonePermissions(SceneObjectPart source)
        {
            bool update = false;

            uint prevOwnerMask = OwnerMask;
            uint prevGroupMask = GroupMask;
            uint prevEveryoneMask = EveryoneMask;
            uint prevNextOwnerMask = NextOwnerMask;

            OwnerMask = source.OwnerMask & BaseMask;
            GroupMask = source.GroupMask & BaseMask;
            EveryoneMask = source.EveryoneMask & BaseMask;
            NextOwnerMask = source.NextOwnerMask & BaseMask;

            if (OwnerMask != prevOwnerMask ||
                GroupMask != prevGroupMask ||
                EveryoneMask != prevEveryoneMask ||
                NextOwnerMask != prevNextOwnerMask)
                SendFullUpdateToAllClients();
        }

        public bool IsHingeJoint()
        {
            // For now, we use the NINJA naming scheme for identifying joints.
            // In the future, we can support other joint specification schemes such as a 
            // custom checkbox in the viewer GUI.
            if (ParentGroup.Scene != null && ParentGroup.Scene.PhysicsScene.SupportsNINJAJoints)
            {
                string hingeString = "hingejoint";
                return (Name.Length >= hingeString.Length && Name.Substring(0, hingeString.Length) == hingeString);
            }
            else
            {
                return false;
            }
        }

        public bool IsBallJoint()
        {
            // For now, we use the NINJA naming scheme for identifying joints.
            // In the future, we can support other joint specification schemes such as a 
            // custom checkbox in the viewer GUI.
            if (ParentGroup.Scene != null && ParentGroup.Scene.PhysicsScene.SupportsNINJAJoints)
            {
                string ballString = "balljoint";
                return (Name.Length >= ballString.Length && Name.Substring(0, ballString.Length) == ballString);
            }
            else
            {
                return false;
            }
        }

        public bool IsJoint()
        {
            // For now, we use the NINJA naming scheme for identifying joints.
            // In the future, we can support other joint specification schemes such as a 
            // custom checkbox in the viewer GUI.
            if (ParentGroup.Scene != null && ParentGroup.Scene.PhysicsScene.SupportsNINJAJoints)
            {
                return IsHingeJoint() || IsBallJoint();
            }
            else
            {
                return false;
            }
        }


        public void UpdateExtraPhysics(ExtraPhysicsData physdata)
        {
            if (physdata.PhysShapeType == PhysShapeType.invalid || ParentGroup == null)
                return;

            if (PhysicsShapeType != (byte)physdata.PhysShapeType)
            {
                PhysicsShapeType = (byte)physdata.PhysShapeType;

            }

            if(Density != physdata.Density)
                Density = physdata.Density;
            if(GravityModifier != physdata.GravitationModifier)
                GravityModifier = physdata.GravitationModifier;
            if(Friction != physdata.Friction)
                Friction = physdata.Friction;
            if(Bounciness != physdata.Bounce)
                Bounciness = physdata.Bounce;
        }
        /// <summary>
        /// Update the flags on this prim.  This covers properties such as phantom, physics and temporary.
        /// </summary>
        /// <param name="UsePhysics"></param>
        /// <param name="SetTemporary"></param>
        /// <param name="SetPhantom"></param>
        /// <param name="SetVD"></param>
        public void UpdatePrimFlags(bool UsePhysics, bool SetTemporary, bool SetPhantom, bool SetVD, bool building)
        {
            bool wasUsingPhysics = ((Flags & PrimFlags.Physics) != 0);
            bool wasTemporary = ((Flags & PrimFlags.TemporaryOnRez) != 0);
            bool wasPhantom = ((Flags & PrimFlags.Phantom) != 0);
            bool wasVD = VolumeDetectActive;

            if ((UsePhysics == wasUsingPhysics) && (wasTemporary == SetTemporary) && (wasPhantom == SetPhantom) && (SetVD == wasVD))
                return;

            VolumeDetectActive = SetVD;

            // volume detector implies phantom
            if (VolumeDetectActive)
                SetPhantom = true;

            if (UsePhysics)
                AddFlag(PrimFlags.Physics);
            else
                RemFlag(PrimFlags.Physics);

            if (SetPhantom)
                AddFlag(PrimFlags.Phantom);
            else
                RemFlag(PrimFlags.Phantom);

            if (SetTemporary)
                AddFlag(PrimFlags.TemporaryOnRez);
            else
                RemFlag(PrimFlags.TemporaryOnRez);


            if (ParentGroup.Scene == null)
                return;

            PhysicsActor pa = PhysActor;

            if (pa != null && building && pa.Building != building)
                pa.Building = building;

            if ((SetPhantom && !UsePhysics && !SetVD) ||  ParentGroup.IsAttachment || PhysicsShapeType == (byte)PhysShapeType.none
                || (Shape.PathCurve == (byte)Extrusion.Flexible))
            {
                if (pa != null)
                {
                    if(wasUsingPhysics)
                        ParentGroup.Scene.RemovePhysicalPrim(1);
                    RemoveFromPhysics();
                }

                Velocity = new Vector3(0, 0, 0);
                Acceleration = new Vector3(0, 0, 0);
                if (ParentGroup.RootPart == this)
                    AngularVelocity = new Vector3(0, 0, 0);
            }
            else
            {
                if (ParentGroup.Scene.CollidablePrims)
                {
                    if (pa == null)
                    {
                        AddToPhysics(UsePhysics, SetPhantom, building, false);
                        pa = PhysActor;
/*
                        if (pa != null)
                        {
                            if (
//                                ((AggregateScriptEvents & scriptEvents.collision) != 0) ||
//                                ((AggregateScriptEvents & scriptEvents.collision_end) != 0) ||
//                                ((AggregateScriptEvents & scriptEvents.collision_start) != 0) ||
//                                ((AggregateScriptEvents & scriptEvents.land_collision_start) != 0) ||
//                                ((AggregateScriptEvents & scriptEvents.land_collision) != 0) ||
//                                ((AggregateScriptEvents & scriptEvents.land_collision_end) != 0) ||
                                ((AggregateScriptEvents & PhysicsNeededSubsEvents) != 0) ||
                                ((ParentGroup.RootPart.AggregateScriptEvents & PhysicsNeededSubsEvents) != 0) ||
                                (CollisionSound != UUID.Zero)
                                )
                            {
                                pa.OnCollisionUpdate += PhysicsCollision;
                                pa.SubscribeEvents(1000);
                            }
                        }
*/
                    }
                    else // it already has a physical representation
                    {
                        DoPhysicsPropertyUpdate(UsePhysics, false); // Update physical status.
/* moved into DoPhysicsPropertyUpdate
                        if(VolumeDetectActive)
                            pa.SetVolumeDetect(1);
                        else
                            pa.SetVolumeDetect(0);
*/

                        if (pa.Building != building)
                            pa.Building = building;
                    }

                    UpdatePhysicsSubscribedEvents();
                }
            }         

            //            m_log.Debug("Update:  PHY:" + UsePhysics.ToString() + ", T:" + IsTemporary.ToString() + ", PHA:" + IsPhantom.ToString() + " S:" + CastsShadows.ToString());

           // and last in case we have a new actor and not building

            if (ParentGroup != null)
            {
                ParentGroup.HasGroupChanged = true;
                ScheduleFullUpdate();
            }
            
//            m_log.DebugFormat("[SCENE OBJECT PART]: Updated PrimFlags on {0} {1} to {2}", Name, LocalId, Flags);
        }

        /// <summary>
        /// Adds this part to the physics scene.
        /// and sets the PhysActor property
        /// </summary>
        /// <param name="isPhysical">Add this prim as physical.</param>
        /// <param name="isPhantom">Add this prim as phantom.</param>
        /// <param name="building">tells physics to delay full construction of object</param>
        /// <param name="applyDynamics">applies velocities, force and torque</param>
        private void AddToPhysics(bool isPhysical, bool isPhantom, bool building, bool applyDynamics)
        {          
            PhysicsActor pa;

            Vector3 velocity = Velocity; 
            Vector3 rotationalVelocity = AngularVelocity;;

            try
            {
                pa = ParentGroup.Scene.PhysicsScene.AddPrimShape(
                                 string.Format("{0}/{1}", Name, UUID),
                                 Shape,
                                 AbsolutePosition,
                                 Scale,
                                 GetWorldRotation(),
                                 isPhysical,
                                 isPhantom,
                                 PhysicsShapeType,
                                 m_localId);
            }
            catch (Exception ex)
            {
                m_log.ErrorFormat("[SCENE]: AddToPhysics object {0} failed: {1}", m_uuid, ex.Message);
                pa = null;
            }
          
            if (pa != null)
            {
                pa.SOPName = this.Name; // save object into the PhysActor so ODE internals know the joint/body info
                pa.SetMaterial(Material);

                if (VolumeDetectActive) // change if not the default only
                    pa.SetVolumeDetect(1);

                if (m_vehicleParams != null && LocalId == ParentGroup.RootPart.LocalId)
                    m_vehicleParams.SetVehicle(pa);

                // we are going to tell rest of code about physics so better have this here
                PhysActor = pa;

                //                DoPhysicsPropertyUpdate(isPhysical, true);
                // lets expand it here just with what it really needs to do

                if (isPhysical)
                {
                    if (ParentGroup.RootPart.KeyframeMotion != null)
                        ParentGroup.RootPart.KeyframeMotion.Stop();
                    ParentGroup.RootPart.KeyframeMotion = null;
                    ParentGroup.Scene.AddPhysicalPrim(1);

                    pa.OnRequestTerseUpdate += PhysicsRequestingTerseUpdate;
                    pa.OnOutOfBounds += PhysicsOutOfBounds;

                    if (ParentID != 0 && ParentID != LocalId)
                    {
                        PhysicsActor parentPa = ParentGroup.RootPart.PhysActor;

                        if (parentPa != null)
                        {
                            pa.link(parentPa);
                        }
                    }
                }

                if (applyDynamics) 
                    // do independent of isphysical so parameters get setted (at least some)                   
                {
                    Velocity = velocity;
                    AngularVelocity = rotationalVelocity;
//                    pa.Velocity = velocity;
                    pa.RotationalVelocity = rotationalVelocity;

                    // if not vehicle and root part apply force and torque
                    if ((m_vehicleParams == null || m_vehicleParams.Type == Vehicle.TYPE_NONE)
                            && LocalId == ParentGroup.RootPart.LocalId)
                    {
                        pa.Force = Force;
                        pa.Torque = Torque;
                    }
                }

//                if (Shape.SculptEntry)
//                    CheckSculptAndLoad();
//                else
                    ParentGroup.Scene.PhysicsScene.AddPhysicsActorTaint(pa);

                if (!building)
                    pa.Building = false;
            }

            PhysActor = pa;
    }

        /// <summary>
        /// This removes the part from the physics scene.
        /// </summary>
        /// <remarks>
        /// This isn't the same as turning off physical, since even without being physical the prim has a physics
        /// representation for collision detection.
        /// </remarks>
        public void RemoveFromPhysics()
        {
            PhysicsActor pa = PhysActor;
            if (pa != null)
            {
                pa.OnCollisionUpdate -= PhysicsCollision;
                pa.OnRequestTerseUpdate -= PhysicsRequestingTerseUpdate;
                pa.OnOutOfBounds -= PhysicsOutOfBounds;

                ParentGroup.Scene.PhysicsScene.RemovePrim(pa);
            }
            PhysActor = null;
        }

        /// <summary>
        /// This updates the part's rotation and sends out an update to clients if necessary.
        /// </summary>
        /// <param name="rot"></param>
        public void UpdateRotation(Quaternion rot)
        {
            if (rot != RotationOffset)
            {
                RotationOffset = rot;

                if (ParentGroup != null)
                {
                    ParentGroup.HasGroupChanged = true;
                    ScheduleTerseUpdate();
                }
            }
        }

        /// <summary>
        /// Update the shape of this part.
        /// </summary>
        /// <param name="shapeBlock"></param>
        public void UpdateShape(ObjectShapePacket.ObjectDataBlock shapeBlock)
        {
            m_shape.PathBegin = shapeBlock.PathBegin;
            m_shape.PathEnd = shapeBlock.PathEnd;
            m_shape.PathScaleX = shapeBlock.PathScaleX;
            m_shape.PathScaleY = shapeBlock.PathScaleY;
            m_shape.PathShearX = shapeBlock.PathShearX;
            m_shape.PathShearY = shapeBlock.PathShearY;
            m_shape.PathSkew = shapeBlock.PathSkew;
            m_shape.ProfileBegin = shapeBlock.ProfileBegin;
            m_shape.ProfileEnd = shapeBlock.ProfileEnd;
            m_shape.PathCurve = shapeBlock.PathCurve;
            m_shape.ProfileCurve = shapeBlock.ProfileCurve;
            m_shape.ProfileHollow = shapeBlock.ProfileHollow;
            m_shape.PathRadiusOffset = shapeBlock.PathRadiusOffset;
            m_shape.PathRevolutions = shapeBlock.PathRevolutions;
            m_shape.PathTaperX = shapeBlock.PathTaperX;
            m_shape.PathTaperY = shapeBlock.PathTaperY;
            m_shape.PathTwist = shapeBlock.PathTwist;
            m_shape.PathTwistBegin = shapeBlock.PathTwistBegin;

            PhysicsActor pa = PhysActor;

            if (pa != null)
            {
                pa.Shape = m_shape;
                ParentGroup.Scene.PhysicsScene.AddPhysicsActorTaint(pa);
            }

            // This is what makes vehicle trailers work
            // A script in a child prim re-issues
            // llSetPrimitiveParams(PRIM_TYPE) every few seconds. That
            // prevents autoreturn. This is not well known. It also works
            // in SL.
            //
            if (ParentGroup.RootPart != this)
                ParentGroup.RootPart.Rezzed = DateTime.UtcNow;

            ParentGroup.HasGroupChanged = true;
            TriggerScriptChangedEvent(Changed.SHAPE);
            ScheduleFullUpdate();
        }

        public void UpdateSlice(float begin, float end)
        {
            if (end < begin)
            {
                float temp = begin;
                begin = end;
                end = temp;
            }
            end = Math.Min(1f, Math.Max(0f, end));
            begin = Math.Min(Math.Min(1f, Math.Max(0f, begin)), end - 0.02f);
            if (begin < 0.02f && end < 0.02f)
            {
                begin = 0f;
                end = 0.02f;
            }

            ushort uBegin = (ushort)(50000.0 * begin);
            ushort uEnd = (ushort)(50000.0 * (1f - end));
            bool updatePossiblyNeeded = false;
            PrimType primType = GetPrimType();
            if (primType == PrimType.SPHERE || primType == PrimType.TORUS || primType == PrimType.TUBE || primType == PrimType.RING)
            {
                if (m_shape.ProfileBegin != uBegin || m_shape.ProfileEnd != uEnd)
                {
                    m_shape.ProfileBegin = uBegin;
                    m_shape.ProfileEnd = uEnd;
                    updatePossiblyNeeded = true;
                }
            }
            else if (m_shape.PathBegin != uBegin || m_shape.PathEnd != uEnd)
            {
                m_shape.PathBegin = uBegin;
                m_shape.PathEnd = uEnd;
                updatePossiblyNeeded = true;
            }

            if (updatePossiblyNeeded && ParentGroup != null)
            {
                ParentGroup.HasGroupChanged = true;
            }
            if (updatePossiblyNeeded && PhysActor != null)
            {
                PhysActor.Shape = m_shape;
                ParentGroup.Scene.PhysicsScene.AddPhysicsActorTaint(PhysActor);
            }
            if (updatePossiblyNeeded)
            {
                ScheduleFullUpdate();
            }
        }

        /// <summary>
        /// If the part is a sculpt/mesh, retrieve the mesh data and reinsert it into the shape so that the physics
        /// engine can use it.
        /// </summary>
        /// <remarks>
        /// When the physics engine has finished with it, the sculpt data is discarded to save memory.
        /// </remarks>
/*
        public void CheckSculptAndLoad()
        {
//            m_log.DebugFormat("Processing CheckSculptAndLoad for {0} {1}", Name, LocalId);

            return;

            if (ParentGroup.IsDeleted)
                return;

            if ((ParentGroup.RootPart.GetEffectiveObjectFlags() & (uint)PrimFlags.Phantom) != 0)
                return;

            if (Shape.SculptEntry && Shape.SculptTexture != UUID.Zero)
            {
                // check if a previously decoded sculpt map has been cached
                // We don't read the file here - the meshmerizer will do that later.
                // TODO: Could we simplify the meshmerizer code by reading and setting the data here?
                if (File.Exists(System.IO.Path.Combine("j2kDecodeCache", "smap_" + Shape.SculptTexture.ToString())))
                {
                    SculptTextureCallback(null);
                }
                else
                {
                    ParentGroup.Scene.AssetService.Get(Shape.SculptTexture.ToString(), this, AssetReceived);
                }
            }
        }
*/
        /// <summary>
        /// Update the texture entry for this part.
        /// </summary>
        /// <param name="serializedTextureEntry"></param>
        public void UpdateTextureEntry(byte[] serializedTextureEntry)
        {
            UpdateTextureEntry(new Primitive.TextureEntry(serializedTextureEntry, 0, serializedTextureEntry.Length));
        }

        /// <summary>
        /// Update the texture entry for this part.
        /// </summary>
        /// <param name="newTex"></param>
        public void UpdateTextureEntry(Primitive.TextureEntry newTex)
        {
            Primitive.TextureEntry oldTex = Shape.Textures;

            Changed changeFlags = 0;

            for (int i = 0 ; i < GetNumberOfSides(); i++)
            {
                Primitive.TextureEntryFace newFace = newTex.DefaultTexture;
                Primitive.TextureEntryFace oldFace = oldTex.DefaultTexture;

                if (oldTex.FaceTextures[i] != null)
                    oldFace = oldTex.FaceTextures[i];
                if (newTex.FaceTextures[i] != null)
                    newFace = newTex.FaceTextures[i];

                Color4 oldRGBA = oldFace.RGBA;
                Color4 newRGBA = newFace.RGBA;

                if (oldRGBA.R != newRGBA.R ||
                    oldRGBA.G != newRGBA.G ||
                    oldRGBA.B != newRGBA.B ||
                    oldRGBA.A != newRGBA.A)
                    changeFlags |= Changed.COLOR;

                if (oldFace.TextureID != newFace.TextureID)
                    changeFlags |= Changed.TEXTURE;

                // Max change, skip the rest of testing
                if (changeFlags == (Changed.TEXTURE | Changed.COLOR))
                    break;
            }

            m_shape.TextureEntry = newTex.GetBytes();
            if (changeFlags != 0)
                TriggerScriptChangedEvent(changeFlags);
            UpdateFlag = UpdateRequired.FULL;
            ParentGroup.HasGroupChanged = true;

            //This is madness..
            //ParentGroup.ScheduleGroupForFullUpdate();
            //This is sparta
            ScheduleFullUpdate();
        }


        private void UpdatePhysicsSubscribedEvents()
        {
            PhysicsActor pa = PhysActor;
            if (pa == null)
                return;

            pa.OnCollisionUpdate -= PhysicsCollision;

            bool hassound = (!VolumeDetectActive && CollisionSoundType >= 0 && ((Flags & PrimFlags.Physics) != 0));

            scriptEvents CombinedEvents = AggregateScriptEvents;

            // merge with root part
            if (ParentGroup != null && ParentGroup.RootPart != null)
                CombinedEvents |= ParentGroup.RootPart.AggregateScriptEvents;

            // submit to this part case
            if (VolumeDetectActive)
                CombinedEvents &= PhyscicsVolumeDtcSubsEvents;
            else if ((Flags & PrimFlags.Phantom) != 0)
                CombinedEvents &= PhyscicsPhantonSubsEvents;
            else
                CombinedEvents &= PhysicsNeededSubsEvents;

            if (hassound || CombinedEvents != 0)
            {
                // subscribe to physics updates.
                pa.OnCollisionUpdate += PhysicsCollision;
                pa.SubscribeEvents(50); // 20 reports per second
            }
            else
            {
                pa.UnSubscribeEvents();
            }
        }


        public void aggregateScriptEvents()
        {
            if (ParentGroup == null || ParentGroup.RootPart == null)
                return;

            AggregateScriptEvents = 0;

            // Aggregate script events
            lock (m_scriptEvents)
            {
                foreach (scriptEvents s in m_scriptEvents.Values)
                {
                    AggregateScriptEvents |= s;
                }
            }

            uint objectflagupdate = 0;

            if (
                ((AggregateScriptEvents & scriptEvents.touch) != 0) ||
                ((AggregateScriptEvents & scriptEvents.touch_end) != 0) ||
                ((AggregateScriptEvents & scriptEvents.touch_start) != 0)
                )
            {
                objectflagupdate |= (uint) PrimFlags.Touch;
            }

            if ((AggregateScriptEvents & scriptEvents.money) != 0)
            {
                objectflagupdate |= (uint) PrimFlags.Money;
            }

            if (AllowedDrop)
            {
                objectflagupdate |= (uint) PrimFlags.AllowInventoryDrop;
            }
/*
            PhysicsActor pa = PhysActor;
            if (pa != null)
            {
                if (
//                    ((AggregateScriptEvents & scriptEvents.collision) != 0) ||
//                    ((AggregateScriptEvents & scriptEvents.collision_end) != 0) ||
//                    ((AggregateScriptEvents & scriptEvents.collision_start) != 0) ||
//                    ((AggregateScriptEvents & scriptEvents.land_collision_start) != 0) ||
//                    ((AggregateScriptEvents & scriptEvents.land_collision) != 0) ||
//                    ((AggregateScriptEvents & scriptEvents.land_collision_end) != 0) ||
                    ((AggregateScriptEvents & PhysicsNeededSubsEvents) != 0) || ((ParentGroup.RootPart.AggregateScriptEvents & PhysicsNeededSubsEvents) != 0) || (CollisionSound != UUID.Zero)
                    )
                {
                    // subscribe to physics updates.
                    pa.OnCollisionUpdate += PhysicsCollision;
                    pa.SubscribeEvents(1000);
                }
                else
                {
                    pa.UnSubscribeEvents();
                    pa.OnCollisionUpdate -= PhysicsCollision;
                }
            }
 */
            UpdatePhysicsSubscribedEvents();

            //if ((GetEffectiveObjectFlags() & (uint)PrimFlags.Scripted) != 0)
            //{
            //    ParentGroup.Scene.EventManager.OnScriptTimerEvent += handleTimerAccounting;
            //}
            //else
            //{
            //    ParentGroup.Scene.EventManager.OnScriptTimerEvent -= handleTimerAccounting;
            //}

            LocalFlags = (PrimFlags)objectflagupdate;

            if (ParentGroup != null && ParentGroup.RootPart == this)
            {
                ParentGroup.aggregateScriptEvents();
            }
            else
            {
//                m_log.DebugFormat(
//                    "[SCENE OBJECT PART]: Scheduling part {0} {1} for full update in aggregateScriptEvents()", Name, LocalId);
                ScheduleFullUpdate();
            }
        }

        public void SetCameraAtOffset(Vector3 v)
        {
            m_cameraAtOffset = v;
        }

        public void SetCameraEyeOffset(Vector3 v)
        {
            m_cameraEyeOffset = v;
        }

        public void SetForceMouselook(bool force)
        {
            m_forceMouselook = force;
        }

        public Vector3 GetCameraAtOffset()
        {
            return m_cameraAtOffset;
        }

        public Vector3 GetCameraEyeOffset()
        {
            return m_cameraEyeOffset;
        }

        public bool GetForceMouselook()
        {
            return m_forceMouselook;
        }
        
        public override string ToString()
        {
            return String.Format("{0} {1} (parent {2}))", Name, UUID, ParentGroup);
        }

        #endregion Public Methods

        public void SendTerseUpdateToClient(IClientAPI remoteClient)
        {
            if (ParentGroup.IsDeleted)
                return;

            if (ParentGroup.IsAttachment
                && (ParentGroup.RootPart != this
                    || ParentGroup.AttachedAvatar != remoteClient.AgentId && ParentGroup.HasPrivateAttachmentPoint))
                return;
            
            // Causes this thread to dig into the Client Thread Data.
            // Remember your locking here!
            remoteClient.SendEntityUpdate(
                this,
                PrimUpdateFlags.Position | PrimUpdateFlags.Rotation | PrimUpdateFlags.Velocity
                    | PrimUpdateFlags.Acceleration | PrimUpdateFlags.AngularVelocity);

            ParentGroup.Scene.StatsReporter.AddObjectUpdates(1);            
        }
                
        public void AddScriptLPS(int count)
        {
            ParentGroup.AddScriptLPS(count);
        }
        
        public void ApplyNextOwnerPermissions()
        {
            BaseMask &= NextOwnerMask;
            OwnerMask &= NextOwnerMask;
            EveryoneMask &= NextOwnerMask;

            Inventory.ApplyNextOwnerPermissions();
        }

        public void UpdateLookAt()
        {
            try
            {
                if (APIDTarget != Quaternion.Identity)
                {
                    if (m_APIDIterations <= 1)
                    {
                        UpdateRotation(APIDTarget);
                        APIDTarget = Quaternion.Identity;
                        return;
                    }

                    Quaternion rot = Quaternion.Slerp(RotationOffset,APIDTarget,1.0f/(float)m_APIDIterations);
                    rot.Normalize();
                    UpdateRotation(rot);

                    m_APIDIterations--;

                    // This ensures that we'll check this object on the next iteration
                    ParentGroup.QueueForUpdateCheck();
                }
            }
            catch (Exception ex)
            {
                m_log.Error("[Physics] " + ex);
            }
        }

        public Color4 GetTextColor()
        {
            Color color = Color;
            return new Color4(color.R, color.G, color.B, (byte)(0xFF - color.A));
        }

        public void ResetOwnerChangeFlag()
        {
            List<UUID> inv = Inventory.GetInventoryList();

            foreach (UUID itemID in inv)
            {
                TaskInventoryItem item = Inventory.GetInventoryItem(itemID);
                item.OwnerChanged = false;
                Inventory.UpdateInventoryItem(item, false, false);
            }
        }

        /// <summary>
        /// Record an avatar sitting on this part.
        /// </summary>
        /// <remarks>This is called for all the sitting avatars whether there is a sit target set or not.</remarks>
        /// <returns>
        /// true if the avatar was not already recorded, false otherwise.
        /// </returns>
        /// <param name='avatarId'></param>
        protected internal bool AddSittingAvatar(UUID avatarId)
        {
            if (IsSitTargetSet && SitTargetAvatar == UUID.Zero)
                SitTargetAvatar = avatarId;

            HashSet<UUID> sittingAvatars = m_sittingAvatars;

            if (sittingAvatars == null)
                sittingAvatars = new HashSet<UUID>();

            lock (sittingAvatars)
            {
                m_sittingAvatars = sittingAvatars;
                return m_sittingAvatars.Add(avatarId);
            }
        }

        /// <summary>
        /// Remove an avatar recorded as sitting on this part.
        /// </summary>
        /// <remarks>This applies to all sitting avatars whether there is a sit target set or not.</remarks>
        /// <returns>
        /// true if the avatar was present and removed, false if it was not present.
        /// </returns>
        /// <param name='avatarId'></param>
        protected internal bool RemoveSittingAvatar(UUID avatarId)
        {
            if (SitTargetAvatar == avatarId)
                SitTargetAvatar = UUID.Zero;

            HashSet<UUID> sittingAvatars = m_sittingAvatars;

            // This can occur under a race condition where another thread
            if (sittingAvatars == null)
                return false;

            lock (sittingAvatars)
            {
                if (sittingAvatars.Remove(avatarId))
                {
                    if (sittingAvatars.Count == 0)
                        m_sittingAvatars = null;

                    return true;
                }
            }

            return false;
        }

        /// <summary>
        /// Get a copy of the list of sitting avatars.
        /// </summary>
        /// <remarks>This applies to all sitting avatars whether there is a sit target set or not.</remarks>
        /// <returns>A hashset of the sitting avatars.  Returns null if there are no sitting avatars.</returns>
        public HashSet<UUID> GetSittingAvatars()
        {
            HashSet<UUID> sittingAvatars = m_sittingAvatars;

            if (sittingAvatars == null)
            {
                return null;
            }
            else
            {
                lock (sittingAvatars)
                    return new HashSet<UUID>(sittingAvatars);
            }
        }

        /// <summary>
        /// Gets the number of sitting avatars.
        /// </summary>
        /// <remarks>This applies to all sitting avatars whether there is a sit target set or not.</remarks>
        /// <returns></returns>
        public int GetSittingAvatarsCount()
        {
            HashSet<UUID> sittingAvatars = m_sittingAvatars;

            if (sittingAvatars == null)
                return 0;

            lock (sittingAvatars)
                return sittingAvatars.Count;
        }
    }
}<|MERGE_RESOLUTION|>--- conflicted
+++ resolved
@@ -2846,22 +2846,9 @@
                 foreach (uint localID in endedColliders)
                     m_lastColliders.Remove(localID);
 
-<<<<<<< HEAD
                 // play sounds.
                 if (soundinfolist.Count > 0)
                     CollisionSounds.PartCollisionSound(this, soundinfolist);
-=======
-            // play the sound.
-            if (startedColliders.Count > 0 && CollisionSound != UUID.Zero && CollisionSoundVolume > 0.0f)
-            {
-                ISoundModule soundModule = ParentGroup.Scene.RequestModuleInterface<ISoundModule>();
-                if (soundModule != null)
-                {
-                    soundModule.SendSound(UUID, CollisionSound,
-                            CollisionSoundVolume, true, (byte)0, 0, false,
-                            false);
-                }
->>>>>>> 37de9652
             }
 
             SendCollisionEvent(scriptEvents.collision_start, startedColliders, ParentGroup.Scene.EventManager.TriggerScriptCollidingStart);
@@ -2908,41 +2895,6 @@
             ScheduleTerseUpdate();
         }
 
-<<<<<<< HEAD
-        public void PreloadSound(string sound)
-        {
-            // UUID ownerID = OwnerID;
-            UUID objectID = ParentGroup.RootPart.UUID;
-            UUID soundID = UUID.Zero;
-
-            if (!UUID.TryParse(sound, out soundID))
-            {
-                //Trys to fetch sound id from prim's inventory.
-                //Prim's inventory doesn't support non script items yet
-                
-                TaskInventory.LockItemsForRead(true);
-
-                foreach (KeyValuePair<UUID, TaskInventoryItem> item in TaskInventory)
-                {
-                    if (item.Value.Name == sound)
-                    {
-                        soundID = item.Value.ItemID;
-                        break;
-                    }
-                }
-
-                TaskInventory.LockItemsForRead(false);
-            }
-
-            ParentGroup.Scene.ForEachRootScenePresence(delegate(ScenePresence sp)
-            {
-                if (!(Util.GetDistanceTo(sp.AbsolutePosition, AbsolutePosition) >= 100))
-                    sp.ControllingClient.SendPreLoadSound(objectID, objectID, soundID);
-            });
-        }
-
-=======
->>>>>>> 37de9652
         public void RemFlag(PrimFlags flag)
         {
             // PrimFlags prevflag = Flags;
@@ -3314,129 +3266,6 @@
         }
 
         /// <summary>
-<<<<<<< HEAD
-        /// Trigger or play an attached sound in this part's inventory.
-        /// </summary>
-        /// <param name="sound"></param>
-        /// <param name="volume"></param>
-        /// <param name="triggered"></param>
-        /// <param name="flags"></param>
-        public void SendSound(string sound, double volume, bool triggered, byte flags, float radius, bool useMaster, bool isMaster)
-        {
-            if (volume > 1)
-                volume = 1;
-            if (volume < 0)
-                volume = 0;
-
-            UUID ownerID = OwnerID;
-            UUID objectID = ParentGroup.RootPart.UUID;
-            UUID parentID = ParentGroup.UUID;
-
-            UUID soundID = UUID.Zero;
-            Vector3 position = AbsolutePosition; // region local
-            ulong regionHandle = ParentGroup.Scene.RegionInfo.RegionHandle;
-
-            if (!UUID.TryParse(sound, out soundID))
-            {
-                // search sound file from inventory
-                TaskInventory.LockItemsForRead(true);
-                foreach (KeyValuePair<UUID, TaskInventoryItem> item in TaskInventory)
-                {
-                    if (item.Value.Name == sound && item.Value.Type == (int)AssetType.Sound)
-                    {
-                        soundID = item.Value.ItemID;
-                        break;
-                    }
-                }
-                TaskInventory.LockItemsForRead(false);
-            }
-
-            if (soundID == UUID.Zero)
-                return;
-
-            ISoundModule soundModule = ParentGroup.Scene.RequestModuleInterface<ISoundModule>();
-            if (soundModule != null)
-            {
-                if (useMaster)
-                {
-                    if (isMaster)
-                    {
-                        if (triggered)
-                            soundModule.TriggerSound(soundID, ownerID, objectID, parentID, volume, position, regionHandle, radius);
-                        else
-                            soundModule.PlayAttachedSound(soundID, ownerID, objectID, volume, position, flags, radius);
-                        ParentGroup.PlaySoundMasterPrim = this;
-                        ownerID = OwnerID;
-                        objectID = ParentGroup.RootPart.UUID;
-                        parentID = ParentGroup.UUID;
-                        position = AbsolutePosition; // region local
-                        regionHandle = ParentGroup.Scene.RegionInfo.RegionHandle;
-                        if (triggered)
-                            soundModule.TriggerSound(soundID, ownerID, objectID, parentID, volume, position, regionHandle, radius);
-                        else
-                            soundModule.PlayAttachedSound(soundID, ownerID, objectID, volume, position, flags, radius);
-                        foreach (SceneObjectPart prim in ParentGroup.PlaySoundSlavePrims)
-                        {
-                            ownerID = prim.OwnerID;
-                            objectID = prim.ParentGroup.RootPart.UUID;
-                            parentID = prim.ParentGroup.UUID;
-                            position = prim.AbsolutePosition; // region local
-                            regionHandle = prim.ParentGroup.Scene.RegionInfo.RegionHandle;
-                            if (triggered)
-                                soundModule.TriggerSound(soundID, ownerID, objectID, parentID, volume, position, regionHandle, radius);
-                            else
-                                soundModule.PlayAttachedSound(soundID, ownerID, objectID, volume, position, flags, radius);
-                        }
-                        ParentGroup.PlaySoundSlavePrims.Clear();
-                        ParentGroup.PlaySoundMasterPrim = null;
-                    }
-                    else
-                    {
-                        ParentGroup.PlaySoundSlavePrims.Add(this);
-                    }
-                }
-                else
-                {
-                    if (triggered)
-                        soundModule.TriggerSound(soundID, ownerID, objectID, parentID, volume, position, regionHandle, radius);
-                    else
-                        soundModule.PlayAttachedSound(soundID, ownerID, objectID, volume, position, flags, radius);
-                }
-            }
-        }
-
-        public void SendCollisionSound(UUID soundID, double volume, Vector3 position)
-        {
-            if (soundID == UUID.Zero)
-                return;
-
-            ISoundModule soundModule = ParentGroup.Scene.RequestModuleInterface<ISoundModule>();
-            if (soundModule == null)
-                return;
-
-            if (volume > 1)
-                volume = 1;
-            if (volume < 0)
-                volume = 0;
-
-            int now = Util.EnvironmentTickCount();
-            if(Util.EnvironmentTickCountSubtract(now,LastColSoundSentTime) <200)
-                return;
-
-            LastColSoundSentTime = now;
-
-            UUID ownerID = OwnerID;
-            UUID objectID = ParentGroup.RootPart.UUID;
-            UUID parentID = ParentGroup.UUID;
-            ulong regionHandle = ParentGroup.Scene.RegionInfo.RegionHandle;
-
-            soundModule.TriggerSound(soundID, ownerID, objectID, parentID, volume, position, regionHandle, 0 );
-        }
-
-
-        /// <summary>
-=======
->>>>>>> 37de9652
         /// Send a terse update to all clients
         /// </summary>
         public void SendTerseUpdateToAllClients()
