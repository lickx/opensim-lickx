/*
 * Copyright (c) Contributors, http://opensimulator.org/
 * See CONTRIBUTORS.TXT for a full list of copyright holders.
 *
 * Redistribution and use in source and binary forms, with or without
 * modification, are permitted provided that the following conditions are met:
 *     * Redistributions of source code must retain the above copyright
 *       notice, this list of conditions and the following disclaimer.
 *     * Redistributions in binary form must reproduce the above copyright
 *       notice, this list of conditions and the following disclaimer in the
 *       documentation and/or other materials provided with the distribution.
 *     * Neither the name of the OpenSimulator Project nor the
 *       names of its contributors may be used to endorse or promote products
 *       derived from this software without specific prior written permission.
 *
 * THIS SOFTWARE IS PROVIDED BY THE DEVELOPERS ``AS IS'' AND ANY
 * EXPRESS OR IMPLIED WARRANTIES, INCLUDING, BUT NOT LIMITED TO, THE IMPLIED
 * WARRANTIES OF MERCHANTABILITY AND FITNESS FOR A PARTICULAR PURPOSE ARE
 * DISCLAIMED. IN NO EVENT SHALL THE CONTRIBUTORS BE LIABLE FOR ANY
 * DIRECT, INDIRECT, INCIDENTAL, SPECIAL, EXEMPLARY, OR CONSEQUENTIAL DAMAGES
 * (INCLUDING, BUT NOT LIMITED TO, PROCUREMENT OF SUBSTITUTE GOODS OR SERVICES;
 * LOSS OF USE, DATA, OR PROFITS; OR BUSINESS INTERRUPTION) HOWEVER CAUSED AND
 * ON ANY THEORY OF LIABILITY, WHETHER IN CONTRACT, STRICT LIABILITY, OR TORT
 * (INCLUDING NEGLIGENCE OR OTHERWISE) ARISING IN ANY WAY OUT OF THE USE OF THIS
 * SOFTWARE, EVEN IF ADVISED OF THE POSSIBILITY OF SUCH DAMAGE.
 */

using System;
using System.Collections.Generic;
using System.Drawing;
using System.IO;
using System.Reflection;
using System.Runtime.Serialization;
using System.Security.Permissions;
using System.Xml;
using System.Xml.Serialization;
using log4net;
using OpenMetaverse;
using OpenMetaverse.Packets;
using OpenSim.Framework;
using OpenSim.Region.Framework.Interfaces;
using OpenSim.Region.Framework.Scenes.Scripting;
using OpenSim.Region.Framework.Scenes.Serialization;
using OpenSim.Region.Physics.Manager;

namespace OpenSim.Region.Framework.Scenes
{
    #region Enumerations

    [Flags]
    public enum Changed : uint
    {
        INVENTORY = 1,
        COLOR = 2,
        SHAPE = 4,
        SCALE = 8,
        TEXTURE = 16,
        LINK = 32,
        ALLOWED_DROP = 64,
        OWNER = 128,
        REGION = 256,
        TELEPORT = 512,
        REGION_RESTART = 1024,
        MEDIA = 2048,
        ANIMATION = 16384,
        POSITION = 32768
    }

    // I don't really know where to put this except here.
    // Can't access the OpenSim.Region.ScriptEngine.Common.LSL_BaseClass.Changed constants
    [Flags]
    public enum ExtraParamType
    {
        Something1 = 1,
        Something2 = 2,
        Something3 = 4,
        Something4 = 8,
        Flexible = 16,
        Light = 32,
        Sculpt = 48,
        Something5 = 64,
        Something6 = 128
    }

    [Flags]
    public enum TextureAnimFlags : byte
    {
        NONE = 0x00,
        ANIM_ON = 0x01,
        LOOP = 0x02,
        REVERSE = 0x04,
        PING_PONG = 0x08,
        SMOOTH = 0x10,
        ROTATE = 0x20,
        SCALE = 0x40
    }

    public enum PrimType : int
    {
        BOX = 0,
        CYLINDER = 1,
        PRISM = 2,
        SPHERE = 3,
        TORUS = 4,
        TUBE = 5,
        RING = 6,
        SCULPT = 7
    }

    public enum UpdateRequired : byte
    {
        NONE = 0,
        TERSE = 1,
        FULL = 2
    }

    #endregion Enumerations

    public class SceneObjectPart : IScriptHost, ISceneEntity
    {
        /// <value>
        /// Denote all sides of the prim
        /// </value>
        public const int ALL_SIDES = -1;
        
        private static readonly ILog m_log = LogManager.GetLogger(MethodBase.GetCurrentMethod().DeclaringType);

        /// <value>
        /// Is this sop a root part?
        /// </value>
        
        public bool IsRoot 
        {
           get { return ParentGroup.RootPart == this; } 
        }

        #region Fields

        public bool AllowedDrop;
        
        public bool DIE_AT_EDGE;
        
        public bool RETURN_AT_EDGE;
        
        public bool BlockGrab;

        public bool StatusSandbox;

        public Vector3 StatusSandboxPos;

        [XmlIgnore]
        public int[] PayPrice = {-2,-2,-2,-2,-2};

        [XmlIgnore]
        public PhysicsActor PhysActor
        {
            get { return m_physActor; }
            set
            {
//                m_log.DebugFormat("[SOP]: PhysActor set to {0} for {1} {2}", value, Name, UUID);
                m_physActor = value;
            }
        }

        //Xantor 20080528 Sound stuff:
        //  Note: This isn't persisted in the database right now, as the fields for that aren't just there yet.
        //        Not a big problem as long as the script that sets it remains in the prim on startup.
        //        for SL compatibility it should be persisted though (set sound / displaytext / particlesystem, kill script)
        
        public UUID Sound;

        public byte SoundFlags;

        public double SoundGain;

        public double SoundRadius;

        public uint TimeStampFull;

        public uint TimeStampLastActivity; // Will be used for AutoReturn

        public uint TimeStampTerse;
        
        public UUID FromItemID;

        public UUID FromFolderID;

        // The following two are to hold the attachment data
        // while an object is inworld
        [XmlIgnore]
        public byte AttachPoint = 0;

        [XmlIgnore]
        public Vector3 AttachOffset = Vector3.Zero;

        [XmlIgnore]
        public int STATUS_ROTATE_X;

        public int STATUS_ROTATE_Y;

        public int STATUS_ROTATE_Z;

        private Dictionary<int, string> m_CollisionFilter = new Dictionary<int, string>();
               
        /// <value>
        /// The UUID of the user inventory item from which this object was rezzed if this is a root part.
        /// If UUID.Zero then either this is not a root part or there is no connection with a user inventory item.
        /// </value>
        private UUID m_fromUserInventoryItemID;
        
        public UUID FromUserInventoryItemID
        {
            get { return m_fromUserInventoryItemID; }
            set { m_fromUserInventoryItemID = value; }
        }

        public scriptEvents AggregateScriptEvents;

        public Vector3 AttachedPos;

        public Vector3 RotationAxis = Vector3.One;

        public bool VolumeDetectActive;

        public bool IsWaitingForFirstSpinUpdatePacket;

        public Quaternion SpinOldOrientation = Quaternion.Identity;

        public Quaternion m_APIDTarget = Quaternion.Identity;

        public float m_APIDDamp = 0;
        
        public float m_APIDStrength = 0;

        /// <summary>
        /// This part's inventory
        /// </summary>        
        public IEntityInventory Inventory
        {
            get { return m_inventory; }
        }
        protected SceneObjectPartInventory m_inventory;

        public bool Undoing;
        
        public bool IgnoreUndoUpdate = false;
        
        private PrimFlags LocalFlags;
        
        private float m_damage = -1.0f;
        private byte[] m_TextureAnimation;
        private byte m_clickAction;
        private Color m_color = Color.Black;
        private readonly List<uint> m_lastColliders = new List<uint>();
        private int m_linkNum;
        
        private int m_scriptAccessPin;
        
        private readonly Dictionary<UUID, scriptEvents> m_scriptEvents = new Dictionary<UUID, scriptEvents>();
        private string m_sitName = String.Empty;
        private Quaternion m_sitTargetOrientation = Quaternion.Identity;
        private Vector3 m_sitTargetPosition;
        private string m_sitAnimation = "SIT";
        private bool m_occupied;					// KF if any av is sitting on this prim
        private string m_text = String.Empty;
        private string m_touchName = String.Empty;
        private readonly Stack<UndoState> m_undo = new Stack<UndoState>(5);
        private readonly Stack<UndoState> m_redo = new Stack<UndoState>(5);

        private bool m_passTouches;

        private PhysicsActor m_physActor;
        protected Vector3 m_acceleration;
        protected Vector3 m_angularVelocity;

        //unkown if this will be kept, added as a way of removing the group position from the group class
        protected Vector3 m_groupPosition;
        protected uint m_localId;
        protected Material m_material = OpenMetaverse.Material.Wood;
        protected string m_name;
        protected Vector3 m_offsetPosition;

        protected SceneObjectGroup m_parentGroup;
        protected byte[] m_particleSystem = Utils.EmptyBytes;
        protected ulong m_regionHandle;
        protected Quaternion m_rotationOffset = Quaternion.Identity;
        protected PrimitiveBaseShape m_shape;
        protected UUID m_uuid;
        protected Vector3 m_velocity;

        protected Vector3 m_lastPosition;
        protected Quaternion m_lastRotation;
        protected Vector3 m_lastVelocity;
        protected Vector3 m_lastAcceleration;
        protected Vector3 m_lastAngularVelocity;
        protected int m_lastTerseSent;
        protected float m_buoyancy = 0.0f;
        
        /// <summary>
        /// Stores media texture data
        /// </summary>
        protected string m_mediaUrl;

        // TODO: Those have to be changed into persistent properties at some later point,
        // or sit-camera on vehicles will break on sim-crossing.
        private Vector3 m_cameraEyeOffset;
        private Vector3 m_cameraAtOffset;
        private bool m_forceMouselook;

        // TODO: Collision sound should have default.
        private UUID m_collisionSound;
        private float m_collisionSoundVolume;

        #endregion Fields

//        ~SceneObjectPart()
//        {
//            m_log.DebugFormat(
//                "[SCENE OBJECT PART]: Destructor called for {0}, local id {1}, parent {2} {3}",
//                Name, LocalId, ParentGroup.Name, ParentGroup.LocalId);
//        }

        #region Constructors

        /// <summary>
        /// No arg constructor called by region restore db code
        /// </summary>
        public SceneObjectPart()
        {
            m_TextureAnimation = Utils.EmptyBytes;
            m_particleSystem = Utils.EmptyBytes;
            Rezzed = DateTime.UtcNow;
            Description = String.Empty;

            // Prims currently only contain a single folder (Contents).  From looking at the Second Life protocol,
            // this appears to have the same UUID (!) as the prim.  If this isn't the case, one can't drag items from
            // the prim into an agent inventory (Linden client reports that the "Object not found for drop" in its log
            m_inventory = new SceneObjectPartInventory(this);
        }

        /// <summary>
        /// Create a completely new SceneObjectPart (prim).  This will need to be added separately to a SceneObjectGroup
        /// </summary>
        /// <param name="ownerID"></param>
        /// <param name="shape"></param>
        /// <param name="position"></param>
        /// <param name="rotationOffset"></param>
        /// <param name="offsetPosition"></param>
        public SceneObjectPart(
            UUID ownerID, PrimitiveBaseShape shape, Vector3 groupPosition, 
            Quaternion rotationOffset, Vector3 offsetPosition) : this()
        {
            m_name = "Object";

            CreationDate = (int)Utils.DateTimeToUnixTime(Rezzed);
            LastOwnerID = CreatorID = OwnerID = ownerID;
            UUID = UUID.Random();
            Shape = shape;
            OwnershipCost = 0;
            ObjectSaleType = 0;
            SalePrice = 0;
            Category = 0;
            GroupPosition = groupPosition;
            OffsetPosition = offsetPosition;
            RotationOffset = rotationOffset;
            Velocity = Vector3.Zero;
            AngularVelocity = Vector3.Zero;
            Acceleration = Vector3.Zero;
            Flags = 0;
            CreateSelected = true;

            TrimPermissions();
        }

        #endregion Constructors

        #region XML Schema

        private UUID _lastOwnerID;
        private UUID _ownerID;
        private UUID _groupID;
        private int _ownershipCost;
        private byte _objectSaleType;
        private int _salePrice;
        private uint _category;
        private Int32 _creationDate;
        private uint _parentID = 0;
        private UUID m_sitTargetAvatar = UUID.Zero;
        private uint _baseMask = (uint)PermissionMask.All;
        private uint _ownerMask = (uint)PermissionMask.All;
        private uint _groupMask = (uint)PermissionMask.None;
        private uint _everyoneMask = (uint)PermissionMask.None;
        private uint _nextOwnerMask = (uint)(PermissionMask.Move | PermissionMask.Modify | PermissionMask.Transfer);
        private PrimFlags _flags = PrimFlags.None;
        private DateTime m_expires;
        private DateTime m_rezzed;
        private bool m_createSelected = false;

        private UUID _creatorID;
        public UUID CreatorID 
        {
            get { return _creatorID; }
            set { _creatorID = value; }
        }

        private string m_creatorData = string.Empty;
        /// <summary>
        /// Data about the creator in the form profile_url;name
        /// </summary>
        public string CreatorData 
        {
            get { return m_creatorData; }
            set { m_creatorData = value; }
        }

        /// <summary>
        /// Used by the DB layer to retrieve / store the entire user identification.
        /// The identification can either be a simple UUID or a string of the form
        /// uuid[;profile_url[;name]]
        /// </summary>
        public string CreatorIdentification
        {
            get
            {
                if (CreatorData != null && CreatorData != string.Empty)
                    return CreatorID.ToString() + ';' + CreatorData;
                else
                    return CreatorID.ToString();
            }
            set
            {
                if ((value == null) || (value != null && value == string.Empty))
                {
                    CreatorData = string.Empty;
                    return;
                }

                if (!value.Contains(";")) // plain UUID
                {
                    UUID uuid = UUID.Zero;
                    UUID.TryParse(value, out uuid);
                    CreatorID = uuid;
                }
                else // <uuid>[;<endpoint>[;name]]
                {
                    string name = "Unknown User";
                    string[] parts = value.Split(';');
                    if (parts.Length >= 1)
                    {
                        UUID uuid = UUID.Zero;
                        UUID.TryParse(parts[0], out uuid);
                        CreatorID = uuid;
                    }
                    if (parts.Length >= 2)
                        CreatorData = parts[1];
                    if (parts.Length >= 3)
                        name = parts[2];

                    CreatorData += ';' + name;
                    
                }
            }
        }

        /// <summary>
        /// A relic from when we we thought that prims contained folder objects. In 
        /// reality, prim == folder
        /// Exposing this is not particularly good, but it's one of the least evils at the moment to see
        /// folder id from prim inventory item data, since it's not (yet) actually stored with the prim.
        /// </summary>
        public UUID FolderID
        {
            get { return UUID; }
            set { } // Don't allow assignment, or legacy prims wil b0rk - but we need the setter for legacy serialization.
        }

        /// <value>
        /// Access should be via Inventory directly - this property temporarily remains for xml serialization purposes
        /// </value>
        public uint InventorySerial
        {
            get { return m_inventory.Serial; }
            set { m_inventory.Serial = value; }
        }

        /// <value>
        /// Get the inventory list
        /// </value>
        public TaskInventoryDictionary TaskInventory
        {
            get {
                return m_inventory.Items;
            }
            set {
                m_inventory.Items = value;
            }
        }

        /// <summary>
        /// This is idential to the Flags property, except that the returned value is uint rather than PrimFlags
        /// </summary>
        [Obsolete("Use Flags property instead")]
        public uint ObjectFlags
        {
            get { return (uint)Flags; }
            set { Flags = (PrimFlags)value; }
        }

        public UUID UUID
        {
            get { return m_uuid; }
            set 
            { 
                m_uuid = value; 
                
                // This is necessary so that TaskInventoryItem parent ids correctly reference the new uuid of this part
                if (Inventory != null)
                    Inventory.ResetObjectID();
            }
        }

        public uint LocalId
        {
            get { return m_localId; }
            set
            {
                m_localId = value;
//                m_log.DebugFormat("[SCENE OBJECT PART]: Set part {0} to local id {1}", Name, m_localId);
            }
        }

        public virtual string Name
        {
            get { return m_name; }
            set 
            { 
                m_name = value;
                if (PhysActor != null)
                {
                    PhysActor.SOPName = value;
                }
            }
        }

        public byte Material
        {
            get { return (byte) m_material; }
            set
            {
                m_material = (Material)value;
                if (PhysActor != null)
                {
                    PhysActor.SetMaterial((int)value);
                }
            }
        }

        public bool PassTouches
        {
            get { return m_passTouches; }
            set
            {
                m_passTouches = value;

                if (ParentGroup != null)
                    ParentGroup.HasGroupChanged = true;
            }
        }

        
        
        public Dictionary<int, string> CollisionFilter
        {
            get { return m_CollisionFilter; }
            set
            {
                m_CollisionFilter = value;
            }
        }

        
        public Quaternion APIDTarget
        {
            get { return m_APIDTarget; }
            set { m_APIDTarget = value; }
        }

        
        public float APIDDamp
        {
            get { return m_APIDDamp; }
            set { m_APIDDamp = value; }
        }

        
        public float APIDStrength
        {
            get { return m_APIDStrength; }
            set { m_APIDStrength = value; }
        }

        public ulong RegionHandle
        {
            get { return m_regionHandle; }
            set { m_regionHandle = value; }
        }

        public int ScriptAccessPin
        {
            get { return m_scriptAccessPin; }
            set { m_scriptAccessPin = (int)value; }
        }
        private SceneObjectPart m_PlaySoundMasterPrim = null;
        public SceneObjectPart PlaySoundMasterPrim
        {
            get { return m_PlaySoundMasterPrim; }
            set { m_PlaySoundMasterPrim = value; }
        }

        private List<SceneObjectPart> m_PlaySoundSlavePrims = new List<SceneObjectPart>();
        public List<SceneObjectPart> PlaySoundSlavePrims
        {
            get { return m_PlaySoundSlavePrims; }
            set { m_PlaySoundSlavePrims = value; }
        }

        private SceneObjectPart m_LoopSoundMasterPrim = null;
        public SceneObjectPart LoopSoundMasterPrim
        {
            get { return m_LoopSoundMasterPrim; }
            set { m_LoopSoundMasterPrim = value; }
        }

        private List<SceneObjectPart> m_LoopSoundSlavePrims = new List<SceneObjectPart>();
        public List<SceneObjectPart> LoopSoundSlavePrims
        {
            get { return m_LoopSoundSlavePrims; }
            set { m_LoopSoundSlavePrims = value; }
        }

        public Byte[] TextureAnimation
        {
            get { return m_TextureAnimation; }
            set { m_TextureAnimation = value; }
        }

        public Byte[] ParticleSystem
        {
            get { return m_particleSystem; }
            set { m_particleSystem = value; }
        }

        
        public DateTime Expires
        {
            get { return m_expires; }
            set { m_expires = value; }
        }

        
        public DateTime Rezzed
        {
            get { return m_rezzed; }
            set { m_rezzed = value; }
        }

        
        public float Damage
        {
            get { return m_damage; }
            set { m_damage = value; }
        }

        /// <summary>
        /// The position of the entire group that this prim belongs to.
        /// </summary>
        public Vector3 GroupPosition
        {
            get
            {
                // If this is a linkset, we don't want the physics engine mucking up our group position here.
                PhysicsActor actor = PhysActor;
                if (ParentID == 0)
                {
                    if (actor != null)
                        m_groupPosition = actor.Position;
                    return m_groupPosition;
                }

                if (ParentGroup.IsAttachment)
                {
                    ScenePresence sp = ParentGroup.Scene.GetScenePresence(ParentGroup.AttachedAvatar);
                    if (sp != null)
                        return sp.AbsolutePosition;
                }

                // use root prim's group position. Physics may have updated it
                if (ParentGroup.RootPart != this)
                    m_groupPosition = ParentGroup.RootPart.GroupPosition;
                return m_groupPosition;
            }
            set
            {
                m_groupPosition = value;
                PhysicsActor actor = PhysActor;
                if (actor != null)
                {
                    try
                    {
                        // Root prim actually goes at Position
                        if (ParentID == 0)
                        {
                            actor.Position = value;
                        }
                        else
                        {
                            // To move the child prim in respect to the group position and rotation we have to calculate
                            actor.Position = GetWorldPosition();
                            actor.Orientation = GetWorldRotation();
                        }

                        // Tell the physics engines that this prim changed.
                        ParentGroup.Scene.PhysicsScene.AddPhysicsActorTaint(actor);
                    }
                    catch (Exception e)
                    {
                        m_log.Error("[SCENEOBJECTPART]: GROUP POSITION. " + e.Message);
                    }
                }
            }
        }

        public Vector3 OffsetPosition
        {
            get { return m_offsetPosition; }
            set
            {
                Vector3 oldpos = m_offsetPosition;
                m_offsetPosition = value;

                if (ParentGroup != null && !ParentGroup.IsDeleted)
                {
                    PhysicsActor actor = PhysActor;
                    if (ParentID != 0 && actor != null)
                    {
                        actor.Position = GetWorldPosition();
                        actor.Orientation = GetWorldRotation();

                        // Tell the physics engines that this prim changed.
                        if (ParentGroup.Scene != null)
                            ParentGroup.Scene.PhysicsScene.AddPhysicsActorTaint(actor);
                    }

                    if (!m_parentGroup.m_dupeInProgress)
                    {
                        List<ScenePresence> avs = ParentGroup.GetLinkedAvatars();
                        foreach (ScenePresence av in avs)
                        {
                            if (av.ParentID == m_localId)
                            {
                                Vector3 offset = (m_offsetPosition - oldpos);
                                av.AbsolutePosition += offset;
                                av.SendAvatarDataToAllAgents();
                            }
                        }
                    }
                }
                TriggerScriptChangedEvent(Changed.POSITION);
            }
        }

        public Vector3 RelativePosition
        {
            get
            {
                if (IsRoot)
                {
                    if (ParentGroup.IsAttachment)
                        return AttachedPos;
                    else
                        return AbsolutePosition;
                }
                else
                {
                    return OffsetPosition;
                }
            }
        }

        public Quaternion RotationOffset
        {
            get
            {
                // We don't want the physics engine mucking up the rotations in a linkset
                PhysicsActor actor = PhysActor;
                if (ParentID == 0 && (Shape.PCode != 9 || Shape.State == 0) && actor != null)
                {
                    if (actor.Orientation.X != 0f || actor.Orientation.Y != 0f
                        || actor.Orientation.Z != 0f || actor.Orientation.W != 0f)
                    {
                        m_rotationOffset = actor.Orientation;
                    }
                }

//                float roll, pitch, yaw = 0;
//                m_rotationOffset.GetEulerAngles(out roll, out pitch, out yaw);
//
//                m_log.DebugFormat(
//                    "[SCENE OBJECT PART]: Got euler {0} for RotationOffset on {1} {2}",
//                    new Vector3(roll, pitch, yaw), Name, LocalId);

                return m_rotationOffset;
            }
            
            set
            {
                StoreUndoState();
                m_rotationOffset = value;

                PhysicsActor actor = PhysActor;
                if (actor != null)
                {
                    try
                    {
                        // Root prim gets value directly
                        if (ParentID == 0)
                        {
                            actor.Orientation = value;
                            //m_log.Info("[PART]: RO1:" + actor.Orientation.ToString());
                        }
                        else
                        {
                            // Child prim we have to calculate it's world rotationwel
                            Quaternion resultingrotation = GetWorldRotation();
                            actor.Orientation = resultingrotation;
                            //m_log.Info("[PART]: RO2:" + actor.Orientation.ToString());
                        }

                        if (ParentGroup != null)
                            ParentGroup.Scene.PhysicsScene.AddPhysicsActorTaint(actor);
                        //}
                    }
                    catch (Exception ex)
                    {
                        m_log.Error("[SCENEOBJECTPART]: ROTATIONOFFSET" + ex.Message);
                    }
                }

//                float roll, pitch, yaw = 0;
//                m_rotationOffset.GetEulerAngles(out roll, out pitch, out yaw);
//
//                m_log.DebugFormat(
//                    "[SCENE OBJECT PART]: Set euler {0} for RotationOffset on {1} {2}",
//                    new Vector3(roll, pitch, yaw), Name, LocalId);
            }
        }

        /// <summary></summary>
        public Vector3 Velocity
        {
            get
            {
                PhysicsActor actor = PhysActor;
                if (actor != null)
                {
                    if (actor.IsPhysical)
                    {
                        m_velocity = actor.Velocity;
                    }
                }

                return m_velocity;
            }

            set
            {
                m_velocity = value;

                PhysicsActor actor = PhysActor;
                if (actor != null)
                {
                    if (actor.IsPhysical)
                    {
                        actor.Velocity = value;
                        ParentGroup.Scene.PhysicsScene.AddPhysicsActorTaint(actor);
                    }
                }
            }
        }

        /// <summary>Update angular velocity and schedule terse update.</summary>
        public void UpdateAngularVelocity(Vector3 avel)
        {
            AngularVelocity = avel;
            ScheduleTerseUpdate();
            ParentGroup.HasGroupChanged = true;
        }

        /// <summary>Get or set angular velocity. Does not schedule update.</summary>
        public Vector3 AngularVelocity
        {
            get
            {
                PhysicsActor actor = PhysActor;
                if ((actor != null) && actor.IsPhysical)
                {
                    m_angularVelocity = actor.RotationalVelocity;
                }
                return m_angularVelocity;
            }
            set { m_angularVelocity = value; }
        }

        /// <summary></summary>
        public Vector3 Acceleration
        {
			get 
			{ 
                PhysicsActor actor = PhysActor;
                if (actor != null)
				{
					m_acceleration = actor.Acceleration;
				}
				return m_acceleration;
			} 
            
            set { m_acceleration = value; }
        }

        public string Description { get; set; }

        /// <value>
        /// Text color.
        /// </value>
        public Color Color
        {
            get { return m_color; }
            set
            {
                m_color = value;

                /* ScheduleFullUpdate() need not be called b/c after
                 * setting the color, the text will be set, so then
                 * ScheduleFullUpdate() will be called. */
                //ScheduleFullUpdate();
            }
        }

        public string Text
        {
            get
            {
                string returnstr = m_text;
                if (returnstr.Length > 255)
                {
                    returnstr = returnstr.Substring(0, 254);
                }
                return returnstr;
            }
            set
            {
                m_text = value;
            }
        }


        public string SitName
        {
            get { return m_sitName; }
            set { m_sitName = value; }
        }

        public string TouchName
        {
            get { return m_touchName; }
            set { m_touchName = value; }
        }

        public int LinkNum
        {
            get { return m_linkNum; }
            set { m_linkNum = value; }
        }

        public byte ClickAction
        {
            get { return m_clickAction; }
            set
            {
                m_clickAction = value;
            }
        }

        public PrimitiveBaseShape Shape
        {
            get { return m_shape; }
            set { m_shape = value;}
        }

        /// <summary>
        /// Change the scale of this part.
        /// </summary>
        public Vector3 Scale
        {
            get { return m_shape.Scale; }
            set
            {
                if (m_shape != null)
                {
                    StoreUndoState();

                    m_shape.Scale = value;

                    PhysicsActor actor = PhysActor;
                    if (actor != null)
                    {
                        if (ParentGroup.Scene != null)
                        {
                            if (ParentGroup.Scene.PhysicsScene != null)
                            {
                                actor.Size = m_shape.Scale;

                                if (Shape.SculptEntry)
                                    CheckSculptAndLoad();
                                else
                                    ParentGroup.Scene.PhysicsScene.AddPhysicsActorTaint(PhysActor);
                            }
                        }
                    }
                }

                TriggerScriptChangedEvent(Changed.SCALE);
            }
        }

        public UpdateRequired UpdateFlag { get; set; }
        
        /// <summary>
        /// Used for media on a prim.
        /// </summary>
        /// Do not change this value directly - always do it through an IMoapModule.
        public string MediaUrl 
        { 
            get
            {
                return m_mediaUrl; 
            }
            
            set
            {
                m_mediaUrl = value;

                if (ParentGroup != null)
                    ParentGroup.HasGroupChanged = true;
            }
        }

        public bool CreateSelected
        {
            get { return m_createSelected; }
            set 
            { 
//                m_log.DebugFormat("[SOP]: Setting CreateSelected to {0} for {1} {2}", value, Name, UUID);
                m_createSelected = value; 
            }
        }

        #endregion

//---------------
#region Public Properties with only Get

        public Vector3 AbsolutePosition
        {
            get
            {
                return GroupPosition + (m_offsetPosition * ParentGroup.RootPart.RotationOffset);
            }
        }

        public SceneObjectGroup ParentGroup
        {
            get { return m_parentGroup; }
            private set { m_parentGroup = value; }
        }

        public scriptEvents ScriptEvents
        {
            get { return AggregateScriptEvents; }
        }

        public Quaternion SitTargetOrientation
        {
            get { return m_sitTargetOrientation; }
            set
            {
                m_sitTargetOrientation = value;
//                m_log.DebugFormat("[SCENE OBJECT PART]: Set sit target orientation {0} for {1} {2}", m_sitTargetOrientation, Name, LocalId);
            }
        }

        public Vector3 SitTargetPosition
        {
            get { return m_sitTargetPosition; }
            set
            {
                m_sitTargetPosition = value;
//                m_log.DebugFormat("[SCENE OBJECT PART]: Set sit target position to {0} for {1} {2}", m_sitTargetPosition, Name, LocalId);
            }
        }

        // This sort of sucks, but I'm adding these in to make some of
        // the mappings more consistant.
        public Vector3 SitTargetPositionLL
        {
            get { return new Vector3(m_sitTargetPosition.X, m_sitTargetPosition.Y,m_sitTargetPosition.Z); }
            set { m_sitTargetPosition = value; }
        }

        public Quaternion SitTargetOrientationLL
        {
            get
            {
                return new Quaternion(
                                        m_sitTargetOrientation.X,
                                        m_sitTargetOrientation.Y,
                                        m_sitTargetOrientation.Z,
                                        m_sitTargetOrientation.W
                                        );
            }

            set { m_sitTargetOrientation = new Quaternion(value.X, value.Y, value.Z, value.W); }
        }

        public bool Stopped
        {
            get {
                double threshold = 0.02;
                return (Math.Abs(Velocity.X) < threshold &&
                        Math.Abs(Velocity.Y) < threshold &&
                        Math.Abs(Velocity.Z) < threshold &&
                        Math.Abs(AngularVelocity.X) < threshold &&
                        Math.Abs(AngularVelocity.Y) < threshold &&
                        Math.Abs(AngularVelocity.Z) < threshold);
            }
        }

        public uint ParentID
        {
            get { return _parentID; }
            set { _parentID = value; }
        }

        public int CreationDate
        {
            get { return _creationDate; }
            set { _creationDate = value; }
        }

        public uint Category
        {
            get { return _category; }
            set { _category = value; }
        }

        public int SalePrice
        {
            get { return _salePrice; }
            set { _salePrice = value; }
        }

        public byte ObjectSaleType
        {
            get { return _objectSaleType; }
            set { _objectSaleType = value; }
        }

        public int OwnershipCost
        {
            get { return _ownershipCost; }
            set { _ownershipCost = value; }
        }

        public UUID GroupID
        {
            get { return _groupID; }
            set { _groupID = value; }
        }

        public UUID OwnerID
        {
            get { return _ownerID; }
            set { _ownerID = value; }
        }

        public UUID LastOwnerID
        {
            get { return _lastOwnerID; }
            set { _lastOwnerID = value; }
        }

        public uint BaseMask
        {
            get { return _baseMask; }
            set { _baseMask = value; }
        }

        public uint OwnerMask
        {
            get { return _ownerMask; }
            set { _ownerMask = value; }
        }

        public uint GroupMask
        {
            get { return _groupMask; }
            set { _groupMask = value; }
        }

        public uint EveryoneMask
        {
            get { return _everyoneMask; }
            set { _everyoneMask = value; }
        }

        public uint NextOwnerMask
        {
            get { return _nextOwnerMask; }
            set { _nextOwnerMask = value; }
        }

        /// <summary>
        /// Property flags.  See OpenMetaverse.PrimFlags 
        /// </summary>
        /// <remarks>
        /// Example properties are PrimFlags.Phantom and PrimFlags.DieAtEdge
        /// </remarks>
        public PrimFlags Flags
        {
            get { return _flags; }
            set 
            { 
//                m_log.DebugFormat("[SOP]: Setting flags for {0} {1} to {2}", UUID, Name, value);
                _flags = value; 
            }
        }
        
        [XmlIgnore]
        public bool IsOccupied				// KF If an av is sittingon this prim
        {
        	get { return m_occupied; }
        	set { m_occupied = value; }
        }

        /// <summary>
        /// ID of the avatar that is sat on us.  If there is no such avatar then is UUID.Zero
        /// </summary>
        public UUID SitTargetAvatar
        {
            get { return m_sitTargetAvatar; }
            set { m_sitTargetAvatar = value; }
        }

        public virtual UUID RegionID
        {
            get
            {
                if (ParentGroup.Scene != null)
                    return ParentGroup.Scene.RegionInfo.RegionID;
                else
                    return UUID.Zero;
            }
            set {} // read only
        }

        private UUID _parentUUID = UUID.Zero;
        
        public UUID ParentUUID
        {
            get
            {
                if (ParentGroup != null)
                    _parentUUID = ParentGroup.UUID;

                return _parentUUID;
            }

            set { _parentUUID = value; }
        }
        
        public string SitAnimation
        {
            get { return m_sitAnimation; }
            set { m_sitAnimation = value; }
        }

        public UUID CollisionSound
        {
            get { return m_collisionSound; }
            set
            {
                m_collisionSound = value;
                aggregateScriptEvents();
            }
        }

        public float CollisionSoundVolume
        {
            get { return m_collisionSoundVolume; }
            set { m_collisionSoundVolume = value; }
        }

        public float Buoyancy
        {
            get { return m_buoyancy; }
            set
            {
                m_buoyancy = value;
                if (PhysActor != null)
                {
                    PhysActor.Buoyancy = value;
                }
            }
        }

        #endregion Public Properties with only Get

        private uint ApplyMask(uint val, bool set, uint mask)
        {
            if (set)
            {
                return val |= mask;
            }
            else
            {
                return val &= ~mask;
            }
        }

        /// <summary>
        /// Clear all pending updates of parts to clients
        /// </summary>
        public void ClearUpdateSchedule()
        {
            UpdateFlag = UpdateRequired.NONE;
        }

        /// <summary>
        /// Send this part's properties (name, description, inventory serial, base mask, etc.) to a client
        /// </summary>
        /// <param name="client"></param>
        public void SendPropertiesToClient(IClientAPI client)
        {
            client.SendObjectPropertiesReply(this);
        }

        // TODO: unused:
        // private void handleTimerAccounting(uint localID, double interval)
        // {
        //     if (localID == LocalId)
        //     {
        //         float sec = (float)interval;
        //         if (m_parentGroup != null)
        //         {
        //             if (sec == 0)
        //             {
        //                 if (m_parentGroup.scriptScore + 0.001f >= float.MaxValue - 0.001)
        //                     m_parentGroup.scriptScore = 0;
        //
        //                 m_parentGroup.scriptScore += 0.001f;
        //                 return;
        //             }
        //
        //             if (m_parentGroup.scriptScore + (0.001f / sec) >= float.MaxValue - (0.001f / sec))
        //                 m_parentGroup.scriptScore = 0;
        //             m_parentGroup.scriptScore += (0.001f / sec);
        //         }
        //     }
        // }

        #region Public Methods

        public void ResetExpire()
        {
            Expires = DateTime.Now + new TimeSpan(600000000);
        }

        public void AddFlag(PrimFlags flag)
        {
            // PrimFlags prevflag = Flags;
            if ((Flags & flag) == 0)
            {
                //m_log.Debug("Adding flag: " + ((PrimFlags) flag).ToString());
                Flags |= flag;

                if (flag == PrimFlags.TemporaryOnRez)
                    ResetExpire();
            }
            // m_log.Debug("Aprev: " + prevflag.ToString() + " curr: " + Flags.ToString());
        }

        public void AddNewParticleSystem(Primitive.ParticleSystem pSystem)
        {
            m_particleSystem = pSystem.GetBytes();
        }

        public void RemoveParticleSystem()
        {
            m_particleSystem = new byte[0];
        }

        public void AddTextureAnimation(Primitive.TextureAnimation pTexAnim)
        {
            byte[] data = new byte[16];
            int pos = 0;

            // The flags don't like conversion from uint to byte, so we have to do
            // it the crappy way.  See the above function :(

            data[pos] = ConvertScriptUintToByte((uint)pTexAnim.Flags); pos++;
            data[pos] = (byte)pTexAnim.Face; pos++;
            data[pos] = (byte)pTexAnim.SizeX; pos++;
            data[pos] = (byte)pTexAnim.SizeY; pos++;

            Utils.FloatToBytes(pTexAnim.Start).CopyTo(data, pos);
            Utils.FloatToBytes(pTexAnim.Length).CopyTo(data, pos + 4);
            Utils.FloatToBytes(pTexAnim.Rate).CopyTo(data, pos + 8);

            m_TextureAnimation = data;
        }

        public void AdjustSoundGain(double volume)
        {
            if (volume > 1)
                volume = 1;
            if (volume < 0)
                volume = 0;

            ParentGroup.Scene.ForEachRootClient(delegate(IClientAPI client)
            {
                client.SendAttachedSoundGainChange(UUID, (float)volume);
            });
        }

        /// <summary>
        /// hook to the physics scene to apply impulse
        /// This is sent up to the group, which then finds the root prim
        /// and applies the force on the root prim of the group
        /// </summary>
        /// <param name="impulsei">Vector force</param>
        /// <param name="localGlobalTF">true for the local frame, false for the global frame</param>
        public void ApplyImpulse(Vector3 impulsei, bool localGlobalTF)
        {
            Vector3 impulse = impulsei;

            if (localGlobalTF)
            {
                Quaternion grot = GetWorldRotation();
                Quaternion AXgrot = grot;
                Vector3 AXimpulsei = impulsei;
                Vector3 newimpulse = AXimpulsei * AXgrot;
                impulse = newimpulse;
            }

            if (ParentGroup != null)
            {
                ParentGroup.applyImpulse(impulse);
            }
        }

        /// <summary>
        /// hook to the physics scene to apply angular impulse
        /// This is sent up to the group, which then finds the root prim
        /// and applies the force on the root prim of the group
        /// </summary>
        /// <param name="impulsei">Vector force</param>
        /// <param name="localGlobalTF">true for the local frame, false for the global frame</param>
        public void ApplyAngularImpulse(Vector3 impulsei, bool localGlobalTF)
        {
            Vector3 impulse = impulsei;

            if (localGlobalTF)
            {
                Quaternion grot = GetWorldRotation();
                Quaternion AXgrot = grot;
                Vector3 AXimpulsei = impulsei;
                Vector3 newimpulse = AXimpulsei * AXgrot;
                impulse = newimpulse;
            }

            ParentGroup.applyAngularImpulse(impulse);
        }

        /// <summary>
        /// hook to the physics scene to apply angular impulse
        /// This is sent up to the group, which then finds the root prim
        /// and applies the force on the root prim of the group
        /// </summary>
        /// <param name="impulsei">Vector force</param>
        /// <param name="localGlobalTF">true for the local frame, false for the global frame</param>
        public void SetAngularImpulse(Vector3 impulsei, bool localGlobalTF)
        {
            Vector3 impulse = impulsei;

            if (localGlobalTF)
            {
                Quaternion grot = GetWorldRotation();
                Quaternion AXgrot = grot;
                Vector3 AXimpulsei = impulsei;
                Vector3 newimpulse = AXimpulsei * AXgrot;
                impulse = newimpulse;
            }

            ParentGroup.setAngularImpulse(impulse);
        }

        /// <summary>
        /// Apply physics to this part.
        /// </summary>
        /// <param name="rootObjectFlags"></param>
        /// <param name="VolumeDetectActive"></param>
        public void ApplyPhysics(uint rootObjectFlags, bool VolumeDetectActive)
        {
            if (!ParentGroup.Scene.CollidablePrims)
                return;

//            m_log.DebugFormat(
//                "[SCENE OBJECT PART]: Applying physics to {0} {1}, m_physicalPrim {2}",
//                Name, LocalId, UUID, m_physicalPrim);

            bool isPhysical = (rootObjectFlags & (uint) PrimFlags.Physics) != 0;
            bool isPhantom = (rootObjectFlags & (uint) PrimFlags.Phantom) != 0;

            if (IsJoint())
            {
                DoPhysicsPropertyUpdate(isPhysical, true);
            }
            else
            {
                // Special case for VolumeDetection: If VolumeDetection is set, the phantom flag is locally ignored
                if (VolumeDetectActive)
                    isPhantom = false;

                // Added clarification..   since A rigid body is an object that you can kick around, etc.
                bool RigidBody = isPhysical && !isPhantom;

                // The only time the physics scene shouldn't know about the prim is if it's phantom or an attachment, which is phantom by definition
                // or flexible
                if (!isPhantom && !ParentGroup.IsAttachment && !(Shape.PathCurve == (byte)Extrusion.Flexible))
                {
                    try
                    {
                        PhysActor = ParentGroup.Scene.PhysicsScene.AddPrimShape(
                                string.Format("{0}/{1}", Name, UUID),
                                Shape,
                                AbsolutePosition,
                                Scale,
                                RotationOffset,
                                RigidBody,
                                m_localId);
                    }
                    catch
                    {
                        m_log.ErrorFormat("[SCENE]: caught exception meshing object {0}. Object set to phantom.", m_uuid);
                        PhysActor = null;
                    }

                    // Basic Physics returns null..  joy joy joy.
                    if (PhysActor != null)
                    {
                        PhysActor.SOPName = this.Name; // save object into the PhysActor so ODE internals know the joint/body info
                        PhysActor.SetMaterial(Material);
                        DoPhysicsPropertyUpdate(RigidBody, true);
                        PhysActor.SetVolumeDetect(VolumeDetectActive ? 1 : 0);
                    }
                    else
                    {
                        m_log.DebugFormat("[SOP]: physics actor is null for {0} with parent {1}", UUID, this.ParentGroup.UUID);
                    }
                }
            }
        }

        public byte ConvertScriptUintToByte(uint indata)
        {
            byte outdata = (byte)TextureAnimFlags.NONE;
            if ((indata & 1) != 0) outdata |= (byte)TextureAnimFlags.ANIM_ON;
            if ((indata & 2) != 0) outdata |= (byte)TextureAnimFlags.LOOP;
            if ((indata & 4) != 0) outdata |= (byte)TextureAnimFlags.REVERSE;
            if ((indata & 8) != 0) outdata |= (byte)TextureAnimFlags.PING_PONG;
            if ((indata & 16) != 0) outdata |= (byte)TextureAnimFlags.SMOOTH;
            if ((indata & 32) != 0) outdata |= (byte)TextureAnimFlags.ROTATE;
            if ((indata & 64) != 0) outdata |= (byte)TextureAnimFlags.SCALE;
            return outdata;
        }

        /// <summary>
        /// Duplicates this part.
        /// </summary>
        /// <param name="localID"></param>
        /// <param name="AgentID"></param>
        /// <param name="GroupID"></param>
        /// <param name="linkNum"></param>
        /// <param name="userExposed">True if the duplicate will immediately be in the scene, false otherwise</param>
        /// <returns></returns>
        public SceneObjectPart Copy(uint localID, UUID AgentID, UUID GroupID, int linkNum, bool userExposed)
        {
            SceneObjectPart dupe = (SceneObjectPart)MemberwiseClone();
            dupe.m_shape = m_shape.Copy();
            dupe.m_regionHandle = m_regionHandle;
            if (userExposed)
                dupe.UUID = UUID.Random();

            //memberwiseclone means it also clones the physics actor reference
            // This will make physical prim 'bounce' if not set to null.
            if (!userExposed)
                dupe.PhysActor = null;

            dupe.OwnerID = AgentID;
            dupe.GroupID = GroupID;
            dupe.GroupPosition = GroupPosition;
            dupe.OffsetPosition = OffsetPosition;
            dupe.RotationOffset = RotationOffset;
            dupe.Velocity = new Vector3(0, 0, 0);
            dupe.Acceleration = new Vector3(0, 0, 0);
            dupe.AngularVelocity = new Vector3(0, 0, 0);
            dupe.Flags = Flags;

            dupe.OwnershipCost = OwnershipCost;
            dupe.ObjectSaleType = ObjectSaleType;
            dupe.SalePrice = SalePrice;
            dupe.Category = Category;
            dupe.m_rezzed = m_rezzed;

            dupe.m_inventory = new SceneObjectPartInventory(dupe);
            dupe.m_inventory.Items = (TaskInventoryDictionary)m_inventory.Items.Clone();

            if (userExposed)
            {
                dupe.ResetIDs(linkNum);
                dupe.m_inventory.HasInventoryChanged = true;
            }
            else
            {
                dupe.m_inventory.HasInventoryChanged = m_inventory.HasInventoryChanged;
            }

            // Move afterwards ResetIDs as it clears the localID
            dupe.LocalId = localID;
            if(dupe.PhysActor != null)
                dupe.PhysActor.LocalID = localID;

            // This may be wrong...    it might have to be applied in SceneObjectGroup to the object that's being duplicated.
            dupe.LastOwnerID = OwnerID;

            byte[] extraP = new byte[Shape.ExtraParams.Length];
            Array.Copy(Shape.ExtraParams, extraP, extraP.Length);
            dupe.Shape.ExtraParams = extraP;

            if (userExposed)
            {
                if (dupe.m_shape.SculptEntry && dupe.m_shape.SculptTexture != UUID.Zero)
                {
                    ParentGroup.Scene.AssetService.Get(
                        dupe.m_shape.SculptTexture.ToString(), dupe, dupe.AssetReceived);
                }
                
                bool UsePhysics = ((dupe.Flags & PrimFlags.Physics) != 0);
                dupe.DoPhysicsPropertyUpdate(UsePhysics, true);
            }
            
            ParentGroup.Scene.EventManager.TriggerOnSceneObjectPartCopy(dupe, this, userExposed);

//            m_log.DebugFormat("[SCENE OBJECT PART]: Clone of {0} {1} finished", Name, UUID);
                          
            return dupe;
        }

        /// <summary>
        /// Called back by asynchronous asset fetch.
        /// </summary>
        /// <param name="id">ID of asset received</param>
        /// <param name="sender">Register</param>
        /// <param name="asset"></param>
        protected void AssetReceived(string id, Object sender, AssetBase asset)
        {
            if (asset != null)
                SculptTextureCallback(asset);
            else
                m_log.WarnFormat(
                    "[SCENE OBJECT PART]: Part {0} {1} requested mesh/sculpt data for asset id {2} from asset service but received no data",
                    Name, LocalId, id);
        }

        /// <summary>
        /// Do a physics property update for a NINJA joint.
        /// </summary>
        /// <param name="UsePhysics"></param>
        /// <param name="isNew"></param>
        protected void DoPhysicsPropertyUpdateForNinjaJoint(bool UsePhysics, bool isNew)
        {
            if (UsePhysics)
            {
                // by turning a joint proxy object physical, we cause creation of a joint in the ODE scene.
                // note that, as a special case, joints have no bodies or geoms in the physics scene, even though they are physical.

                PhysicsJointType jointType;
                if (IsHingeJoint())
                {
                    jointType = PhysicsJointType.Hinge;
                }
                else if (IsBallJoint())
                {
                    jointType = PhysicsJointType.Ball;
                }
                else
                {
                    jointType = PhysicsJointType.Ball;
                }

                List<string> bodyNames = new List<string>();
                string RawParams = Description;
                string[] jointParams = RawParams.Split(" ".ToCharArray(), System.StringSplitOptions.RemoveEmptyEntries);
                string trackedBodyName = null;
                if (jointParams.Length >= 2)
                {
                    for (int iBodyName = 0; iBodyName < 2; iBodyName++)
                    {
                        string bodyName = jointParams[iBodyName];
                        bodyNames.Add(bodyName);
                        if (bodyName != "NULL")
                        {
                            if (trackedBodyName == null)
                            {
                                trackedBodyName = bodyName;
                            }
                        }
                    }
                }

                SceneObjectPart trackedBody = ParentGroup.Scene.GetSceneObjectPart(trackedBodyName); // FIXME: causes a sequential lookup
                Quaternion localRotation = Quaternion.Identity;
                if (trackedBody != null)
                {
                    localRotation = Quaternion.Inverse(trackedBody.RotationOffset) * this.RotationOffset;
                }
                else
                {
                    // error, output it below
                }

                PhysicsJoint joint;

                joint = ParentGroup.Scene.PhysicsScene.RequestJointCreation(Name, jointType,
                    AbsolutePosition,
                    this.RotationOffset,
                    Description,
                    bodyNames,
                    trackedBodyName,
                    localRotation);

                if (trackedBody == null)
                {
                    ParentGroup.Scene.jointErrorMessage(joint, "warning: tracked body name not found! joint location will not be updated properly. joint: " + Name);
                }
            }
            else
            {
                if (isNew)
                {
                    // if the joint proxy is new, and it is not physical, do nothing. There is no joint in ODE to
                    // delete, and if we try to delete it, due to asynchronous processing, the deletion request
                    // will get processed later at an indeterminate time, which could cancel a later-arriving
                    // joint creation request.
                }
                else
                {
                    // here we turn off the joint object, so remove the joint from the physics scene
                    ParentGroup.Scene.PhysicsScene.RequestJointDeletion(Name); // FIXME: what if the name changed?

                    // make sure client isn't interpolating the joint proxy object
                    Velocity = Vector3.Zero;
                    AngularVelocity = Vector3.Zero;
                    Acceleration = Vector3.Zero;
                }
            }
        }

        /// <summary>
        /// Do a physics propery update for this part.
        /// </summary>
        /// <param name="UsePhysics"></param>
        /// <param name="isNew"></param>
        public void DoPhysicsPropertyUpdate(bool UsePhysics, bool isNew)
        {
            if (!ParentGroup.Scene.PhysicalPrims && UsePhysics)
                return;

            if (IsJoint())
            {
                DoPhysicsPropertyUpdateForNinjaJoint(UsePhysics, isNew);
            }
            else
            {
                if (PhysActor != null)
                {
                    if (UsePhysics != PhysActor.IsPhysical || isNew)
                    {
                        if (PhysActor.IsPhysical) // implies UsePhysics==false for this block
                        {
                            if (!isNew)
                                ParentGroup.Scene.RemovePhysicalPrim(1);

                            PhysActor.OnRequestTerseUpdate -= PhysicsRequestingTerseUpdate;
                            PhysActor.OnOutOfBounds -= PhysicsOutOfBounds;
                            PhysActor.delink();

                            if (ParentGroup.Scene.PhysicsScene.SupportsNINJAJoints && (!isNew))
                            {
                                // destroy all joints connected to this now deactivated body
                                ParentGroup.Scene.PhysicsScene.RemoveAllJointsConnectedToActorThreadLocked(PhysActor);
                            }

                            // stop client-side interpolation of all joint proxy objects that have just been deleted
                            // this is done because RemoveAllJointsConnectedToActor invokes the OnJointDeactivated callback,
                            // which stops client-side interpolation of deactivated joint proxy objects.
                        }

                        if (!UsePhysics && !isNew)
                        {
                            // reset velocity to 0 on physics switch-off. Without that, the client thinks the
                            // prim still has velocity and continues to interpolate its position along the old
                            // velocity-vector.
                            Velocity = new Vector3(0, 0, 0);
                            Acceleration = new Vector3(0, 0, 0);
                            AngularVelocity = new Vector3(0, 0, 0);
                            //RotationalVelocity = new Vector3(0, 0, 0);
                        }

                        PhysActor.IsPhysical = UsePhysics;

                        // If we're not what we're supposed to be in the physics scene, recreate ourselves.
                        //m_parentGroup.Scene.PhysicsScene.RemovePrim(PhysActor);
                        /// that's not wholesome.  Had to make Scene public
                        //PhysActor = null;

                        if ((Flags & PrimFlags.Phantom) == 0)
                        {
                            if (UsePhysics)
                            {
                                ParentGroup.Scene.AddPhysicalPrim(1);

                                PhysActor.OnRequestTerseUpdate += PhysicsRequestingTerseUpdate;
                                PhysActor.OnOutOfBounds += PhysicsOutOfBounds;
                                if (ParentID != 0 && ParentID != LocalId)
                                {
                                    if (ParentGroup.RootPart.PhysActor != null)
                                    {
                                        PhysActor.link(ParentGroup.RootPart.PhysActor);
                                    }
                                }
                            }
                        }
                    }

                    // If this part is a sculpt then delay the physics update until we've asynchronously loaded the
                    // mesh data.
                    if (Shape.SculptEntry)
                        CheckSculptAndLoad();
                    else
                        ParentGroup.Scene.PhysicsScene.AddPhysicsActorTaint(PhysActor);
                }
            }
        }

        /// <summary>
        /// Restore this part from the serialized xml representation.
        /// </summary>
        /// <param name="xmlReader"></param>
        /// <returns></returns>
        public static SceneObjectPart FromXml(XmlTextReader xmlReader)
        {
            SceneObjectPart part = SceneObjectSerializer.Xml2ToSOP(xmlReader);

            // for tempOnRez objects, we have to fix the Expire date.
            if ((part.Flags & PrimFlags.TemporaryOnRez) != 0)
                part.ResetExpire();

            return part;
        }

        public bool GetDieAtEdge()
        {
            if (ParentGroup.IsDeleted)
                return false;

            return ParentGroup.RootPart.DIE_AT_EDGE;
        }

        public bool GetReturnAtEdge()
        {
            if (ParentGroup.IsDeleted)
                return false;

            return ParentGroup.RootPart.RETURN_AT_EDGE;
        }

        public void SetReturnAtEdge(bool p)
        {
            if (ParentGroup.IsDeleted)
                return;

            ParentGroup.RootPart.RETURN_AT_EDGE = p;
        }

        public bool GetBlockGrab()
        {
            if (ParentGroup.IsDeleted)
                return false;

            return ParentGroup.RootPart.BlockGrab;
        }

        public void SetBlockGrab(bool p)
        {
            if (ParentGroup.IsDeleted)
                return;

            ParentGroup.RootPart.BlockGrab = p;
        }

        public void SetStatusSandbox(bool p)
        {
            if (ParentGroup.IsDeleted)
                return;
            StatusSandboxPos = ParentGroup.RootPart.AbsolutePosition;
            ParentGroup.RootPart.StatusSandbox = p;
        }

        public bool GetStatusSandbox()
        {
            if (ParentGroup.IsDeleted)
                return false;

            return ParentGroup.RootPart.StatusSandbox;
        }

        public int GetAxisRotation(int axis)
        {
            //Cannot use ScriptBaseClass constants as no referance to it currently.
            if (axis == 2)//STATUS_ROTATE_X
                return STATUS_ROTATE_X;
            if (axis == 4)//STATUS_ROTATE_Y
                return STATUS_ROTATE_Y;
            if (axis == 8)//STATUS_ROTATE_Z
                return STATUS_ROTATE_Z;

            return 0;
        }

        public double GetDistanceTo(Vector3 a, Vector3 b)
        {
            float dx = a.X - b.X;
            float dy = a.Y - b.Y;
            float dz = a.Z - b.Z;
            return Math.Sqrt(dx * dx + dy * dy + dz * dz);
        }

        public uint GetEffectiveObjectFlags()
        {
            // Commenting this section of code out since it doesn't actually do anything, as enums are handled by 
            // value rather than reference
//            PrimFlags f = _flags;
//            if (m_parentGroup == null || m_parentGroup.RootPart == this)
//                f &= ~(PrimFlags.Touch | PrimFlags.Money);

            return (uint)Flags | (uint)LocalFlags;
        }

        public Vector3 GetGeometricCenter()
        {
            if (PhysActor != null)
                return new Vector3(PhysActor.CenterOfMass.X, PhysActor.CenterOfMass.Y, PhysActor.CenterOfMass.Z);
            else
                return new Vector3(0, 0, 0);
        }

        public float GetMass()
        {
            if (PhysActor != null)
                return PhysActor.Mass;
            else
                return 0;
        }

        public Vector3 GetForce()
        {
            if (PhysActor != null)
                return PhysActor.Force;
            else
                return Vector3.Zero;
        }

        /// <summary>
        /// Method for a prim to get it's world position from the group.
        /// </summary>
        /// <remarks>
        /// Remember, the Group Position simply gives the position of the group itself
        /// </remarks>
        /// <returns>A Linked Child Prim objects position in world</returns>
        public Vector3 GetWorldPosition()
        {
            Quaternion parentRot = ParentGroup.RootPart.RotationOffset;
            Vector3 axPos = OffsetPosition;
            axPos *= parentRot;
            Vector3 translationOffsetPosition = axPos;
            if(_parentID == 0)
<<<<<<< HEAD
            {
     	       return GroupPosition;
     	    }
     	    else
     	    {
            	return ParentGroup.AbsolutePosition + translationOffsetPosition; //KF: Fix child prim position
            }
=======
                return GroupPosition;
            else
                return ParentGroup.AbsolutePosition + translationOffsetPosition;
>>>>>>> 2c401b73
        }

        /// <summary>
        /// Gets the rotation of this prim offset by the group rotation
        /// </summary>
        /// <returns></returns>
        public Quaternion GetWorldRotation()
        {
            Quaternion newRot;

            if (this.LinkNum == 0 || this.LinkNum == 1)
            {
                newRot = RotationOffset;
            }
            else
            {
                Quaternion parentRot = ParentGroup.RootPart.RotationOffset;
                Quaternion oldRot = RotationOffset;
                newRot = parentRot * oldRot;
            }

            return newRot;
        }

        public void MoveToTarget(Vector3 target, float tau)
        {
            if (tau > 0)
            {
                ParentGroup.moveToTarget(target, tau);
            }
            else
            {
                StopMoveToTarget();
            }
        }

        /// <summary>
        /// Uses a PID to attempt to clamp the object on the Z axis at the given height over tau seconds.
        /// </summary>
        /// <param name="height">Height to hover.  Height of zero disables hover.</param>
        /// <param name="hoverType">Determines what the height is relative to </param>
        /// <param name="tau">Number of seconds over which to reach target</param>
        public void SetHoverHeight(float height, PIDHoverType hoverType, float tau)
        {
            ParentGroup.SetHoverHeight(height, hoverType, tau);
        }

        public void StopHover()
        {
            ParentGroup.SetHoverHeight(0f, PIDHoverType.Ground, 0f);
        }

        public virtual void OnGrab(Vector3 offsetPos, IClientAPI remoteClient)
        {
        }

        public void PhysicsCollision(EventArgs e)
        {
//            m_log.DebugFormat("Invoking PhysicsCollision on {0} {1} {2}", Name, LocalId, UUID);

            // single threaded here

            CollisionEventUpdate a = (CollisionEventUpdate)e;
            Dictionary<uint, ContactPoint> collissionswith = a.m_objCollisionList;
            List<uint> thisHitColliders = new List<uint>();
            List<uint> endedColliders = new List<uint>();
            List<uint> startedColliders = new List<uint>();

            // calculate things that started colliding this time
            // and build up list of colliders this time
            foreach (uint localid in collissionswith.Keys)
            {
                thisHitColliders.Add(localid);
                if (!m_lastColliders.Contains(localid))
                {
                    startedColliders.Add(localid);
                }
                //m_log.Debug("[OBJECT]: Collided with:" + localid.ToString() + " at depth of: " + collissionswith[localid].ToString());
            }

            // calculate things that ended colliding
            foreach (uint localID in m_lastColliders)
            {
                if (!thisHitColliders.Contains(localID))
                {
                    endedColliders.Add(localID);
                }
            }

            //add the items that started colliding this time to the last colliders list.
            foreach (uint localID in startedColliders)
            {
                m_lastColliders.Add(localID);
            }
            // remove things that ended colliding from the last colliders list
            foreach (uint localID in endedColliders)
            {
                m_lastColliders.Remove(localID);
            }

            if (ParentGroup.IsDeleted)
                return;

            // play the sound.
            if (startedColliders.Count > 0 && CollisionSound != UUID.Zero && CollisionSoundVolume > 0.0f)
            {
                SendSound(CollisionSound.ToString(), CollisionSoundVolume, true, (byte)0, 0, false, false);
            }

            if ((ParentGroup.RootPart.ScriptEvents & scriptEvents.collision_start) != 0)
            {
                // do event notification
                if (startedColliders.Count > 0)
                {
                    ColliderArgs StartCollidingMessage = new ColliderArgs();
                    List<DetectedObject> colliding = new List<DetectedObject>();
                    foreach (uint localId in startedColliders)
                    {
                        if (localId == 0)
                            continue;

                        if (ParentGroup.Scene == null)
                            return;

                        SceneObjectPart obj = ParentGroup.Scene.GetSceneObjectPart(localId);
                        string data = "";
                        if (obj != null)
                        {
                            if (ParentGroup.RootPart.CollisionFilter.ContainsValue(obj.UUID.ToString())
                                || ParentGroup.RootPart.CollisionFilter.ContainsValue(obj.Name))
                            {
                                bool found = ParentGroup.RootPart.CollisionFilter.TryGetValue(1, out data);
                                //If it is 1, it is to accept ONLY collisions from this object
                                if (found)
                                {
                                    DetectedObject detobj = new DetectedObject();
                                    detobj.keyUUID = obj.UUID;
                                    detobj.nameStr = obj.Name;
                                    detobj.ownerUUID = obj.OwnerID;
                                    detobj.posVector = obj.AbsolutePosition;
                                    detobj.rotQuat = obj.GetWorldRotation();
                                    detobj.velVector = obj.Velocity;
                                    detobj.colliderType = 0;
                                    detobj.groupUUID = obj.GroupID;
                                    colliding.Add(detobj);
                                }
                                //If it is 0, it is to not accept collisions from this object
                                else
                                {
                                }
                            }
                            else
                            {
                                bool found = ParentGroup.RootPart.CollisionFilter.TryGetValue(1, out data);
                                //If it is 1, it is to accept ONLY collisions from this object, so this other object will not work
                                if (!found)
                                {
                                    DetectedObject detobj = new DetectedObject();
                                    detobj.keyUUID = obj.UUID;
                                    detobj.nameStr = obj.Name;
                                    detobj.ownerUUID = obj.OwnerID;
                                    detobj.posVector = obj.AbsolutePosition;
                                    detobj.rotQuat = obj.GetWorldRotation();
                                    detobj.velVector = obj.Velocity;
                                    detobj.colliderType = 0;
                                    detobj.groupUUID = obj.GroupID;
                                    colliding.Add(detobj);
                                }
                            }
                        }
                        else
                        {
                            ParentGroup.Scene.ForEachRootScenePresence(delegate(ScenePresence av)
                            {
                                if (av.LocalId == localId)
                                {
                                    if (ParentGroup.RootPart.CollisionFilter.ContainsValue(av.UUID.ToString())
                                        || ParentGroup.RootPart.CollisionFilter.ContainsValue(av.Name))
                                    {
                                        bool found = ParentGroup.RootPart.CollisionFilter.TryGetValue(1, out data);
                                        //If it is 1, it is to accept ONLY collisions from this avatar
                                        if (found)
                                        {
                                            DetectedObject detobj = new DetectedObject();
                                            detobj.keyUUID = av.UUID;
                                            detobj.nameStr = av.ControllingClient.Name;
                                            detobj.ownerUUID = av.UUID;
                                            detobj.posVector = av.AbsolutePosition;
                                            detobj.rotQuat = av.Rotation;
                                            detobj.velVector = av.Velocity;
                                            detobj.colliderType = 0;
                                            detobj.groupUUID = av.ControllingClient.ActiveGroupId;
                                            colliding.Add(detobj);
                                        }
                                        //If it is 0, it is to not accept collisions from this avatar
                                        else
                                        {
                                        }
                                    }
                                    else
                                    {
                                        bool found = ParentGroup.RootPart.CollisionFilter.TryGetValue(1, out data);
                                        //If it is 1, it is to accept ONLY collisions from this avatar, so this other avatar will not work
                                        if (!found)
                                        {
                                            DetectedObject detobj = new DetectedObject();
                                            detobj.keyUUID = av.UUID;
                                            detobj.nameStr = av.ControllingClient.Name;
                                            detobj.ownerUUID = av.UUID;
                                            detobj.posVector = av.AbsolutePosition;
                                            detobj.rotQuat = av.Rotation;
                                            detobj.velVector = av.Velocity;
                                            detobj.colliderType = 0;
                                            detobj.groupUUID = av.ControllingClient.ActiveGroupId;
                                            colliding.Add(detobj);
                                        }
                                    }

                                }
                            });
                        }
                    }

                    if (colliding.Count > 0)
                    {
                        StartCollidingMessage.Colliders = colliding;

                        if (ParentGroup.Scene == null)
                            return;

//                        if (m_parentGroup.PassCollision == true)
//                        {
//                            //TODO: Add pass to root prim!
//                        }

                        ParentGroup.Scene.EventManager.TriggerScriptCollidingStart(LocalId, StartCollidingMessage);
                    }
                }
            }

            if ((ParentGroup.RootPart.ScriptEvents & scriptEvents.collision) != 0)
            {
                if (m_lastColliders.Count > 0)
                {
                    ColliderArgs CollidingMessage = new ColliderArgs();
                    List<DetectedObject> colliding = new List<DetectedObject>();
                    foreach (uint localId in m_lastColliders)
                    {
                        // always running this check because if the user deletes the object it would return a null reference.
                        if (localId == 0)
                            continue;
                        
                        if (ParentGroup.Scene == null)
                            return;
                        
                        SceneObjectPart obj = ParentGroup.Scene.GetSceneObjectPart(localId);
                        string data = "";
                        if (obj != null)
                        {
                            if (ParentGroup.RootPart.CollisionFilter.ContainsValue(obj.UUID.ToString())
                                || ParentGroup.RootPart.CollisionFilter.ContainsValue(obj.Name))
                            {
                                bool found = ParentGroup.RootPart.CollisionFilter.TryGetValue(1,out data);
                                //If it is 1, it is to accept ONLY collisions from this object
                                if (found)
                                {
                                    DetectedObject detobj = new DetectedObject();
                                    detobj.keyUUID = obj.UUID;
                                    detobj.nameStr = obj.Name;
                                    detobj.ownerUUID = obj.OwnerID;
                                    detobj.posVector = obj.AbsolutePosition;
                                    detobj.rotQuat = obj.GetWorldRotation();
                                    detobj.velVector = obj.Velocity;
                                    detobj.colliderType = 0;
                                    detobj.groupUUID = obj.GroupID;
                                    colliding.Add(detobj);
                                }
                                //If it is 0, it is to not accept collisions from this object
                                else
                                {
                                }
                            }
                            else
                            {
                                bool found = ParentGroup.RootPart.CollisionFilter.TryGetValue(1,out data);
                                //If it is 1, it is to accept ONLY collisions from this object, so this other object will not work
                                if (!found)
                                {
                                    DetectedObject detobj = new DetectedObject();
                                    detobj.keyUUID = obj.UUID;
                                    detobj.nameStr = obj.Name;
                                    detobj.ownerUUID = obj.OwnerID;
                                    detobj.posVector = obj.AbsolutePosition;
                                    detobj.rotQuat = obj.GetWorldRotation();
                                    detobj.velVector = obj.Velocity;
                                    detobj.colliderType = 0;
                                    detobj.groupUUID = obj.GroupID;
                                    colliding.Add(detobj);
                                }
                            }
                        }
                        else
                        {
                            ParentGroup.Scene.ForEachRootScenePresence(delegate(ScenePresence av)
                            {
                                if (av.LocalId == localId)
                                {
                                    if (ParentGroup.RootPart.CollisionFilter.ContainsValue(av.UUID.ToString())
                                        || ParentGroup.RootPart.CollisionFilter.ContainsValue(av.Name))
                                    {
                                        bool found = ParentGroup.RootPart.CollisionFilter.TryGetValue(1, out data);
                                        //If it is 1, it is to accept ONLY collisions from this avatar
                                        if (found)
                                        {
                                            DetectedObject detobj = new DetectedObject();
                                            detobj.keyUUID = av.UUID;
                                            detobj.nameStr = av.ControllingClient.Name;
                                            detobj.ownerUUID = av.UUID;
                                            detobj.posVector = av.AbsolutePosition;
                                            detobj.rotQuat = av.Rotation;
                                            detobj.velVector = av.Velocity;
                                            detobj.colliderType = 0;
                                            detobj.groupUUID = av.ControllingClient.ActiveGroupId;
                                            colliding.Add(detobj);
                                        }
                                        //If it is 0, it is to not accept collisions from this avatar
                                        else
                                        {
                                        }
                                    }
                                    else
                                    {
                                        bool found = ParentGroup.RootPart.CollisionFilter.TryGetValue(1, out data);
                                        //If it is 1, it is to accept ONLY collisions from this avatar, so this other avatar will not work
                                        if (!found)
                                        {
                                            DetectedObject detobj = new DetectedObject();
                                            detobj.keyUUID = av.UUID;
                                            detobj.nameStr = av.ControllingClient.Name;
                                            detobj.ownerUUID = av.UUID;
                                            detobj.posVector = av.AbsolutePosition;
                                            detobj.rotQuat = av.Rotation;
                                            detobj.velVector = av.Velocity;
                                            detobj.colliderType = 0;
                                            detobj.groupUUID = av.ControllingClient.ActiveGroupId;
                                            colliding.Add(detobj);
                                        }
                                    }

                                }
                            });
                        }
                    }
                    if (colliding.Count > 0)
                    {
                        CollidingMessage.Colliders = colliding;
                        
                        if (ParentGroup.Scene == null)
                            return;
                        
                        ParentGroup.Scene.EventManager.TriggerScriptColliding(LocalId, CollidingMessage);
                    }
                }
            }
            
            if ((ParentGroup.RootPart.ScriptEvents & scriptEvents.collision_end) != 0)
            {
                if (endedColliders.Count > 0)
                {
                    ColliderArgs EndCollidingMessage = new ColliderArgs();
                    List<DetectedObject> colliding = new List<DetectedObject>();
                    foreach (uint localId in endedColliders)
                    {
                        if (localId == 0)
                            continue;

                        if (ParentGroup.Scene == null)
                            return;

                        SceneObjectPart obj = ParentGroup.Scene.GetSceneObjectPart(localId);
                        string data = "";
                        if (obj != null)
                        {
                            if (ParentGroup.RootPart.CollisionFilter.ContainsValue(obj.UUID.ToString()) || ParentGroup.RootPart.CollisionFilter.ContainsValue(obj.Name))
                            {
                                bool found = ParentGroup.RootPart.CollisionFilter.TryGetValue(1,out data);
                                //If it is 1, it is to accept ONLY collisions from this object
                                if (found)
                                {
                                    DetectedObject detobj = new DetectedObject();
                                    detobj.keyUUID = obj.UUID;
                                    detobj.nameStr = obj.Name;
                                    detobj.ownerUUID = obj.OwnerID;
                                    detobj.posVector = obj.AbsolutePosition;
                                    detobj.rotQuat = obj.GetWorldRotation();
                                    detobj.velVector = obj.Velocity;
                                    detobj.colliderType = 0;
                                    detobj.groupUUID = obj.GroupID;
                                    colliding.Add(detobj);
                                }
                                //If it is 0, it is to not accept collisions from this object
                                else
                                {
                                }
                            }
                            else
                            {
                                bool found = ParentGroup.RootPart.CollisionFilter.TryGetValue(1,out data);
                                //If it is 1, it is to accept ONLY collisions from this object, so this other object will not work
                                if (!found)
                                {
                                    DetectedObject detobj = new DetectedObject();
                                    detobj.keyUUID = obj.UUID;
                                    detobj.nameStr = obj.Name;
                                    detobj.ownerUUID = obj.OwnerID;
                                    detobj.posVector = obj.AbsolutePosition;
                                    detobj.rotQuat = obj.GetWorldRotation();
                                    detobj.velVector = obj.Velocity;
                                    detobj.colliderType = 0;
                                    detobj.groupUUID = obj.GroupID;
                                    colliding.Add(detobj);
                                }
                            }
                        }
                        else
                        {
                            ParentGroup.Scene.ForEachRootScenePresence(delegate(ScenePresence av)
                            {
                                if (av.LocalId == localId)
                                {
                                    if (ParentGroup.RootPart.CollisionFilter.ContainsValue(av.UUID.ToString())
                                        || ParentGroup.RootPart.CollisionFilter.ContainsValue(av.Name))
                                    {
                                        bool found = ParentGroup.RootPart.CollisionFilter.TryGetValue(1, out data);
                                        //If it is 1, it is to accept ONLY collisions from this avatar
                                        if (found)
                                        {
                                            DetectedObject detobj = new DetectedObject();
                                            detobj.keyUUID = av.UUID;
                                            detobj.nameStr = av.ControllingClient.Name;
                                            detobj.ownerUUID = av.UUID;
                                            detobj.posVector = av.AbsolutePosition;
                                            detobj.rotQuat = av.Rotation;
                                            detobj.velVector = av.Velocity;
                                            detobj.colliderType = 0;
                                            detobj.groupUUID = av.ControllingClient.ActiveGroupId;
                                            colliding.Add(detobj);
                                        }
                                        //If it is 0, it is to not accept collisions from this avatar
                                        else
                                        {
                                        }
                                    }
                                    else
                                    {
                                        bool found = ParentGroup.RootPart.CollisionFilter.TryGetValue(1, out data);
                                        //If it is 1, it is to accept ONLY collisions from this avatar, so this other avatar will not work
                                        if (!found)
                                        {
                                            DetectedObject detobj = new DetectedObject();
                                            detobj.keyUUID = av.UUID;
                                            detobj.nameStr = av.ControllingClient.Name;
                                            detobj.ownerUUID = av.UUID;
                                            detobj.posVector = av.AbsolutePosition;
                                            detobj.rotQuat = av.Rotation;
                                            detobj.velVector = av.Velocity;
                                            detobj.colliderType = 0;
                                            detobj.groupUUID = av.ControllingClient.ActiveGroupId;
                                            colliding.Add(detobj);
                                        }
                                    }

                                }
                            });
                        }
                    }
                    
                    if (colliding.Count > 0)
                    {
                        EndCollidingMessage.Colliders = colliding;
                        
                        if (ParentGroup.Scene == null)
                            return;
                        
                        ParentGroup.Scene.EventManager.TriggerScriptCollidingEnd(LocalId, EndCollidingMessage);
                    }
                }
            }

            if ((ParentGroup.RootPart.ScriptEvents & scriptEvents.land_collision_start) != 0)
            {
                if (startedColliders.Count > 0)
                {
                    ColliderArgs LandStartCollidingMessage = new ColliderArgs();
                    List<DetectedObject> colliding = new List<DetectedObject>();
                    foreach (uint localId in startedColliders)
                    {
                        if (localId == 0)
                        {
                            //Hope that all is left is ground!
                            DetectedObject detobj = new DetectedObject();
                            detobj.keyUUID = UUID.Zero;
                            detobj.nameStr = "";
                            detobj.ownerUUID = UUID.Zero;
                            detobj.posVector = ParentGroup.RootPart.AbsolutePosition;
                            detobj.rotQuat = Quaternion.Identity;
                            detobj.velVector = Vector3.Zero;
                            detobj.colliderType = 0;
                            detobj.groupUUID = UUID.Zero;
                            colliding.Add(detobj);
                        }
                    }

                    if (colliding.Count > 0)
                    {
                        LandStartCollidingMessage.Colliders = colliding;

                        if (ParentGroup.Scene == null)
                            return;

                        ParentGroup.Scene.EventManager.TriggerScriptLandCollidingStart(LocalId, LandStartCollidingMessage);
                    }
                }
            }

            if ((ParentGroup.RootPart.ScriptEvents & scriptEvents.land_collision) != 0)
            {
                if (m_lastColliders.Count > 0)
                {
                    ColliderArgs LandCollidingMessage = new ColliderArgs();
                    List<DetectedObject> colliding = new List<DetectedObject>();
                    foreach (uint localId in startedColliders)
                    {
                        if (localId == 0)
                        {
                            //Hope that all is left is ground!
                            DetectedObject detobj = new DetectedObject();
                            detobj.keyUUID = UUID.Zero;
                            detobj.nameStr = "";
                            detobj.ownerUUID = UUID.Zero;
                            detobj.posVector = ParentGroup.RootPart.AbsolutePosition;
                            detobj.rotQuat = Quaternion.Identity;
                            detobj.velVector = Vector3.Zero;
                            detobj.colliderType = 0;
                            detobj.groupUUID = UUID.Zero;
                            colliding.Add(detobj);
                        }
                    }

                    if (colliding.Count > 0)
                    {
                        LandCollidingMessage.Colliders = colliding;

                        if (ParentGroup.Scene == null)
                            return;

                        ParentGroup.Scene.EventManager.TriggerScriptLandColliding(LocalId, LandCollidingMessage);
                    }
                }
            }

            if ((ParentGroup.RootPart.ScriptEvents & scriptEvents.land_collision_end) != 0)
            {
                if (endedColliders.Count > 0)
                {
                    ColliderArgs LandEndCollidingMessage = new ColliderArgs();
                    List<DetectedObject> colliding = new List<DetectedObject>();
                    foreach (uint localId in startedColliders)
                    {
                        if (localId == 0)
                        {
                            //Hope that all is left is ground!
                            DetectedObject detobj = new DetectedObject();
                            detobj.keyUUID = UUID.Zero;
                            detobj.nameStr = "";
                            detobj.ownerUUID = UUID.Zero;
                            detobj.posVector = ParentGroup.RootPart.AbsolutePosition;
                            detobj.rotQuat = Quaternion.Identity;
                            detobj.velVector = Vector3.Zero;
                            detobj.colliderType = 0;
                            detobj.groupUUID = UUID.Zero;
                            colliding.Add(detobj);
                        }
                    }

                    if (colliding.Count > 0)
                    {
                        LandEndCollidingMessage.Colliders = colliding;

                        if (ParentGroup.Scene == null)
                            return;

                        ParentGroup.Scene.EventManager.TriggerScriptLandCollidingEnd(LocalId, LandEndCollidingMessage);
                    }
                }
            }
        }

        public void PhysicsOutOfBounds(Vector3 pos)
        {
            m_log.Error("[PHYSICS]: Physical Object went out of bounds.");
            
            RemFlag(PrimFlags.Physics);
            DoPhysicsPropertyUpdate(false, true);
            //ParentGroup.Scene.PhysicsScene.AddPhysicsActorTaint(PhysActor);
        }

        public void PhysicsRequestingTerseUpdate()
        {
            if (PhysActor != null)
            {
                Vector3 newpos = new Vector3(PhysActor.Position.GetBytes(), 0);
                
                if (ParentGroup.Scene.TestBorderCross(newpos, Cardinals.N)
                    | ParentGroup.Scene.TestBorderCross(newpos, Cardinals.S)
                    | ParentGroup.Scene.TestBorderCross(newpos, Cardinals.E)
                    | ParentGroup.Scene.TestBorderCross(newpos, Cardinals.W))
                {
                    ParentGroup.AbsolutePosition = newpos;
                    return;
                }
                //ParentGroup.RootPart.m_groupPosition = newpos;
            }
            ScheduleTerseUpdate();
        }

        public void PreloadSound(string sound)
        {
            // UUID ownerID = OwnerID;
            UUID objectID = ParentGroup.RootPart.UUID;
            UUID soundID = UUID.Zero;

            if (!UUID.TryParse(sound, out soundID))
            {
                //Trys to fetch sound id from prim's inventory.
                //Prim's inventory doesn't support non script items yet
                
                TaskInventory.LockItemsForRead(true);

                foreach (KeyValuePair<UUID, TaskInventoryItem> item in TaskInventory)
                {
                    if (item.Value.Name == sound)
                    {
                        soundID = item.Value.ItemID;
                        break;
                    }
                }

                TaskInventory.LockItemsForRead(false);
            }

            ParentGroup.Scene.ForEachRootScenePresence(delegate(ScenePresence sp)
            {
                if (!(Util.GetDistanceTo(sp.AbsolutePosition, AbsolutePosition) >= 100))
                    sp.ControllingClient.SendPreLoadSound(objectID, objectID, soundID);
            });
        }

        public void RemFlag(PrimFlags flag)
        {
            // PrimFlags prevflag = Flags;
            if ((Flags & flag) != 0)
            {
                //m_log.Debug("Removing flag: " + ((PrimFlags)flag).ToString());
                Flags &= ~flag;
            }
            //m_log.Debug("prev: " + prevflag.ToString() + " curr: " + Flags.ToString());
            //ScheduleFullUpdate();
        }
        
        public void RemoveScriptEvents(UUID scriptid)
        {
            lock (m_scriptEvents)
            {
                if (m_scriptEvents.ContainsKey(scriptid))
                {
                    scriptEvents oldparts = scriptEvents.None;
                    oldparts = (scriptEvents) m_scriptEvents[scriptid];

                    // remove values from aggregated script events
                    AggregateScriptEvents &= ~oldparts;
                    m_scriptEvents.Remove(scriptid);
                    aggregateScriptEvents();
                }
            }
        }

        /// <summary>
        /// Reset UUIDs for this part.  This involves generate this part's own UUID and
        /// generating new UUIDs for all the items in the inventory.
        /// </summary>
        /// <param name="linkNum">Link number for the part</param>
        public void ResetIDs(int linkNum)
        {
            UUID = UUID.Random();
            LinkNum = linkNum;
            LocalId = 0;
            Inventory.ResetInventoryIDs();
        }

        /// <summary>
        /// Set the scale of this part.
        /// </summary>
        /// <remarks>
        /// Unlike the scale property, this checks the new size against scene limits and schedules a full property
        /// update to viewers.
        /// </remarks>
        /// <param name="scale"></param>
        public void Resize(Vector3 scale)
        {
            scale.X = Math.Min(scale.X, ParentGroup.Scene.m_maxNonphys);
            scale.Y = Math.Min(scale.Y, ParentGroup.Scene.m_maxNonphys);
            scale.Z = Math.Min(scale.Z, ParentGroup.Scene.m_maxNonphys);

            if (PhysActor != null && PhysActor.IsPhysical)
            {
                scale.X = Math.Min(scale.X, ParentGroup.Scene.m_maxPhys);
                scale.Y = Math.Min(scale.Y, ParentGroup.Scene.m_maxPhys);
                scale.Z = Math.Min(scale.Z, ParentGroup.Scene.m_maxPhys);
            }

//            m_log.DebugFormat("[SCENE OBJECT PART]: Resizing {0} {1} to {2}", Name, LocalId, scale);

            Scale = scale;

            ParentGroup.HasGroupChanged = true;
            ScheduleFullUpdate();
        }
        
        public void RotLookAt(Quaternion target, float strength, float damping)
        {
        	m_parentGroup.rotLookAt(target, strength, damping);  // This calls method in SceneObjectGroup.
        }

        public void rotLookAt(Quaternion target, float strength, float damping)
        {
            if (ParentGroup.IsAttachment)
            {
                /*
                    ScenePresence avatar = m_scene.GetScenePresence(rootpart.AttachedAvatar);
                    if (avatar != null)
                    {
                    Rotate the Av?
                    } */
            }
            else
            {
                APIDDamp = damping;
                APIDStrength = strength;
                APIDTarget = target;
            }
        }

        public void startLookAt(Quaternion rot, float damp, float strength)
        {
            APIDDamp = damp;
            APIDStrength = strength;
            APIDTarget = rot;
        }

        public void stopLookAt()
        {
            APIDTarget = Quaternion.Identity;
        }

        /// <summary>
        /// Schedules this prim for a full update
        /// </summary>
        public void ScheduleFullUpdate()
        {
//            m_log.DebugFormat("[SCENE OBJECT PART]: Scheduling full update for {0} {1}", Name, LocalId);

            if (ParentGroup == null)
                return;

            ParentGroup.QueueForUpdateCheck();

            int timeNow = Util.UnixTimeSinceEpoch();

            // If multiple updates are scheduled on the same second, we still need to perform all of them
            // So we'll force the issue by bumping up the timestamp so that later processing sees these need
            // to be performed.
            if (timeNow <= TimeStampFull)
            {
                TimeStampFull += 1;
            }
            else
            {
                TimeStampFull = (uint)timeNow;
            }

            UpdateFlag = UpdateRequired.FULL;

            //            m_log.DebugFormat(
            //                "[SCENE OBJECT PART]: Scheduling full  update for {0}, {1} at {2}",
            //                UUID, Name, TimeStampFull);
        }

        /// <summary>
        /// Schedule a terse update for this prim.  Terse updates only send position,
        /// rotation, velocity, rotational velocity and shape information.
        /// </summary>
        public void ScheduleTerseUpdate()
        {
            if (ParentGroup == null)
                return;

            // This was pulled from SceneViewer. Attachments always receive full updates.
            // I could not verify if this is a requirement but this maintains existing behavior
            if (ParentGroup.IsAttachment)
            {
                ScheduleFullUpdate();
            }

            if (UpdateFlag == UpdateRequired.NONE)
            {
                ParentGroup.HasGroupChanged = true;
                ParentGroup.QueueForUpdateCheck();

                TimeStampTerse = (uint) Util.UnixTimeSinceEpoch();
                UpdateFlag = UpdateRequired.TERSE;

            //                m_log.DebugFormat(
            //                    "[SCENE OBJECT PART]: Scheduling terse update for {0}, {1} at {2}",
            //                    UUID, Name, TimeStampTerse);
            }
        }

        public void ScriptSetPhysicsStatus(bool UsePhysics)
        {
            ParentGroup.ScriptSetPhysicsStatus(UsePhysics);
        }

        /// <summary>
        /// Set sculpt and mesh data, and tell the physics engine to process the change.
        /// </summary>
        /// <param name="texture">The mesh itself.</param>
        public void SculptTextureCallback(AssetBase texture)
        {
            if (m_shape.SculptEntry)
            {
                // commented out for sculpt map caching test - null could mean a cached sculpt map has been found
                //if (texture != null)
                {
                    if (texture != null)
                    {
//                        m_log.DebugFormat(
//                            "[SCENE OBJECT PART]: Setting sculpt data for {0} on SculptTextureCallback()", Name);

                        m_shape.SculptData = texture.Data;
                    }

                    if (PhysActor != null)
                    {
                        // Update the physics actor with the new loaded sculpt data and set the taint signal.
                        PhysActor.Shape = m_shape;

                        ParentGroup.Scene.PhysicsScene.AddPhysicsActorTaint(PhysActor);
                    }
                }
            }
        }

        /// <summary>
        /// Send a full update to the client for the given part
        /// </summary>
        /// <param name="remoteClient"></param>
        protected internal void SendFullUpdate(IClientAPI remoteClient)
        {
            if (ParentGroup == null)
                return;

//            m_log.DebugFormat(
//                "[SOG]: Sendinging part full update to {0} for {1} {2}", remoteClient.Name, part.Name, part.LocalId);
            
            if (IsRoot)
            {
                if (ParentGroup.IsAttachment)
                {
                    SendFullUpdateToClient(remoteClient, AttachedPos);
                }
                else
                {
                    SendFullUpdateToClient(remoteClient, AbsolutePosition);
                }
            }
            else
            {
                SendFullUpdateToClient(remoteClient);
            }
        }

        /// <summary>
        /// Send a full update for this part to all clients.
        /// </summary>
        public void SendFullUpdateToAllClients()
        {
            if (ParentGroup == null)
                return;

            ParentGroup.Scene.ForEachScenePresence(delegate(ScenePresence avatar)
            {
                SendFullUpdate(avatar.ControllingClient);
            });
        }

        /// <summary>
        /// Sends a full update to the client
        /// </summary>
        /// <param name="remoteClient"></param>
        public void SendFullUpdateToClient(IClientAPI remoteClient)
        {
            SendFullUpdateToClient(remoteClient, OffsetPosition);
        }

        /// <summary>
        /// Sends a full update to the client
        /// </summary>
        /// <param name="remoteClient"></param>
        /// <param name="lPos"></param>
        public void SendFullUpdateToClient(IClientAPI remoteClient, Vector3 lPos)
        {
            if (ParentGroup == null)
                return;

            // Suppress full updates during attachment editing
            //
            if (ParentGroup.IsSelected && ParentGroup.IsAttachment)
                return;
            
            if (ParentGroup.IsDeleted)
                return;

            if (ParentGroup.IsAttachment && (ParentGroup.AttachedAvatar != remoteClient.AgentId) &&
                (ParentGroup.AttachmentPoint >= 31) && (ParentGroup.AttachmentPoint <= 38))
                return;

            if (remoteClient.AgentId == OwnerID)
            {
                if ((Flags & PrimFlags.CreateSelected) != 0)
                    Flags &= ~PrimFlags.CreateSelected;
            }
            //bool isattachment = IsAttachment;
            //if (LocalId != ParentGroup.RootPart.LocalId)
                //isattachment = ParentGroup.RootPart.IsAttachment;

            remoteClient.SendEntityUpdate(this, PrimUpdateFlags.FullUpdate);
            ParentGroup.Scene.StatsReporter.AddObjectUpdates(1);
        }

        /// <summary>
        /// Tell all the prims which have had updates scheduled
        /// </summary>
        public void SendScheduledUpdates()
        {
            const float ROTATION_TOLERANCE = 0.01f;
            const float VELOCITY_TOLERANCE = 0.001f;
            const float POSITION_TOLERANCE = 0.05f; // I don't like this, but I suppose it's necessary
            const int TIME_MS_TOLERANCE = 200; //llSetPos has a 200ms delay. This should NOT be 3 seconds.

            switch (UpdateFlag)
            {
                case UpdateRequired.TERSE:
                {
                    ClearUpdateSchedule();
                    // Throw away duplicate or insignificant updates
                    if (!RotationOffset.ApproxEquals(m_lastRotation, ROTATION_TOLERANCE) ||
                        !Acceleration.Equals(m_lastAcceleration) ||
                        !Velocity.ApproxEquals(m_lastVelocity, VELOCITY_TOLERANCE) ||
                        Velocity.ApproxEquals(Vector3.Zero, VELOCITY_TOLERANCE) ||
                        !AngularVelocity.ApproxEquals(m_lastAngularVelocity, VELOCITY_TOLERANCE) ||
                        !OffsetPosition.ApproxEquals(m_lastPosition, POSITION_TOLERANCE) ||
                        Environment.TickCount - m_lastTerseSent > TIME_MS_TOLERANCE)
                    {
                        SendTerseUpdateToAllClients();

                        // Update the "last" values
                        m_lastPosition = OffsetPosition;
                        m_lastRotation = RotationOffset;
                        m_lastVelocity = Velocity;
                        m_lastAcceleration = Acceleration;
                        m_lastAngularVelocity = AngularVelocity;
                        m_lastTerseSent = Environment.TickCount;
                    }
                    break;
                }
                case UpdateRequired.FULL:
                {
                    ClearUpdateSchedule();
                    SendFullUpdateToAllClients();
                    break;
                }
            }
        }

        /// <summary>
        /// Trigger or play an attached sound in this part's inventory.
        /// </summary>
        /// <param name="sound"></param>
        /// <param name="volume"></param>
        /// <param name="triggered"></param>
        /// <param name="flags"></param>
        public void SendSound(string sound, double volume, bool triggered, byte flags, float radius, bool useMaster, bool isMaster)
        {
            if (volume > 1)
                volume = 1;
            if (volume < 0)
                volume = 0;

            UUID ownerID = OwnerID;
            UUID objectID = ParentGroup.RootPart.UUID;
            UUID parentID = ParentGroup.UUID;

            UUID soundID = UUID.Zero;
            Vector3 position = AbsolutePosition; // region local
            ulong regionHandle = ParentGroup.Scene.RegionInfo.RegionHandle;

            if (!UUID.TryParse(sound, out soundID))
            {
                // search sound file from inventory
                TaskInventory.LockItemsForRead(true);
                foreach (KeyValuePair<UUID, TaskInventoryItem> item in TaskInventory)
                {
                    if (item.Value.Name == sound && item.Value.Type == (int)AssetType.Sound)
                    {
                        soundID = item.Value.ItemID;
                        break;
                    }
                }
                TaskInventory.LockItemsForRead(false);
            }

            if (soundID == UUID.Zero)
                return;

            ISoundModule soundModule = ParentGroup.Scene.RequestModuleInterface<ISoundModule>();
            if (soundModule != null)
            {
                if (useMaster)
                {
                    if (isMaster)
                    {
                        if (triggered)
                            soundModule.TriggerSound(soundID, ownerID, objectID, parentID, volume, position, regionHandle, radius);
                        else
                            soundModule.PlayAttachedSound(soundID, ownerID, objectID, volume, position, flags, radius);
                        ParentGroup.PlaySoundMasterPrim = this;
                        ownerID = OwnerID;
                        objectID = ParentGroup.RootPart.UUID;
                        parentID = ParentGroup.UUID;
                        position = AbsolutePosition; // region local
                        regionHandle = ParentGroup.Scene.RegionInfo.RegionHandle;
                        if (triggered)
                            soundModule.TriggerSound(soundID, ownerID, objectID, parentID, volume, position, regionHandle, radius);
                        else
                            soundModule.PlayAttachedSound(soundID, ownerID, objectID, volume, position, flags, radius);
                        foreach (SceneObjectPart prim in ParentGroup.PlaySoundSlavePrims)
                        {
                            ownerID = prim.OwnerID;
                            objectID = prim.ParentGroup.RootPart.UUID;
                            parentID = prim.ParentGroup.UUID;
                            position = prim.AbsolutePosition; // region local
                            regionHandle = prim.ParentGroup.Scene.RegionInfo.RegionHandle;
                            if (triggered)
                                soundModule.TriggerSound(soundID, ownerID, objectID, parentID, volume, position, regionHandle, radius);
                            else
                                soundModule.PlayAttachedSound(soundID, ownerID, objectID, volume, position, flags, radius);
                        }
                        ParentGroup.PlaySoundSlavePrims.Clear();
                        ParentGroup.PlaySoundMasterPrim = null;
                    }
                    else
                    {
                        ParentGroup.PlaySoundSlavePrims.Add(this);
                    }
                }
                else
                {
                    if (triggered)
                        soundModule.TriggerSound(soundID, ownerID, objectID, parentID, volume, position, regionHandle, radius);
                    else
                        soundModule.PlayAttachedSound(soundID, ownerID, objectID, volume, position, flags, radius);
                }
            }
        }

        /// <summary>
        /// Send a terse update to all clients
        /// </summary>
        public void SendTerseUpdateToAllClients()
        {
            ParentGroup.Scene.ForEachClient(delegate(IClientAPI client)
            {
                SendTerseUpdateToClient(client);
            });
        }

        public void SetAxisRotation(int axis, int rotate)
        {
            ParentGroup.SetAxisRotation(axis, rotate);

            //Cannot use ScriptBaseClass constants as no referance to it currently.
            if (axis == 2)//STATUS_ROTATE_X
                STATUS_ROTATE_X = rotate;

            if (axis == 4)//STATUS_ROTATE_Y
                STATUS_ROTATE_Y = rotate;

            if (axis == 8)//STATUS_ROTATE_Z
                STATUS_ROTATE_Z = rotate;
        }

        public void SetBuoyancy(float fvalue)
        {
            if (PhysActor != null)
            {
                PhysActor.Buoyancy = fvalue;
            }
        }

        public void SetDieAtEdge(bool p)
        {
            if (ParentGroup.IsDeleted)
                return;

            ParentGroup.RootPart.DIE_AT_EDGE = p;
        }

        public void SetFloatOnWater(int floatYN)
        {
            if (PhysActor != null)
            {
                if (floatYN == 1)
                {
                    PhysActor.FloatOnWater = true;
                }
                else
                {
                    PhysActor.FloatOnWater = false;
                }
            }
        }

        public void SetForce(Vector3 force)
        {
            if (PhysActor != null)
            {
                PhysActor.Force = force;
            }
        }

        public void SetVehicleType(int type)
        {
            if (PhysActor != null)
            {
                PhysActor.VehicleType = type;
            }
        }

        public void SetVehicleFloatParam(int param, float value)
        {
            if (PhysActor != null)
            {
                PhysActor.VehicleFloatParam(param, value);
            }
        }

        public void SetVehicleVectorParam(int param, Vector3 value)
        {
            if (PhysActor != null)
            {
                PhysActor.VehicleVectorParam(param, value);
            }
        }

        public void SetVehicleRotationParam(int param, Quaternion rotation)
        {
            if (PhysActor != null)
            {
                PhysActor.VehicleRotationParam(param, rotation);
            }
        }

        /// <summary>
        /// Set the color of prim faces
        /// </summary>
        /// <param name="color"></param>
        /// <param name="face"></param>
        public void SetFaceColor(Vector3 color, int face)
        {
            // The only way to get a deep copy/ If we don't do this, we can
            // mever detect color changes further down.
            Byte[] buf = Shape.Textures.GetBytes();
            Primitive.TextureEntry tex = new Primitive.TextureEntry(buf, 0, buf.Length);
            Color4 texcolor;
            if (face >= 0 && face < GetNumberOfSides())
            {
                texcolor = tex.CreateFace((uint)face).RGBA;
                texcolor.R = Util.Clip((float)color.X, 0.0f, 1.0f);
                texcolor.G = Util.Clip((float)color.Y, 0.0f, 1.0f);
                texcolor.B = Util.Clip((float)color.Z, 0.0f, 1.0f);
                tex.FaceTextures[face].RGBA = texcolor;
                UpdateTextureEntry(tex.GetBytes());
                return;
            }
            else if (face == ALL_SIDES)
            {
                for (uint i = 0; i < GetNumberOfSides(); i++)
                {
                    if (tex.FaceTextures[i] != null)
                    {
                        texcolor = tex.FaceTextures[i].RGBA;
                        texcolor.R = Util.Clip((float)color.X, 0.0f, 1.0f);
                        texcolor.G = Util.Clip((float)color.Y, 0.0f, 1.0f);
                        texcolor.B = Util.Clip((float)color.Z, 0.0f, 1.0f);
                        tex.FaceTextures[i].RGBA = texcolor;
                    }
                    texcolor = tex.DefaultTexture.RGBA;
                    texcolor.R = Util.Clip((float)color.X, 0.0f, 1.0f);
                    texcolor.G = Util.Clip((float)color.Y, 0.0f, 1.0f);
                    texcolor.B = Util.Clip((float)color.Z, 0.0f, 1.0f);
                    tex.DefaultTexture.RGBA = texcolor;
                }
                UpdateTextureEntry(tex.GetBytes());
                return;
            }
        }

        /// <summary>
        /// Get the number of sides that this part has.
        /// </summary>
        /// <returns></returns>
        public int GetNumberOfSides()
        {
            int ret = 0;
            bool hasCut;
            bool hasHollow;
            bool hasDimple;
            bool hasProfileCut;

            PrimType primType = GetPrimType();
            HasCutHollowDimpleProfileCut(primType, Shape, out hasCut, out hasHollow, out hasDimple, out hasProfileCut);

            switch (primType)
            {
                case PrimType.BOX:
                    ret = 6;
                    if (hasCut) ret += 2;
                    if (hasHollow) ret += 1;
                    break;
                case PrimType.CYLINDER:
                    ret = 3;
                    if (hasCut) ret += 2;
                    if (hasHollow) ret += 1;
                    break;
                case PrimType.PRISM:
                    ret = 5;
                    if (hasCut) ret += 2;
                    if (hasHollow) ret += 1;
                    break;
                case PrimType.SPHERE:
                    ret = 1;
                    if (hasCut) ret += 2;
                    if (hasDimple) ret += 2;
                    if (hasHollow) ret += 1;
                    break;
                case PrimType.TORUS:
                    ret = 1;
                    if (hasCut) ret += 2;
                    if (hasProfileCut) ret += 2;
                    if (hasHollow) ret += 1;
                    break;
                case PrimType.TUBE:
                    ret = 4;
                    if (hasCut) ret += 2;
                    if (hasProfileCut) ret += 2;
                    if (hasHollow) ret += 1;
                    break;
                case PrimType.RING:
                    ret = 3;
                    if (hasCut) ret += 2;
                    if (hasProfileCut) ret += 2;
                    if (hasHollow) ret += 1;
                    break;
                case PrimType.SCULPT:
                    // Special mesh handling
                    if (Shape.SculptType == (byte)SculptType.Mesh)
                        ret = 8; // if it's a mesh then max 8 faces
                    else
                        ret = 1; // if it's a sculpt then max 1 face
                    break;
            }

            return ret;
        }

        /// <summary>
        /// Tell us what type this prim is
        /// </summary>
        /// <param name="primShape"></param>
        /// <returns></returns>
        public PrimType GetPrimType()
        {
            if (Shape.SculptEntry)
                return PrimType.SCULPT;
            
            if ((Shape.ProfileCurve & 0x07) == (byte)ProfileShape.Square)
            {
                if (Shape.PathCurve == (byte)Extrusion.Straight)
                    return PrimType.BOX;
                else if (Shape.PathCurve == (byte)Extrusion.Curve1)
                    return PrimType.TUBE;
            }
            else if ((Shape.ProfileCurve & 0x07) == (byte)ProfileShape.Circle)
            {
                if (Shape.PathCurve == (byte)Extrusion.Straight)
                    return PrimType.CYLINDER;
                // ProfileCurve seems to combine hole shape and profile curve so we need to only compare against the lower 3 bits
                else if (Shape.PathCurve == (byte)Extrusion.Curve1)
                    return PrimType.TORUS;
            }
            else if ((Shape.ProfileCurve & 0x07) == (byte)ProfileShape.HalfCircle)
            {
                if (Shape.PathCurve == (byte)Extrusion.Curve1 || Shape.PathCurve == (byte)Extrusion.Curve2)
                    return PrimType.SPHERE;
            }
            else if ((Shape.ProfileCurve & 0x07) == (byte)ProfileShape.EquilateralTriangle)
            {
                if (Shape.PathCurve == (byte)Extrusion.Straight)
                    return PrimType.PRISM;
                else if (Shape.PathCurve == (byte)Extrusion.Curve1)
                    return PrimType.RING;
            }
            
            return PrimType.BOX;
        }
        
        /// <summary>
        /// Tell us if this object has cut, hollow, dimple, and other factors affecting the number of faces 
        /// </summary>
        /// <param name="primType"></param>
        /// <param name="shape"></param>
        /// <param name="hasCut"></param>
        /// <param name="hasHollow"></param>
        /// <param name="hasDimple"></param>
        /// <param name="hasProfileCut"></param>
        protected static void HasCutHollowDimpleProfileCut(PrimType primType, PrimitiveBaseShape shape, out bool hasCut, out bool hasHollow,
            out bool hasDimple, out bool hasProfileCut)
        {
            if (primType == PrimType.BOX
                ||
                primType == PrimType.CYLINDER
                ||
                primType == PrimType.PRISM)

                hasCut = (shape.ProfileBegin > 0) || (shape.ProfileEnd > 0);
            else
                hasCut = (shape.PathBegin > 0) || (shape.PathEnd > 0);

            hasHollow = shape.ProfileHollow > 0;
            hasDimple = (shape.ProfileBegin > 0) || (shape.ProfileEnd > 0); // taken from llSetPrimitiveParms
            hasProfileCut = hasDimple; // is it the same thing?
        }
        
        public void SetVehicleFlags(int param, bool remove)
        {
            if (PhysActor != null)
            {
                PhysActor.VehicleFlags(param, remove);
            }
        }

        public void SetGroup(UUID groupID, IClientAPI client)
        {
            // Scene.AddNewPrims() calls with client == null so can't use this.
//            m_log.DebugFormat(
//                "[SCENE OBJECT PART]: Setting group for {0} to {1} for {2}",
//                Name, groupID, OwnerID);

            GroupID = groupID;
            if (client != null)
                SendPropertiesToClient(client);
            UpdateFlag = UpdateRequired.FULL;
        }

        /// <summary>
        /// Set the parent group of this prim.
        /// </summary>
        public void SetParent(SceneObjectGroup parent)
        {
            ParentGroup = parent;
        }

        // Use this for attachments!  LocalID should be avatar's localid
        public void SetParentLocalId(uint localID)
        {
            ParentID = localID;
        }

        public void SetPhysicsAxisRotation()
        {
            if (PhysActor != null)
            {
                PhysActor.LockAngularMotion(RotationAxis);
                ParentGroup.Scene.PhysicsScene.AddPhysicsActorTaint(PhysActor);
            }
        }

        /// <summary>
        /// Set the events that this part will pass on to listeners.
        /// </summary>
        /// <param name="scriptid"></param>
        /// <param name="events"></param>
        public void SetScriptEvents(UUID scriptid, int events)
        {
            // scriptEvents oldparts;
            lock (m_scriptEvents)
            {
                if (m_scriptEvents.ContainsKey(scriptid))
                {
                    // oldparts = m_scriptEvents[scriptid];

                    // remove values from aggregated script events
                    if (m_scriptEvents[scriptid] == (scriptEvents) events)
                        return;
                    m_scriptEvents[scriptid] = (scriptEvents) events;
                }
                else
                {
                    m_scriptEvents.Add(scriptid, (scriptEvents) events);
                }
            }
            aggregateScriptEvents();
        }

        /// <summary>
        /// Set the text displayed for this part.
        /// </summary>
        /// <param name="text"></param>
        public void SetText(string text)
        {
            Text = text;

            if (ParentGroup != null)
            {
                ParentGroup.HasGroupChanged = true;
                ScheduleFullUpdate();
            }
        }
        
        public void StopLookAt()
        {
            ParentGroup.stopLookAt();

            ParentGroup.ScheduleGroupForTerseUpdate();
        }
        
        /// <summary>
        /// Set the text displayed for this part.
        /// </summary>
        /// <param name="text"></param>
        /// <param name="color"></param>
        /// <param name="alpha"></param>
        public void SetText(string text, Vector3 color, double alpha)
        {
            Color = Color.FromArgb((int) (alpha*0xff),
                                   (int) (color.X*0xff),
                                   (int) (color.Y*0xff),
                                   (int) (color.Z*0xff));
            SetText(text);
        }

        public void StopMoveToTarget()
        {
            ParentGroup.stopMoveToTarget();

            ParentGroup.ScheduleGroupForTerseUpdate();
            //ParentGroup.ScheduleGroupForFullUpdate();
        }

        public void StoreUndoState()
        {
            StoreUndoState(false);
        }

        public void StoreUndoState(bool forGroup)
        {
            if (!Undoing)
            {
                if (!IgnoreUndoUpdate)
                {
                    if (ParentGroup != null)
                    {
                        lock (m_undo)
                        {
                            if (m_undo.Count > 0)
                            {
                                UndoState last = m_undo.Peek();
                                if (last != null)
                                {
                                    // TODO: May need to fix for group comparison
                                    if (last.Compare(this))
                                    {
                                        //                                        m_log.DebugFormat(
                                        //                                            "[SCENE OBJECT PART]: Not storing undo for {0} {1} since current state is same as last undo state, initial stack size {2}",
                                        //                                            Name, LocalId, m_undo.Count);

                                        return;
                                    }
                                }
                            }
    
    //                            m_log.DebugFormat(
    //                                "[SCENE OBJECT PART]: Storing undo state for {0} {1}, forGroup {2}, initial stack size {3}",
    //                                Name, LocalId, forGroup, m_undo.Count);
    
                            if (ParentGroup.GetSceneMaxUndo() > 0)
                            {
                                UndoState nUndo = new UndoState(this, forGroup);

                                m_undo.Push(nUndo);

                                if (m_redo.Count > 0)
                                    m_redo.Clear();

                                //                                m_log.DebugFormat(
                                //                                    "[SCENE OBJECT PART]: Stored undo state for {0} {1}, forGroup {2}, stack size now {3}",
                                //                                    Name, LocalId, forGroup, m_undo.Count);
                            }
                        }
                    }
                }
                //                else
                //                {
                //                    m_log.DebugFormat("[SCENE OBJECT PART]: Ignoring undo store for {0} {1}", Name, LocalId);
                //                }
            }
            //            else
            //            {
            //                m_log.DebugFormat(
            //                    "[SCENE OBJECT PART]: Ignoring undo store for {0} {1} since already undoing", Name, LocalId);
            //            }
        }

        /// <summary>
        /// Return number of undos on the stack.  Here temporarily pending a refactor.
        /// </summary>
        public int UndoCount
        {
            get
            {
                lock (m_undo)
                    return m_undo.Count;
            }
        }

        public void Undo()
        {
            lock (m_undo)
            {
//                m_log.DebugFormat(
//                    "[SCENE OBJECT PART]: Handling undo request for {0} {1}, stack size {2}",
//                    Name, LocalId, m_undo.Count);

                if (m_undo.Count > 0)
                {
                    UndoState goback = m_undo.Pop();

                    if (goback != null)
                    {
                        UndoState nUndo = null;
        
                        if (ParentGroup.GetSceneMaxUndo() > 0)
                        {
                            nUndo = new UndoState(this, goback.ForGroup);
                        }

                        goback.PlaybackState(this);

                        if (nUndo != null)
                            m_redo.Push(nUndo);
                    }
                }

//                m_log.DebugFormat(
//                    "[SCENE OBJECT PART]: Handled undo request for {0} {1}, stack size now {2}",
//                    Name, LocalId, m_undo.Count);
            }
        }

        public void Redo()
        {
            lock (m_undo)
            {
//                m_log.DebugFormat(
//                    "[SCENE OBJECT PART]: Handling redo request for {0} {1}, stack size {2}",
//                    Name, LocalId, m_redo.Count);

                if (m_redo.Count > 0)
                {
                    UndoState gofwd = m_redo.Pop();
    
                    if (gofwd != null)
                    {
                        if (ParentGroup.GetSceneMaxUndo() > 0)
                        {
                            UndoState nUndo = new UndoState(this, gofwd.ForGroup);
    
                            m_undo.Push(nUndo);
                        }
    
                        gofwd.PlayfwdState(this);
                    }

//                m_log.DebugFormat(
//                    "[SCENE OBJECT PART]: Handled redo request for {0} {1}, stack size now {2}",
//                    Name, LocalId, m_redo.Count);
                }
            }
        }

        public void ClearUndoState()
        {
//            m_log.DebugFormat("[SCENE OBJECT PART]: Clearing undo and redo stacks in {0} {1}", Name, LocalId);

            lock (m_undo)
            {
                m_undo.Clear();
                m_redo.Clear();
            }
        }

        public EntityIntersection TestIntersection(Ray iray, Quaternion parentrot)
        {
            // In this case we're using a sphere with a radius of the largest dimension of the prim
            // TODO: Change to take shape into account

            EntityIntersection result = new EntityIntersection();
            Vector3 vAbsolutePosition = AbsolutePosition;
            Vector3 vScale = Scale;
            Vector3 rOrigin = iray.Origin;
            Vector3 rDirection = iray.Direction;

            //rDirection = rDirection.Normalize();
            // Buidling the first part of the Quadratic equation
            Vector3 r2ndDirection = rDirection*rDirection;
            float itestPart1 = r2ndDirection.X + r2ndDirection.Y + r2ndDirection.Z;

            // Buidling the second part of the Quadratic equation
            Vector3 tmVal2 = rOrigin - vAbsolutePosition;
            Vector3 r2Direction = rDirection*2.0f;
            Vector3 tmVal3 = r2Direction*tmVal2;

            float itestPart2 = tmVal3.X + tmVal3.Y + tmVal3.Z;

            // Buidling the third part of the Quadratic equation
            Vector3 tmVal4 = rOrigin*rOrigin;
            Vector3 tmVal5 = vAbsolutePosition*vAbsolutePosition;

            Vector3 tmVal6 = vAbsolutePosition*rOrigin;

            // Set Radius to the largest dimension of the prim
            float radius = 0f;
            if (vScale.X > radius)
                radius = vScale.X;
            if (vScale.Y > radius)
                radius = vScale.Y;
            if (vScale.Z > radius)
                radius = vScale.Z;

            // the second part of this is the default prim size
            // once we factor in the aabb of the prim we're adding we can
            // change this to;
            // radius = (radius / 2) - 0.01f;
            //
            radius = (radius / 2) + (0.5f / 2) - 0.1f;

            //radius = radius;

            float itestPart3 = tmVal4.X + tmVal4.Y + tmVal4.Z + tmVal5.X + tmVal5.Y + tmVal5.Z -
                               (2.0f*(tmVal6.X + tmVal6.Y + tmVal6.Z + (radius*radius)));

            // Yuk Quadradrics..    Solve first
            float rootsqr = (itestPart2*itestPart2) - (4.0f*itestPart1*itestPart3);
            if (rootsqr < 0.0f)
            {
                // No intersection
                return result;
            }
            float root = ((-itestPart2) - (float) Math.Sqrt((double) rootsqr))/(itestPart1*2.0f);

            if (root < 0.0f)
            {
                // perform second quadratic root solution
                root = ((-itestPart2) + (float) Math.Sqrt((double) rootsqr))/(itestPart1*2.0f);

                // is there any intersection?
                if (root < 0.0f)
                {
                    // nope, no intersection
                    return result;
                }
            }

            // We got an intersection.  putting together an EntityIntersection object with the
            // intersection information
            Vector3 ipoint =
                new Vector3(iray.Origin.X + (iray.Direction.X*root), iray.Origin.Y + (iray.Direction.Y*root),
                            iray.Origin.Z + (iray.Direction.Z*root));

            result.HitTF = true;
            result.ipoint = ipoint;

            // Normal is calculated by the difference and then normalizing the result
            Vector3 normalpart = ipoint - vAbsolutePosition;
            result.normal = normalpart / normalpart.Length();

            // It's funny how the Vector3 object has a Distance function, but the Axiom.Math object doesn't.
            // I can write a function to do it..    but I like the fact that this one is Static.

            Vector3 distanceConvert1 = new Vector3(iray.Origin.X, iray.Origin.Y, iray.Origin.Z);
            Vector3 distanceConvert2 = new Vector3(ipoint.X, ipoint.Y, ipoint.Z);
            float distance = (float) Util.GetDistanceTo(distanceConvert1, distanceConvert2);

            result.distance = distance;

            return result;
        }

        public EntityIntersection TestIntersectionOBB(Ray iray, Quaternion parentrot, bool frontFacesOnly, bool faceCenters)
        {
            // In this case we're using a rectangular prism, which has 6 faces and therefore 6 planes
            // This breaks down into the ray---> plane equation.
            // TODO: Change to take shape into account
            Vector3[] vertexes = new Vector3[8];

            // float[] distance = new float[6];
            Vector3[] FaceA = new Vector3[6]; // vertex A for Facei
            Vector3[] FaceB = new Vector3[6]; // vertex B for Facei
            Vector3[] FaceC = new Vector3[6]; // vertex C for Facei
            Vector3[] FaceD = new Vector3[6]; // vertex D for Facei

            Vector3[] normals = new Vector3[6]; // Normal for Facei
            Vector3[] AAfacenormals = new Vector3[6]; // Axis Aligned face normals

            AAfacenormals[0] = new Vector3(1, 0, 0);
            AAfacenormals[1] = new Vector3(0, 1, 0);
            AAfacenormals[2] = new Vector3(-1, 0, 0);
            AAfacenormals[3] = new Vector3(0, -1, 0);
            AAfacenormals[4] = new Vector3(0, 0, 1);
            AAfacenormals[5] = new Vector3(0, 0, -1);

            Vector3 AmBa = new Vector3(0, 0, 0); // Vertex A - Vertex B
            Vector3 AmBb = new Vector3(0, 0, 0); // Vertex B - Vertex C
            Vector3 cross = new Vector3();

            Vector3 pos = GetWorldPosition();
            Quaternion rot = GetWorldRotation();

            // Variables prefixed with AX are Axiom.Math copies of the LL variety.

            Quaternion AXrot = rot;
            AXrot.Normalize();

            Vector3 AXpos = pos;

            // tScale is the offset to derive the vertex based on the scale.
            // it's different for each vertex because we've got to rotate it
            // to get the world position of the vertex to produce the Oriented Bounding Box

            Vector3 tScale = Vector3.Zero;

            Vector3 AXscale = new Vector3(m_shape.Scale.X * 0.5f, m_shape.Scale.Y * 0.5f, m_shape.Scale.Z * 0.5f);

            //Vector3 pScale = (AXscale) - (AXrot.Inverse() * (AXscale));
            //Vector3 nScale = (AXscale * -1) - (AXrot.Inverse() * (AXscale * -1));

            // rScale is the rotated offset to find a vertex based on the scale and the world rotation.
            Vector3 rScale = new Vector3();

            // Get Vertexes for Faces Stick them into ABCD for each Face
            // Form: Face<vertex>[face] that corresponds to the below diagram
            #region ABCD Face Vertex Map Comment Diagram
            //                   A _________ B
            //                    |         |
            //                    |  4 top  |
            //                    |_________|
            //                   C           D

            //                   A _________ B
            //                    |  Back   |
            //                    |    3    |
            //                    |_________|
            //                   C           D

            //   A _________ B                     B _________ A
            //    |  Left   |                       |  Right  |
            //    |    0    |                       |    2    |
            //    |_________|                       |_________|
            //   C           D                     D           C

            //                   A _________ B
            //                    |  Front  |
            //                    |    1    |
            //                    |_________|
            //                   C           D

            //                   C _________ D
            //                    |         |
            //                    |  5 bot  |
            //                    |_________|
            //                   A           B
            #endregion

            #region Plane Decomposition of Oriented Bounding Box
            tScale = new Vector3(AXscale.X, -AXscale.Y, AXscale.Z);
            rScale = tScale * AXrot;
            vertexes[0] = (new Vector3((pos.X + rScale.X), (pos.Y + rScale.Y), (pos.Z + rScale.Z)));
               // vertexes[0].X = pos.X + vertexes[0].X;
            //vertexes[0].Y = pos.Y + vertexes[0].Y;
            //vertexes[0].Z = pos.Z + vertexes[0].Z;

            FaceA[0] = vertexes[0];
            FaceB[3] = vertexes[0];
            FaceA[4] = vertexes[0];

            tScale = AXscale;
            rScale = tScale * AXrot;
            vertexes[1] = (new Vector3((pos.X + rScale.X), (pos.Y + rScale.Y), (pos.Z + rScale.Z)));

               // vertexes[1].X = pos.X + vertexes[1].X;
               // vertexes[1].Y = pos.Y + vertexes[1].Y;
            //vertexes[1].Z = pos.Z + vertexes[1].Z;

            FaceB[0] = vertexes[1];
            FaceA[1] = vertexes[1];
            FaceC[4] = vertexes[1];

            tScale = new Vector3(AXscale.X, -AXscale.Y, -AXscale.Z);
            rScale = tScale * AXrot;

            vertexes[2] = (new Vector3((pos.X + rScale.X), (pos.Y + rScale.Y), (pos.Z + rScale.Z)));

            //vertexes[2].X = pos.X + vertexes[2].X;
            //vertexes[2].Y = pos.Y + vertexes[2].Y;
            //vertexes[2].Z = pos.Z + vertexes[2].Z;

            FaceC[0] = vertexes[2];
            FaceD[3] = vertexes[2];
            FaceC[5] = vertexes[2];

            tScale = new Vector3(AXscale.X, AXscale.Y, -AXscale.Z);
            rScale = tScale * AXrot;
            vertexes[3] = (new Vector3((pos.X + rScale.X), (pos.Y + rScale.Y), (pos.Z + rScale.Z)));

            //vertexes[3].X = pos.X + vertexes[3].X;
               // vertexes[3].Y = pos.Y + vertexes[3].Y;
               // vertexes[3].Z = pos.Z + vertexes[3].Z;

            FaceD[0] = vertexes[3];
            FaceC[1] = vertexes[3];
            FaceA[5] = vertexes[3];

            tScale = new Vector3(-AXscale.X, AXscale.Y, AXscale.Z);
            rScale = tScale * AXrot;
            vertexes[4] = (new Vector3((pos.X + rScale.X), (pos.Y + rScale.Y), (pos.Z + rScale.Z)));

               // vertexes[4].X = pos.X + vertexes[4].X;
               // vertexes[4].Y = pos.Y + vertexes[4].Y;
               // vertexes[4].Z = pos.Z + vertexes[4].Z;

            FaceB[1] = vertexes[4];
            FaceA[2] = vertexes[4];
            FaceD[4] = vertexes[4];

            tScale = new Vector3(-AXscale.X, AXscale.Y, -AXscale.Z);
            rScale = tScale * AXrot;
            vertexes[5] = (new Vector3((pos.X + rScale.X), (pos.Y + rScale.Y), (pos.Z + rScale.Z)));

               // vertexes[5].X = pos.X + vertexes[5].X;
               // vertexes[5].Y = pos.Y + vertexes[5].Y;
               // vertexes[5].Z = pos.Z + vertexes[5].Z;

            FaceD[1] = vertexes[5];
            FaceC[2] = vertexes[5];
            FaceB[5] = vertexes[5];

            tScale = new Vector3(-AXscale.X, -AXscale.Y, AXscale.Z);
            rScale = tScale * AXrot;
            vertexes[6] = (new Vector3((pos.X + rScale.X), (pos.Y + rScale.Y), (pos.Z + rScale.Z)));

               // vertexes[6].X = pos.X + vertexes[6].X;
               // vertexes[6].Y = pos.Y + vertexes[6].Y;
               // vertexes[6].Z = pos.Z + vertexes[6].Z;

            FaceB[2] = vertexes[6];
            FaceA[3] = vertexes[6];
            FaceB[4] = vertexes[6];

            tScale = new Vector3(-AXscale.X, -AXscale.Y, -AXscale.Z);
            rScale = tScale * AXrot;
            vertexes[7] = (new Vector3((pos.X + rScale.X), (pos.Y + rScale.Y), (pos.Z + rScale.Z)));

               // vertexes[7].X = pos.X + vertexes[7].X;
               // vertexes[7].Y = pos.Y + vertexes[7].Y;
               // vertexes[7].Z = pos.Z + vertexes[7].Z;

            FaceD[2] = vertexes[7];
            FaceC[3] = vertexes[7];
            FaceD[5] = vertexes[7];
            #endregion

            // Get our plane normals
            for (int i = 0; i < 6; i++)
            {
                //m_log.Info("[FACECALCULATION]: FaceA[" + i + "]=" + FaceA[i] + " FaceB[" + i + "]=" + FaceB[i] + " FaceC[" + i + "]=" + FaceC[i] + " FaceD[" + i + "]=" + FaceD[i]);

                // Our Plane direction
                AmBa = FaceA[i] - FaceB[i];
                AmBb = FaceB[i] - FaceC[i];

                cross = Vector3.Cross(AmBb, AmBa);

                // normalize the cross product to get the normal.
                normals[i] = cross / cross.Length();

                //m_log.Info("[NORMALS]: normals[ " + i + "]" + normals[i].ToString());
                //distance[i] = (normals[i].X * AmBa.X + normals[i].Y * AmBa.Y + normals[i].Z * AmBa.Z) * -1;
            }

            EntityIntersection result = new EntityIntersection();

            result.distance = 1024;
            float c = 0;
            float a = 0;
            float d = 0;
            Vector3 q = new Vector3();

            #region OBB Version 2 Experiment
            //float fmin = 999999;
            //float fmax = -999999;
            //float s = 0;

            //for (int i=0;i<6;i++)
            //{
                //s = iray.Direction.Dot(normals[i]);
                //d = normals[i].Dot(FaceB[i]);

                //if (s == 0)
                //{
                    //if (iray.Origin.Dot(normals[i]) > d)
                    //{
                        //return result;
                    //}
                   // else
                    //{
                        //continue;
                    //}
                //}
                //a = (d - iray.Origin.Dot(normals[i])) / s;
                //if (iray.Direction.Dot(normals[i]) < 0)
                //{
                    //if (a > fmax)
                    //{
                        //if (a > fmin)
                        //{
                            //return result;
                        //}
                        //fmax = a;
                    //}

                //}
                //else
                //{
                    //if (a < fmin)
                    //{
                        //if (a < 0 || a < fmax)
                        //{
                            //return result;
                        //}
                        //fmin = a;
                    //}
                //}
            //}
            //if (fmax > 0)
            //    a= fmax;
            //else
               //     a=fmin;

            //q = iray.Origin + a * iray.Direction;
            #endregion

            // Loop over faces (6 of them)
            for (int i = 0; i < 6; i++)
            {
                AmBa = FaceA[i] - FaceB[i];
                AmBb = FaceB[i] - FaceC[i];
                d = Vector3.Dot(normals[i], FaceB[i]);

                //if (faceCenters)
                //{
                //    c = normals[i].Dot(normals[i]);
                //}
                //else
                //{
                c = Vector3.Dot(iray.Direction, normals[i]);
                //}
                if (c == 0)
                    continue;

                a = (d - Vector3.Dot(iray.Origin, normals[i])) / c;

                if (a < 0)
                    continue;

                // If the normal is pointing outside the object
                if (Vector3.Dot(iray.Direction, normals[i]) < 0 || !frontFacesOnly)
                {
                    //if (faceCenters)
                    //{   //(FaceA[i] + FaceB[i] + FaceC[1] + FaceD[i]) / 4f;
                    //    q =  iray.Origin + a * normals[i];
                    //}
                    //else
                    //{
                        q = iray.Origin + iray.Direction * a;
                    //}

                    float distance2 = (float)GetDistanceTo(q, AXpos);
                    // Is this the closest hit to the object's origin?
                    //if (faceCenters)
                    //{
                    //    distance2 = (float)GetDistanceTo(q, iray.Origin);
                    //}

                    if (distance2 < result.distance)
                    {
                        result.distance = distance2;
                        result.HitTF = true;
                        result.ipoint = q;
                        //m_log.Info("[FACE]:" + i.ToString());
                        //m_log.Info("[POINT]: " + q.ToString());
                        //m_log.Info("[DIST]: " + distance2.ToString());
                        if (faceCenters)
                        {
                            result.normal = AAfacenormals[i] * AXrot;

                            Vector3 scaleComponent = AAfacenormals[i];
                            float ScaleOffset = 0.5f;
                            if (scaleComponent.X != 0) ScaleOffset = AXscale.X;
                            if (scaleComponent.Y != 0) ScaleOffset = AXscale.Y;
                            if (scaleComponent.Z != 0) ScaleOffset = AXscale.Z;
                            ScaleOffset = Math.Abs(ScaleOffset);
                            Vector3 offset = result.normal * ScaleOffset;
                            result.ipoint = AXpos + offset;

                            ///pos = (intersectionpoint + offset);
                        }
                        else
                        {
                            result.normal = normals[i];
                        }
                        result.AAfaceNormal = AAfacenormals[i];
                    }
                }
            }
            return result;
        }

        /// <summary>
        /// Serialize this part to xml.
        /// </summary>
        /// <param name="xmlWriter"></param>
        public void ToXml(XmlTextWriter xmlWriter)
        {
            SceneObjectSerializer.SOPToXml2(xmlWriter, this, new Dictionary<string, object>());
        }

        public void TriggerScriptChangedEvent(Changed val)
        {
            if (ParentGroup != null && ParentGroup.Scene != null)
                ParentGroup.Scene.EventManager.TriggerOnScriptChangedEvent(LocalId, (uint)val);
        }

        public void TrimPermissions()
        {
            BaseMask &= (uint)PermissionMask.All;
            OwnerMask &= (uint)PermissionMask.All;
            GroupMask &= (uint)PermissionMask.All;
            EveryoneMask &= (uint)PermissionMask.All;
            NextOwnerMask &= (uint)PermissionMask.All;
        }

        public void UpdateExtraParam(ushort type, bool inUse, byte[] data)
        {
            m_shape.ReadInUpdateExtraParam(type, inUse, data);

            if (type == 0x30)
            {
                if (m_shape.SculptEntry && m_shape.SculptTexture != UUID.Zero)
                {
                    ParentGroup.Scene.AssetService.Get(m_shape.SculptTexture.ToString(), this, AssetReceived);
                }
            }

            if (ParentGroup != null)
            {
                ParentGroup.HasGroupChanged = true;
                ScheduleFullUpdate();
            }
        }

        public void UpdateGroupPosition(Vector3 pos)
        {
            if ((pos.X != GroupPosition.X) ||
                (pos.Y != GroupPosition.Y) ||
                (pos.Z != GroupPosition.Z))
            {
                Vector3 newPos = new Vector3(pos.X, pos.Y, pos.Z);
                GroupPosition = newPos;
                ScheduleTerseUpdate();
            }
        }

        /// <summary>
        ///
        /// </summary>
        /// <param name="pos"></param>
        public void UpdateOffSet(Vector3 pos)
        {
            if ((pos.X != OffsetPosition.X) ||
                (pos.Y != OffsetPosition.Y) ||
                (pos.Z != OffsetPosition.Z))
            {
                Vector3 newPos = new Vector3(pos.X, pos.Y, pos.Z);

                if (ParentGroup.RootPart.GetStatusSandbox())
                {
                    if (Util.GetDistanceTo(ParentGroup.RootPart.StatusSandboxPos, newPos) > 10)
                    {
                        ParentGroup.RootPart.ScriptSetPhysicsStatus(false);
                        newPos = OffsetPosition;
                        ParentGroup.Scene.SimChat(Utils.StringToBytes("Hit Sandbox Limit"),
                              ChatTypeEnum.DebugChannel, 0x7FFFFFFF, ParentGroup.RootPart.AbsolutePosition, Name, UUID, false);
                    }
                }

                OffsetPosition = newPos;
                ScheduleTerseUpdate();
            }
        }

        /// <summary>
        /// Update permissions on the SOP. Should only be called from SOG.UpdatePermissions because the SOG
        /// will handle the client notifications once all of its parts are updated.
        /// </summary>
        /// <param name="AgentID"></param>
        /// <param name="field"></param>
        /// <param name="localID"></param>
        /// <param name="mask"></param>
        /// <param name="addRemTF"></param>
        public void UpdatePermissions(UUID AgentID, byte field, uint localID, uint mask, byte addRemTF)
        {
            bool set = addRemTF == 1;
            bool god = ParentGroup.Scene.Permissions.IsGod(AgentID);

            uint baseMask = BaseMask;
            if (god)
                baseMask = 0x7ffffff0;

            // Are we the owner?
            if ((AgentID == OwnerID) || god)
            {
                switch (field)
                {
                    case 1:
                        if (god)
                        {
                            BaseMask = ApplyMask(BaseMask, set, mask);
                            Inventory.ApplyGodPermissions(_baseMask);
                        }

                        break;
                    case 2:
                        OwnerMask = ApplyMask(OwnerMask, set, mask) &
                                baseMask;
                        break;
                    case 4:
                        GroupMask = ApplyMask(GroupMask, set, mask) &
                                baseMask;
                        break;
                    case 8:
                        EveryoneMask = ApplyMask(EveryoneMask, set, mask) &
                                baseMask;
                        break;
                    case 16:
                        NextOwnerMask = ApplyMask(NextOwnerMask, set, mask) &
                                baseMask;
                        // Prevent the client from creating no mod, no copy
                        // objects
                        if ((NextOwnerMask & (uint)PermissionMask.Copy) == 0)
                            NextOwnerMask |= (uint)PermissionMask.Transfer;

                        NextOwnerMask |= (uint)PermissionMask.Move;

                        break;
                }

                SendFullUpdateToAllClients();
            }
        }

        public bool IsHingeJoint()
        {
            // For now, we use the NINJA naming scheme for identifying joints.
            // In the future, we can support other joint specification schemes such as a 
            // custom checkbox in the viewer GUI.
            if (ParentGroup.Scene.PhysicsScene.SupportsNINJAJoints)
            {
                string hingeString = "hingejoint";
                return (Name.Length >= hingeString.Length && Name.Substring(0, hingeString.Length) == hingeString);
            }
            else
            {
                return false;
            }
        }

        public bool IsBallJoint()
        {
            // For now, we use the NINJA naming scheme for identifying joints.
            // In the future, we can support other joint specification schemes such as a 
            // custom checkbox in the viewer GUI.
            if (ParentGroup.Scene.PhysicsScene.SupportsNINJAJoints)
            {
                string ballString = "balljoint";
                return (Name.Length >= ballString.Length && Name.Substring(0, ballString.Length) == ballString);
            }
            else
            {
                return false;
            }
        }

        public bool IsJoint()
        {
            // For now, we use the NINJA naming scheme for identifying joints.
            // In the future, we can support other joint specification schemes such as a 
            // custom checkbox in the viewer GUI.
            if (ParentGroup.Scene.PhysicsScene.SupportsNINJAJoints)
            {
                return IsHingeJoint() || IsBallJoint();
            }
            else
            {
                return false;
            }
        }

        /// <summary>
        /// Update the flags on this prim.  This covers properties such as phantom, physics and temporary.
        /// </summary>
        /// <param name="UsePhysics"></param>
        /// <param name="SetTemporary"></param>
        /// <param name="SetPhantom"></param>
        /// <param name="SetVD"></param>
        public void UpdatePrimFlags(bool UsePhysics, bool SetTemporary, bool SetPhantom, bool SetVD)
        {
            bool wasUsingPhysics = ((Flags & PrimFlags.Physics) != 0);
            bool wasTemporary = ((Flags & PrimFlags.TemporaryOnRez) != 0);
            bool wasPhantom = ((Flags & PrimFlags.Phantom) != 0);
            bool wasVD = VolumeDetectActive;

//            m_log.DebugFormat("[SOP]: Old states: phys: {0} temp: {1} phan: {2} vd: {3}", wasUsingPhysics, wasTemporary, wasPhantom, wasVD);
//            m_log.DebugFormat("[SOP]: New states: phys: {0} temp: {1} phan: {2} vd: {3}", UsePhysics, SetTemporary, SetPhantom, SetVD);

            if ((UsePhysics == wasUsingPhysics) && (wasTemporary == SetTemporary) && (wasPhantom == SetPhantom) && (SetVD == wasVD))
                return;

            // Special cases for VD. VD can only be called from a script 
            // and can't be combined with changes to other states. So we can rely
            // that...
            // ... if VD is changed, all others are not.
            // ... if one of the others is changed, VD is not.
            if (SetVD) // VD is active, special logic applies
            {
                // State machine logic for VolumeDetect
                // More logic below
                bool phanReset = (SetPhantom != wasPhantom) && !SetPhantom;

                if (phanReset) // Phantom changes from on to off switch VD off too
                {
                    SetVD = false;               // Switch it of for the course of this routine
                    VolumeDetectActive = false; // and also permanently
                    if (PhysActor != null)
                        PhysActor.SetVolumeDetect(0);   // Let physics know about it too
                }
                else
                {
                    // If volumedetect is active we don't want phantom to be applied.
                    // If this is a new call to VD out of the state "phantom"
                    // this will also cause the prim to be visible to physics
                    SetPhantom = false;
                }
            }
            else if (wasVD)
            {
                // Correspondingly, if VD is turned off, also turn off phantom
                SetPhantom = false;
            }

            if (UsePhysics && IsJoint())
            {
                SetPhantom = true;
            }

            if (UsePhysics)
            {
                AddFlag(PrimFlags.Physics);
                if (!wasUsingPhysics)
                {
                    DoPhysicsPropertyUpdate(UsePhysics, false);

                    if (!ParentGroup.IsDeleted)
                    {
                        if (LocalId == ParentGroup.RootPart.LocalId)
                        {
                            ParentGroup.CheckSculptAndLoad();
                        }
                    }
                }
            }
            else
            {
                RemFlag(PrimFlags.Physics);
                if (wasUsingPhysics)
                {
                    DoPhysicsPropertyUpdate(UsePhysics, false);
                }
            }

            if (SetPhantom
                || ParentGroup.IsAttachment
                || (Shape.PathCurve == (byte)Extrusion.Flexible)) // note: this may have been changed above in the case of joints
            {
                AddFlag(PrimFlags.Phantom);

                if (PhysActor != null)
                    RemoveFromPhysics();
            }
            else // Not phantom
            {
                RemFlag(PrimFlags.Phantom);

                if (ParentGroup.Scene == null)
                    return;

                if (ParentGroup.Scene.CollidablePrims && PhysActor == null)
                {
                    // It's not phantom anymore. So make sure the physics engine get's knowledge of it
                    PhysActor = ParentGroup.Scene.PhysicsScene.AddPrimShape(
                        string.Format("{0}/{1}", Name, UUID),
                        Shape,
                        AbsolutePosition,
                        Scale,
                        RotationOffset,
                        UsePhysics,
                        m_localId);

                    PhysActor.SetMaterial(Material);
                    DoPhysicsPropertyUpdate(UsePhysics, true);

                    if (!ParentGroup.IsDeleted)
                    {
                        if (LocalId == ParentGroup.RootPart.LocalId)
                        {
                            ParentGroup.CheckSculptAndLoad();
                        }
                    }

                    if (
                        ((AggregateScriptEvents & scriptEvents.collision) != 0) ||
                        ((AggregateScriptEvents & scriptEvents.collision_end) != 0) ||
                        ((AggregateScriptEvents & scriptEvents.collision_start) != 0) ||
                        ((AggregateScriptEvents & scriptEvents.land_collision_start) != 0) ||
                        ((AggregateScriptEvents & scriptEvents.land_collision) != 0) ||
                        ((AggregateScriptEvents & scriptEvents.land_collision_end) != 0) ||
                        (CollisionSound != UUID.Zero)
                        )
                    {
                        PhysActor.OnCollisionUpdate += PhysicsCollision;
                        PhysActor.SubscribeEvents(1000);
                    }
                }
                else // it already has a physical representation
                {
                    DoPhysicsPropertyUpdate(UsePhysics, false); // Update physical status. If it's phantom this will remove the prim

                    if (!ParentGroup.IsDeleted)
                    {
                        if (LocalId == ParentGroup.RootPart.LocalId)
                        {
                            ParentGroup.CheckSculptAndLoad();
                        }
                    }
                }
            }

            if (SetVD)
            {
                // If the above logic worked (this is urgent candidate to unit tests!)
                // we now have a physicsactor.
                // Defensive programming calls for a check here.
                // Better would be throwing an exception that could be catched by a unit test as the internal 
                // logic should make sure, this Physactor is always here.
                if (this.PhysActor != null)
                {
                    PhysActor.SetVolumeDetect(1);
                    AddFlag(PrimFlags.Phantom); // We set this flag also if VD is active
                    this.VolumeDetectActive = true;
                }
            }
            else
            {
                // Remove VolumeDetect in any case. Note, it's safe to call SetVolumeDetect as often as you like
                // (mumbles, well, at least if you have infinte CPU powers :-))
                PhysicsActor pa = this.PhysActor;
                if (pa != null)
                {
                    PhysActor.SetVolumeDetect(0);
                }

                this.VolumeDetectActive = false;
            }

            if (SetTemporary)
            {
                AddFlag(PrimFlags.TemporaryOnRez);
            }
            else
            {
                RemFlag(PrimFlags.TemporaryOnRez);
            }
            //            m_log.Debug("Update:  PHY:" + UsePhysics.ToString() + ", T:" + IsTemporary.ToString() + ", PHA:" + IsPhantom.ToString() + " S:" + CastsShadows.ToString());

            if (ParentGroup != null)
            {
                ParentGroup.HasGroupChanged = true;
                ScheduleFullUpdate();
            }

//            m_log.DebugFormat("[SCENE OBJECT PART]: Updated PrimFlags on {0} {1} to {2}", Name, LocalId, Flags);
        }

        /// <summary>
        /// This removes the part from physics
        /// </summary>
        /// <remarks>
        /// This isn't the same as turning off physical, since even without being physical the prim has a physics
        /// representation for collision detection.  Rather, this would be used in situations such as making a prim
        /// phantom.
        /// </remarks>
        public void RemoveFromPhysics()
        {
            ParentGroup.Scene.PhysicsScene.RemovePrim(PhysActor);
            PhysActor = null;
        }

        /// <summary>
        /// This updates the part's rotation and sends out an update to clients if necessary.
        /// </summary>
        /// <param name="rot"></param>
        public void UpdateRotation(Quaternion rot)
        {
            if (rot != RotationOffset)
            {
                RotationOffset = rot;

                if (ParentGroup != null)
                {
                    ParentGroup.HasGroupChanged = true;
                    ScheduleTerseUpdate();
                }
            }
        }

        /// <summary>
        /// Update the shape of this part.
        /// </summary>
        /// <param name="shapeBlock"></param>
        public void UpdateShape(ObjectShapePacket.ObjectDataBlock shapeBlock)
        {
            m_shape.PathBegin = shapeBlock.PathBegin;
            m_shape.PathEnd = shapeBlock.PathEnd;
            m_shape.PathScaleX = shapeBlock.PathScaleX;
            m_shape.PathScaleY = shapeBlock.PathScaleY;
            m_shape.PathShearX = shapeBlock.PathShearX;
            m_shape.PathShearY = shapeBlock.PathShearY;
            m_shape.PathSkew = shapeBlock.PathSkew;
            m_shape.ProfileBegin = shapeBlock.ProfileBegin;
            m_shape.ProfileEnd = shapeBlock.ProfileEnd;
            m_shape.PathCurve = shapeBlock.PathCurve;
            m_shape.ProfileCurve = shapeBlock.ProfileCurve;
            m_shape.ProfileHollow = shapeBlock.ProfileHollow;
            m_shape.PathRadiusOffset = shapeBlock.PathRadiusOffset;
            m_shape.PathRevolutions = shapeBlock.PathRevolutions;
            m_shape.PathTaperX = shapeBlock.PathTaperX;
            m_shape.PathTaperY = shapeBlock.PathTaperY;
            m_shape.PathTwist = shapeBlock.PathTwist;
            m_shape.PathTwistBegin = shapeBlock.PathTwistBegin;

            if (PhysActor != null)
            {
                PhysActor.Shape = m_shape;
                ParentGroup.Scene.PhysicsScene.AddPhysicsActorTaint(PhysActor);
            }

            // This is what makes vehicle trailers work
            // A script in a child prim re-issues
            // llSetPrimitiveParams(PRIM_TYPE) every few seconds. That
            // prevents autoreturn. This is not well known. It also works
            // in SL.
            //
            if (ParentGroup.RootPart != this)
                ParentGroup.RootPart.Rezzed = DateTime.UtcNow;

            ParentGroup.HasGroupChanged = true;
            TriggerScriptChangedEvent(Changed.SHAPE);
            ScheduleFullUpdate();
        }

        /// <summary>
        /// If the part is a sculpt/mesh, retrieve the mesh data and reinsert it into the shape so that the physics
        /// engine can use it.
        /// </summary>
        /// <remarks>
        /// When the physics engine has finished with it, the sculpt data is discarded to save memory.
        /// </remarks>
        public void CheckSculptAndLoad()
        {
//            m_log.DebugFormat("Processing CheckSculptAndLoad for {0} {1}", Name, LocalId);

            if (ParentGroup.IsDeleted)
                return;

            if ((ParentGroup.RootPart.GetEffectiveObjectFlags() & (uint)PrimFlags.Phantom) != 0)
                return;

            if (Shape.SculptEntry && Shape.SculptTexture != UUID.Zero)
            {
                // check if a previously decoded sculpt map has been cached
                // We don't read the file here - the meshmerizer will do that later.
                // TODO: Could we simplify the meshmerizer code by reading and setting the data here?
                if (File.Exists(System.IO.Path.Combine("j2kDecodeCache", "smap_" + Shape.SculptTexture.ToString())))
                {
                    SculptTextureCallback(null);
                }
                else
                {
                    ParentGroup.Scene.AssetService.Get(Shape.SculptTexture.ToString(), this, AssetReceived);
                }
            }
        }

        /// <summary>
        /// Update the texture entry for this part.
        /// </summary>
        /// <param name="textureEntry"></param>
        public void UpdateTextureEntry(byte[] textureEntry)
        {
            Primitive.TextureEntry newTex = new Primitive.TextureEntry(textureEntry, 0, textureEntry.Length);
            Primitive.TextureEntry oldTex = Shape.Textures;

            Changed changeFlags = 0;

            for (int i = 0 ; i < GetNumberOfSides(); i++)
            {
                Primitive.TextureEntryFace newFace = newTex.DefaultTexture;
                Primitive.TextureEntryFace oldFace = oldTex.DefaultTexture;

                if (oldTex.FaceTextures[i] != null)
                    oldFace = oldTex.FaceTextures[i];
                if (newTex.FaceTextures[i] != null)
                    newFace = newTex.FaceTextures[i];

                Color4 oldRGBA = oldFace.RGBA;
                Color4 newRGBA = newFace.RGBA;

                if (oldRGBA.R != newRGBA.R ||
                    oldRGBA.G != newRGBA.G ||
                    oldRGBA.B != newRGBA.B ||
                    oldRGBA.A != newRGBA.A)
                    changeFlags |= Changed.COLOR;

                if (oldFace.TextureID != newFace.TextureID)
                    changeFlags |= Changed.TEXTURE;

                // Max change, skip the rest of testing
                if (changeFlags == (Changed.TEXTURE | Changed.COLOR))
                    break;
            }

            m_shape.TextureEntry = textureEntry;
            if (changeFlags != 0)
                TriggerScriptChangedEvent(changeFlags);
            UpdateFlag = UpdateRequired.FULL;
            ParentGroup.HasGroupChanged = true;

            //This is madness..
            //ParentGroup.ScheduleGroupForFullUpdate();
            //This is sparta
            ScheduleFullUpdate();
        }

        public void aggregateScriptEvents()
        {
            AggregateScriptEvents = 0;

            // Aggregate script events
            lock (m_scriptEvents)
            {
                foreach (scriptEvents s in m_scriptEvents.Values)
                {
                    AggregateScriptEvents |= s;
                }
            }

            uint objectflagupdate = 0;

            if (
                ((AggregateScriptEvents & scriptEvents.touch) != 0) ||
                ((AggregateScriptEvents & scriptEvents.touch_end) != 0) ||
                ((AggregateScriptEvents & scriptEvents.touch_start) != 0)
                )
            {
                objectflagupdate |= (uint) PrimFlags.Touch;
            }

            if ((AggregateScriptEvents & scriptEvents.money) != 0)
            {
                objectflagupdate |= (uint) PrimFlags.Money;
            }

            if (AllowedDrop)
            {
                objectflagupdate |= (uint) PrimFlags.AllowInventoryDrop;
            }

            if (
                ((AggregateScriptEvents & scriptEvents.collision) != 0) ||
                ((AggregateScriptEvents & scriptEvents.collision_end) != 0) ||
                ((AggregateScriptEvents & scriptEvents.collision_start) != 0) ||
                ((AggregateScriptEvents & scriptEvents.land_collision_start) != 0) ||
                ((AggregateScriptEvents & scriptEvents.land_collision) != 0) ||
                ((AggregateScriptEvents & scriptEvents.land_collision_end) != 0) ||
                (CollisionSound != UUID.Zero)
                )
            {
                // subscribe to physics updates.
                if (PhysActor != null)
                {
                    PhysActor.OnCollisionUpdate += PhysicsCollision;
                    PhysActor.SubscribeEvents(1000);
                }
            }
            else
            {
                if (PhysActor != null)
                {
                    PhysActor.UnSubscribeEvents();
                    PhysActor.OnCollisionUpdate -= PhysicsCollision;
                }
            }

            //if ((GetEffectiveObjectFlags() & (uint)PrimFlags.Scripted) != 0)
            //{
            //    ParentGroup.Scene.EventManager.OnScriptTimerEvent += handleTimerAccounting;
            //}
            //else
            //{
            //    ParentGroup.Scene.EventManager.OnScriptTimerEvent -= handleTimerAccounting;
            //}

            LocalFlags = (PrimFlags)objectflagupdate;

            if (ParentGroup != null && ParentGroup.RootPart == this)
            {
                ParentGroup.aggregateScriptEvents();
            }
            else
            {
//                m_log.DebugFormat(
//                    "[SCENE OBJECT PART]: Scheduling part {0} {1} for full update in aggregateScriptEvents()", Name, LocalId);
                ScheduleFullUpdate();
            }
        }

        public void SetCameraAtOffset(Vector3 v)
        {
            m_cameraAtOffset = v;
        }

        public void SetCameraEyeOffset(Vector3 v)
        {
            m_cameraEyeOffset = v;
        }

        public void SetForceMouselook(bool force)
        {
            m_forceMouselook = force;
        }

        public Vector3 GetCameraAtOffset()
        {
            return m_cameraAtOffset;
        }

        public Vector3 GetCameraEyeOffset()
        {
            return m_cameraEyeOffset;
        }

        public bool GetForceMouselook()
        {
            return m_forceMouselook;
        }
        
        public override string ToString()
        {
            return String.Format("{0} {1} (parent {2}))", Name, UUID, ParentGroup);
        }

        #endregion Public Methods

        public void SendTerseUpdateToClient(IClientAPI remoteClient)
        {
            if (ParentGroup.IsDeleted)
                return;

            if (ParentGroup.IsAttachment && ((ParentGroup.RootPart != this) ||
                ((ParentGroup.AttachedAvatar != remoteClient.AgentId) && (ParentGroup.AttachmentPoint >= 31) && (ParentGroup.AttachmentPoint <= 38))))
                return;
            
            // Causes this thread to dig into the Client Thread Data.
            // Remember your locking here!
            remoteClient.SendEntityUpdate(
                this,
                PrimUpdateFlags.Position | PrimUpdateFlags.Rotation | PrimUpdateFlags.Velocity
                    | PrimUpdateFlags.Acceleration | PrimUpdateFlags.AngularVelocity);

            ParentGroup.Scene.StatsReporter.AddObjectUpdates(1);            
        }
                
        public void AddScriptLPS(int count)
        {
            ParentGroup.AddScriptLPS(count);
        }
        
        public void ApplyNextOwnerPermissions()
        {
            BaseMask &= NextOwnerMask;
            OwnerMask &= NextOwnerMask;
            EveryoneMask &= NextOwnerMask;

            Inventory.ApplyNextOwnerPermissions();
        }

        public void UpdateLookAt()
        {
            try
            {
                if (APIDTarget != Quaternion.Identity)
                {
                    if (Single.IsNaN(APIDTarget.W) == true)
                    {
                        APIDTarget = Quaternion.Identity;
                        return;
                    }
                    Quaternion rot = RotationOffset;
                    Quaternion dir = (rot - APIDTarget);
                    float speed = ((APIDStrength / APIDDamp) * (float)(Math.PI / 180.0f));
                    if (dir.Z > speed)
                    {
                        rot.Z -= speed;
                    }
                    if (dir.Z < -speed)
                    {
                        rot.Z += speed;
                    }
                    rot.Normalize();
                    UpdateRotation(rot);
                }
            }
            catch (Exception ex)
            {
                m_log.Error("[Physics] " + ex);
            }
        }

        public Color4 GetTextColor()
        {
            Color color = Color;
            return new Color4(color.R, color.G, color.B, (byte)(0xFF - color.A));
        }

        public void ResetOwnerChangeFlag()
        {
            List<UUID> inv = Inventory.GetInventoryList();

            foreach (UUID itemID in inv)
            {
                TaskInventoryItem item = Inventory.GetInventoryItem(itemID);
                item.OwnerChanged = false;
                Inventory.UpdateInventoryItem(item, false, false);
            }
        }
    }
}<|MERGE_RESOLUTION|>--- conflicted
+++ resolved
@@ -2015,19 +2015,9 @@
             axPos *= parentRot;
             Vector3 translationOffsetPosition = axPos;
             if(_parentID == 0)
-<<<<<<< HEAD
-            {
-     	       return GroupPosition;
-     	    }
-     	    else
-     	    {
-            	return ParentGroup.AbsolutePosition + translationOffsetPosition; //KF: Fix child prim position
-            }
-=======
                 return GroupPosition;
             else
                 return ParentGroup.AbsolutePosition + translationOffsetPosition;
->>>>>>> 2c401b73
         }
 
         /// <summary>
