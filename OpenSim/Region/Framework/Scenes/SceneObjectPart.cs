/*
 * Copyright (c) Contributors, http://opensimulator.org/
 * See CONTRIBUTORS.TXT for a full list of copyright holders.
 *
 * Redistribution and use in source and binary forms, with or without
 * modification, are permitted provided that the following conditions are met:
 *     * Redistributions of source code must retain the above copyright
 *       notice, this list of conditions and the following disclaimer.
 *     * Redistributions in binary form must reproduce the above copyright
 *       notice, this list of conditions and the following disclaimer in the
 *       documentation and/or other materials provided with the distribution.
 *     * Neither the name of the OpenSimulator Project nor the
 *       names of its contributors may be used to endorse or promote products
 *       derived from this software without specific prior written permission.
 *
 * THIS SOFTWARE IS PROVIDED BY THE DEVELOPERS ``AS IS'' AND ANY
 * EXPRESS OR IMPLIED WARRANTIES, INCLUDING, BUT NOT LIMITED TO, THE IMPLIED
 * WARRANTIES OF MERCHANTABILITY AND FITNESS FOR A PARTICULAR PURPOSE ARE
 * DISCLAIMED. IN NO EVENT SHALL THE CONTRIBUTORS BE LIABLE FOR ANY
 * DIRECT, INDIRECT, INCIDENTAL, SPECIAL, EXEMPLARY, OR CONSEQUENTIAL DAMAGES
 * (INCLUDING, BUT NOT LIMITED TO, PROCUREMENT OF SUBSTITUTE GOODS OR SERVICES;
 * LOSS OF USE, DATA, OR PROFITS; OR BUSINESS INTERRUPTION) HOWEVER CAUSED AND
 * ON ANY THEORY OF LIABILITY, WHETHER IN CONTRACT, STRICT LIABILITY, OR TORT
 * (INCLUDING NEGLIGENCE OR OTHERWISE) ARISING IN ANY WAY OUT OF THE USE OF THIS
 * SOFTWARE, EVEN IF ADVISED OF THE POSSIBILITY OF SUCH DAMAGE.
 */

using System;
using System.Collections.Generic;
using System.Drawing;
using System.Reflection;
using System.Runtime.Serialization;
using System.Security.Permissions;
using System.Xml;
using System.Xml.Serialization;
using log4net;
using OpenMetaverse;
using OpenMetaverse.Packets;
using OpenMetaverse.StructuredData;
using OpenSim.Framework;
using OpenSim.Region.Framework.Interfaces;
using OpenSim.Region.Framework.Scenes.Scripting;
using OpenSim.Region.Framework.Scenes.Serialization;
using OpenSim.Region.Physics.Manager;

namespace OpenSim.Region.Framework.Scenes
{
    #region Enumerations

    [Flags]
    public enum Changed : uint
    {
        INVENTORY = 1,
        COLOR = 2,
        SHAPE = 4,
        SCALE = 8,
        TEXTURE = 16,
        LINK = 32,
        ALLOWED_DROP = 64,
        OWNER = 128,
        REGION = 256,
        TELEPORT = 512,
        REGION_RESTART = 1024,
        MEDIA = 2048,
        ANIMATION = 16384
    }

    // I don't really know where to put this except here.
    // Can't access the OpenSim.Region.ScriptEngine.Common.LSL_BaseClass.Changed constants
    [Flags]
    public enum ExtraParamType
    {
        Something1 = 1,
        Something2 = 2,
        Something3 = 4,
        Something4 = 8,
        Flexible = 16,
        Light = 32,
        Sculpt = 48,
        Something5 = 64,
        Something6 = 128
    }

    [Flags]
    public enum TextureAnimFlags : byte
    {
        NONE = 0x00,
        ANIM_ON = 0x01,
        LOOP = 0x02,
        REVERSE = 0x04,
        PING_PONG = 0x08,
        SMOOTH = 0x10,
        ROTATE = 0x20,
        SCALE = 0x40
    }

    public enum PrimType : int
    {
        BOX = 0,
        CYLINDER = 1,
        PRISM = 2,
        SPHERE = 3,
        TORUS = 4,
        TUBE = 5,
        RING = 6,
        SCULPT = 7
    }

    #endregion Enumerations

    //public class SceneObjectPart : IScriptHost, ISceneEntity
    public abstract class SceneObjectPartBase : IScriptHost, ISceneEntity
    {
        /// <value>
        /// Denote all sides of the prim
        /// </value>
        public const int ALL_SIDES = -1;
        
        protected static readonly ILog m_log = LogManager.GetLogger(MethodBase.GetCurrentMethod().DeclaringType);

        /// <value>
        /// Is this sop a root part?
        /// </value>
        
        public bool IsRoot 
        {
           get { return ParentGroup.RootPart == this; } 
        }

        #region Fields

        //SYMMETRIC SYNC
        //public bool AllowedDrop;
        private bool m_allowedDrop;
        public bool AllowedDrop
        {
            get { return m_allowedDrop; }
            set
            {
                m_allowedDrop = value;
            }
        }

        
        public bool DIE_AT_EDGE;

        
        public bool RETURN_AT_EDGE;

        
        public bool BlockGrab;

        
        public bool StatusSandbox;

        
        public Vector3 StatusSandboxPos;

        // TODO: This needs to be persisted in next XML version update!
        
        public readonly int[] PayPrice = {-2,-2,-2,-2,-2};
        
        
        public PhysicsActor PhysActor
        {
            get { return m_physActor; }
            set
            {
                //m_log.DebugFormat("[SCENE OBJECT PART]: PhysActor set to {0} for {1} {2}", value, Name, UUID);
                m_physActor = value;
            }
        }

        //Xantor 20080528 Sound stuff:
        //  Note: This isn't persisted in the database right now, as the fields for that aren't just there yet.
        //        Not a big problem as long as the script that sets it remains in the prim on startup.
        //        for SL compatibility it should be persisted though (set sound / displaytext / particlesystem, kill script)
        
        public UUID Sound;
        
        
        public byte SoundFlags;
        
        
        public double SoundGain;
        
        
        public double SoundRadius;
        
        
        public uint TimeStampFull;
        
        
        public uint TimeStampLastActivity; // Will be used for AutoReturn
        
        
        public uint TimeStampTerse;

        
        public UUID FromItemID;

        
        public UUID FromFolderID;

        
        public int STATUS_ROTATE_X;

        
        public int STATUS_ROTATE_Y;

        
        public int STATUS_ROTATE_Z;
        
        
        private Dictionary<int, string> m_CollisionFilter = new Dictionary<int, string>();
               
        /// <value>
        /// The UUID of the user inventory item from which this object was rezzed if this is a root part.
        /// If UUID.Zero then either this is not a root part or there is no connection with a user inventory item.
        /// </value>
        private UUID m_fromUserInventoryItemID;
        
        
        public UUID FromUserInventoryItemID
        {
            get { return m_fromUserInventoryItemID; }
        }

        
        //public bool IsAttachment;
        private bool m_isAttachment;
        public bool IsAttachment
        {
            get { return m_isAttachment; }
            set { m_isAttachment = value; }
        }

        
        //public scriptEvents AggregateScriptEvents;
        private scriptEvents m_aggregateScriptEvents;
        public scriptEvents AggregateScriptEvents
        {
            get { return m_aggregateScriptEvents; }
            set { m_aggregateScriptEvents = value; }
        }
        
        
        //public UUID AttachedAvatar;
        private UUID m_attachedAvatar;
        public UUID AttachedAvatar
        {
            get { return m_attachedAvatar; }
            set { m_attachedAvatar = value; }
        }

        
        //public Vector3 AttachedPos;
        private Vector3 m_attachedPos;
        public Vector3 AttachedPos
        {
            get { return m_attachedPos; }
            set { m_attachedPos = value; }
        }

        
        //public uint AttachmentPoint;
        private uint m_attachmentPoint;
        public uint AttachmentPoint
        {
            get { return m_attachmentPoint; }
            set { m_attachmentPoint = value; }
        }

        
        public Vector3 RotationAxis = Vector3.One;

        
        public bool VolumeDetectActive; // XmlIgnore set to avoid problems with persistance until I come to care for this
                                        // Certainly this must be a persistant setting finally

        
        public bool IsWaitingForFirstSpinUpdatePacket;

        
        public Quaternion SpinOldOrientation = Quaternion.Identity;

        
        public Quaternion m_APIDTarget = Quaternion.Identity;

        
        public float m_APIDDamp = 0;

        
        public float m_APIDStrength = 0;

        /// <summary>
        /// This part's inventory
        /// </summary>
        
        public IEntityInventory Inventory
        {
            get { return m_inventory; }
        }
        //protected SceneObjectPartInventory m_inventory;
        protected SceneObjectPartInventoryBase m_inventory;

        
        public bool Undoing;

        
        public bool IgnoreUndoUpdate = false;

        public PrimFlags LocalFlags;
        private float m_damage = -1.0f;
        private byte[] m_TextureAnimation;
        private byte m_clickAction;
        private Color m_color = Color.Black;
        private string m_description = String.Empty;
        private readonly List<uint> m_lastColliders = new List<uint>();
        private int m_linkNum;
        
        private int m_scriptAccessPin;
        
        private readonly Dictionary<UUID, scriptEvents> m_scriptEvents = new Dictionary<UUID, scriptEvents>();
        private string m_sitName = String.Empty;
        private Quaternion m_sitTargetOrientation = Quaternion.Identity;
        private Vector3 m_sitTargetPosition;
        private string m_sitAnimation = "SIT";
        private string m_text = String.Empty;
        private string m_touchName = String.Empty;
        private readonly UndoStack<UndoState> m_undo = new UndoStack<UndoState>(5);
        private readonly UndoStack<UndoState> m_redo = new UndoStack<UndoState>(5);
        private UUID _creatorID;

        private bool m_passTouches;

        /// <summary>
        /// Only used internally to schedule client updates.
        /// 0 - no update is scheduled
        /// 1 - terse update scheduled
        /// 2 - full update scheduled
        ///
        /// TODO - This should be an enumeration
        /// </summary>
        //private byte m_updateFlag;
        protected byte m_updateFlag;

        private PhysicsActor m_physActor;
        protected Vector3 m_acceleration;
        protected Vector3 m_angularVelocity;

        //unkown if this will be kept, added as a way of removing the group position from the group class
        protected Vector3 m_groupPosition;
        protected uint m_localId;
        protected Material m_material = OpenMetaverse.Material.Wood;
        protected string m_name;
        protected Vector3 m_offsetPosition;

        // FIXME, TODO, ERROR: 'ParentGroup' can't be in here, move it out.
        protected SceneObjectGroup m_parentGroup;
        protected byte[] m_particleSystem = Utils.EmptyBytes;
        protected ulong m_regionHandle;
        protected Quaternion m_rotationOffset = Quaternion.Identity;
        protected PrimitiveBaseShape m_shape;
        protected UUID m_uuid;
        protected Vector3 m_velocity;

        protected Vector3 m_lastPosition;
        protected Quaternion m_lastRotation;
        protected Vector3 m_lastVelocity;
        protected Vector3 m_lastAcceleration;
        protected Vector3 m_lastAngularVelocity;
        protected int m_lastTerseSent;
        
        /// <summary>
        /// Stores media texture data
        /// </summary>
        protected string m_mediaUrl;

        // TODO: Those have to be changed into persistent properties at some later point,
        // or sit-camera on vehicles will break on sim-crossing.
        private Vector3 m_cameraEyeOffset;
        private Vector3 m_cameraAtOffset;
        private bool m_forceMouselook;

        // TODO: Collision sound should have default.
        //private UUID m_collisionSound;
        protected UUID m_collisionSound;
        private float m_collisionSoundVolume;

        #endregion Fields

        #region Constructors

        /// <summary>
        /// No arg constructor called by region restore db code
        /// </summary>
        //public SceneObjectPart()
        public SceneObjectPartBase()
        {
            // It's not necessary to persist this
            m_TextureAnimation = Utils.EmptyBytes;
            m_particleSystem = Utils.EmptyBytes;
            Rezzed = DateTime.UtcNow;
            
            //m_inventory = new SceneObjectPartInventory(this);
            m_inventory = new SceneObjectPartInventoryBase(this);
        }

        /// <summary>
        /// Create a completely new SceneObjectPart (prim).  This will need to be added separately to a SceneObjectGroup
        /// </summary>
        /// <param name="ownerID"></param>
        /// <param name="shape"></param>
        /// <param name="position"></param>
        /// <param name="rotationOffset"></param>
        /// <param name="offsetPosition"></param>
        //public SceneObjectPart(
        public SceneObjectPartBase(
            UUID ownerID, PrimitiveBaseShape shape, Vector3 groupPosition, 
            Quaternion rotationOffset, Vector3 offsetPosition)
        {
            m_name = "Primitive";

            Rezzed = DateTime.UtcNow;
            _creationDate = (int)Utils.DateTimeToUnixTime(Rezzed);
            _ownerID = ownerID;
            _creatorID = _ownerID;
            _lastOwnerID = UUID.Zero;
            UUID = UUID.Random();
            Shape = shape;
            // Todo: Add More Object Parameter from above!
            _ownershipCost = 0;
            _objectSaleType = 0;
            _salePrice = 0;
            _category = 0;
            _lastOwnerID = _creatorID;
            // End Todo: ///
            GroupPosition = groupPosition;
            OffsetPosition = offsetPosition;
            RotationOffset = rotationOffset;
            Velocity = Vector3.Zero;
            AngularVelocity = Vector3.Zero;
            Acceleration = Vector3.Zero;
            m_TextureAnimation = Utils.EmptyBytes;
            m_particleSystem = Utils.EmptyBytes;

            // Prims currently only contain a single folder (Contents).  From looking at the Second Life protocol,
            // this appears to have the same UUID (!) as the prim.  If this isn't the case, one can't drag items from
            // the prim into an agent inventory (Linden client reports that the "Object not found for drop" in its log

            Flags = 0;
            CreateSelected = true;

            TrimPermissions();
            //m_undo = new UndoStack<UndoState>(ParentGroup.GetSceneMaxUndo());
            
            //m_inventory = new SceneObjectPartInventory(this);
            m_inventory = new SceneObjectPartInventoryBase(this);
        }

        #endregion Constructors

        #region XML Schema

        private UUID _lastOwnerID;
        private UUID _ownerID;
        private UUID _groupID;
        private int _ownershipCost;
        private byte _objectSaleType;
        private int _salePrice;
        private uint _category;
        private Int32 _creationDate;
        private uint _parentID = 0;
        private UUID m_sitTargetAvatar = UUID.Zero;
        private uint _baseMask = (uint)PermissionMask.All;
        private uint _ownerMask = (uint)PermissionMask.All;
        private uint _groupMask = (uint)PermissionMask.None;
        private uint _everyoneMask = (uint)PermissionMask.None;
        private uint _nextOwnerMask = (uint)PermissionMask.All;
        private PrimFlags _flags = PrimFlags.None;
        private DateTime m_expires;
        private DateTime m_rezzed;
        private bool m_createSelected = false;
        private string m_creatorData = string.Empty;

        public UUID CreatorID 
        {
            get
            {
                return _creatorID;
            }
            set
            {
                _creatorID = value;
            }
        }

        /// <summary>
        /// Data about the creator in the form profile_url;name
        /// </summary>
        public string CreatorData 
        {
            get { return m_creatorData; }
            set { m_creatorData = value; }
        }

        /// <summary>
        /// Used by the DB layer to retrieve / store the entire user identification.
        /// The identification can either be a simple UUID or a string of the form
        /// uuid[;profile_url[;name]]
        /// </summary>
        public string CreatorIdentification
        {
            get
            {
                if (m_creatorData != null && m_creatorData != string.Empty)
                    return _creatorID.ToString() + ';' + m_creatorData;
                else
                    return _creatorID.ToString();
            }
            set
            {
                if ((value == null) || (value != null && value == string.Empty))
                {
                    m_creatorData = string.Empty;
                    return;
                }

                if (!value.Contains(";")) // plain UUID
                {
                    UUID uuid = UUID.Zero;
                    UUID.TryParse(value, out uuid);
                    _creatorID = uuid;
                }
                else // <uuid>[;<endpoint>[;name]]
                {
                    string name = "Unknown User";
                    string[] parts = value.Split(';');
                    if (parts.Length >= 1)
                    {
                        UUID uuid = UUID.Zero;
                        UUID.TryParse(parts[0], out uuid);
                        _creatorID = uuid;
                    }
                    if (parts.Length >= 2)
                        m_creatorData = parts[1];
                    if (parts.Length >= 3)
                        name = parts[2];

                    m_creatorData += ';' + name;
                    
                }
            }
        }

        /// <summary>
        /// A relic from when we we thought that prims contained folder objects. In 
        /// reality, prim == folder
        /// Exposing this is not particularly good, but it's one of the least evils at the moment to see
        /// folder id from prim inventory item data, since it's not (yet) actually stored with the prim.
        /// </summary>
        public UUID FolderID
        {
            get { return UUID; }
            set { } // Don't allow assignment, or legacy prims wil b0rk - but we need the setter for legacy serialization.
        }

        /// <value>
        /// Access should be via Inventory directly - this property temporarily remains for xml serialization purposes
        /// </value>
        public uint InventorySerial
        {
            get { return m_inventory.Serial; }
            set { m_inventory.Serial = value; }
        }

        /// <value>
        /// Access should be via Inventory directly - this property temporarily remains for xml serialization purposes
        /// </value>
        public TaskInventoryDictionary TaskInventory
        {
            get { return m_inventory.Items; }
            set { m_inventory.Items = value; }
        }

        /// <summary>
        /// This is idential to the Flags property, except that the returned value is uint rather than PrimFlags
        /// </summary>
        [Obsolete("Use Flags property instead")]
        public uint ObjectFlags
        {
            get { return (uint)Flags; }
            set { Flags = (PrimFlags)value; }
        }

        public UUID UUID
        {
            get { return m_uuid; }
            set 
            { 
                m_uuid = value; 
                
                // This is necessary so that TaskInventoryItem parent ids correctly reference the new uuid of this part
                if (Inventory != null)
                    Inventory.ResetObjectID();
            }
        }

        public uint LocalId
        {
            get { return m_localId; }
            set { m_localId = value; }
        }

        public virtual string Name
        {
            get { return m_name; }
            set 
            { 
                m_name = value;
                if (PhysActor != null)
                {
                    PhysActor.SOPName = value;
                }
            }
        }

        public byte Material
        {
            get { return (byte) m_material; }
            set
            {
                m_material = (Material)value;
                if (PhysActor != null)
                {
                    PhysActor.SetMaterial((int)value);
                }
            }
        }

        public bool PassTouches
        {
            get { return m_passTouches; }
            set
            {
                m_passTouches = value;
                if (ParentGroup != null)
                    ParentGroup.HasGroupChanged = true;
            }
        }

        
        
        public Dictionary<int, string> CollisionFilter
        {
            get { return m_CollisionFilter; }
            set
            {
                m_CollisionFilter = value;
            }
        }

        
        public Quaternion APIDTarget
        {
            get { return m_APIDTarget; }
            set { m_APIDTarget = value; }
        }

        
        public float APIDDamp
        {
            get { return m_APIDDamp; }
            set { m_APIDDamp = value; }
        }

        
        public float APIDStrength
        {
            get { return m_APIDStrength; }
            set { m_APIDStrength = value; }
        }

        public ulong RegionHandle
        {
            get { return m_regionHandle; }
            set { m_regionHandle = value; }
        }

        public int ScriptAccessPin
        {
            get { return m_scriptAccessPin; }
            set { m_scriptAccessPin = (int)value; }
        }
        private SceneObjectPart m_PlaySoundMasterPrim = null;
        public SceneObjectPart PlaySoundMasterPrim
        {
            get { return m_PlaySoundMasterPrim; }
            set { m_PlaySoundMasterPrim = value; }
        }

        private List<SceneObjectPart> m_PlaySoundSlavePrims = new List<SceneObjectPart>();
        public List<SceneObjectPart> PlaySoundSlavePrims
        {
            get { return m_PlaySoundSlavePrims; }
            set { m_PlaySoundSlavePrims = value; }
        }

        private SceneObjectPart m_LoopSoundMasterPrim = null;
        public SceneObjectPart LoopSoundMasterPrim
        {
            get { return m_LoopSoundMasterPrim; }
            set { m_LoopSoundMasterPrim = value; }
        }

        private List<SceneObjectPart> m_LoopSoundSlavePrims = new List<SceneObjectPart>();
        public List<SceneObjectPart> LoopSoundSlavePrims
        {
            get { return m_LoopSoundSlavePrims; }
            set { m_LoopSoundSlavePrims = value; }
        }

        
        public Byte[] TextureAnimation
        {
            get { return m_TextureAnimation; }
            set { m_TextureAnimation = value; }
        }

        
        public Byte[] ParticleSystem
        {
            get { return m_particleSystem; }
            set { m_particleSystem = value; }
        }

        
        public DateTime Expires
        {
            get { return m_expires; }
            set { m_expires = value; }
        }

        
        public DateTime Rezzed
        {
            get { return m_rezzed; }
            set { m_rezzed = value; }
        }

        
        public float Damage
        {
            get { return m_damage; }
            set { m_damage = value; }
        }

        /// <summary>
        /// The position of the entire group that this prim belongs to.
        /// </summary>
        public Vector3 GroupPosition
        {
            get
            {
                // If this is a linkset, we don't want the physics engine mucking up our group position here.
                PhysicsActor actor = PhysActor;
                if (actor != null && _parentID == 0)
                {
                    m_groupPosition = actor.Position;
                }

                if (IsAttachment)
                {
                    if (m_parentGroup != null) //need to check this, it would be null while deserialization -- IsAttachment is now serialized
                    {
                        ScenePresence sp = m_parentGroup.Scene.GetScenePresence(AttachedAvatar);
                        if (sp != null)
                            return sp.AbsolutePosition;
                    }
                }

                return m_groupPosition;
            }
            set
            {
                m_groupPosition = value;

                PhysicsActor actor = PhysActor;
                if (actor != null)
                {
                    try
                    {
                        // Root prim actually goes at Position
                        if (_parentID == 0)
                        {
                            actor.Position = value;
                        }
                        else
                        {
                            // To move the child prim in respect to the group position and rotation we have to calculate
                            actor.Position = GetWorldPosition();
                            actor.Orientation = GetWorldRotation();
                        }

                        // Tell the physics engines that this prim changed.
                        m_parentGroup.Scene.PhysicsScene.AddPhysicsActorTaint(actor);
                    }
                    catch (Exception e)
                    {
                        m_log.Error("[SCENEOBJECTPART]: GROUP POSITION. " + e.Message);
                    }
                }
                
                // TODO if we decide to do sitting in a more SL compatible way (multiple avatars per prim), this has to be fixed, too
                if (m_sitTargetAvatar != UUID.Zero)
                {
                    if (m_parentGroup != null) // TODO can there be a SOP without a SOG?
                    {
                        ScenePresence avatar;
                        if (m_parentGroup.Scene.TryGetScenePresence(m_sitTargetAvatar, out avatar))
                        {
                            avatar.ParentPosition = GetWorldPosition();
                        }
                    }
                }
            }
        }

        public Vector3 OffsetPosition
        {
            get { return m_offsetPosition; }
            set
            {
                StoreUndoState();
                m_offsetPosition = value;

                if (ParentGroup != null && !ParentGroup.IsDeleted)
                {
                    PhysicsActor actor = PhysActor;
                    if (_parentID != 0 && actor != null)
                    {
                        actor.Position = GetWorldPosition();
                        actor.Orientation = GetWorldRotation();

                        // Tell the physics engines that this prim changed.
                        m_parentGroup.Scene.PhysicsScene.AddPhysicsActorTaint(actor);
                    }
                }
            }
        }

        public Vector3 RelativePosition
        {
            get
            {
                if (IsRoot)
                {
                    if (IsAttachment)
                        return AttachedPos;
                    else
                        return AbsolutePosition;
                }
                else
                {
                    return OffsetPosition;
                }
            }
        }

        public Quaternion RotationOffset
        {
            get
            {
                // We don't want the physics engine mucking up the rotations in a linkset
                PhysicsActor actor = PhysActor;
                if (_parentID == 0 && (Shape.PCode != 9 || Shape.State == 0)  && actor != null)
                {
                    if (actor.Orientation.X != 0f || actor.Orientation.Y != 0f
                        || actor.Orientation.Z != 0f || actor.Orientation.W != 0f)
                    {
                        m_rotationOffset = actor.Orientation;
                    }
                }
                
                return m_rotationOffset;
            }
            
            set
            {
                StoreUndoState();
                m_rotationOffset = value;

                PhysicsActor actor = PhysActor;
                if (actor != null)
                {
                    try
                    {
                        // Root prim gets value directly
                        if (_parentID == 0)
                        {
                            actor.Orientation = value;
                            //m_log.Info("[PART]: RO1:" + actor.Orientation.ToString());
                        }
                        else
                        {
                            // Child prim we have to calculate it's world rotationwel
                            Quaternion resultingrotation = GetWorldRotation();
                            actor.Orientation = resultingrotation;
                            //m_log.Info("[PART]: RO2:" + actor.Orientation.ToString());
                        }
                        m_parentGroup.Scene.PhysicsScene.AddPhysicsActorTaint(actor);
                        //}
                    }
                    catch (Exception ex)
                    {
                        m_log.Error("[SCENEOBJECTPART]: ROTATIONOFFSET" + ex.Message);
                    }
                }

            }
        }

        /// <summary></summary>
        public Vector3 Velocity
        {
            get
            {
                PhysicsActor actor = PhysActor;
                if (actor != null)
                {
                    if (actor.IsPhysical)
                    {
                        m_velocity = actor.Velocity;
                    }
                }

                return m_velocity;
            }

            set
            {
                m_velocity = value;

                PhysicsActor actor = PhysActor;
                if (actor != null)
                {
                    if (actor.IsPhysical)
                    {
                        actor.Velocity = value;
                        m_parentGroup.Scene.PhysicsScene.AddPhysicsActorTaint(actor);
                    }
                }
            }
        }

        /// <summary></summary>
        public Vector3 AngularVelocity
        {
            get
            {
                PhysicsActor actor = PhysActor;
                if ((actor != null) && actor.IsPhysical)
                {
                    m_angularVelocity = actor.RotationalVelocity;
                }
                return m_angularVelocity;
            }
            set { m_angularVelocity = value; }
        }

        /// <summary></summary>
        public Vector3 Acceleration
        {
            get { return m_acceleration; }
            set { m_acceleration = value; }
        }

        public string Description
        {
            get { return m_description; }
            set 
            {
                m_description = value;
                PhysicsActor actor = PhysActor;
                if (actor != null)
                {
                    actor.SOPDescription = value;
                }
            }
        }

        /// <value>
        /// Text color.
        /// </value>
        public Color Color
        {
            get { return m_color; }
            set
            {
                m_color = value;

                /* ScheduleFullUpdate() need not be called b/c after
                 * setting the color, the text will be set, so then
                 * ScheduleFullUpdate() will be called. */
                //ScheduleFullUpdate();
            }
        }

        public string Text
        {
            get
            {
                string returnstr = m_text;
                if (returnstr.Length > 255)
                {
                    returnstr = returnstr.Substring(0, 254);
                }
                return returnstr;
            }
            set
            {
                m_text = value;
            }
        }


        public string SitName
        {
            get { return m_sitName; }
            set { m_sitName = value; }
        }

        public string TouchName
        {
            get { return m_touchName; }
            set { m_touchName = value; }
        }

        public int LinkNum
        {
            get { return m_linkNum; }
            set { m_linkNum = value; }
        }

        public byte ClickAction
        {
            get { return m_clickAction; }
            set
            {
                m_clickAction = value;
            }
        }

        public PrimitiveBaseShape Shape
        {
            get { return m_shape; }
            set { m_shape = value; }
        }
        
        public Vector3 Scale
        {
            get { return m_shape.Scale; }
            set
            {
                StoreUndoState();
                if (m_shape != null)
                {
                    m_shape.Scale = value;

                    PhysicsActor actor = PhysActor;
                    if (actor != null && m_parentGroup != null)
                    {
                        if (m_parentGroup.Scene != null)
                        {
                            if (m_parentGroup.Scene.PhysicsScene != null)
                            {
                                actor.Size = m_shape.Scale;
                                m_parentGroup.Scene.PhysicsScene.AddPhysicsActorTaint(actor);
                            }
                        }
                    }
                }
                TriggerScriptChangedEvent(Changed.SCALE);
            }
        }
        
        public byte UpdateFlag
        {
            get { return m_updateFlag; }
            set { m_updateFlag = value; }
        }
        
        /// <summary>
        /// Used for media on a prim.
        /// </summary>
        /// Do not change this value directly - always do it through an IMoapModule.
        public string MediaUrl 
        { 
            get
            {
                return m_mediaUrl; 
            }
            
            set
            {
                m_mediaUrl = value;
                
                if (ParentGroup != null)
                    ParentGroup.HasGroupChanged = true;
            }
        }

        
        public bool CreateSelected
        {
            get { return m_createSelected; }
            set 
            { 
//                m_log.DebugFormat("[SOP]: Setting CreateSelected to {0} for {1} {2}", value, Name, UUID);
                m_createSelected = value; 
            }
        }

        #endregion

//---------------
#region Public Properties with only Get

        public Vector3 AbsolutePosition
        {
            get {
                if (IsAttachment)
                    return GroupPosition;

                return m_offsetPosition + m_groupPosition; }
        }

        public SceneObjectGroup ParentGroup
        {
            get { return m_parentGroup; }
        }

        public scriptEvents ScriptEvents
        {
            get { return AggregateScriptEvents; }
        }

        public Quaternion SitTargetOrientation
        {
            get { return m_sitTargetOrientation; }
            set { m_sitTargetOrientation = value; }
        }


        public Vector3 SitTargetPosition
        {
            get { return m_sitTargetPosition; }
            set { m_sitTargetPosition = value; }
        }

        // This sort of sucks, but I'm adding these in to make some of
        // the mappings more consistant.
        public Vector3 SitTargetPositionLL
        {
            get { return new Vector3(m_sitTargetPosition.X, m_sitTargetPosition.Y,m_sitTargetPosition.Z); }
            set { m_sitTargetPosition = value; }
        }

        public Quaternion SitTargetOrientationLL
        {
            get
            {
                return new Quaternion(
                                        m_sitTargetOrientation.X,
                                        m_sitTargetOrientation.Y,
                                        m_sitTargetOrientation.Z,
                                        m_sitTargetOrientation.W
                                        );
            }

            set { m_sitTargetOrientation = new Quaternion(value.X, value.Y, value.Z, value.W); }
        }

        public bool Stopped
        {
            get {
                double threshold = 0.02;
                return (Math.Abs(Velocity.X) < threshold &&
                        Math.Abs(Velocity.Y) < threshold &&
                        Math.Abs(Velocity.Z) < threshold &&
                        Math.Abs(AngularVelocity.X) < threshold &&
                        Math.Abs(AngularVelocity.Y) < threshold &&
                        Math.Abs(AngularVelocity.Z) < threshold);
            }
        }

        public uint ParentID
        {
            get { return _parentID; }
            set { _parentID = value; }
        }

        public int CreationDate
        {
            get { return _creationDate; }
            set { _creationDate = value; }
        }

        public uint Category
        {
            get { return _category; }
            set { _category = value; }
        }

        public int SalePrice
        {
            get { return _salePrice; }
            set { _salePrice = value; }
        }

        public byte ObjectSaleType
        {
            get { return _objectSaleType; }
            set { _objectSaleType = value; }
        }

        public int OwnershipCost
        {
            get { return _ownershipCost; }
            set { _ownershipCost = value; }
        }

        public UUID GroupID
        {
            get { return _groupID; }
            set { _groupID = value; }
        }

        public UUID OwnerID
        {
            get { return _ownerID; }
            set { _ownerID = value; }
        }

        public UUID LastOwnerID
        {
            get { return _lastOwnerID; }
            set { _lastOwnerID = value; }
        }

        public uint BaseMask
        {
            get { return _baseMask; }
            set { _baseMask = value; }
        }

        public uint OwnerMask
        {
            get { return _ownerMask; }
            set { _ownerMask = value; }
        }

        public uint GroupMask
        {
            get { return _groupMask; }
            set { _groupMask = value; }
        }

        public uint EveryoneMask
        {
            get { return _everyoneMask; }
            set { _everyoneMask = value; }
        }

        public uint NextOwnerMask
        {
            get { return _nextOwnerMask; }
            set { _nextOwnerMask = value; }
        }

        /// <summary>
        /// Property flags.  See OpenMetaverse.PrimFlags 
        /// </summary>
        /// Example properties are PrimFlags.Phantom and PrimFlags.DieAtEdge
        public PrimFlags Flags
        {
            get { return _flags; }
            set 
            { 
//                m_log.DebugFormat("[SOP]: Setting flags for {0} {1} to {2}", UUID, Name, value);
                _flags = value; 
            }
        }

        
        public UUID SitTargetAvatar
        {
            get { return m_sitTargetAvatar; }
            set { m_sitTargetAvatar = value; }
        }

        
        public virtual UUID RegionID
        {
            get
            {
                if (ParentGroup != null && ParentGroup.Scene != null)
                    return ParentGroup.Scene.RegionInfo.RegionID;
                else
                    return UUID.Zero;
            }
            set {} // read only
        }

        private UUID _parentUUID = UUID.Zero;
        
        public UUID ParentUUID
        {
            get
            {
                if (ParentGroup != null)
                {
                    _parentUUID = ParentGroup.UUID;
                }
                return _parentUUID;
            }
            set { _parentUUID = value; }
        }

        
        public string SitAnimation
        {
            get { return m_sitAnimation; }
            set { m_sitAnimation = value; }
        }

        public UUID CollisionSound
        {
            get { return m_collisionSound; }
            set
            {
                m_collisionSound = value;
                aggregateScriptEvents();
            }
        }

        public float CollisionSoundVolume
        {
            get { return m_collisionSoundVolume; }
            set { m_collisionSoundVolume = value; }
        }

        #endregion Public Properties with only Get

        #region Private Methods

        private uint ApplyMask(uint val, bool set, uint mask)
        {
            if (set)
            {
                return val |= mask;
            }
            else
            {
                return val &= ~mask;
            }
        }

        /// <summary>
        /// Clear all pending updates of parts to clients
        /// </summary>
        private void ClearUpdateSchedule()
        {
            m_updateFlag = 0;
        }

        private void SendObjectPropertiesToClient(UUID AgentID)
        {
            m_parentGroup.Scene.ForEachScenePresence(delegate(ScenePresence avatar)
            {
                // Ugly reference :(
                if (avatar.UUID == AgentID)
                {
                    m_parentGroup.GetProperties(avatar.ControllingClient);
                }
            });
        }

        // TODO: unused:
        // private void handleTimerAccounting(uint localID, double interval)
        // {
        //     if (localID == LocalId)
        //     {
        //         float sec = (float)interval;
        //         if (m_parentGroup != null)
        //         {
        //             if (sec == 0)
        //             {
        //                 if (m_parentGroup.scriptScore + 0.001f >= float.MaxValue - 0.001)
        //                     m_parentGroup.scriptScore = 0;
        //
        //                 m_parentGroup.scriptScore += 0.001f;
        //                 return;
        //             }
        //
        //             if (m_parentGroup.scriptScore + (0.001f / sec) >= float.MaxValue - (0.001f / sec))
        //                 m_parentGroup.scriptScore = 0;
        //             m_parentGroup.scriptScore += (0.001f / sec);
        //         }
        //     }
        // }

        #endregion Private Methods

        #region Public Methods

        public void ResetExpire()
        {
            Expires = DateTime.Now + new TimeSpan(600000000);
        }

        public void AddFlag(PrimFlags flag)
        {
            // PrimFlags prevflag = Flags;
            if ((Flags & flag) == 0)
            {
                //m_log.Debug("Adding flag: " + ((PrimFlags) flag).ToString());
                Flags |= flag;

                if (flag == PrimFlags.TemporaryOnRez)
                    ResetExpire();
            }
            // m_log.Debug("Aprev: " + prevflag.ToString() + " curr: " + Flags.ToString());
        }

        /// <summary>
        /// Tell all scene presences that they should send updates for this part to their clients
        /// </summary>
        public void AddFullUpdateToAllAvatars()
        {
            m_parentGroup.Scene.ForEachScenePresence(delegate(ScenePresence avatar)
            {
                AddFullUpdateToAvatar(avatar);
            });
            // REGION SYNC
            if (m_parentGroup.Scene.IsSyncedServer())
                m_parentGroup.Scene.RegionSyncServerModule.QueuePartForUpdate((SceneObjectPart)this);
        }

        /// <summary>
        /// Tell the scene presence that it should send updates for this part to its client
        /// </summary>
        public void AddFullUpdateToAvatar(ScenePresence presence)
        {
            presence.SceneViewer.QueuePartForUpdate((SceneObjectPart)this);
        }

        public void AddNewParticleSystem(Primitive.ParticleSystem pSystem)
        {
            m_particleSystem = pSystem.GetBytes();
        }

        public void RemoveParticleSystem()
        {
            m_particleSystem = new byte[0];
        }

        /// Terse updates
        public void AddTerseUpdateToAllAvatars()
        {
            m_parentGroup.Scene.ForEachScenePresence(delegate(ScenePresence avatar)
            {
                AddTerseUpdateToAvatar(avatar);
            });
            // REGION SYNC
            if (m_parentGroup.Scene.IsSyncedServer())
                m_parentGroup.Scene.RegionSyncServerModule.QueuePartForUpdate((SceneObjectPart)this);
        }

        public void AddTerseUpdateToAvatar(ScenePresence presence)
        {
            presence.SceneViewer.QueuePartForUpdate((SceneObjectPart)this);
        }

        public void AddTextureAnimation(Primitive.TextureAnimation pTexAnim)
        {
            byte[] data = new byte[16];
            int pos = 0;

            // The flags don't like conversion from uint to byte, so we have to do
            // it the crappy way.  See the above function :(

            data[pos] = ConvertScriptUintToByte((uint)pTexAnim.Flags); pos++;
            data[pos] = (byte)pTexAnim.Face; pos++;
            data[pos] = (byte)pTexAnim.SizeX; pos++;
            data[pos] = (byte)pTexAnim.SizeY; pos++;

            Utils.FloatToBytes(pTexAnim.Start).CopyTo(data, pos);
            Utils.FloatToBytes(pTexAnim.Length).CopyTo(data, pos + 4);
            Utils.FloatToBytes(pTexAnim.Rate).CopyTo(data, pos + 8);

            m_TextureAnimation = data;
        }

        public void AdjustSoundGain(double volume)
        {
            if (volume > 1)
                volume = 1;
            if (volume < 0)
                volume = 0;

            m_parentGroup.Scene.ForEachScenePresence(delegate(ScenePresence sp)
            {
                if (!sp.IsChildAgent)
                    sp.ControllingClient.SendAttachedSoundGainChange(UUID, (float)volume);
            });
        }

        /// <summary>
        /// hook to the physics scene to apply impulse
        /// This is sent up to the group, which then finds the root prim
        /// and applies the force on the root prim of the group
        /// </summary>
        /// <param name="impulsei">Vector force</param>
        /// <param name="localGlobalTF">true for the local frame, false for the global frame</param>
        public void ApplyImpulse(Vector3 impulsei, bool localGlobalTF)
        {
            Vector3 impulse = impulsei;

            if (localGlobalTF)
            {
                Quaternion grot = GetWorldRotation();
                Quaternion AXgrot = grot;
                Vector3 AXimpulsei = impulsei;
                Vector3 newimpulse = AXimpulsei * AXgrot;
                impulse = newimpulse;
            }

            if (m_parentGroup != null)
            {
                m_parentGroup.applyImpulse(impulse);
            }
        }

        /// <summary>
        /// hook to the physics scene to apply angular impulse
        /// This is sent up to the group, which then finds the root prim
        /// and applies the force on the root prim of the group
        /// </summary>
        /// <param name="impulsei">Vector force</param>
        /// <param name="localGlobalTF">true for the local frame, false for the global frame</param>
        public void ApplyAngularImpulse(Vector3 impulsei, bool localGlobalTF)
        {
            Vector3 impulse = impulsei;

            if (localGlobalTF)
            {
                Quaternion grot = GetWorldRotation();
                Quaternion AXgrot = grot;
                Vector3 AXimpulsei = impulsei;
                Vector3 newimpulse = AXimpulsei * AXgrot;
                impulse = newimpulse;
            }

            if (m_parentGroup != null)
            {
                m_parentGroup.applyAngularImpulse(impulse);
            }
        }

        /// <summary>
        /// hook to the physics scene to apply angular impulse
        /// This is sent up to the group, which then finds the root prim
        /// and applies the force on the root prim of the group
        /// </summary>
        /// <param name="impulsei">Vector force</param>
        /// <param name="localGlobalTF">true for the local frame, false for the global frame</param>
        public void SetAngularImpulse(Vector3 impulsei, bool localGlobalTF)
        {
            Vector3 impulse = impulsei;

            if (localGlobalTF)
            {
                Quaternion grot = GetWorldRotation();
                Quaternion AXgrot = grot;
                Vector3 AXimpulsei = impulsei;
                Vector3 newimpulse = AXimpulsei * AXgrot;
                impulse = newimpulse;
            }

            if (m_parentGroup != null)
            {
                m_parentGroup.setAngularImpulse(impulse);
            }
        }

        public Vector3 GetTorque()
        {
            if (m_parentGroup != null)
            {
                m_parentGroup.GetTorque();
            }
            return Vector3.Zero;
        }

        /// <summary>
        /// Apply physics to this part.
        /// </summary>
        /// <param name="rootObjectFlags"></param>
        /// <param name="m_physicalPrim"></param>
        public void ApplyPhysics(uint rootObjectFlags, bool VolumeDetectActive, bool m_physicalPrim)
        {
            bool isPhysical = (((rootObjectFlags & (uint) PrimFlags.Physics) != 0) && m_physicalPrim);
            bool isPhantom = ((rootObjectFlags & (uint) PrimFlags.Phantom) != 0);

            if (IsJoint())
            {
                DoPhysicsPropertyUpdate(isPhysical, true);
            }
            else
            {
                // Special case for VolumeDetection: If VolumeDetection is set, the phantom flag is locally ignored
                if (VolumeDetectActive)
                    isPhantom = false;

                // Added clarification..   since A rigid body is an object that you can kick around, etc.
                bool RigidBody = isPhysical && !isPhantom;

                // The only time the physics scene shouldn't know about the prim is if it's phantom or an attachment, which is phantom by definition
                // or flexible
                if (!isPhantom && !IsAttachment && !(Shape.PathCurve == (byte) Extrusion.Flexible))
                {
                    PhysActor = m_parentGroup.Scene.PhysicsScene.AddPrimShape(
                        string.Format("{0}/{1}", Name, UUID),
                        Shape,
                        AbsolutePosition,
                        Scale,
                        RotationOffset,
                        RigidBody);

                    // Basic Physics returns null..  joy joy joy.
                    if (PhysActor != null)
                    {
                        PhysActor.SOPName = this.Name; // save object name and desc into the PhysActor so ODE internals know the joint/body info
                        PhysActor.SOPDescription = this.Description;
                        PhysActor.LocalID = LocalId;
                        PhysActor.UUID = UUID;
                        DoPhysicsPropertyUpdate(RigidBody, true);
                        PhysActor.SetVolumeDetect(VolumeDetectActive ? 1 : 0);
                    }
                    else
                    {
                        //m_log.DebugFormat("[SOP]: physics actor is null for {0} with parent {1}", UUID, this.ParentGroup.UUID);
                    }
                }
            }
        }

        public void ClearUndoState()
        {
            lock (m_undo)
            {
                m_undo.Clear();
            }
            lock (m_redo)
            {
                m_redo.Clear();
            }
            StoreUndoState();
        }

        public byte ConvertScriptUintToByte(uint indata)
        {
            byte outdata = (byte)TextureAnimFlags.NONE;
            if ((indata & 1) != 0) outdata |= (byte)TextureAnimFlags.ANIM_ON;
            if ((indata & 2) != 0) outdata |= (byte)TextureAnimFlags.LOOP;
            if ((indata & 4) != 0) outdata |= (byte)TextureAnimFlags.REVERSE;
            if ((indata & 8) != 0) outdata |= (byte)TextureAnimFlags.PING_PONG;
            if ((indata & 16) != 0) outdata |= (byte)TextureAnimFlags.SMOOTH;
            if ((indata & 32) != 0) outdata |= (byte)TextureAnimFlags.ROTATE;
            if ((indata & 64) != 0) outdata |= (byte)TextureAnimFlags.SCALE;
            return outdata;
        }

        /// <summary>
        /// Duplicates this part.
        /// </summary>
        /// <param name="localID"></param>
        /// <param name="AgentID"></param>
        /// <param name="GroupID"></param>
        /// <param name="linkNum"></param>
        /// <param name="userExposed">True if the duplicate will immediately be in the scene, false otherwise</param>
        /// <returns></returns>
        public SceneObjectPart Copy(uint localID, UUID AgentID, UUID GroupID, int linkNum, bool userExposed)
        {
            SceneObjectPart dupe = (SceneObjectPart)MemberwiseClone();
            dupe.m_shape = m_shape.Copy();
            dupe.m_regionHandle = m_regionHandle;
            if (userExposed)
                dupe.UUID = UUID.Random();

            //memberwiseclone means it also clones the physics actor reference
            // This will make physical prim 'bounce' if not set to null.
            if (!userExposed)
                dupe.PhysActor = null;

            dupe._ownerID = AgentID;
            dupe._groupID = GroupID;
            dupe.GroupPosition = GroupPosition;
            dupe.OffsetPosition = OffsetPosition;
            dupe.RotationOffset = RotationOffset;
            dupe.Velocity = new Vector3(0, 0, 0);
            dupe.Acceleration = new Vector3(0, 0, 0);
            dupe.AngularVelocity = new Vector3(0, 0, 0);
            dupe.Flags = Flags;

            dupe._ownershipCost = _ownershipCost;
            dupe._objectSaleType = _objectSaleType;
            dupe._salePrice = _salePrice;
            dupe._category = _category;
            dupe.m_rezzed = m_rezzed;

            dupe.m_inventory = new SceneObjectPartInventory(dupe);
            dupe.m_inventory.Items = (TaskInventoryDictionary)m_inventory.Items.Clone();

            if (userExposed)
            {
                dupe.ResetIDs(linkNum);
                dupe.m_inventory.HasInventoryChanged = true;
            }
            else
            {
                dupe.m_inventory.HasInventoryChanged = m_inventory.HasInventoryChanged;
            }

            // Move afterwards ResetIDs as it clears the localID
            dupe.LocalId = localID;
            // This may be wrong...    it might have to be applied in SceneObjectGroup to the object that's being duplicated.
            dupe._lastOwnerID = OwnerID;

            byte[] extraP = new byte[Shape.ExtraParams.Length];
            Array.Copy(Shape.ExtraParams, extraP, extraP.Length);
            dupe.Shape.ExtraParams = extraP;

            if (userExposed)
            {
                if (dupe.m_shape.SculptEntry && dupe.m_shape.SculptTexture != UUID.Zero)
                {
                    m_parentGroup.Scene.AssetService.Get(dupe.m_shape.SculptTexture.ToString(), dupe, AssetReceived); 
                }
                
                bool UsePhysics = ((dupe.Flags & PrimFlags.Physics) != 0);
                dupe.DoPhysicsPropertyUpdate(UsePhysics, true);
            }
            
            ParentGroup.Scene.EventManager.TriggerOnSceneObjectPartCopy(dupe, (SceneObjectPart) this, userExposed);

//            m_log.DebugFormat("[SCENE OBJECT PART]: Clone of {0} {1} finished", Name, UUID);
                          
            return dupe;
        }

        protected void AssetReceived(string id, Object sender, AssetBase asset)
        {
            if (asset != null)
            {
                SceneObjectPart sop = (SceneObjectPart)sender;
                if (sop != null)
                    sop.SculptTextureCallback(asset.FullID, asset);
            }
        }

        public static SceneObjectPart Create()
        {
            SceneObjectPart part = new SceneObjectPart();
            part.UUID = UUID.Random();

            PrimitiveBaseShape shape = PrimitiveBaseShape.Create();
            part.Shape = shape;

            part.Name = "Primitive";
            part._ownerID = UUID.Random();

            return part;
        }

        public void DoPhysicsPropertyUpdate(bool UsePhysics, bool isNew)
        {
            if (IsJoint())
            {
                if (UsePhysics)
                {
                    // by turning a joint proxy object physical, we cause creation of a joint in the ODE scene.
                    // note that, as a special case, joints have no bodies or geoms in the physics scene, even though they are physical.

                    PhysicsJointType jointType;
                    if (IsHingeJoint())
                    {
                        jointType = PhysicsJointType.Hinge;
                    }
                    else if (IsBallJoint())
                    {
                        jointType = PhysicsJointType.Ball;
                    }
                    else
                    {
                        jointType = PhysicsJointType.Ball;
                    }

                    List<string> bodyNames = new List<string>();
                    string RawParams = Description;
                    string[] jointParams = RawParams.Split(" ".ToCharArray(), System.StringSplitOptions.RemoveEmptyEntries);
                    string trackedBodyName = null;
                    if (jointParams.Length >= 2)
                    {
                        for (int iBodyName = 0; iBodyName < 2; iBodyName++)
                        {
                            string bodyName = jointParams[iBodyName];
                            bodyNames.Add(bodyName);
                            if (bodyName != "NULL")
                            {
                                if (trackedBodyName == null)
                                {
                                    trackedBodyName = bodyName;
                                }
                            }
                        }
                    }

                    SceneObjectPart trackedBody = m_parentGroup.Scene.GetSceneObjectPart(trackedBodyName); // FIXME: causes a sequential lookup
                    Quaternion localRotation = Quaternion.Identity;
                    if (trackedBody != null)
                    {
                        localRotation = Quaternion.Inverse(trackedBody.RotationOffset) * this.RotationOffset;
                    }
                    else
                    {
                        // error, output it below
                    }

                    PhysicsJoint joint;

                    joint = m_parentGroup.Scene.PhysicsScene.RequestJointCreation(Name, jointType,
                        AbsolutePosition,
                        this.RotationOffset,
                        Description,
                        bodyNames,
                        trackedBodyName,
                        localRotation);

                    if (trackedBody == null)
                    {
                        ParentGroup.Scene.jointErrorMessage(joint, "warning: tracked body name not found! joint location will not be updated properly. joint: " + Name);
                    }

                }
                else
                {
                    if (isNew)
                    {
                        // if the joint proxy is new, and it is not physical, do nothing. There is no joint in ODE to
                        // delete, and if we try to delete it, due to asynchronous processing, the deletion request
                        // will get processed later at an indeterminate time, which could cancel a later-arriving
                        // joint creation request.
                    }
                    else
                    {
                        // here we turn off the joint object, so remove the joint from the physics scene
                        m_parentGroup.Scene.PhysicsScene.RequestJointDeletion(Name); // FIXME: what if the name changed?

                        // make sure client isn't interpolating the joint proxy object
                        Velocity = Vector3.Zero;
                        AngularVelocity = Vector3.Zero;
                        Acceleration = Vector3.Zero;
                    }
                }
            }
            else
            {
                if (PhysActor != null)
                {
                    if (UsePhysics != PhysActor.IsPhysical || isNew)
                    {
                        if (PhysActor.IsPhysical) // implies UsePhysics==false for this block
                        {
                            if (!isNew)
                                ParentGroup.Scene.RemovePhysicalPrim(1);

                            PhysActor.OnRequestTerseUpdate -= PhysicsRequestingTerseUpdate;
                            PhysActor.OnOutOfBounds -= PhysicsOutOfBounds;
                            PhysActor.delink();

                            if (ParentGroup.Scene.PhysicsScene.SupportsNINJAJoints && (!isNew))
                            {
                                // destroy all joints connected to this now deactivated body
                                m_parentGroup.Scene.PhysicsScene.RemoveAllJointsConnectedToActorThreadLocked(PhysActor);
                            }

                            // stop client-side interpolation of all joint proxy objects that have just been deleted
                            // this is done because RemoveAllJointsConnectedToActor invokes the OnJointDeactivated callback,
                            // which stops client-side interpolation of deactivated joint proxy objects.
                        }

                        if (!UsePhysics && !isNew)
                        {
                            // reset velocity to 0 on physics switch-off. Without that, the client thinks the
                            // prim still has velocity and continues to interpolate its position along the old
                            // velocity-vector.
                            Velocity = new Vector3(0, 0, 0);
                            Acceleration = new Vector3(0, 0, 0);
                            AngularVelocity = new Vector3(0, 0, 0);
                            //RotationalVelocity = new Vector3(0, 0, 0);
                        }

                        PhysActor.IsPhysical = UsePhysics;


                        // If we're not what we're supposed to be in the physics scene, recreate ourselves.
                        //m_parentGroup.Scene.PhysicsScene.RemovePrim(PhysActor);
                        /// that's not wholesome.  Had to make Scene public
                        //PhysActor = null;

                        if ((Flags & PrimFlags.Phantom) == 0)
                        {
                            if (UsePhysics)
                            {
                                ParentGroup.Scene.AddPhysicalPrim(1);

                                PhysActor.OnRequestTerseUpdate += PhysicsRequestingTerseUpdate;
                                PhysActor.OnOutOfBounds += PhysicsOutOfBounds;
                                if (_parentID != 0 && _parentID != LocalId)
                                {
                                    if (ParentGroup.RootPart.PhysActor != null)
                                    {
                                        PhysActor.link(ParentGroup.RootPart.PhysActor);
                                    }
                                }
                            }
                        }
                    }
                    m_parentGroup.Scene.PhysicsScene.AddPhysicsActorTaint(PhysActor);
                }
            }
        }

        /// <summary>
        /// Restore this part from the serialized xml representation.
        /// </summary>
        /// <param name="xmlReader"></param>
        /// <returns></returns>
        public static SceneObjectPart FromXml(XmlTextReader xmlReader)
        {
            return FromXml(UUID.Zero, xmlReader);
        }

        /// <summary>
        /// Restore this part from the serialized xml representation.
        /// </summary>
        /// <param name="fromUserInventoryItemId">The inventory id from which this part came, if applicable</param>
        /// <param name="xmlReader"></param>
        /// <returns></returns>
        public static SceneObjectPart FromXml(UUID fromUserInventoryItemId, XmlTextReader xmlReader)
        {
            SceneObjectPart part = SceneObjectSerializer.Xml2ToSOP(xmlReader);
            part.m_fromUserInventoryItemID = fromUserInventoryItemId;

            // for tempOnRez objects, we have to fix the Expire date.
            if ((part.Flags & PrimFlags.TemporaryOnRez) != 0) part.ResetExpire();

            return part;
        }

        public UUID GetAvatarOnSitTarget()
        {
            return m_sitTargetAvatar;
        }

        public bool GetDieAtEdge()
        {
            if (m_parentGroup == null)
                return false;
            if (m_parentGroup.IsDeleted)
                return false;

            return m_parentGroup.RootPart.DIE_AT_EDGE;
        }

        public bool GetReturnAtEdge()
        {
            if (m_parentGroup == null)
                return false;
            if (m_parentGroup.IsDeleted)
                return false;

            return m_parentGroup.RootPart.RETURN_AT_EDGE;
        }

        public void SetReturnAtEdge(bool p)
        {
            if (m_parentGroup == null)
                return;
            if (m_parentGroup.IsDeleted)
                return;

            m_parentGroup.RootPart.RETURN_AT_EDGE = p;
        }

        public bool GetBlockGrab()
        {
            if (m_parentGroup == null)
                return false;
            if (m_parentGroup.IsDeleted)
                return false;

            return m_parentGroup.RootPart.BlockGrab;
        }

        public void SetBlockGrab(bool p)
        {
            if (m_parentGroup == null)
                return;
            if (m_parentGroup.IsDeleted)
                return;

            m_parentGroup.RootPart.BlockGrab = p;
        }

        public void SetStatusSandbox(bool p)
        {
            if (m_parentGroup == null)
                return;
            if (m_parentGroup.IsDeleted)
                return;
            StatusSandboxPos = m_parentGroup.RootPart.AbsolutePosition;
            m_parentGroup.RootPart.StatusSandbox = p;
        }

        public bool GetStatusSandbox()
        {
            if (m_parentGroup == null)
                return false;
            if (m_parentGroup.IsDeleted)
                return false;

            return m_parentGroup.RootPart.StatusSandbox;
        }

        public int GetAxisRotation(int axis)
        {
            //Cannot use ScriptBaseClass constants as no referance to it currently.
            if (axis == 2)//STATUS_ROTATE_X
                return STATUS_ROTATE_X;
            if (axis == 4)//STATUS_ROTATE_Y
                return STATUS_ROTATE_Y;
            if (axis == 8)//STATUS_ROTATE_Z
                return STATUS_ROTATE_Z;

            return 0;
        }

        public double GetDistanceTo(Vector3 a, Vector3 b)
        {
            float dx = a.X - b.X;
            float dy = a.Y - b.Y;
            float dz = a.Z - b.Z;
            return Math.Sqrt(dx * dx + dy * dy + dz * dz);
        }

        public uint GetEffectiveObjectFlags()
        {
            // Commenting this section of code out since it doesn't actually do anything, as enums are handled by 
            // value rather than reference
//            PrimFlags f = _flags;
//            if (m_parentGroup == null || m_parentGroup.RootPart == this)
//                f &= ~(PrimFlags.Touch | PrimFlags.Money);

            return (uint)Flags | (uint)LocalFlags;
        }

        public Vector3 GetGeometricCenter()
        {
            if (PhysActor != null)
            {
                return new Vector3(PhysActor.CenterOfMass.X, PhysActor.CenterOfMass.Y, PhysActor.CenterOfMass.Z);
            }
            else
            {
                return new Vector3(0, 0, 0);
            }
        }

        public float GetMass()
        {
            if (PhysActor != null)
            {
                return PhysActor.Mass;
            }
            else
            {
                return 0;
            }
        }

        public Vector3 GetForce()
        {
            if (PhysActor != null)
                return PhysActor.Force;
            else
                return Vector3.Zero;
        }

        public void GetProperties(IClientAPI client)
        {
            //Viewer wants date in microseconds so multiply it by 1,000,000.
            client.SendObjectPropertiesReply(
                m_fromUserInventoryItemID, (ulong)_creationDate*(ulong)1e6, _creatorID, UUID.Zero, UUID.Zero,
                _groupID, (short)InventorySerial, _lastOwnerID, UUID, _ownerID,
                ParentGroup.RootPart.TouchName, new byte[0], ParentGroup.RootPart.SitName, Name, Description,
                ParentGroup.RootPart._ownerMask, ParentGroup.RootPart._nextOwnerMask, ParentGroup.RootPart._groupMask, ParentGroup.RootPart._everyoneMask,
                ParentGroup.RootPart._baseMask,
                ParentGroup.RootPart.ObjectSaleType,
                ParentGroup.RootPart.SalePrice);
        }

        public UUID GetRootPartUUID()
        {
            if (m_parentGroup != null)
            {
                return m_parentGroup.UUID;
            }
            return UUID.Zero;
        }

        /// <summary>
        /// Method for a prim to get it's world position from the group.
        /// Remember, the Group Position simply gives the position of the group itself
        /// </summary>
        /// <returns>A Linked Child Prim objects position in world</returns>
        public Vector3 GetWorldPosition()
        {
            Quaternion parentRot = ParentGroup.RootPart.RotationOffset;

            Vector3 axPos = OffsetPosition;

            axPos *= parentRot;
            Vector3 translationOffsetPosition = axPos;
            return GroupPosition + translationOffsetPosition;
        }

        /// <summary>
        /// Gets the rotation of this prim offset by the group rotation
        /// </summary>
        /// <returns></returns>
        public Quaternion GetWorldRotation()
        {
            Quaternion newRot;

            if (this.LinkNum == 0 || this.LinkNum == 1)
            {
                newRot = RotationOffset;
            }
            else
            {
                Quaternion parentRot = ParentGroup.RootPart.RotationOffset;
                Quaternion oldRot = RotationOffset;
                newRot = parentRot * oldRot;
            }

            return newRot;
        }

        public void MoveToTarget(Vector3 target, float tau)
        {
            if (tau > 0)
            {
                m_parentGroup.moveToTarget(target, tau);
            }
            else
            {
                StopMoveToTarget();
            }
        }

        /// <summary>
        /// Uses a PID to attempt to clamp the object on the Z axis at the given height over tau seconds.
        /// </summary>
        /// <param name="height">Height to hover.  Height of zero disables hover.</param>
        /// <param name="hoverType">Determines what the height is relative to </param>
        /// <param name="tau">Number of seconds over which to reach target</param>
        public void SetHoverHeight(float height, PIDHoverType hoverType, float tau)
        {
            m_parentGroup.SetHoverHeight(height, hoverType, tau);
        }

        public void StopHover()
        {
            m_parentGroup.SetHoverHeight(0f, PIDHoverType.Ground, 0f);
        }

        public virtual void OnGrab(Vector3 offsetPos, IClientAPI remoteClient)
        {
        }

        public void PhysicsCollision(EventArgs e)
        {
            // single threaded here
            if (e == null)
            {
                return;
            }

            CollisionEventUpdate a = (CollisionEventUpdate)e;
            Dictionary<uint, ContactPoint> collissionswith = a.m_objCollisionList;
            List<uint> thisHitColliders = new List<uint>();
            List<uint> endedColliders = new List<uint>();
            List<uint> startedColliders = new List<uint>();

            // calculate things that started colliding this time
            // and build up list of colliders this time
            foreach (uint localid in collissionswith.Keys)
            {
                thisHitColliders.Add(localid);
                if (!m_lastColliders.Contains(localid))
                {
                    startedColliders.Add(localid);
                }
                //m_log.Debug("[OBJECT]: Collided with:" + localid.ToString() + " at depth of: " + collissionswith[localid].ToString());
            }

            // calculate things that ended colliding
            foreach (uint localID in m_lastColliders)
            {
                if (!thisHitColliders.Contains(localID))
                {
                    endedColliders.Add(localID);
                }
            }

            //add the items that started colliding this time to the last colliders list.
            foreach (uint localID in startedColliders)
            {
                m_lastColliders.Add(localID);
            }
            // remove things that ended colliding from the last colliders list
            foreach (uint localID in endedColliders)
            {
                m_lastColliders.Remove(localID);
            }

            if (m_parentGroup == null)
                return;
            if (m_parentGroup.IsDeleted)
                return;

            // play the sound.
            if (startedColliders.Count > 0 && CollisionSound != UUID.Zero && CollisionSoundVolume > 0.0f)
            {
                SendSound(CollisionSound.ToString(), CollisionSoundVolume, true, (byte)0, 0, false, false);
            }

            if ((m_parentGroup.RootPart.ScriptEvents & scriptEvents.collision_start) != 0)
            {
                // do event notification
                if (startedColliders.Count > 0)
                {
                    ColliderArgs StartCollidingMessage = new ColliderArgs();
                    List<DetectedObject> colliding = new List<DetectedObject>();
                    foreach (uint localId in startedColliders)
                    {
                        if (localId == 0)
                            continue;
                        // always running this check because if the user deletes the object it would return a null reference.
                        if (m_parentGroup == null)
                            return;
                        
                        if (m_parentGroup.Scene == null)
                            return;
                        
                        SceneObjectPart obj = m_parentGroup.Scene.GetSceneObjectPart(localId);
                        string data = "";
                        if (obj != null)
                        {
                            if (m_parentGroup.RootPart.CollisionFilter.ContainsValue(obj.UUID.ToString()) || m_parentGroup.RootPart.CollisionFilter.ContainsValue(obj.Name))
                            {
                                bool found = m_parentGroup.RootPart.CollisionFilter.TryGetValue(1,out data);
                                //If it is 1, it is to accept ONLY collisions from this object
                                if (found)
                                {
                                    DetectedObject detobj = new DetectedObject();
                                    detobj.keyUUID = obj.UUID;
                                    detobj.nameStr = obj.Name;
                                    detobj.ownerUUID = obj._ownerID;
                                    detobj.posVector = obj.AbsolutePosition;
                                    detobj.rotQuat = obj.GetWorldRotation();
                                    detobj.velVector = obj.Velocity;
                                    detobj.colliderType = 0;
                                    detobj.groupUUID = obj._groupID;
                                    colliding.Add(detobj);
                                }
                                //If it is 0, it is to not accept collisions from this object
                                else
                                {
                                }
                            }
                            else
                            {
                                bool found = m_parentGroup.RootPart.CollisionFilter.TryGetValue(1,out data);
                                //If it is 1, it is to accept ONLY collisions from this object, so this other object will not work
                                if (!found)
                                {
                                    DetectedObject detobj = new DetectedObject();
                                    detobj.keyUUID = obj.UUID;
                                    detobj.nameStr = obj.Name;
                                    detobj.ownerUUID = obj._ownerID;
                                    detobj.posVector = obj.AbsolutePosition;
                                    detobj.rotQuat = obj.GetWorldRotation();
                                    detobj.velVector = obj.Velocity;
                                    detobj.colliderType = 0;
                                    detobj.groupUUID = obj._groupID;
                                    colliding.Add(detobj);
                                }
                            }
                        }
                        else
                        {
                            m_parentGroup.Scene.ForEachScenePresence(delegate(ScenePresence av)
                            {
                                if (av.LocalId == localId)
                                {
                                    if (m_parentGroup.RootPart.CollisionFilter.ContainsValue(av.UUID.ToString()) || m_parentGroup.RootPart.CollisionFilter.ContainsValue(av.Name))
                                    {
                                        bool found = m_parentGroup.RootPart.CollisionFilter.TryGetValue(1, out data);
                                        //If it is 1, it is to accept ONLY collisions from this avatar
                                        if (found)
                                        {
                                            DetectedObject detobj = new DetectedObject();
                                            detobj.keyUUID = av.UUID;
                                            detobj.nameStr = av.ControllingClient.Name;
                                            detobj.ownerUUID = av.UUID;
                                            detobj.posVector = av.AbsolutePosition;
                                            detobj.rotQuat = av.Rotation;
                                            detobj.velVector = av.Velocity;
                                            detobj.colliderType = 0;
                                            detobj.groupUUID = av.ControllingClient.ActiveGroupId;
                                            colliding.Add(detobj);
                                        }
                                        //If it is 0, it is to not accept collisions from this avatar
                                        else
                                        {
                                        }
                                    }
                                    else
                                    {
                                        bool found = m_parentGroup.RootPart.CollisionFilter.TryGetValue(1, out data);
                                        //If it is 1, it is to accept ONLY collisions from this avatar, so this other avatar will not work
                                        if (!found)
                                        {
                                            DetectedObject detobj = new DetectedObject();
                                            detobj.keyUUID = av.UUID;
                                            detobj.nameStr = av.ControllingClient.Name;
                                            detobj.ownerUUID = av.UUID;
                                            detobj.posVector = av.AbsolutePosition;
                                            detobj.rotQuat = av.Rotation;
                                            detobj.velVector = av.Velocity;
                                            detobj.colliderType = 0;
                                            detobj.groupUUID = av.ControllingClient.ActiveGroupId;
                                            colliding.Add(detobj);
                                        }
                                    }

                                }
                            });
                        }
                    }
                    if (colliding.Count > 0)
                    {
                        StartCollidingMessage.Colliders = colliding;
                        // always running this check because if the user deletes the object it would return a null reference.
                        if (m_parentGroup == null)
                            return;
                        
                        if (m_parentGroup.Scene == null)
                            return;
                        if (m_parentGroup.PassCollision == true)
                        {
                            //TODO: Add pass to root prim!
                        }
                        m_parentGroup.Scene.EventManager.TriggerScriptCollidingStart(LocalId, StartCollidingMessage);
                    }
                }
            }
            
            if ((m_parentGroup.RootPart.ScriptEvents & scriptEvents.collision) != 0)
            {
                if (m_lastColliders.Count > 0)
                {
                    ColliderArgs CollidingMessage = new ColliderArgs();
                    List<DetectedObject> colliding = new List<DetectedObject>();
                    foreach (uint localId in m_lastColliders)
                    {
                        // always running this check because if the user deletes the object it would return a null reference.
                        if (localId == 0)
                            continue;

                        if (m_parentGroup == null)
                            return;
                        
                        if (m_parentGroup.Scene == null)
                            return;
                        
                        SceneObjectPart obj = m_parentGroup.Scene.GetSceneObjectPart(localId);
                        string data = "";
                        if (obj != null)
                        {
                            if (m_parentGroup.RootPart.CollisionFilter.ContainsValue(obj.UUID.ToString()) || m_parentGroup.RootPart.CollisionFilter.ContainsValue(obj.Name))
                            {
                                bool found = m_parentGroup.RootPart.CollisionFilter.TryGetValue(1,out data);
                                //If it is 1, it is to accept ONLY collisions from this object
                                if (found)
                                {
                                    DetectedObject detobj = new DetectedObject();
                                    detobj.keyUUID = obj.UUID;
                                    detobj.nameStr = obj.Name;
                                    detobj.ownerUUID = obj._ownerID;
                                    detobj.posVector = obj.AbsolutePosition;
                                    detobj.rotQuat = obj.GetWorldRotation();
                                    detobj.velVector = obj.Velocity;
                                    detobj.colliderType = 0;
                                    detobj.groupUUID = obj._groupID;
                                    colliding.Add(detobj);
                                }
                                //If it is 0, it is to not accept collisions from this object
                                else
                                {
                                }
                            }
                            else
                            {
                                bool found = m_parentGroup.RootPart.CollisionFilter.TryGetValue(1,out data);
                                //If it is 1, it is to accept ONLY collisions from this object, so this other object will not work
                                if (!found)
                                {
                                    DetectedObject detobj = new DetectedObject();
                                    detobj.keyUUID = obj.UUID;
                                    detobj.nameStr = obj.Name;
                                    detobj.ownerUUID = obj._ownerID;
                                    detobj.posVector = obj.AbsolutePosition;
                                    detobj.rotQuat = obj.GetWorldRotation();
                                    detobj.velVector = obj.Velocity;
                                    detobj.colliderType = 0;
                                    detobj.groupUUID = obj._groupID;
                                    colliding.Add(detobj);
                                }
                            }
                        }
                        else
                        {
                            m_parentGroup.Scene.ForEachScenePresence(delegate(ScenePresence av)
                            {
                                if (av.LocalId == localId)
                                {
                                    if (m_parentGroup.RootPart.CollisionFilter.ContainsValue(av.UUID.ToString()) || m_parentGroup.RootPart.CollisionFilter.ContainsValue(av.Name))
                                    {
                                        bool found = m_parentGroup.RootPart.CollisionFilter.TryGetValue(1, out data);
                                        //If it is 1, it is to accept ONLY collisions from this avatar
                                        if (found)
                                        {
                                            DetectedObject detobj = new DetectedObject();
                                            detobj.keyUUID = av.UUID;
                                            detobj.nameStr = av.ControllingClient.Name;
                                            detobj.ownerUUID = av.UUID;
                                            detobj.posVector = av.AbsolutePosition;
                                            detobj.rotQuat = av.Rotation;
                                            detobj.velVector = av.Velocity;
                                            detobj.colliderType = 0;
                                            detobj.groupUUID = av.ControllingClient.ActiveGroupId;
                                            colliding.Add(detobj);
                                        }
                                        //If it is 0, it is to not accept collisions from this avatar
                                        else
                                        {
                                        }
                                    }
                                    else
                                    {
                                        bool found = m_parentGroup.RootPart.CollisionFilter.TryGetValue(1, out data);
                                        //If it is 1, it is to accept ONLY collisions from this avatar, so this other avatar will not work
                                        if (!found)
                                        {
                                            DetectedObject detobj = new DetectedObject();
                                            detobj.keyUUID = av.UUID;
                                            detobj.nameStr = av.ControllingClient.Name;
                                            detobj.ownerUUID = av.UUID;
                                            detobj.posVector = av.AbsolutePosition;
                                            detobj.rotQuat = av.Rotation;
                                            detobj.velVector = av.Velocity;
                                            detobj.colliderType = 0;
                                            detobj.groupUUID = av.ControllingClient.ActiveGroupId;
                                            colliding.Add(detobj);
                                        }
                                    }

                                }
                            });
                        }
                    }
                    if (colliding.Count > 0)
                    {
                        CollidingMessage.Colliders = colliding;
                        // always running this check because if the user deletes the object it would return a null reference.
                        if (m_parentGroup == null)
                            return;
                        
                        if (m_parentGroup.Scene == null)
                            return;
                        
                        m_parentGroup.Scene.EventManager.TriggerScriptColliding(LocalId, CollidingMessage);
                    }
                }
            }
            
            if ((m_parentGroup.RootPart.ScriptEvents & scriptEvents.collision_end) != 0)
            {
                if (endedColliders.Count > 0)
                {
                    ColliderArgs EndCollidingMessage = new ColliderArgs();
                    List<DetectedObject> colliding = new List<DetectedObject>();
                    foreach (uint localId in endedColliders)
                    {
                        if (localId == 0)
                            continue;

                        // always running this check because if the user deletes the object it would return a null reference.
                        if (m_parentGroup == null)
                            return;
                        if (m_parentGroup.Scene == null)
                            return;
                        SceneObjectPart obj = m_parentGroup.Scene.GetSceneObjectPart(localId);
                        string data = "";
                        if (obj != null)
                        {
                            if (m_parentGroup.RootPart.CollisionFilter.ContainsValue(obj.UUID.ToString()) || m_parentGroup.RootPart.CollisionFilter.ContainsValue(obj.Name))
                            {
                                bool found = m_parentGroup.RootPart.CollisionFilter.TryGetValue(1,out data);
                                //If it is 1, it is to accept ONLY collisions from this object
                                if (found)
                                {
                                    DetectedObject detobj = new DetectedObject();
                                    detobj.keyUUID = obj.UUID;
                                    detobj.nameStr = obj.Name;
                                    detobj.ownerUUID = obj._ownerID;
                                    detobj.posVector = obj.AbsolutePosition;
                                    detobj.rotQuat = obj.GetWorldRotation();
                                    detobj.velVector = obj.Velocity;
                                    detobj.colliderType = 0;
                                    detobj.groupUUID = obj._groupID;
                                    colliding.Add(detobj);
                                }
                                //If it is 0, it is to not accept collisions from this object
                                else
                                {
                                }
                            }
                            else
                            {
                                bool found = m_parentGroup.RootPart.CollisionFilter.TryGetValue(1,out data);
                                //If it is 1, it is to accept ONLY collisions from this object, so this other object will not work
                                if (!found)
                                {
                                    DetectedObject detobj = new DetectedObject();
                                    detobj.keyUUID = obj.UUID;
                                    detobj.nameStr = obj.Name;
                                    detobj.ownerUUID = obj._ownerID;
                                    detobj.posVector = obj.AbsolutePosition;
                                    detobj.rotQuat = obj.GetWorldRotation();
                                    detobj.velVector = obj.Velocity;
                                    detobj.colliderType = 0;
                                    detobj.groupUUID = obj._groupID;
                                    colliding.Add(detobj);
                                }
                            }
                        }
                        else
                        {
                            m_parentGroup.Scene.ForEachScenePresence(delegate(ScenePresence av)
                            {
                                if (av.LocalId == localId)
                                {
                                    if (m_parentGroup.RootPart.CollisionFilter.ContainsValue(av.UUID.ToString()) || m_parentGroup.RootPart.CollisionFilter.ContainsValue(av.Name))
                                    {
                                        bool found = m_parentGroup.RootPart.CollisionFilter.TryGetValue(1, out data);
                                        //If it is 1, it is to accept ONLY collisions from this avatar
                                        if (found)
                                        {
                                            DetectedObject detobj = new DetectedObject();
                                            detobj.keyUUID = av.UUID;
                                            detobj.nameStr = av.ControllingClient.Name;
                                            detobj.ownerUUID = av.UUID;
                                            detobj.posVector = av.AbsolutePosition;
                                            detobj.rotQuat = av.Rotation;
                                            detobj.velVector = av.Velocity;
                                            detobj.colliderType = 0;
                                            detobj.groupUUID = av.ControllingClient.ActiveGroupId;
                                            colliding.Add(detobj);
                                        }
                                        //If it is 0, it is to not accept collisions from this avatar
                                        else
                                        {
                                        }
                                    }
                                    else
                                    {
                                        bool found = m_parentGroup.RootPart.CollisionFilter.TryGetValue(1, out data);
                                        //If it is 1, it is to accept ONLY collisions from this avatar, so this other avatar will not work
                                        if (!found)
                                        {
                                            DetectedObject detobj = new DetectedObject();
                                            detobj.keyUUID = av.UUID;
                                            detobj.nameStr = av.ControllingClient.Name;
                                            detobj.ownerUUID = av.UUID;
                                            detobj.posVector = av.AbsolutePosition;
                                            detobj.rotQuat = av.Rotation;
                                            detobj.velVector = av.Velocity;
                                            detobj.colliderType = 0;
                                            detobj.groupUUID = av.ControllingClient.ActiveGroupId;
                                            colliding.Add(detobj);
                                        }
                                    }

                                }
                            });
                        }
                    }
                    
                    if (colliding.Count > 0)
                    {
                        EndCollidingMessage.Colliders = colliding;
                        // always running this check because if the user deletes the object it would return a null reference.
                        if (m_parentGroup == null)
                            return;
                        
                        if (m_parentGroup.Scene == null)
                            return;
                        
                        m_parentGroup.Scene.EventManager.TriggerScriptCollidingEnd(LocalId, EndCollidingMessage);
                    }
                }
            }
            if ((m_parentGroup.RootPart.ScriptEvents & scriptEvents.land_collision_start) != 0)
            {
                if (startedColliders.Count > 0)
                {
                    ColliderArgs LandStartCollidingMessage = new ColliderArgs();
                    List<DetectedObject> colliding = new List<DetectedObject>();
                    foreach (uint localId in startedColliders)
                    {
                        if (localId == 0)
                        {
                            //Hope that all is left is ground!
                            DetectedObject detobj = new DetectedObject();
                            detobj.keyUUID = UUID.Zero;
                            detobj.nameStr = "";
                            detobj.ownerUUID = UUID.Zero;
                            detobj.posVector = m_parentGroup.RootPart.AbsolutePosition;
                            detobj.rotQuat = Quaternion.Identity;
                            detobj.velVector = Vector3.Zero;
                            detobj.colliderType = 0;
                            detobj.groupUUID = UUID.Zero;
                            colliding.Add(detobj);
                        }
                    }

                    if (colliding.Count > 0)
                    {
                        LandStartCollidingMessage.Colliders = colliding;
                        // always running this check because if the user deletes the object it would return a null reference.
                        if (m_parentGroup == null)
                            return;

                        if (m_parentGroup.Scene == null)
                            return;

                        m_parentGroup.Scene.EventManager.TriggerScriptLandCollidingStart(LocalId, LandStartCollidingMessage);
                    }
                }
            }
            if ((m_parentGroup.RootPart.ScriptEvents & scriptEvents.land_collision) != 0)
            {
                if (m_lastColliders.Count > 0)
                {
                    ColliderArgs LandCollidingMessage = new ColliderArgs();
                    List<DetectedObject> colliding = new List<DetectedObject>();
                    foreach (uint localId in startedColliders)
                    {
                        if (localId == 0)
                        {
                            //Hope that all is left is ground!
                            DetectedObject detobj = new DetectedObject();
                            detobj.keyUUID = UUID.Zero;
                            detobj.nameStr = "";
                            detobj.ownerUUID = UUID.Zero;
                            detobj.posVector = m_parentGroup.RootPart.AbsolutePosition;
                            detobj.rotQuat = Quaternion.Identity;
                            detobj.velVector = Vector3.Zero;
                            detobj.colliderType = 0;
                            detobj.groupUUID = UUID.Zero;
                            colliding.Add(detobj);
                        }
                    }

                    if (colliding.Count > 0)
                    {
                        LandCollidingMessage.Colliders = colliding;
                        // always running this check because if the user deletes the object it would return a null reference.
                        if (m_parentGroup == null)
                            return;

                        if (m_parentGroup.Scene == null)
                            return;

                        m_parentGroup.Scene.EventManager.TriggerScriptLandColliding(LocalId, LandCollidingMessage);
                    }
                }
            }
            if ((m_parentGroup.RootPart.ScriptEvents & scriptEvents.land_collision_end) != 0)
            {
                if (endedColliders.Count > 0)
                {
                    ColliderArgs LandEndCollidingMessage = new ColliderArgs();
                    List<DetectedObject> colliding = new List<DetectedObject>();
                    foreach (uint localId in startedColliders)
                    {
                        if (localId == 0)
                        {
                            //Hope that all is left is ground!
                            DetectedObject detobj = new DetectedObject();
                            detobj.keyUUID = UUID.Zero;
                            detobj.nameStr = "";
                            detobj.ownerUUID = UUID.Zero;
                            detobj.posVector = m_parentGroup.RootPart.AbsolutePosition;
                            detobj.rotQuat = Quaternion.Identity;
                            detobj.velVector = Vector3.Zero;
                            detobj.colliderType = 0;
                            detobj.groupUUID = UUID.Zero;
                            colliding.Add(detobj);
                        }
                    }

                    if (colliding.Count > 0)
                    {
                        LandEndCollidingMessage.Colliders = colliding;
                        // always running this check because if the user deletes the object it would return a null reference.
                        if (m_parentGroup == null)
                            return;

                        if (m_parentGroup.Scene == null)
                            return;

                        m_parentGroup.Scene.EventManager.TriggerScriptLandCollidingEnd(LocalId, LandEndCollidingMessage);
                    }
                }
            }
        }

        public void PhysicsOutOfBounds(Vector3 pos)
        {
            m_log.Error("[PHYSICS]: Physical Object went out of bounds.");
            
            RemFlag(PrimFlags.Physics);
            DoPhysicsPropertyUpdate(false, true);
            //m_parentGroup.Scene.PhysicsScene.AddPhysicsActorTaint(PhysActor);
        }

        public void PhysicsRequestingTerseUpdate()
        {
            if (PhysActor != null)
            {
                
                // Vector3 newpos = new Vector3(PhysActor.Position.GetBytes(), 0);
                Vector3 newpos = new Vector3(PhysActor.Position);

                if (m_parentGroup == null)
                {
                    m_log.Error("[SCENE OBJECT PART]: PhysicsRequestingTerseUpdate: m_parentGroup is null!");
                    return;
                }
                if (m_parentGroup.Scene == null)
                {
                    m_log.Error("[SCENE OBJECT PART]: PhysicsRequestingTerseUpdate: m_parentGroup.Scene is null!");
                    return;
                }
                if (m_parentGroup.Scene.TestBorderCross(newpos, Cardinals.N) | m_parentGroup.Scene.TestBorderCross(newpos, Cardinals.S) | m_parentGroup.Scene.TestBorderCross(newpos, Cardinals.E) | m_parentGroup.Scene.TestBorderCross(newpos, Cardinals.W))
                {
                    m_parentGroup.AbsolutePosition = newpos;
                    return;
                }
<<<<<<< HEAD
                //m_log.DebugFormat("[PHYSICS]: TerseUpdate: UUID={0}, newpos={1}", PhysActor.UUID.ToString(), newpos.ToString());
=======
                // m_log.DebugFormat("[PHYSICS]: TerseUpdate: UUID={0}, newpos={1}", PhysActor.UUID.ToString(), newpos.ToString());
>>>>>>> 10e40570
                //m_parentGroup.RootPart.m_groupPosition = newpos;
            }
            //ScheduleTerseUpdate();
            ScheduleTerseUpdate(new List<SceneObjectPartProperties>(){SceneObjectPartProperties.Position});

            //SendTerseUpdateToAllClients();
        }

        public void PreloadSound(string sound)
        {
            // UUID ownerID = OwnerID;
            UUID objectID = ParentGroup.RootPart.UUID;
            UUID soundID = UUID.Zero;

            if (!UUID.TryParse(sound, out soundID))
            {
                //Trys to fetch sound id from prim's inventory.
                //Prim's inventory doesn't support non script items yet
                
                lock (TaskInventory)
                {
                    foreach (KeyValuePair<UUID, TaskInventoryItem> item in TaskInventory)
                    {
                        if (item.Value.Name == sound)
                        {
                            soundID = item.Value.ItemID;
                            break;
                        }
                    }
                }
            }

            m_parentGroup.Scene.ForEachScenePresence(delegate(ScenePresence sp)
            {
                if (sp.IsChildAgent)
                    return;
                if (!(Util.GetDistanceTo(sp.AbsolutePosition, AbsolutePosition) >= 100))
                    sp.ControllingClient.SendPreLoadSound(objectID, objectID, soundID);
            });
        }

        public void RemFlag(PrimFlags flag)
        {
            // PrimFlags prevflag = Flags;
            if ((Flags & flag) != 0)
            {
                //m_log.Debug("Removing flag: " + ((PrimFlags)flag).ToString());
                Flags &= ~flag;
            }
            //m_log.Debug("prev: " + prevflag.ToString() + " curr: " + Flags.ToString());
            //ScheduleFullUpdate();
        }
        
        public void RemoveScriptEvents(UUID scriptid)
        {
            lock (m_scriptEvents)
            {
                if (m_scriptEvents.ContainsKey(scriptid))
                {
                    scriptEvents oldparts = scriptEvents.None;
                    oldparts = (scriptEvents) m_scriptEvents[scriptid];

                    // remove values from aggregated script events
                    AggregateScriptEvents &= ~oldparts;
                    m_scriptEvents.Remove(scriptid);
                    aggregateScriptEvents();
                }
            }
        }

        /// <summary>
        /// Reset UUIDs for this part.  This involves generate this part's own UUID and
        /// generating new UUIDs for all the items in the inventory.
        /// </summary>
        /// <param name="linkNum">Link number for the part</param>
        public void ResetIDs(int linkNum)
        {
            UUID = UUID.Random();
            LinkNum = linkNum;
            LocalId = 0;
            Inventory.ResetInventoryIDs();
        }

        /// <summary>
        /// Resize this part.
        /// </summary>
        /// <param name="scale"></param>
        public void Resize(Vector3 scale)
        {
            StoreUndoState();
            m_shape.Scale = scale;

            ParentGroup.HasGroupChanged = true;
            //ScheduleFullUpdate();
            ScheduleFullUpdate(new List<SceneObjectPartProperties>(){SceneObjectPartProperties.Scale});
        }
        
        public void RotLookAt(Quaternion target, float strength, float damping)
        {
            rotLookAt(target, strength, damping);
        }

        public void rotLookAt(Quaternion target, float strength, float damping)
        {
            if (IsAttachment)
            {
                /*
                    ScenePresence avatar = m_scene.GetScenePresence(rootpart.AttachedAvatar);
                    if (avatar != null)
                    {
                    Rotate the Av?
                    } */
            }
            else
            {
                APIDDamp = damping;
                APIDStrength = strength;
                APIDTarget = target;
            }
        }

        public void startLookAt(Quaternion rot, float damp, float strength)
        {
            APIDDamp = damp;
            APIDStrength = strength;
            APIDTarget = rot;
        }

        public void stopLookAt()
        {
            APIDTarget = Quaternion.Identity;
        }

        /// <summary>
        /// Schedules this prim for a full update
        /// </summary>
        //public void ScheduleFullUpdate() :: SYMMETRIC SYNC: changed the interface so that we can identify which property triggers calling this function
        public virtual void ScheduleFullUpdate(List<SceneObjectPartProperties> updatedProperties)
        {
//            m_log.DebugFormat("[SCENE OBJECT PART]: Scheduling full update for {0} {1}", Name, LocalId);
            
            if (m_parentGroup != null)
            {
                m_parentGroup.QueueForUpdateCheck();
            }

            int timeNow = Util.UnixTimeSinceEpoch();

            // If multiple updates are scheduled on the same second, we still need to perform all of them
            // So we'll force the issue by bumping up the timestamp so that later processing sees these need
            // to be performed.
            if (timeNow <= TimeStampFull)
            {
                TimeStampFull += 1;
            }
            else
            {
                TimeStampFull = (uint)timeNow;
            }

            m_updateFlag = 2;

            //            m_log.DebugFormat(
            //                "[SCENE OBJECT PART]: Scheduling full  update for {0}, {1} at {2}",
            //                UUID, Name, TimeStampFull);
        }

        /// <summary>
        /// Schedule a terse update for this prim.  Terse updates only send position,
        /// rotation, velocity, rotational velocity and shape information.
        /// </summary>
        //public void ScheduleTerseUpdate()
        public virtual void ScheduleTerseUpdate(List<SceneObjectPartProperties> updatedProperties)
        {
            if (m_updateFlag < 1)
            {
                if (m_parentGroup != null)
                {
                    m_parentGroup.HasGroupChanged = true;
                    m_parentGroup.QueueForUpdateCheck();
                }
                TimeStampTerse = (uint) Util.UnixTimeSinceEpoch();
                m_updateFlag = 1;

                            //m_log.DebugFormat(
                            //    "[SCENE OBJECT PART]: Scheduling terse update for {0}, {1} at {2}",
                            //    UUID, Name, TimeStampTerse);
            }
        }

        public void ScriptSetPhantomStatus(bool Phantom)
        {
            if (m_parentGroup != null)
            {
                m_parentGroup.ScriptSetPhantomStatus(Phantom);
            }
        }

        public void ScriptSetTemporaryStatus(bool Temporary)
        {
            if (m_parentGroup != null)
            {
                m_parentGroup.ScriptSetTemporaryStatus(Temporary);
            }
        }

        public void ScriptSetPhysicsStatus(bool UsePhysics)
        {
            if (m_parentGroup == null)
                DoPhysicsPropertyUpdate(UsePhysics, false);
            else
                m_parentGroup.ScriptSetPhysicsStatus(UsePhysics);
        }

        public void ScriptSetVolumeDetect(bool SetVD)
        {

            if (m_parentGroup != null)
            {
                m_parentGroup.ScriptSetVolumeDetect(SetVD);
            }
        }


        public void SculptTextureCallback(UUID textureID, AssetBase texture)
        {
            if (m_shape.SculptEntry)
            {
                // commented out for sculpt map caching test - null could mean a cached sculpt map has been found
                //if (texture != null)
                {
                    if (texture != null)
                        m_shape.SculptData = texture.Data;

                    if (PhysActor != null)
                    {
                        // Tricks physics engine into thinking we've changed the part shape.
                        PrimitiveBaseShape m_newshape = m_shape.Copy();
                        PhysActor.Shape = m_newshape;
                        m_shape = m_newshape;

                        m_parentGroup.Scene.PhysicsScene.AddPhysicsActorTaint(PhysActor);
                    }
                }
            }
        }

//        /// <summary>
//        ///
//        /// </summary>
//        /// <param name="remoteClient"></param>
//        public void SendFullUpdate(IClientAPI remoteClient, uint clientFlags)
//        {
//            m_parentGroup.SendPartFullUpdate(remoteClient, this, clientFlags);
//        }


        /// <summary>
        /// Send a full update to the client for the given part
        /// </summary>
        /// <param name="remoteClient"></param>
        /// <param name="clientFlags"></param>
        protected internal void SendFullUpdate(IClientAPI remoteClient, uint clientFlags)
        {
//            m_log.DebugFormat(
//                "[SOG]: Sendinging part full update to {0} for {1} {2}", remoteClient.Name, part.Name, part.LocalId);
            
            if (IsRoot)
            {
                if (IsAttachment)
                {
                    SendFullUpdateToClient(remoteClient, AttachedPos, clientFlags);
                }
                else
                {
                    SendFullUpdateToClient(remoteClient, AbsolutePosition, clientFlags);
                }
            }
            else
            {
                SendFullUpdateToClient(remoteClient, clientFlags);
            }
        }

        /// <summary>
        /// Send a full update for this part to all clients.
        /// </summary>
        public void SendFullUpdateToAllClients()
        {
            m_parentGroup.Scene.ForEachScenePresence(delegate(ScenePresence avatar)
            {
                SendFullUpdate(avatar.ControllingClient, avatar.GenerateClientFlags(UUID));
            });
        }

        /// <summary>
        /// Send a full update to all clients except the one nominated.
        /// </summary>
        /// <param name="agentID"></param>
        public void SendFullUpdateToAllClientsExcept(UUID agentID)
        {
            m_parentGroup.Scene.ForEachScenePresence(delegate(ScenePresence avatar)
            {
                // Ugly reference :(
                if (avatar.UUID != agentID)
                    SendFullUpdate(avatar.ControllingClient, avatar.GenerateClientFlags(UUID));
            });
        }

        /// <summary>
        /// Sends a full update to the client
        /// </summary>
        /// <param name="remoteClient"></param>
        /// <param name="clientFlags"></param>
        public void SendFullUpdateToClient(IClientAPI remoteClient, uint clientflags)
        {
            Vector3 lPos;
            lPos = OffsetPosition;
            SendFullUpdateToClient(remoteClient, lPos, clientflags);
        }

        /// <summary>
        /// Sends a full update to the client
        /// </summary>
        /// <param name="remoteClient"></param>
        /// <param name="lPos"></param>
        /// <param name="clientFlags"></param>
        public void SendFullUpdateToClient(IClientAPI remoteClient, Vector3 lPos, uint clientFlags)
        {
            // Suppress full updates during attachment editing
            //
            if (ParentGroup.IsSelected && IsAttachment)
                return;
            
            if (ParentGroup.IsDeleted)
                return;

            clientFlags &= ~(uint) PrimFlags.CreateSelected;

            if (remoteClient.AgentId == _ownerID)
            {
                if ((Flags & PrimFlags.CreateSelected) != 0)
                {
                    clientFlags |= (uint) PrimFlags.CreateSelected;
                    Flags &= ~PrimFlags.CreateSelected;
                }
            }
            //bool isattachment = IsAttachment;
            //if (LocalId != ParentGroup.RootPart.LocalId)
                //isattachment = ParentGroup.RootPart.IsAttachment;

            remoteClient.SendPrimUpdate(this, PrimUpdateFlags.FullUpdate);
        }

        /// <summary>
        /// Tell all the prims which have had updates scheduled
        /// </summary>
        public void SendScheduledUpdates()
        {
            const float ROTATION_TOLERANCE = 0.01f;
            const float VELOCITY_TOLERANCE = 0.001f;
            const float POSITION_TOLERANCE = 0.05f;
            const int TIME_MS_TOLERANCE = 3000;

            if (m_updateFlag == 1)
            {
                // Throw away duplicate or insignificant updates
                if (!RotationOffset.ApproxEquals(m_lastRotation, ROTATION_TOLERANCE) ||
                    !Acceleration.Equals(m_lastAcceleration) ||
                    !Velocity.ApproxEquals(m_lastVelocity, VELOCITY_TOLERANCE) ||
                    Velocity.ApproxEquals(Vector3.Zero, VELOCITY_TOLERANCE) ||
                    !AngularVelocity.ApproxEquals(m_lastAngularVelocity, VELOCITY_TOLERANCE) ||
                    !OffsetPosition.ApproxEquals(m_lastPosition, POSITION_TOLERANCE) ||
                    Environment.TickCount - m_lastTerseSent > TIME_MS_TOLERANCE)
                {
                    AddTerseUpdateToAllAvatars();
                    ClearUpdateSchedule();

                    // This causes the Scene to 'poll' physical objects every couple of frames
                    // bad, so it's been replaced by an event driven method.
                    //if ((ObjectFlags & (uint)PrimFlags.Physics) != 0)
                    //{
                    // Only send the constant terse updates on physical objects!
                    //ScheduleTerseUpdate();
                    //}

                    // Update the "last" values
                    m_lastPosition = OffsetPosition;
                    m_lastRotation = RotationOffset;
                    m_lastVelocity = Velocity;
                    m_lastAcceleration = Acceleration;
                    m_lastAngularVelocity = AngularVelocity;
                    m_lastTerseSent = Environment.TickCount;
                }
            }
            else
            {
                if (m_updateFlag == 2) // is a new prim, just created/reloaded or has major changes
                {
                    AddFullUpdateToAllAvatars();
                    ClearUpdateSchedule();
                }
            }
            ClearUpdateSchedule();

            //SYMMETRIC SYNC
            if (m_parentGroup.Scene.RegionSyncModule != null)
            {                
                m_parentGroup.Scene.RegionSyncModule.QueueSceneObjectPartForUpdate((SceneObjectPart)this);
            }
            //end of SYMMETRIC SYNC
        }

        /// <summary>
        /// Trigger or play an attached sound in this part's inventory.
        /// </summary>
        /// <param name="sound"></param>
        /// <param name="volume"></param>
        /// <param name="triggered"></param>
        /// <param name="flags"></param>
        public void SendSound(string sound, double volume, bool triggered, byte flags, float radius, bool useMaster, bool isMaster)
        {
            if (volume > 1)
                volume = 1;
            if (volume < 0)
                volume = 0;

            UUID ownerID = _ownerID;
            UUID objectID = ParentGroup.RootPart.UUID;
            UUID parentID = GetRootPartUUID();

            UUID soundID = UUID.Zero;
            Vector3 position = AbsolutePosition; // region local
            ulong regionHandle = m_parentGroup.Scene.RegionInfo.RegionHandle;

            if (!UUID.TryParse(sound, out soundID))
            {
                // search sound file from inventory
                lock (TaskInventory)
                {
                    foreach (KeyValuePair<UUID, TaskInventoryItem> item in TaskInventory)
                    {
                        if (item.Value.Name == sound && item.Value.Type == (int)AssetType.Sound)
                        {
                            soundID = item.Value.ItemID;
                            break;
                        }
                    }
                }
            }

            if (soundID == UUID.Zero)
                return;

            ISoundModule soundModule = m_parentGroup.Scene.RequestModuleInterface<ISoundModule>();
            if (soundModule != null)
            {
                if (useMaster)
                {
                    if (isMaster)
                    {
                        if (triggered)
                            soundModule.TriggerSound(soundID, ownerID, objectID, parentID, volume, position, regionHandle, radius);
                        else
                            soundModule.PlayAttachedSound(soundID, ownerID, objectID, volume, position, flags, radius);
                        ParentGroup.PlaySoundMasterPrim = (SceneObjectPart)this;
                        ownerID = _ownerID;
                        objectID = ParentGroup.RootPart.UUID;
                        parentID = GetRootPartUUID();
                        position = AbsolutePosition; // region local
                        regionHandle = ParentGroup.Scene.RegionInfo.RegionHandle;
                        if (triggered)
                            soundModule.TriggerSound(soundID, ownerID, objectID, parentID, volume, position, regionHandle, radius);
                        else
                            soundModule.PlayAttachedSound(soundID, ownerID, objectID, volume, position, flags, radius);
                        foreach (SceneObjectPart prim in ParentGroup.PlaySoundSlavePrims)
                        {
                            ownerID = prim._ownerID;
                            objectID = prim.ParentGroup.RootPart.UUID;
                            parentID = prim.GetRootPartUUID();
                            position = prim.AbsolutePosition; // region local
                            regionHandle = prim.ParentGroup.Scene.RegionInfo.RegionHandle;
                            if (triggered)
                                soundModule.TriggerSound(soundID, ownerID, objectID, parentID, volume, position, regionHandle, radius);
                            else
                                soundModule.PlayAttachedSound(soundID, ownerID, objectID, volume, position, flags, radius);
                        }
                        ParentGroup.PlaySoundSlavePrims.Clear();
                        ParentGroup.PlaySoundMasterPrim = null;
                    }
                    else
                    {
                        ParentGroup.PlaySoundSlavePrims.Add((SceneObjectPart)this);
                    }
                }
                else
                {
                    if (triggered)
                        soundModule.TriggerSound(soundID, ownerID, objectID, parentID, volume, position, regionHandle, radius);
                    else
                        soundModule.PlayAttachedSound(soundID, ownerID, objectID, volume, position, flags, radius);
                }
            }
        }

        /// <summary>
        /// Send a terse update to all clients
        /// </summary>
        public void SendTerseUpdateToAllClients()
        {
            m_parentGroup.Scene.ForEachScenePresence(delegate(ScenePresence avatar)
            {
                SendTerseUpdateToClient(avatar.ControllingClient);
            });
        }

        public void SetAttachmentPoint(uint AttachmentPoint)
        {
            this.AttachmentPoint = AttachmentPoint;

            if (AttachmentPoint != 0)
            {
                IsAttachment = true;
            }
            else
            {
                IsAttachment = false;
            }

            // save the attachment point.
            //if (AttachmentPoint != 0)
            //{
                m_shape.State = (byte)AttachmentPoint;
            //}
        }

        public void SetAxisRotation(int axis, int rotate)
        {
            if (m_parentGroup != null)
            {
                m_parentGroup.SetAxisRotation(axis, rotate);
            }
            //Cannot use ScriptBaseClass constants as no referance to it currently.
            if (axis == 2)//STATUS_ROTATE_X
                STATUS_ROTATE_X = rotate;
            if (axis == 4)//STATUS_ROTATE_Y
                STATUS_ROTATE_Y = rotate;
            if (axis == 8)//STATUS_ROTATE_Z
                STATUS_ROTATE_Z = rotate;
        }

        public void SetBuoyancy(float fvalue)
        {
            if (PhysActor != null)
            {
                PhysActor.Buoyancy = fvalue;
            }
        }

        public void SetDieAtEdge(bool p)
        {
            if (m_parentGroup == null)
                return;
            if (m_parentGroup.IsDeleted)
                return;

            m_parentGroup.RootPart.DIE_AT_EDGE = p;
        }

        public void SetFloatOnWater(int floatYN)
        {
            if (PhysActor != null)
            {
                if (floatYN == 1)
                {
                    PhysActor.FloatOnWater = true;
                }
                else
                {
                    PhysActor.FloatOnWater = false;
                }
            }
        }

        public void SetForce(Vector3 force)
        {
            if (PhysActor != null)
            {
                PhysActor.Force = force;
            }
        }

        public void SetVehicleType(int type)
        {
            if (PhysActor != null)
            {
                PhysActor.VehicleType = type;
            }
        }

        public void SetVehicleFloatParam(int param, float value)
        {
            if (PhysActor != null)
            {
                PhysActor.VehicleFloatParam(param, value);
            }
        }

        public void SetVehicleVectorParam(int param, Vector3 value)
        {
            if (PhysActor != null)
            {
                PhysActor.VehicleVectorParam(param, value);
            }
        }

        public void SetVehicleRotationParam(int param, Quaternion rotation)
        {
            if (PhysActor != null)
            {
                PhysActor.VehicleRotationParam(param, rotation);
            }
        }

        /// <summary>
        /// Set the color of prim faces
        /// </summary>
        /// <param name="color"></param>
        /// <param name="face"></param>
        public void SetFaceColor(Vector3 color, int face)
        {
            Primitive.TextureEntry tex = Shape.Textures;
            Color4 texcolor;
            if (face >= 0 && face < GetNumberOfSides())
            {
                texcolor = tex.CreateFace((uint)face).RGBA;
                texcolor.R = Util.Clip((float)color.X, 0.0f, 1.0f);
                texcolor.G = Util.Clip((float)color.Y, 0.0f, 1.0f);
                texcolor.B = Util.Clip((float)color.Z, 0.0f, 1.0f);
                tex.FaceTextures[face].RGBA = texcolor;
                UpdateTexture(tex);
                TriggerScriptChangedEvent(Changed.COLOR);
                return;
            }
            else if (face == ALL_SIDES)
            {
                for (uint i = 0; i < GetNumberOfSides(); i++)
                {
                    if (tex.FaceTextures[i] != null)
                    {
                        texcolor = tex.FaceTextures[i].RGBA;
                        texcolor.R = Util.Clip((float)color.X, 0.0f, 1.0f);
                        texcolor.G = Util.Clip((float)color.Y, 0.0f, 1.0f);
                        texcolor.B = Util.Clip((float)color.Z, 0.0f, 1.0f);
                        tex.FaceTextures[i].RGBA = texcolor;
                    }
                    texcolor = tex.DefaultTexture.RGBA;
                    texcolor.R = Util.Clip((float)color.X, 0.0f, 1.0f);
                    texcolor.G = Util.Clip((float)color.Y, 0.0f, 1.0f);
                    texcolor.B = Util.Clip((float)color.Z, 0.0f, 1.0f);
                    tex.DefaultTexture.RGBA = texcolor;
                }
                UpdateTexture(tex);
                TriggerScriptChangedEvent(Changed.COLOR);
                return;
            }
        }

        /// <summary>
        /// Get the number of sides that this part has.
        /// </summary>
        /// <returns></returns>
        public int GetNumberOfSides()
        {
            int ret = 0;
            bool hasCut;
            bool hasHollow;
            bool hasDimple;
            bool hasProfileCut;

            PrimType primType = GetPrimType();
            HasCutHollowDimpleProfileCut(primType, Shape, out hasCut, out hasHollow, out hasDimple, out hasProfileCut);

            switch (primType)
            {
                case PrimType.BOX:
                    ret = 6;
                    if (hasCut) ret += 2;
                    if (hasHollow) ret += 1;
                    break;
                case PrimType.CYLINDER:
                    ret = 3;
                    if (hasCut) ret += 2;
                    if (hasHollow) ret += 1;
                    break;
                case PrimType.PRISM:
                    ret = 5;
                    if (hasCut) ret += 2;
                    if (hasHollow) ret += 1;
                    break;
                case PrimType.SPHERE:
                    ret = 1;
                    if (hasCut) ret += 2;
                    if (hasDimple) ret += 2;
                    if (hasHollow) ret += 1;
                    break;
                case PrimType.TORUS:
                    ret = 1;
                    if (hasCut) ret += 2;
                    if (hasProfileCut) ret += 2;
                    if (hasHollow) ret += 1;
                    break;
                case PrimType.TUBE:
                    ret = 4;
                    if (hasCut) ret += 2;
                    if (hasProfileCut) ret += 2;
                    if (hasHollow) ret += 1;
                    break;
                case PrimType.RING:
                    ret = 3;
                    if (hasCut) ret += 2;
                    if (hasProfileCut) ret += 2;
                    if (hasHollow) ret += 1;
                    break;
                case PrimType.SCULPT:
                    ret = 1;
                    break;
            }
            return ret;
        }

        /// <summary>
        /// Tell us what type this prim is
        /// </summary>
        /// <param name="primShape"></param>
        /// <returns></returns>
        public PrimType GetPrimType()
        {
            if (Shape.SculptEntry)
                return PrimType.SCULPT;
            if ((Shape.ProfileCurve & 0x07) == (byte)ProfileShape.Square)
            {
                if (Shape.PathCurve == (byte)Extrusion.Straight)
                    return PrimType.BOX;
                else if (Shape.PathCurve == (byte)Extrusion.Curve1)
                    return PrimType.TUBE;
            }
            else if ((Shape.ProfileCurve & 0x07) == (byte)ProfileShape.Circle)
            {
                if (Shape.PathCurve == (byte)Extrusion.Straight)
                    return PrimType.CYLINDER;
                // ProfileCurve seems to combine hole shape and profile curve so we need to only compare against the lower 3 bits
                else if (Shape.PathCurve == (byte)Extrusion.Curve1)
                    return PrimType.TORUS;
            }
            else if ((Shape.ProfileCurve & 0x07) == (byte)ProfileShape.HalfCircle)
            {
                if (Shape.PathCurve == (byte)Extrusion.Curve1 || Shape.PathCurve == (byte)Extrusion.Curve2)
                    return PrimType.SPHERE;
            }
            else if ((Shape.ProfileCurve & 0x07) == (byte)ProfileShape.EquilateralTriangle)
            {
                if (Shape.PathCurve == (byte)Extrusion.Straight)
                    return PrimType.PRISM;
                else if (Shape.PathCurve == (byte)Extrusion.Curve1)
                    return PrimType.RING;
            }
            
            return PrimType.BOX;
        }
        
        /// <summary>
        /// Tell us if this object has cut, hollow, dimple, and other factors affecting the number of faces 
        /// </summary>
        /// <param name="primType"></param>
        /// <param name="shape"></param>
        /// <param name="hasCut"></param>
        /// <param name="hasHollow"></param>
        /// <param name="hasDimple"></param>
        /// <param name="hasProfileCut"></param>
        protected static void HasCutHollowDimpleProfileCut(PrimType primType, PrimitiveBaseShape shape, out bool hasCut, out bool hasHollow,
            out bool hasDimple, out bool hasProfileCut)
        {
            if (primType == PrimType.BOX
                ||
                primType == PrimType.CYLINDER
                ||
                primType == PrimType.PRISM)

                hasCut = (shape.ProfileBegin > 0) || (shape.ProfileEnd > 0);
            else
                hasCut = (shape.PathBegin > 0) || (shape.PathEnd > 0);

            hasHollow = shape.ProfileHollow > 0;
            hasDimple = (shape.ProfileBegin > 0) || (shape.ProfileEnd > 0); // taken from llSetPrimitiveParms
            hasProfileCut = hasDimple; // is it the same thing?
        }
        
        public void SetVehicleFlags(int param, bool remove)
        {
            if (PhysActor != null)
            {
                PhysActor.VehicleFlags(param, remove);
            }
        }

        public void SetGroup(UUID groupID, IClientAPI client)
        {
            _groupID = groupID;
            if (client != null)
                GetProperties(client);
            m_updateFlag = 2;
        }

        /// <summary>
        ///
        /// </summary>
        public void SetParent(SceneObjectGroup parent)
        {
            m_parentGroup = parent;
        }

        // Use this for attachments!  LocalID should be avatar's localid
        public void SetParentLocalId(uint localID)
        {
            _parentID = localID;
        }

        public void SetPhysicsAxisRotation()
        {
            if (PhysActor != null)
            {
                PhysActor.LockAngularMotion(RotationAxis);
                m_parentGroup.Scene.PhysicsScene.AddPhysicsActorTaint(PhysActor);
            }
        }

        /// <summary>
        /// Set the events that this part will pass on to listeners.
        /// </summary>
        /// <param name="scriptid"></param>
        /// <param name="events"></param>
        public void SetScriptEvents(UUID scriptid, int events)
        {
            // scriptEvents oldparts;
            lock (m_scriptEvents)
            {
                if (m_scriptEvents.ContainsKey(scriptid))
                {
                    // oldparts = m_scriptEvents[scriptid];

                    // remove values from aggregated script events
                    if (m_scriptEvents[scriptid] == (scriptEvents) events)
                        return;
                    m_scriptEvents[scriptid] = (scriptEvents) events;
                }
                else
                {
                    m_scriptEvents.Add(scriptid, (scriptEvents) events);
                }
            }
            aggregateScriptEvents();
        }

        /// <summary>
        /// Set the text displayed for this part.
        /// </summary>
        /// <param name="text"></param>
        public void SetText(string text)
        {
            Text = text;

            ParentGroup.HasGroupChanged = true;
            //ScheduleFullUpdate();
            ScheduleFullUpdate(new List<SceneObjectPartProperties>(){SceneObjectPartProperties.Text});
        }
        
        public void StopLookAt()
        {
            m_parentGroup.stopLookAt();

            //m_parentGroup.ScheduleGroupForTerseUpdate();
            m_parentGroup.ScheduleGroupForTerseUpdate(new List<SceneObjectPartProperties>(){SceneObjectPartProperties.None});//in stopLookAt(), PhysicsActor shall already take care of tainting which properties have been updated 
        }
        
        /// <summary>
        /// Set the text displayed for this part.
        /// </summary>
        /// <param name="text"></param>
        /// <param name="color"></param>
        /// <param name="alpha"></param>
        public void SetText(string text, Vector3 color, double alpha)
        {
            Color = Color.FromArgb((int) (alpha*0xff),
                                   (int) (color.X*0xff),
                                   (int) (color.Y*0xff),
                                   (int) (color.Z*0xff));
            SetText(text);
        }

        public void StopMoveToTarget()
        {
            m_parentGroup.stopMoveToTarget();

            //m_parentGroup.ScheduleGroupForTerseUpdate();
            m_parentGroup.ScheduleGroupForTerseUpdate(new List<SceneObjectPartProperties>(){SceneObjectPartProperties.None}); //in stopMoveToTarget(), PhysicsActor shall already take care of tainting which properties have been updated 
            //m_parentGroup.ScheduleGroupForFullUpdate();
        }

        public void StoreUndoState()
        {
            if (!Undoing)
            {
                if (!IgnoreUndoUpdate)
                {
                    if (m_parentGroup != null)
                    {
                        lock (m_undo)
                        {
                            if (m_undo.Count > 0)
                            {
                                UndoState last = m_undo.Peek();
                                if (last != null)
                                {
                                    if (last.Compare((SceneObjectPart)this))
                                        return;
                                }
                            }

                            if (m_parentGroup.GetSceneMaxUndo() > 0)
                            {
                                UndoState nUndo = new UndoState((SceneObjectPart)this);

                                m_undo.Push(nUndo);
                            }

                        }
                    }
                }
            }
        }

        public EntityIntersection TestIntersection(Ray iray, Quaternion parentrot)
        {
            // In this case we're using a sphere with a radius of the largest dimension of the prim
            // TODO: Change to take shape into account

            EntityIntersection result = new EntityIntersection();
            Vector3 vAbsolutePosition = AbsolutePosition;
            Vector3 vScale = Scale;
            Vector3 rOrigin = iray.Origin;
            Vector3 rDirection = iray.Direction;

            //rDirection = rDirection.Normalize();
            // Buidling the first part of the Quadratic equation
            Vector3 r2ndDirection = rDirection*rDirection;
            float itestPart1 = r2ndDirection.X + r2ndDirection.Y + r2ndDirection.Z;

            // Buidling the second part of the Quadratic equation
            Vector3 tmVal2 = rOrigin - vAbsolutePosition;
            Vector3 r2Direction = rDirection*2.0f;
            Vector3 tmVal3 = r2Direction*tmVal2;

            float itestPart2 = tmVal3.X + tmVal3.Y + tmVal3.Z;

            // Buidling the third part of the Quadratic equation
            Vector3 tmVal4 = rOrigin*rOrigin;
            Vector3 tmVal5 = vAbsolutePosition*vAbsolutePosition;

            Vector3 tmVal6 = vAbsolutePosition*rOrigin;

            // Set Radius to the largest dimension of the prim
            float radius = 0f;
            if (vScale.X > radius)
                radius = vScale.X;
            if (vScale.Y > radius)
                radius = vScale.Y;
            if (vScale.Z > radius)
                radius = vScale.Z;

            // the second part of this is the default prim size
            // once we factor in the aabb of the prim we're adding we can
            // change this to;
            // radius = (radius / 2) - 0.01f;
            //
            radius = (radius / 2) + (0.5f / 2) - 0.1f;

            //radius = radius;

            float itestPart3 = tmVal4.X + tmVal4.Y + tmVal4.Z + tmVal5.X + tmVal5.Y + tmVal5.Z -
                               (2.0f*(tmVal6.X + tmVal6.Y + tmVal6.Z + (radius*radius)));

            // Yuk Quadradrics..    Solve first
            float rootsqr = (itestPart2*itestPart2) - (4.0f*itestPart1*itestPart3);
            if (rootsqr < 0.0f)
            {
                // No intersection
                return result;
            }
            float root = ((-itestPart2) - (float) Math.Sqrt((double) rootsqr))/(itestPart1*2.0f);

            if (root < 0.0f)
            {
                // perform second quadratic root solution
                root = ((-itestPart2) + (float) Math.Sqrt((double) rootsqr))/(itestPart1*2.0f);

                // is there any intersection?
                if (root < 0.0f)
                {
                    // nope, no intersection
                    return result;
                }
            }

            // We got an intersection.  putting together an EntityIntersection object with the
            // intersection information
            Vector3 ipoint =
                new Vector3(iray.Origin.X + (iray.Direction.X*root), iray.Origin.Y + (iray.Direction.Y*root),
                            iray.Origin.Z + (iray.Direction.Z*root));

            result.HitTF = true;
            result.ipoint = ipoint;

            // Normal is calculated by the difference and then normalizing the result
            Vector3 normalpart = ipoint - vAbsolutePosition;
            result.normal = normalpart / normalpart.Length();

            // It's funny how the Vector3 object has a Distance function, but the Axiom.Math object doesn't.
            // I can write a function to do it..    but I like the fact that this one is Static.

            Vector3 distanceConvert1 = new Vector3(iray.Origin.X, iray.Origin.Y, iray.Origin.Z);
            Vector3 distanceConvert2 = new Vector3(ipoint.X, ipoint.Y, ipoint.Z);
            float distance = (float) Util.GetDistanceTo(distanceConvert1, distanceConvert2);

            result.distance = distance;

            return result;
        }

        public EntityIntersection TestIntersectionOBB(Ray iray, Quaternion parentrot, bool frontFacesOnly, bool faceCenters)
        {
            // In this case we're using a rectangular prism, which has 6 faces and therefore 6 planes
            // This breaks down into the ray---> plane equation.
            // TODO: Change to take shape into account
            Vector3[] vertexes = new Vector3[8];

            // float[] distance = new float[6];
            Vector3[] FaceA = new Vector3[6]; // vertex A for Facei
            Vector3[] FaceB = new Vector3[6]; // vertex B for Facei
            Vector3[] FaceC = new Vector3[6]; // vertex C for Facei
            Vector3[] FaceD = new Vector3[6]; // vertex D for Facei

            Vector3[] normals = new Vector3[6]; // Normal for Facei
            Vector3[] AAfacenormals = new Vector3[6]; // Axis Aligned face normals

            AAfacenormals[0] = new Vector3(1, 0, 0);
            AAfacenormals[1] = new Vector3(0, 1, 0);
            AAfacenormals[2] = new Vector3(-1, 0, 0);
            AAfacenormals[3] = new Vector3(0, -1, 0);
            AAfacenormals[4] = new Vector3(0, 0, 1);
            AAfacenormals[5] = new Vector3(0, 0, -1);

            Vector3 AmBa = new Vector3(0, 0, 0); // Vertex A - Vertex B
            Vector3 AmBb = new Vector3(0, 0, 0); // Vertex B - Vertex C
            Vector3 cross = new Vector3();

            Vector3 pos = GetWorldPosition();
            Quaternion rot = GetWorldRotation();

            // Variables prefixed with AX are Axiom.Math copies of the LL variety.

            Quaternion AXrot = rot;
            AXrot.Normalize();

            Vector3 AXpos = pos;

            // tScale is the offset to derive the vertex based on the scale.
            // it's different for each vertex because we've got to rotate it
            // to get the world position of the vertex to produce the Oriented Bounding Box

            Vector3 tScale = Vector3.Zero;

            Vector3 AXscale = new Vector3(m_shape.Scale.X * 0.5f, m_shape.Scale.Y * 0.5f, m_shape.Scale.Z * 0.5f);

            //Vector3 pScale = (AXscale) - (AXrot.Inverse() * (AXscale));
            //Vector3 nScale = (AXscale * -1) - (AXrot.Inverse() * (AXscale * -1));

            // rScale is the rotated offset to find a vertex based on the scale and the world rotation.
            Vector3 rScale = new Vector3();

            // Get Vertexes for Faces Stick them into ABCD for each Face
            // Form: Face<vertex>[face] that corresponds to the below diagram
            #region ABCD Face Vertex Map Comment Diagram
            //                   A _________ B
            //                    |         |
            //                    |  4 top  |
            //                    |_________|
            //                   C           D

            //                   A _________ B
            //                    |  Back   |
            //                    |    3    |
            //                    |_________|
            //                   C           D

            //   A _________ B                     B _________ A
            //    |  Left   |                       |  Right  |
            //    |    0    |                       |    2    |
            //    |_________|                       |_________|
            //   C           D                     D           C

            //                   A _________ B
            //                    |  Front  |
            //                    |    1    |
            //                    |_________|
            //                   C           D

            //                   C _________ D
            //                    |         |
            //                    |  5 bot  |
            //                    |_________|
            //                   A           B
            #endregion

            #region Plane Decomposition of Oriented Bounding Box
            tScale = new Vector3(AXscale.X, -AXscale.Y, AXscale.Z);
            rScale = tScale * AXrot;
            vertexes[0] = (new Vector3((pos.X + rScale.X), (pos.Y + rScale.Y), (pos.Z + rScale.Z)));
               // vertexes[0].X = pos.X + vertexes[0].X;
            //vertexes[0].Y = pos.Y + vertexes[0].Y;
            //vertexes[0].Z = pos.Z + vertexes[0].Z;

            FaceA[0] = vertexes[0];
            FaceB[3] = vertexes[0];
            FaceA[4] = vertexes[0];

            tScale = AXscale;
            rScale = tScale * AXrot;
            vertexes[1] = (new Vector3((pos.X + rScale.X), (pos.Y + rScale.Y), (pos.Z + rScale.Z)));

               // vertexes[1].X = pos.X + vertexes[1].X;
               // vertexes[1].Y = pos.Y + vertexes[1].Y;
            //vertexes[1].Z = pos.Z + vertexes[1].Z;

            FaceB[0] = vertexes[1];
            FaceA[1] = vertexes[1];
            FaceC[4] = vertexes[1];

            tScale = new Vector3(AXscale.X, -AXscale.Y, -AXscale.Z);
            rScale = tScale * AXrot;

            vertexes[2] = (new Vector3((pos.X + rScale.X), (pos.Y + rScale.Y), (pos.Z + rScale.Z)));

            //vertexes[2].X = pos.X + vertexes[2].X;
            //vertexes[2].Y = pos.Y + vertexes[2].Y;
            //vertexes[2].Z = pos.Z + vertexes[2].Z;

            FaceC[0] = vertexes[2];
            FaceD[3] = vertexes[2];
            FaceC[5] = vertexes[2];

            tScale = new Vector3(AXscale.X, AXscale.Y, -AXscale.Z);
            rScale = tScale * AXrot;
            vertexes[3] = (new Vector3((pos.X + rScale.X), (pos.Y + rScale.Y), (pos.Z + rScale.Z)));

            //vertexes[3].X = pos.X + vertexes[3].X;
               // vertexes[3].Y = pos.Y + vertexes[3].Y;
               // vertexes[3].Z = pos.Z + vertexes[3].Z;

            FaceD[0] = vertexes[3];
            FaceC[1] = vertexes[3];
            FaceA[5] = vertexes[3];

            tScale = new Vector3(-AXscale.X, AXscale.Y, AXscale.Z);
            rScale = tScale * AXrot;
            vertexes[4] = (new Vector3((pos.X + rScale.X), (pos.Y + rScale.Y), (pos.Z + rScale.Z)));

               // vertexes[4].X = pos.X + vertexes[4].X;
               // vertexes[4].Y = pos.Y + vertexes[4].Y;
               // vertexes[4].Z = pos.Z + vertexes[4].Z;

            FaceB[1] = vertexes[4];
            FaceA[2] = vertexes[4];
            FaceD[4] = vertexes[4];

            tScale = new Vector3(-AXscale.X, AXscale.Y, -AXscale.Z);
            rScale = tScale * AXrot;
            vertexes[5] = (new Vector3((pos.X + rScale.X), (pos.Y + rScale.Y), (pos.Z + rScale.Z)));

               // vertexes[5].X = pos.X + vertexes[5].X;
               // vertexes[5].Y = pos.Y + vertexes[5].Y;
               // vertexes[5].Z = pos.Z + vertexes[5].Z;

            FaceD[1] = vertexes[5];
            FaceC[2] = vertexes[5];
            FaceB[5] = vertexes[5];

            tScale = new Vector3(-AXscale.X, -AXscale.Y, AXscale.Z);
            rScale = tScale * AXrot;
            vertexes[6] = (new Vector3((pos.X + rScale.X), (pos.Y + rScale.Y), (pos.Z + rScale.Z)));

               // vertexes[6].X = pos.X + vertexes[6].X;
               // vertexes[6].Y = pos.Y + vertexes[6].Y;
               // vertexes[6].Z = pos.Z + vertexes[6].Z;

            FaceB[2] = vertexes[6];
            FaceA[3] = vertexes[6];
            FaceB[4] = vertexes[6];

            tScale = new Vector3(-AXscale.X, -AXscale.Y, -AXscale.Z);
            rScale = tScale * AXrot;
            vertexes[7] = (new Vector3((pos.X + rScale.X), (pos.Y + rScale.Y), (pos.Z + rScale.Z)));

               // vertexes[7].X = pos.X + vertexes[7].X;
               // vertexes[7].Y = pos.Y + vertexes[7].Y;
               // vertexes[7].Z = pos.Z + vertexes[7].Z;

            FaceD[2] = vertexes[7];
            FaceC[3] = vertexes[7];
            FaceD[5] = vertexes[7];
            #endregion

            // Get our plane normals
            for (int i = 0; i < 6; i++)
            {
                //m_log.Info("[FACECALCULATION]: FaceA[" + i + "]=" + FaceA[i] + " FaceB[" + i + "]=" + FaceB[i] + " FaceC[" + i + "]=" + FaceC[i] + " FaceD[" + i + "]=" + FaceD[i]);

                // Our Plane direction
                AmBa = FaceA[i] - FaceB[i];
                AmBb = FaceB[i] - FaceC[i];

                cross = Vector3.Cross(AmBb, AmBa);

                // normalize the cross product to get the normal.
                normals[i] = cross / cross.Length();

                //m_log.Info("[NORMALS]: normals[ " + i + "]" + normals[i].ToString());
                //distance[i] = (normals[i].X * AmBa.X + normals[i].Y * AmBa.Y + normals[i].Z * AmBa.Z) * -1;
            }

            EntityIntersection result = new EntityIntersection();

            result.distance = 1024;
            float c = 0;
            float a = 0;
            float d = 0;
            Vector3 q = new Vector3();

            #region OBB Version 2 Experiment
            //float fmin = 999999;
            //float fmax = -999999;
            //float s = 0;

            //for (int i=0;i<6;i++)
            //{
                //s = iray.Direction.Dot(normals[i]);
                //d = normals[i].Dot(FaceB[i]);

                //if (s == 0)
                //{
                    //if (iray.Origin.Dot(normals[i]) > d)
                    //{
                        //return result;
                    //}
                   // else
                    //{
                        //continue;
                    //}
                //}
                //a = (d - iray.Origin.Dot(normals[i])) / s;
                //if (iray.Direction.Dot(normals[i]) < 0)
                //{
                    //if (a > fmax)
                    //{
                        //if (a > fmin)
                        //{
                            //return result;
                        //}
                        //fmax = a;
                    //}

                //}
                //else
                //{
                    //if (a < fmin)
                    //{
                        //if (a < 0 || a < fmax)
                        //{
                            //return result;
                        //}
                        //fmin = a;
                    //}
                //}
            //}
            //if (fmax > 0)
            //    a= fmax;
            //else
               //     a=fmin;

            //q = iray.Origin + a * iray.Direction;
            #endregion

            // Loop over faces (6 of them)
            for (int i = 0; i < 6; i++)
            {
                AmBa = FaceA[i] - FaceB[i];
                AmBb = FaceB[i] - FaceC[i];
                d = Vector3.Dot(normals[i], FaceB[i]);

                //if (faceCenters)
                //{
                //    c = normals[i].Dot(normals[i]);
                //}
                //else
                //{
                c = Vector3.Dot(iray.Direction, normals[i]);
                //}
                if (c == 0)
                    continue;

                a = (d - Vector3.Dot(iray.Origin, normals[i])) / c;

                if (a < 0)
                    continue;

                // If the normal is pointing outside the object
                if (Vector3.Dot(iray.Direction, normals[i]) < 0 || !frontFacesOnly)
                {
                    //if (faceCenters)
                    //{   //(FaceA[i] + FaceB[i] + FaceC[1] + FaceD[i]) / 4f;
                    //    q =  iray.Origin + a * normals[i];
                    //}
                    //else
                    //{
                        q = iray.Origin + iray.Direction * a;
                    //}

                    float distance2 = (float)GetDistanceTo(q, AXpos);
                    // Is this the closest hit to the object's origin?
                    //if (faceCenters)
                    //{
                    //    distance2 = (float)GetDistanceTo(q, iray.Origin);
                    //}

                    if (distance2 < result.distance)
                    {
                        result.distance = distance2;
                        result.HitTF = true;
                        result.ipoint = q;
                        //m_log.Info("[FACE]:" + i.ToString());
                        //m_log.Info("[POINT]: " + q.ToString());
                        //m_log.Info("[DIST]: " + distance2.ToString());
                        if (faceCenters)
                        {
                            result.normal = AAfacenormals[i] * AXrot;

                            Vector3 scaleComponent = AAfacenormals[i];
                            float ScaleOffset = 0.5f;
                            if (scaleComponent.X != 0) ScaleOffset = AXscale.X;
                            if (scaleComponent.Y != 0) ScaleOffset = AXscale.Y;
                            if (scaleComponent.Z != 0) ScaleOffset = AXscale.Z;
                            ScaleOffset = Math.Abs(ScaleOffset);
                            Vector3 offset = result.normal * ScaleOffset;
                            result.ipoint = AXpos + offset;

                            ///pos = (intersectionpoint + offset);
                        }
                        else
                        {
                            result.normal = normals[i];
                        }
                        result.AAfaceNormal = AAfacenormals[i];
                    }
                }
            }
            return result;
        }

        /// <summary>
        /// Serialize this part to xml.
        /// </summary>
        /// <param name="xmlWriter"></param>
        public void ToXml(XmlTextWriter xmlWriter)
        {
            SceneObjectSerializer.SOPToXml2(xmlWriter, (SceneObjectPart)this, new Dictionary<string, object>());
        }

        public void TriggerScriptChangedEvent(Changed val)
        {
            if (m_parentGroup != null && m_parentGroup.Scene != null)
                m_parentGroup.Scene.EventManager.TriggerOnScriptChangedEvent(LocalId, (uint)val);
        }

        public void TrimPermissions()
        {
            _baseMask &= (uint)PermissionMask.All;
            _ownerMask &= (uint)PermissionMask.All;
            _groupMask &= (uint)PermissionMask.All;
            _everyoneMask &= (uint)PermissionMask.All;
            _nextOwnerMask &= (uint)PermissionMask.All;
        }

        public void Undo()
        {
            lock (m_undo)
            {
                if (m_undo.Count > 0)
                {
                    UndoState nUndo = null;
                    if (m_parentGroup.GetSceneMaxUndo() > 0)
                    {
                        nUndo = new UndoState((SceneObjectPart)this);
                    }
                    UndoState goback = m_undo.Pop();
                    if (goback != null)
                    {
                        goback.PlaybackState((SceneObjectPart)this);
                        if (nUndo != null)
                            m_redo.Push(nUndo);
                    }
                }
            }
        }

        public void Redo()
        {
            lock (m_redo)
            {
                if (m_parentGroup.GetSceneMaxUndo() > 0)
                {
                    UndoState nUndo = new UndoState((SceneObjectPart)this);

                    m_undo.Push(nUndo);
                }
                UndoState gofwd = m_redo.Pop();
                if (gofwd != null)
                    gofwd.PlayfwdState((SceneObjectPart)this);
            }
        }

        public void UpdateExtraParam(ushort type, bool inUse, byte[] data)
        {
            m_shape.ReadInUpdateExtraParam(type, inUse, data);

            if (type == 0x30)
            {
                if (m_shape.SculptEntry && m_shape.SculptTexture != UUID.Zero)
                {
                    m_parentGroup.Scene.AssetService.Get(m_shape.SculptTexture.ToString(), this, AssetReceived);
                }
            }

            ParentGroup.HasGroupChanged = true;
            //ScheduleFullUpdate();
            ScheduleFullUpdate(new List<SceneObjectPartProperties>(){SceneObjectPartProperties.Shape});
        }

        public void UpdateGroupPosition(Vector3 pos)
        {
            if ((pos.X != GroupPosition.X) ||
                (pos.Y != GroupPosition.Y) ||
                (pos.Z != GroupPosition.Z))
            {
                Vector3 newPos = new Vector3(pos.X, pos.Y, pos.Z);
                GroupPosition = newPos;
                //ScheduleTerseUpdate();
                ScheduleFullUpdate(new List<SceneObjectPartProperties>(){SceneObjectPartProperties.GroupPosition});
            }
        }

        public virtual void UpdateMovement()
        {
        }

        /// <summary>
        ///
        /// </summary>
        /// <param name="pos"></param>
        public void UpdateOffSet(Vector3 pos)
        {
            if ((pos.X != OffsetPosition.X) ||
                (pos.Y != OffsetPosition.Y) ||
                (pos.Z != OffsetPosition.Z))
            {
                Vector3 newPos = new Vector3(pos.X, pos.Y, pos.Z);

                if (ParentGroup.RootPart.GetStatusSandbox())
                {
                    if (Util.GetDistanceTo(ParentGroup.RootPart.StatusSandboxPos, newPos) > 10)
                    {
                        ParentGroup.RootPart.ScriptSetPhysicsStatus(false);
                        newPos = OffsetPosition;
                        ParentGroup.Scene.SimChat(Utils.StringToBytes("Hit Sandbox Limit"),
                              ChatTypeEnum.DebugChannel, 0x7FFFFFFF, ParentGroup.RootPart.AbsolutePosition, Name, UUID, false);
                    }
                }

                OffsetPosition = newPos;
                //ScheduleTerseUpdate();
                ScheduleFullUpdate(new List<SceneObjectPartProperties>(){SceneObjectPartProperties.OffsetPosition});
            }
        }

        public void UpdatePermissions(UUID AgentID, byte field, uint localID, uint mask, byte addRemTF)
        {
            bool set = addRemTF == 1;
            bool god = m_parentGroup.Scene.Permissions.IsGod(AgentID);

            uint baseMask = _baseMask;
            if (god)
                baseMask = 0x7ffffff0;

            // Are we the owner?
            if ((AgentID == _ownerID) || god)
            {
                switch (field)
                {
                    case 1:
                        if (god)
                        {
                            _baseMask = ApplyMask(_baseMask, set, mask);
                            Inventory.ApplyGodPermissions(_baseMask);
                        }

                        break;
                    case 2:
                        _ownerMask = ApplyMask(_ownerMask, set, mask) &
                                baseMask;
                        break;
                    case 4:
                        _groupMask = ApplyMask(_groupMask, set, mask) &
                                baseMask;
                        break;
                    case 8:
                        _everyoneMask = ApplyMask(_everyoneMask, set, mask) &
                                baseMask;
                        break;
                    case 16:
                        _nextOwnerMask = ApplyMask(_nextOwnerMask, set, mask) &
                                baseMask;
                        // Prevent the client from creating no mod, no copy
                        // objects
                        if ((_nextOwnerMask & (uint)PermissionMask.Copy) == 0)
                            _nextOwnerMask |= (uint)PermissionMask.Transfer;

                        _nextOwnerMask |= (uint)PermissionMask.Move;

                        break;
                }
                SendFullUpdateToAllClients();

                SendObjectPropertiesToClient(AgentID);

            }
        }

        public bool IsHingeJoint()
        {
            // For now, we use the NINJA naming scheme for identifying joints.
            // In the future, we can support other joint specification schemes such as a 
            // custom checkbox in the viewer GUI.
            if (m_parentGroup.Scene.PhysicsScene.SupportsNINJAJoints)
            {
                string hingeString = "hingejoint";
                return (Name.Length >= hingeString.Length && Name.Substring(0, hingeString.Length) == hingeString);
            }
            else
            {
                return false;
            }
        }

        public bool IsBallJoint()
        {
            // For now, we use the NINJA naming scheme for identifying joints.
            // In the future, we can support other joint specification schemes such as a 
            // custom checkbox in the viewer GUI.
            if (m_parentGroup.Scene.PhysicsScene.SupportsNINJAJoints)
            {
                string ballString = "balljoint";
                return (Name.Length >= ballString.Length && Name.Substring(0, ballString.Length) == ballString);
            }
            else
            {
                return false;
            }
        }

        public bool IsJoint()
        {
            // For now, we use the NINJA naming scheme for identifying joints.
            // In the future, we can support other joint specification schemes such as a 
            // custom checkbox in the viewer GUI.
            if (m_parentGroup.Scene.PhysicsScene.SupportsNINJAJoints)
            {
                return IsHingeJoint() || IsBallJoint();
            }
            else
            {
                return false;
            }
        }

        public void UpdatePrimFlags(bool UsePhysics, bool IsTemporary, bool IsPhantom, bool IsVD)
        {
            bool wasUsingPhysics = ((Flags & PrimFlags.Physics) != 0);
            bool wasTemporary = ((Flags & PrimFlags.TemporaryOnRez) != 0);
            bool wasPhantom = ((Flags & PrimFlags.Phantom) != 0);
            bool wasVD = VolumeDetectActive;

            if ((UsePhysics == wasUsingPhysics) && (wasTemporary == IsTemporary) && (wasPhantom == IsPhantom) && (IsVD==wasVD))
            {
                return;
            }

            // Special cases for VD. VD can only be called from a script 
            // and can't be combined with changes to other states. So we can rely
            // that...
            // ... if VD is changed, all others are not.
            // ... if one of the others is changed, VD is not.
            if (IsVD) // VD is active, special logic applies
            {
                // State machine logic for VolumeDetect
                // More logic below
                bool phanReset = (IsPhantom != wasPhantom) && !IsPhantom;

                if (phanReset) // Phantom changes from on to off switch VD off too
                {
                    IsVD = false;               // Switch it of for the course of this routine
                    VolumeDetectActive = false; // and also permanently
                    if (PhysActor != null)
                        PhysActor.SetVolumeDetect(0);   // Let physics know about it too
                }
                else
                {
                    IsPhantom = false;
                    // If volumedetect is active we don't want phantom to be applied.
                    // If this is a new call to VD out of the state "phantom"
                    // this will also cause the prim to be visible to physics
                }

            }

            if (UsePhysics && IsJoint())
            {
                IsPhantom = true;
            }

            if (UsePhysics)
            {
                AddFlag(PrimFlags.Physics);
                if (!wasUsingPhysics)
                {
                    DoPhysicsPropertyUpdate(UsePhysics, false);
                    if (m_parentGroup != null)
                    {
                        if (!m_parentGroup.IsDeleted)
                        {
                            if (LocalId == m_parentGroup.RootPart.LocalId)
                            {
                                m_parentGroup.CheckSculptAndLoad();
                            }
                        }
                    }
                }
            }
            else
            {
                RemFlag(PrimFlags.Physics);
                if (wasUsingPhysics)
                {
                    DoPhysicsPropertyUpdate(UsePhysics, false);
                }
            }


            if (IsPhantom || IsAttachment || (Shape.PathCurve == (byte)Extrusion.Flexible)) // note: this may have been changed above in the case of joints
            {
                AddFlag(PrimFlags.Phantom);
                if (PhysActor != null)
                {
                    m_parentGroup.Scene.PhysicsScene.RemovePrim(PhysActor);
                    /// that's not wholesome.  Had to make Scene public
                    PhysActor = null;
                }
            }
            else // Not phantom
            {
                RemFlag(PrimFlags.Phantom);

                PhysicsActor pa = PhysActor;
                if (pa == null)
                {
                    // It's not phantom anymore. So make sure the physics engine get's knowledge of it
                    PhysActor = m_parentGroup.Scene.PhysicsScene.AddPrimShape(
                        string.Format("{0}/{1}", Name, UUID),
                        Shape,
                        AbsolutePosition,
                        Scale,
                        RotationOffset,
                        UsePhysics);

                    pa = PhysActor;
                    if (pa != null)
                    {
                        pa.LocalID = LocalId;
                        pa.UUID = this.UUID;
                        DoPhysicsPropertyUpdate(UsePhysics, true);
                        if (m_parentGroup != null)
                        {
                            if (!m_parentGroup.IsDeleted)
                            {
                                if (LocalId == m_parentGroup.RootPart.LocalId)
                                {
                                    m_parentGroup.CheckSculptAndLoad();
                                }
                            }
                        }
                        if (
                            ((AggregateScriptEvents & scriptEvents.collision) != 0) ||
                            ((AggregateScriptEvents & scriptEvents.collision_end) != 0) ||
                            ((AggregateScriptEvents & scriptEvents.collision_start) != 0) ||
                            ((AggregateScriptEvents & scriptEvents.land_collision_start) != 0) ||
                            ((AggregateScriptEvents & scriptEvents.land_collision) != 0) ||
                            ((AggregateScriptEvents & scriptEvents.land_collision_end) != 0) ||
                            (CollisionSound != UUID.Zero)
                            )
                        {
                                PhysActor.OnCollisionUpdate += PhysicsCollision;
                                PhysActor.SubscribeEvents(1000);
                        }
                    }
                }
                else // it already has a physical representation
                {
                    pa.IsPhysical = UsePhysics;

                    DoPhysicsPropertyUpdate(UsePhysics, false); // Update physical status. If it's phantom this will remove the prim
                    if (m_parentGroup != null)
                    {
                        if (!m_parentGroup.IsDeleted)
                        {
                            if (LocalId == m_parentGroup.RootPart.LocalId)
                            {
                                m_parentGroup.CheckSculptAndLoad();
                            }
                        }
                    }
                }
            }

            if (IsVD)
            {
                // If the above logic worked (this is urgent candidate to unit tests!)
                // we now have a physicsactor.
                // Defensive programming calls for a check here.
                // Better would be throwing an exception that could be catched by a unit test as the internal 
                // logic should make sure, this Physactor is always here.
                if (this.PhysActor != null)
                {
                    PhysActor.SetVolumeDetect(1);
                    AddFlag(PrimFlags.Phantom); // We set this flag also if VD is active
                    this.VolumeDetectActive = true;
                }
            }
            else
            {   // Remove VolumeDetect in any case. Note, it's safe to call SetVolumeDetect as often as you like
                // (mumbles, well, at least if you have infinte CPU powers :-))
                PhysicsActor pa = this.PhysActor;
                if (pa != null)
                {
                    PhysActor.SetVolumeDetect(0);
                }
                this.VolumeDetectActive = false;
            }


            if (IsTemporary)
            {
                AddFlag(PrimFlags.TemporaryOnRez);
            }
            else
            {
                RemFlag(PrimFlags.TemporaryOnRez);
            }
            //            m_log.Debug("Update:  PHY:" + UsePhysics.ToString() + ", T:" + IsTemporary.ToString() + ", PHA:" + IsPhantom.ToString() + " S:" + CastsShadows.ToString());

            ParentGroup.HasGroupChanged = true;
            //ScheduleFullUpdate();
            ScheduleFullUpdate(new List<SceneObjectPartProperties>() { SceneObjectPartProperties.Flags});
        }

        public void UpdateRotation(Quaternion rot)
        {
            if ((rot.X != RotationOffset.X) ||
                (rot.Y != RotationOffset.Y) ||
                (rot.Z != RotationOffset.Z) ||
                (rot.W != RotationOffset.W))
            {
                RotationOffset = rot;
                ParentGroup.HasGroupChanged = true;
                //ScheduleTerseUpdate();
                ScheduleFullUpdate(new List<SceneObjectPartProperties>() {SceneObjectPartProperties.RotationOffset});
            }
        }

        /// <summary>
        /// Update the shape of this part.
        /// </summary>
        /// <param name="shapeBlock"></param>
        public void UpdateShape(ObjectShapePacket.ObjectDataBlock shapeBlock)
        {
            m_shape.PathBegin = shapeBlock.PathBegin;
            m_shape.PathEnd = shapeBlock.PathEnd;
            m_shape.PathScaleX = shapeBlock.PathScaleX;
            m_shape.PathScaleY = shapeBlock.PathScaleY;
            m_shape.PathShearX = shapeBlock.PathShearX;
            m_shape.PathShearY = shapeBlock.PathShearY;
            m_shape.PathSkew = shapeBlock.PathSkew;
            m_shape.ProfileBegin = shapeBlock.ProfileBegin;
            m_shape.ProfileEnd = shapeBlock.ProfileEnd;
            m_shape.PathCurve = shapeBlock.PathCurve;
            m_shape.ProfileCurve = shapeBlock.ProfileCurve;
            m_shape.ProfileHollow = shapeBlock.ProfileHollow;
            m_shape.PathRadiusOffset = shapeBlock.PathRadiusOffset;
            m_shape.PathRevolutions = shapeBlock.PathRevolutions;
            m_shape.PathTaperX = shapeBlock.PathTaperX;
            m_shape.PathTaperY = shapeBlock.PathTaperY;
            m_shape.PathTwist = shapeBlock.PathTwist;
            m_shape.PathTwistBegin = shapeBlock.PathTwistBegin;
            if (PhysActor != null)
            {
                PhysActor.Shape = m_shape;
                m_parentGroup.Scene.PhysicsScene.AddPhysicsActorTaint(PhysActor);
            }

            // This is what makes vehicle trailers work
            // A script in a child prim re-issues
            // llSetPrimitiveParams(PRIM_TYPE) every few seconds. That
            // prevents autoreturn. This is not well known. It also works
            // in SL.
            //
            if (ParentGroup.RootPart != this)
                ParentGroup.RootPart.Rezzed = DateTime.UtcNow;

            ParentGroup.HasGroupChanged = true;
            TriggerScriptChangedEvent(Changed.SHAPE);
            //ScheduleFullUpdate();
            ScheduleFullUpdate(new List<SceneObjectPartProperties>() {SceneObjectPartProperties.Shape});
        }

        /// <summary>
        /// Update the textures on the part.
        /// </summary>
        /// Added to handle bug in libsecondlife's TextureEntry.ToBytes()
        /// not handling RGBA properly. Cycles through, and "fixes" the color
        /// info
        /// <param name="tex"></param>
        public void UpdateTexture(Primitive.TextureEntry tex)
        {
            //Color4 tmpcolor;
            //for (uint i = 0; i < 32; i++)
            //{
            //    if (tex.FaceTextures[i] != null)
            //    {
            //        tmpcolor = tex.GetFace((uint) i).RGBA;
            //        tmpcolor.A = tmpcolor.A*255;
            //        tmpcolor.R = tmpcolor.R*255;
            //        tmpcolor.G = tmpcolor.G*255;
            //        tmpcolor.B = tmpcolor.B*255;
            //        tex.FaceTextures[i].RGBA = tmpcolor;
            //    }
            //}
            //tmpcolor = tex.DefaultTexture.RGBA;
            //tmpcolor.A = tmpcolor.A*255;
            //tmpcolor.R = tmpcolor.R*255;
            //tmpcolor.G = tmpcolor.G*255;
            //tmpcolor.B = tmpcolor.B*255;
            //tex.DefaultTexture.RGBA = tmpcolor;
            UpdateTextureEntry(tex.GetBytes());
        }

        /// <summary>
        /// Update the texture entry for this part.
        /// </summary>
        /// <param name="textureEntry"></param>
        public void UpdateTextureEntry(byte[] textureEntry)
        {
            m_shape.TextureEntry = textureEntry;
            TriggerScriptChangedEvent(Changed.TEXTURE);

            ParentGroup.HasGroupChanged = true;
            //This is madness..
            //ParentGroup.ScheduleGroupForFullUpdate();
            //This is sparta
            //ScheduleFullUpdate();
            ScheduleFullUpdate(new List<SceneObjectPartProperties>() {SceneObjectPartProperties.Shape});
        }

        public void aggregateScriptEvents()
        {
            AggregateScriptEvents = 0;

            // Aggregate script events
            lock (m_scriptEvents)
            {
                foreach (scriptEvents s in m_scriptEvents.Values)
                {
                    AggregateScriptEvents |= s;
                }
            }

            uint objectflagupdate = 0;

            if (
                ((AggregateScriptEvents & scriptEvents.touch) != 0) ||
                ((AggregateScriptEvents & scriptEvents.touch_end) != 0) ||
                ((AggregateScriptEvents & scriptEvents.touch_start) != 0)
                )
            {
                objectflagupdate |= (uint) PrimFlags.Touch;
            }

            if ((AggregateScriptEvents & scriptEvents.money) != 0)
            {
                objectflagupdate |= (uint) PrimFlags.Money;
            }

            if (AllowedDrop)
            {
                objectflagupdate |= (uint) PrimFlags.AllowInventoryDrop;
            }

            if (
                ((AggregateScriptEvents & scriptEvents.collision) != 0) ||
                ((AggregateScriptEvents & scriptEvents.collision_end) != 0) ||
                ((AggregateScriptEvents & scriptEvents.collision_start) != 0) ||
                ((AggregateScriptEvents & scriptEvents.land_collision_start) != 0) ||
                ((AggregateScriptEvents & scriptEvents.land_collision) != 0) ||
                ((AggregateScriptEvents & scriptEvents.land_collision_end) != 0) ||
                (CollisionSound != UUID.Zero)
                )
            {
                // subscribe to physics updates.
                if (PhysActor != null)
                {
                    PhysActor.OnCollisionUpdate += PhysicsCollision;
                    PhysActor.SubscribeEvents(1000);

                }
            }
            else
            {
                if (PhysActor != null)
                {
                    PhysActor.UnSubscribeEvents();
                    PhysActor.OnCollisionUpdate -= PhysicsCollision;
                }
            }

            if (m_parentGroup == null)
            {
//                m_log.DebugFormat(
//                    "[SCENE OBJECT PART]: Scheduling part {0} {1} for full update in aggregateScriptEvents() since m_parentGroup == null", Name, LocalId);
                //ScheduleFullUpdate();
                ScheduleFullUpdate(new List<SceneObjectPartProperties>() { SceneObjectPartProperties.Flags, SceneObjectPartProperties.AggregateScriptEvents});
                return;
            }

            //if ((GetEffectiveObjectFlags() & (uint)PrimFlags.Scripted) != 0)
            //{
            //    m_parentGroup.Scene.EventManager.OnScriptTimerEvent += handleTimerAccounting;
            //}
            //else
            //{
            //    m_parentGroup.Scene.EventManager.OnScriptTimerEvent -= handleTimerAccounting;
            //}

            LocalFlags=(PrimFlags)objectflagupdate;

            if (m_parentGroup != null && m_parentGroup.RootPart == this)
            {
                m_parentGroup.aggregateScriptEvents();
            }
            else
            {
//                m_log.DebugFormat(
//                    "[SCENE OBJECT PART]: Scheduling part {0} {1} for full update in aggregateScriptEvents()", Name, LocalId);
                //ScheduleFullUpdate();
                ScheduleFullUpdate(new List<SceneObjectPartProperties>() { SceneObjectPartProperties.Flags, SceneObjectPartProperties.AggregateScriptEvents});
            }
        }

        public int registerTargetWaypoint(Vector3 target, float tolerance)
        {
            if (m_parentGroup != null)
            {
                return m_parentGroup.registerTargetWaypoint(target, tolerance);
            }
            return 0;
        }

        public void unregisterTargetWaypoint(int handle)
        {
            if (m_parentGroup != null)
            {
                m_parentGroup.unregisterTargetWaypoint(handle);
            }
        }

        public int registerRotTargetWaypoint(Quaternion target, float tolerance)
        {
            if (m_parentGroup != null)
            {
                return m_parentGroup.registerRotTargetWaypoint(target, tolerance);
            }
            return 0;
        }

        public void unregisterRotTargetWaypoint(int handle)
        {
            if (m_parentGroup != null)
            {
                m_parentGroup.unregisterRotTargetWaypoint(handle);
            }
        }

        public void SetCameraAtOffset(Vector3 v)
        {
            m_cameraAtOffset = v;
        }

        public void SetCameraEyeOffset(Vector3 v)
        {
            m_cameraEyeOffset = v;
        }

        public void SetForceMouselook(bool force)
        {
            m_forceMouselook = force;
        }

        public Vector3 GetCameraAtOffset()
        {
            return m_cameraAtOffset;
        }

        public Vector3 GetCameraEyeOffset()
        {
            return m_cameraEyeOffset;
        }

        public bool GetForceMouselook()
        {
            return m_forceMouselook;
        }
        
        public override string ToString()
        {
            return String.Format("{0} {1} (parent {2}))", Name, UUID, ParentGroup);
        }

        #endregion Public Methods

        public void SendTerseUpdateToClient(IClientAPI remoteClient)
        {
            if (ParentGroup == null || ParentGroup.IsDeleted)
                return;

            if (IsAttachment && ParentGroup.RootPart != this)
                return;
            
            // Causes this thread to dig into the Client Thread Data.
            // Remember your locking here!
            remoteClient.SendPrimUpdate(this, PrimUpdateFlags.Position | PrimUpdateFlags.Rotation | PrimUpdateFlags.Velocity | PrimUpdateFlags.Acceleration | PrimUpdateFlags.AngularVelocity);
        }
                
        public void AddScriptLPS(int count)
        {
            m_parentGroup.AddScriptLPS(count);
        }
        
        public void ApplyNextOwnerPermissions()
        {
            _baseMask &= _nextOwnerMask;
            _ownerMask &= _nextOwnerMask;
            _everyoneMask &= _nextOwnerMask;

            Inventory.ApplyNextOwnerPermissions();
        }
        public void UpdateLookAt()
        {
            try
            {
                if (APIDTarget != Quaternion.Identity)
                {
                    if (Single.IsNaN(APIDTarget.W) == true)
                    {
                        APIDTarget = Quaternion.Identity;
                        return;
                    }
                    Quaternion rot = RotationOffset;
                    Quaternion dir = (rot - APIDTarget);
                    float speed = ((APIDStrength / APIDDamp) * (float)(Math.PI / 180.0f));
                    if (dir.Z > speed)
                    {
                        rot.Z -= speed;
                    }
                    if (dir.Z < -speed)
                    {
                        rot.Z += speed;
                    }
                    rot.Normalize();
                    UpdateRotation(rot);
                }
            }
            catch (Exception ex)
            {
                m_log.Error("[Physics] " + ex);
            }
        }

        public Color4 GetTextColor()
        {
            Color color = Color;
            return new Color4(color.R, color.G, color.B, (byte)(0xFF - color.A));
        }

        #region REGION SYNC

        public void UpdateObjectPartProperties(SceneObjectPart updatedPart)
        {
            //So far this function is written with Script Engine updating local Scene cache in mind.
            //
            //Assumptions: 
            //(1) prim's UUID and LocalID won't change.
            //(2) CreaterIF, OwnerID, GroupID,  won't change
            //For now, we only update a small set of properties, which is a subset of the serialized object data.
            //We simply assume other properties won't change. (Just a temporary work-around.)
            //Properties that will be updated:
            //GroupPosition, OffsetPosition,RotationOffset, Velocity, AngularVelocity, Acceleration,
            //<Color />   <LinkNum>0</LinkNum>  , Scale
            //
            //And we do not update Physics properties.

            //The above assumptions and limited updating actions can be easily fixed once Scene supports
            //[property name, property value] type of detailed updates.

            //Need to be able to update TaskInventory, so that new scripts will be added
            
            if (updatedPart == null)
                return;

            this.GroupPosition = updatedPart.GroupPosition;
            this.OffsetPosition = updatedPart.OffsetPosition;
            this.RotationOffset = updatedPart.RotationOffset;
            this.AngularVelocity = updatedPart.AngularVelocity;
            this.Acceleration = updatedPart.Acceleration;
            this.Color = updatedPart.Color;
            this.LinkNum = updatedPart.LinkNum;
            this.Velocity = updatedPart.Velocity;
            this.Scale = updatedPart.Scale;
            this.SitAnimation = updatedPart.SitAnimation;
            this.SitName = updatedPart.SitName;
            this.SitTargetAvatar = updatedPart.SitTargetAvatar;
            this.SitTargetOrientation = updatedPart.SitTargetOrientation;
            this.SitTargetOrientationLL = updatedPart.SitTargetOrientationLL;
            this.SitTargetPosition = updatedPart.SitTargetPosition;
            this.SitTargetPositionLL = updatedPart.SitTargetPositionLL;
            
            this.ObjectFlags = updatedPart.ObjectFlags;

            this.m_inventory.Items = (TaskInventoryDictionary)updatedPart.m_inventory.Items.Clone();

            //update shape information, for now, only update fileds in Shape whose set functions are defined in PrimitiveBaseShape
            this.Shape = updatedPart.Shape.Copy();
            this.Shape.TextureEntry = updatedPart.Shape.TextureEntry;

        }

        #endregion

        #region SYMMETRIC SYNC

        //Time stamp for the most recent update on this prim. We only have one time-stamp per prim for now.
        //The goal is to evetually have time-stamp per property bucket for each prim.
        private long m_lastUpdateTimeStamp = DateTime.Now.Ticks;
        public long LastUpdateTimeStamp
        {
            get { return m_lastUpdateTimeStamp; }
            set { m_lastUpdateTimeStamp = value; }
        }

        #endregion 

    }

    //SYMMETRIC SYNC

    //Information for concurrency control of one bucket of prim proproperties.
    public class BucketSyncInfo
    {
        private long m_lastUpdateTimeStamp;
        private string m_lastUpdateActorID;
        //lock for concurrent updates of the timestamp and actorID.
        private Object m_updateLock = new Object();
        private string m_bucketName;
        private bool m_bucketLocallyTainted = false; //indicating if the bucket has been tainted by local write operations
        private bool m_bucketTaintedBySync = false; //indicating if the bucket has been tainted by remote write operations (propogated by synchronization)

        public long LastUpdateTimeStamp
        {
            get { return m_lastUpdateTimeStamp; }
            set { m_lastUpdateTimeStamp = value; }
        }

        public string LastUpdateActorID
        {
            get { return m_lastUpdateActorID; }
            set { m_lastUpdateActorID = value; }
        }

        public string BucketName
        {
            get { return m_bucketName; }
        }

        public bool LocallyTainted
        {
            get { return m_bucketLocallyTainted; }
        }

        public bool TaintedBySync
        {
            get { return m_bucketTaintedBySync; }
        }

        public BucketSyncInfo(string bucketName)
        {
            m_bucketName = bucketName;
        }

        public BucketSyncInfo(long timeStamp, string actorID, string bucketName)
        {
            m_lastUpdateTimeStamp = timeStamp;
            m_lastUpdateActorID = actorID;
            m_bucketName = bucketName;
        }

        public void UpdateSyncInfoAndClearTaint(long timeStamp, string actorID)
        {
            lock (m_updateLock)
            {
                m_lastUpdateTimeStamp = timeStamp;
                m_lastUpdateActorID = actorID;
                m_bucketLocallyTainted = false; //clear taint
            }
        }

        public void TaintBucketLocally()
        {
            lock (m_updateLock)
            {
                m_bucketLocallyTainted = true;
            }
        }

        public void TaintBucketBySync()
        {
            m_bucketTaintedBySync = true;
        }

        public void ClearBucketTaintBySync()
        {
            m_bucketTaintedBySync = false;
        }
    }

    /*
    public enum SceneObjectPartProperties:ulong 
        {
        //Following properties copied from SceneObjectSerializer(), 
            AllowedDrop = (ulong) 1<<0,
            CreatorID = (ulong) 1<<1,
            CreatorData = (ulong) 1 <<2,
            FolderID = (ulong) 1 << 3,
            InventorySerial = (ulong) 1 << 4,
            TaskInventory = (ulong) 1 << 5,
            //UUID", 
            //LocalId", 
            Name = (ulong) 1 << 6,
            Material = (ulong) 1 <<7,
            PassTouches = (ulong) 1 << 8,
            RegionHandle = (ulong) 1 << 9,
            ScriptAccessPin = (ulong) 1 << 10,
            GroupPosition = (ulong) 1 << 11,
            OffsetPosition = (ulong) 1 << 12,
            RotationOffset = (ulong) 1 << 13,
            Velocity = (ulong) 1 << 14,
            AngularVelocity = (ulong) 1 << 15,
            //"Acceleration", 
            SOP_Acceleration = (ulong) 1 << 16,  //SOP and PA read/write their own local copies of acceleration, so we distinguish the copies
            Description = (ulong) 1 << 17,
            Color = (ulong) 1 << 18,
            Text = (ulong) 1 << 19,
            SitName = (ulong) 1 << 20,
            TouchName = (ulong) 1 << 21,
            LinkNum = (ulong) 1 << 22,
            ClickAction = (ulong) 1 << 23,
            Shape = (ulong) 1 << 24,
            Scale = (ulong) 1 << 25,
            UpdateFlag = (ulong) 1 << 26,
            SitTargetOrientation = (ulong) 1 << 27,
            SitTargetPosition = (ulong) 1 << 28,
            SitTargetPositionLL = (ulong) 1 << 29,
            SitTargetOrientationLL = (ulong) 1 << 30,
            ParentID = (ulong)1 << 31,
            CreationDate = (ulong) 1 << 32,
            Category = (ulong) 1 << 33,
            SalePrice = (ulong) 1 << 34,
            ObjectSaleType = (ulong) 1 << 35,
            OwnershipCost = (ulong) 1 << 36,
            GroupID = (ulong) 1 << 37,
            OwnerID = (ulong) 1 << 38,
            LastOwnerID = (ulong) 1 << 39,
            BaseMask = (ulong) 1 << 40,
            OwnerMask = (ulong) 1 << 41,
            GroupMask = (ulong) 1 << 42,
            EveryoneMask = (ulong) 1 << 43,
            NextOwnerMask = (ulong) 1 << 44,
            Flags = (ulong) 1 << 45,
            CollisionSound = (ulong) 1 << 46,
            CollisionSoundVolume = (ulong) 1 << 47,
            MediaUrl = (ulong) 1 << 48,
            TextureAnimation = (ulong) 1 << 49,
            ParticleSystem = (ulong) 1 << 50,
            //Property names below copied from PhysicsActor, they are necessary in synchronization, but not covered the above properties
            //Physics properties "Velocity" is covered above
            Position = (ulong) 1 << 51,
            Size = (ulong) 1 << 52,
            Force = (ulong) 1 << 53,
            RotationalVelocity = (ulong) 1 << 54,
            PA_Acceleration = (ulong) 1 << 55,
            Torque = (ulong) 1 << 56,
            Orientation = (ulong) 1 << 57,
            IsPhysical = (ulong) 1 << 58,
            Flying = (ulong) 1 << 59,
            Buoyancy = (ulong) 1 << 60,
            //To be handled
            AttachmentPoint = (ulong)1 << 61,
            FullUpdate = UInt64.MaxValue
    }
    */

    public enum SceneObjectPartProperties 
    {
        None,
        //Following properties copied from SceneObjectSerializer(), 
        AllowedDrop ,
        CreatorID ,
        CreatorData ,
        FolderID ,
        InventorySerial,
        TaskInventory,
        //UUID", 
        //LocalId", 
        Name,
        Material,
        PassTouches,
        RegionHandle,
        ScriptAccessPin,
        GroupPosition,
        OffsetPosition,
        RotationOffset,
        Velocity,
        AngularVelocity,
        //"Acceleration", 
        SOP_Acceleration,  //SOP and PA read/write their own local copies of acceleration, so we distinguish the copies
        Description,
        Color,
        Text,
        SitName,
        TouchName,
        LinkNum,
        ClickAction,
        Shape,
        Scale,
        UpdateFlag,
        SitTargetOrientation,
        SitTargetPosition,
        SitTargetPositionLL,
        SitTargetOrientationLL,
        ParentID,
        CreationDate,
        Category,
        SalePrice,
        ObjectSaleType,
        OwnershipCost,
        GroupID,
        OwnerID,
        LastOwnerID,
        BaseMask,
        OwnerMask,
        GroupMask,
        EveryoneMask,
        NextOwnerMask,
        Flags,
        CollisionSound,
        CollisionSoundVolume,
        MediaUrl,
        TextureAnimation,
        ParticleSystem,
        //Property names below copied from PhysicsActor, they are necessary in synchronization, but not covered the above properties
        //Physics properties "Velocity" is covered above
        Position,
        Size,
        Force,
        RotationalVelocity,
        PA_Acceleration,
        Torque,
        Orientation,
        IsPhysical,
        Flying,
        Buoyancy,
        Kinematic,
        IsCollidingGround,
        IsColliding,
        //TODO!!!! To be handled in serialization/deserizaltion for synchronization
        AggregateScriptEvents,
        IsAttachment,
        AttachedAvatar,
        AttachedPos,
        AttachmentPoint,
        //TODO!!!! To be handled in serialization/deserizaltion for synchronization
        IsSelected,
        Sound, //This indicates any Sound related property has changed: Sound, SoundGain, SoundFlags,SoundRadius,
        //Addition properties to be added here

        //Client Manager may want to add some property here that viewers care about and should be synchronized across actors

        FullUpdate,
    }


    public class SceneObjectPart : SceneObjectPartBase
    {
        public SceneObjectPart()
            : base()
        {
        }

        public SceneObjectPart(
    UUID ownerID, PrimitiveBaseShape shape, Vector3 groupPosition,
    Quaternion rotationOffset, Vector3 offsetPosition)
            : base(ownerID, shape, groupPosition, rotationOffset, offsetPosition)
        {
        }

        //The following variables should be initialized when this SceneObjectPart is added into the local Scene.
        //private List<BucketSyncInfo> SynchronizeUpdatesToScene = null;
        //public List<BucketSyncInfo> BucketSyncInfoList
        private Dictionary<string, BucketSyncInfo> m_bucketSyncInfoList = new Dictionary<string, BucketSyncInfo>();
        public Dictionary<string, BucketSyncInfo> BucketSyncInfoList
        {
            get { return m_bucketSyncInfoList; }
            set { m_bucketSyncInfoList = value; }
        }
        //TODO: serialization and deserialization processors to be added in SceneObjectSerializer

        //The following variables are initialized when RegionSyncModule reads the config file for mapping of properties and buckets
        private static Dictionary<SceneObjectPartProperties, string> m_primPropertyBucketMap = null;
        private static List<string> m_propertyBucketNames = null;

        private static string m_localActorID = "";
        //private static int m_bucketCount = 0;
        //private delegate void BucketUpdateProcessor(int bucketIndex);
        private delegate void BucketUpdateProcessor(Object updatedPart, string bucketName);

        //private static Dictionary<string, BucketUpdateProcessor> m_bucketUpdateProcessors = new Dictionary<string, BucketUpdateProcessor>();
        private Dictionary<string, BucketUpdateProcessor> m_bucketUpdateProcessors = new Dictionary<string, BucketUpdateProcessor>();
        private Dictionary<string, Object> m_bucketUpdateLocks = new Dictionary<string, object>();
        //private Dictionary<string, bool> m_bucketSyncTainted = new Dictionary<string, bool>();

        //Define this as a guard to not to fill in any sync info when not desired, i.e. while de-serializing and building SOP and SOG, where 
        //property set functions will be called and might trigger UpdateBucketSyncInfo() if not guarded carefully.
        private bool m_syncEnabled = false;

        //The list of each prim's properties. This is the list of properties that matter in synchronizing prim copies on different actors.
        //This list is created based on properties included in the serialization/deserialization process (see SceneObjectSerializer()) and the 
        //properties Physics Engine needs to synchronize to other actors.
        /*
        public static List<string> PropertyList = new List<string>()
        {
            //Following properties copied from SceneObjectSerializer()
            "AllowedDrop", 
            "CreatorID", 
            "CreatorData", 
            "FolderID", 
            "InventorySerial", 
            "TaskInventory", 
            "UUID", 
            "LocalId", 
            "Name", 
            "Material", 
            "PassTouches", 
            "RegionHandle", 
            "ScriptAccessPin", 
            "GroupPosition", 
            "OffsetPosition", 
            "RotationOffset", 
            "Velocity", 
            "AngularVelocity", 
            //"Acceleration", 
            "SOP_Acceleration",  //SOP and PA read/write their own local copies of acceleration, so we distinguish the copies
            "Description", 
            "Color", 
            "Text", 
            "SitName", 
            "TouchName", 
            "LinkNum", 
            "ClickAction", 
            "Shape", 
            "Scale", 
            "UpdateFlag", 
            "SitTargetOrientation", 
            "SitTargetPosition", 
            "SitTargetPositionLL", 
            "SitTargetOrientationLL", 
            "ParentID", 
            "CreationDate", 
            "Category", 
            "SalePrice", 
            "ObjectSaleType", 
            "OwnershipCost", 
            "GroupID", 
            "OwnerID", 
            "LastOwnerID", 
            "BaseMask", 
            "OwnerMask", 
            "GroupMask", 
            "EveryoneMask", 
            "NextOwnerMask", 
            "Flags", 
            "CollisionSound", 
            "CollisionSoundVolume", 
            "MediaUrl", 
            "TextureAnimation", 
            "ParticleSystem", 
            //Property names below copied from PhysicsActor, they are necessary in synchronization, but not covered the above properties
            //Physics properties "Velocity" is covered above
            "Position",
            "Size", 
            "Force",
            "RotationalVelocity",
            "PA_Acceleration",
            "Torque",
            "Orientation",
            "IsPhysical",
            "Flying",
            "Buoyancy",
        };
         * */


        public static void InitializePropertyBucketInfo(Dictionary<SceneObjectPartProperties, string> propertyBucketMap, List<string> bucketNames, string actorID)
        {
            m_primPropertyBucketMap = propertyBucketMap;
            m_propertyBucketNames = bucketNames;
            m_localActorID = actorID;
            //m_bucketCount = bucketNames.Count;

            //RegisterBucketUpdateProcessor();
        }

        public string DebugObjectPartProperties()
        {
            string debugMsg = "UUID " + UUID + ", Name " + Name + ", localID " + LocalId;
            debugMsg += ", parentID " + ParentID + ", parentUUID " + ParentUUID;
            foreach (KeyValuePair<string, BucketSyncInfo> pair in m_bucketSyncInfoList)
            {
                debugMsg += ", Bucket " + pair.Key + ": TimeStamp - " + pair.Value.LastUpdateTimeStamp + ", ActorID - " + pair.Value.LastUpdateActorID;
            }
            return debugMsg;
        }

        /// <summary>
        /// Link each bucket with the function that applies updates to properties in the bucket upon receiving sync messages. 
        /// This is the "hard-coded" part in the property-buckets implementation. When new buckets are implemented, 
        /// the processing functions need to be modified accordingly.
        /// </summary>
        //private static void RegisterBucketUpdateProcessor()
        private void RegisterBucketUpdateProcessor()
        {
            foreach (string bucketName in m_propertyBucketNames)
            {
                switch (bucketName)
                {
                    case "General":
                        m_bucketUpdateProcessors.Add(bucketName, GeneralBucketUpdateProcessor);
                        break;
                    case "Physics":
                        m_bucketUpdateProcessors.Add(bucketName, PhysicsBucketUpdateProcessor);
                        break;
                    default:
                        m_log.Warn("Bucket " + bucketName + "'s update processing function not defined yet");
                        break;
                }
            }
        }

        private void GeneralBucketUpdateProcessor(Object updatedPartO, string bucketName)
        {
            if (!(updatedPartO is SceneObjectPart)) return;
            SceneObjectPart updatedPart = (SceneObjectPart)updatedPartO;

            //If needed, we could define new set functions for these properties, and cast this SOP to SOPBase to 
            //invoke the set functions in SOPBase 
            //SceneObjectPartBase localPart = (SceneObjectPartBase)this; 
            SceneObjectPart localPart = this; 
            bool collisionSoundUpdated = false; 

            lock (m_bucketUpdateLocks[bucketName])
            {
                //See SceneObjectSerializer for the properties that are included in a serialized SceneObjectPart.
                localPart.AllowedDrop = updatedPart.AllowedDrop;
                localPart.CreatorID = updatedPart.CreatorID;
                localPart.CreatorData = updatedPart.CreatorData;
                localPart.FolderID = updatedPart.FolderID;
                localPart.InventorySerial = updatedPart.InventorySerial;
                localPart.TaskInventory = updatedPart.TaskInventory;
                //Following two properties, UUID and LocalId, shall not be updated.
                //localPart.UUID 
                //localPart.LocalId
                localPart.Name = updatedPart.Name;
                localPart.Material = updatedPart.Material;
                localPart.PassTouches = updatedPart.PassTouches;
                //RegionHandle shall not be copied, since updatedSog is sent by a different actor, which has a different local region
                //localPart.RegionHandle 
                localPart.ScriptAccessPin = updatedPart.ScriptAccessPin;
                
                localPart.Description = updatedPart.Description;
                localPart.Color = updatedPart.Color;
                localPart.Text = updatedPart.Text;
                localPart.SitName = updatedPart.SitName;
                localPart.TouchName = updatedPart.TouchName;
                localPart.LinkNum = updatedPart.LinkNum;
                localPart.ClickAction = updatedPart.ClickAction;
                localPart.Shape = updatedPart.Shape;
                localPart.Scale = updatedPart.Scale;
                localPart.UpdateFlag = updatedPart.UpdateFlag;
                localPart.SitTargetOrientation = updatedPart.SitTargetOrientation;
                localPart.SitTargetPosition = updatedPart.SitTargetPosition;
                localPart.SitTargetPositionLL = updatedPart.SitTargetPositionLL;
                localPart.SitTargetOrientationLL = updatedPart.SitTargetOrientationLL;
                //ParentID should still point to the rootpart in the local sog, do not update. If the root part changed, we will update it in SceneObjectGroup.UpdateObjectProperties()
                //localPart.ParentID;
                localPart.CreationDate = updatedPart.CreationDate;
                localPart.Category = updatedPart.Category;
                localPart.SalePrice = updatedPart.SalePrice;
                localPart.ObjectSaleType = updatedPart.ObjectSaleType;
                localPart.OwnershipCost = updatedPart.OwnershipCost;
                localPart.GroupID = updatedPart.GroupID;
                localPart.OwnerID = updatedPart.OwnerID;
                localPart.LastOwnerID = updatedPart.LastOwnerID;
                localPart.BaseMask = updatedPart.BaseMask;
                localPart.OwnerMask = updatedPart.OwnerMask;
                localPart.GroupMask = updatedPart.GroupMask;
                localPart.EveryoneMask = updatedPart.EveryoneMask;
                localPart.NextOwnerMask = updatedPart.NextOwnerMask;
                localPart.Flags = updatedPart.Flags;
                localPart.LocalFlags = updatedPart.LocalFlags;

                //We will update CollisionSound with special care so that it does not lead to ScheduleFullUpdate of this part, to make the actor think it just made an update and 
                //need to propogate that update to other actors.
                //localPart.CollisionSound = updatedPart.CollisionSound;
                collisionSoundUpdated = UpdateCollisionSound(updatedPart.CollisionSound);

                localPart.CollisionSoundVolume = updatedPart.CollisionSoundVolume;
                localPart.MediaUrl = updatedPart.MediaUrl;
                localPart.TextureAnimation = updatedPart.TextureAnimation;
                localPart.ParticleSystem = updatedPart.ParticleSystem;

                if (!localPart.AttachedAvatar.Equals(updatedPart.AttachedAvatar))
                {
                    localPart.AttachedAvatar = updatedPart.AttachedAvatar;
                    ScenePresence avatar = m_parentGroup.Scene.GetScenePresence(AttachedAvatar);
                    localPart.ParentGroup.RootPart.SetParentLocalId(avatar.LocalId);
                }
                localPart.AttachedPos = updatedPart.AttachedPos;
                localPart.SetAttachmentPoint(updatedPart.AttachmentPoint); 
                //localPart.AttachmentPoint = updatedPart.AttachmentPoint;
                //NOTE!!!! IsAttachment can only be set after AttachedAvatar is set, see GroupPosition get function.
                //if (!localPart.AttachedAvatar.Equals(UUID.Zero) && updatedPart.IsAttachment)
                //{
                //    localPart.IsAttachment = updatedPart.IsAttachment;
                //}

                localPart.AggregateScriptEvents = updatedPart.AggregateScriptEvents;

                m_bucketSyncInfoList[bucketName].LastUpdateTimeStamp = updatedPart.BucketSyncInfoList[bucketName].LastUpdateTimeStamp;
                m_bucketSyncInfoList[bucketName].LastUpdateActorID = updatedPart.BucketSyncInfoList[bucketName].LastUpdateActorID;

                if (collisionSoundUpdated)
                {
                    //If the local actor is Script Engine, it will catch this evnet and trigger aggregateScriptEvents()
                    m_parentGroup.Scene.EventManager.TriggerAggregateScriptEvents(this);
                }
            }

            //Schedule updates to be sent out, if the local copy has just been updated
            //(1) if we are debugging the actor with a viewer attaching to it,
            //we need to schedule updates to be sent to the viewer.
            //(2) or if we are a relaying node to relay updates, we need to forward the updates.
            //NOTE: Passing null argument to make sure that LastUpdateTimeStamp and LastUpdateActorID of each bucket 
            //      are kept the same as in the received copy of the object.
            ScheduleFullUpdate(null);

            //Mark the bucket as having been tainted by sync operations
            m_bucketSyncInfoList[bucketName].TaintBucketBySync();
        }


        //NOTE: only touch the properties and BucketSyncInfo that is related to the given bucketName. Other properties and
        //buckets may not be filled at all in "updatedPart".
        private void PhysicsBucketUpdateProcessor(Object updatedPartO, string bucketName)
        {
            SceneObjectPart localPart = this;

            if (updatedPartO is SceneObjectPart)
            {
                SceneObjectPart updatedPart = (SceneObjectPart)updatedPartO;

                localPart.GroupPosition = updatedPart.GroupPosition;
                localPart.OffsetPosition = updatedPart.OffsetPosition;
                localPart.Scale = updatedPart.Scale;
                localPart.Velocity = updatedPart.Velocity;
                localPart.AngularVelocity = updatedPart.AngularVelocity;
                localPart.RotationOffset = updatedPart.RotationOffset;
                return;
            }

            if (!(updatedPartO is OSDMap)) return;
            OSDMap data = (OSDMap)updatedPartO;

            //If needed, we could define new set functions for these properties, and cast this SOP to SOPBase to 
            //invoke the set functions in SOPBase 
            //SceneObjectPartBase localPart = (SceneObjectPartBase)this; 
            //SceneObjectPart localPart = this;
            PhysicsActor pa = localPart.PhysActor;

            //m_log.Debug("Received Physics Bucket updates for " + localPart.Name + ". GroupPosition: " + data["GroupPosition"].AsVector3().ToString()
            //    + ", Position = " + data["Position"].AsVector3().ToString());

            lock (m_bucketUpdateLocks[bucketName])
            {
                localPart.GroupPosition = data["GroupPosition"].AsVector3();
                localPart.OffsetPosition = data["OffsetPosition"].AsVector3();
                localPart.Scale = data["Scale"].AsVector3();
                localPart.Velocity = data["Velocity"].AsVector3();
                localPart.AngularVelocity = data["AngularVelocity"].AsVector3();
                localPart.RotationOffset = data["RotationOffset"].AsQuaternion();

                //m_log.Debug("Received Physics Bucket updates for " + localPart.Name + ","+localPart.UUID
                //    + ". GroupPosition: " + data["GroupPosition"].AsVector3().ToString()); 

                if (pa != null)
                {
                    pa.Size = data["Size"].AsVector3();
                    pa.Position = data["Position"].AsVector3();
                    pa.Force = data["Force"].AsVector3();
                    // pa.Velocity = data["Velocity"].AsVector3();
                    pa.RotationalVelocity = data["RotationalVelocity"].AsVector3();
                    pa.Acceleration = data["PA_Acceleration"].AsVector3();
                    pa.Torque = data["Torque"].AsVector3();
                    pa.Orientation = data["Orientation"].AsQuaternion();
                    pa.IsPhysical = data["IsPhysical"].AsBoolean();
                    pa.Flying = data["Flying"].AsBoolean();
                    pa.Kinematic = data["Kinematic"].AsBoolean();
                    pa.Buoyancy = (float)data["Buoyancy"].AsReal();
                    pa.CollidingGround = data["CollidingGround"].AsBoolean();
                    pa.IsColliding = data["IsColliding"].AsBoolean();

                   // m_log.DebugFormat("{0}: PhysicsBucketUpdateProcessor for {2},{3}. pos={1}", , data["Position"].AsVector3().ToString(), localPart.Name, localPart.UUID);
                }

                m_bucketSyncInfoList[bucketName].LastUpdateTimeStamp = data["LastUpdateTimeStamp"].AsLong();
                m_bucketSyncInfoList[bucketName].LastUpdateActorID = data["LastUpdateActorID"].AsString();

            }

            //Schedule updates to be sent out, if the local copy has just been updated
            //(1) if we are debugging the actor with a viewer attaching to it,
            //we need to schedule updates to be sent to the viewer.
            //(2) or if we are a relaying node to relay updates, we need to forward the updates.
            //NOTE: Passing SceneObjectPartProperties.None to make sure that LastUpdateTimeStamp and LastUpdateActorID of each bucket 
            //      are kept the same as in the received copy of the object.

            ScheduleFullUpdate(null);

            //Mark the bucket as having been tainted by sync operations
            m_bucketSyncInfoList[bucketName].TaintBucketBySync();
        }

        //Initialize and set the values of timestamp and actorID for each synchronization bucket.
        //Should be called when the SceneObjectGroup this part is in is added to scene, see SceneObjectGroup.AttachToScene.
        private bool m_BucketUpdateProcessorRegistered = false;
        public void InitializeBucketSyncInfo()
        {
            if (m_primPropertyBucketMap == null)
            {
                m_log.Error("Bucket Information has not been initilized. Return.");
                return;
            }
            long timeStamp = DateTime.Now.Ticks;

            // m_log.Debug("InitializeBucketSyncInfo called at " + timeStamp);

            for (int i = 0; i < m_propertyBucketNames.Count; i++)
            {
                string bucketName = m_propertyBucketNames[i];

                //If the object is created by de-serialization, then it may already have m_bucketSyncInfoList populated with the right number of buckets.
                //If the deserilaization is due to receiving a sync message, then m_bucketSyncInfoList should already be filled with sync info.
                if (!m_bucketSyncInfoList.ContainsKey(bucketName))
                {
                    BucketSyncInfo syncInfo = new BucketSyncInfo(timeStamp, m_localActorID, bucketName);
                    m_bucketSyncInfoList.Add(bucketName, syncInfo);
                }
                if (!m_bucketUpdateLocks.ContainsKey(bucketName))
                {
                    m_bucketUpdateLocks.Add(bucketName, new Object());
                }
            }

            if (!m_BucketUpdateProcessorRegistered)
            {
                RegisterBucketUpdateProcessor();
                m_BucketUpdateProcessorRegistered = true;
            }

            m_syncEnabled = true;
        }

        //For tainitng and clearing taints, do i need to lock on m_bucketSyncTaint?
        public void TaintBucketSyncInfo(SceneObjectPartProperties property)
        {
            if (m_syncEnabled)
            {
                if (property == SceneObjectPartProperties.None)
                    return;

                if (property == SceneObjectPartProperties.FullUpdate)
                {
                    foreach (BucketSyncInfo bucketSynInfo in m_bucketSyncInfoList.Values)
                    {
                        bucketSynInfo.TaintBucketLocally();
                    }
                    // m_log.DebugFormat("{0}: TaintBucketSyncInfo: FullUpdate", "[SCENE OBJECT PART]");
                }
                else
                {
                    string bucketName = m_primPropertyBucketMap[property];
                    //m_bucketSyncTainted[bucketName] = true;
<<<<<<< HEAD
                    m_bucketSyncInfoList[bucketName].TaintBucketLocally();

                   // m_log.Debug(this.Name + ": " + property.ToString() + " just changed. Tainted " + bucketName);
                    
=======
                    m_bucketSyncInfoList[bucketName].TaintBucket();
                    // m_log.DebugFormat("{0}: TaintBucketSyncInfo: tainting bucket {1} for {2}", 
                    //             "[SCENE OBJECT PART]", bucketName, property.ToString());
>>>>>>> 10e40570
                }
            }
        }


        public bool HasPropertyUpdatedLocally(string bucketName)
        {
            return m_bucketSyncInfoList[bucketName].LocallyTainted;
        }

        public bool HasPropertyUpdatedBySync(string bucketName)
        {
            return m_bucketSyncInfoList[bucketName].TaintedBySync;
        }

        /// <summary>
        /// Update the timestamp information of each property bucket, and clear out the taint on each bucket.
        /// </summary>
        public void UpdateTaintedBucketSyncInfo()
        {
            if (m_syncEnabled)
            {
                long timeStamp = DateTime.Now.Ticks;
                foreach (KeyValuePair<string, BucketSyncInfo> pair in m_bucketSyncInfoList)
                {
                    string bucketName = pair.Key;
                    if (m_bucketSyncInfoList[bucketName].LocallyTainted)
                    {
                        m_bucketSyncInfoList[bucketName].UpdateSyncInfoAndClearTaint(timeStamp, m_localActorID);
                    }
                }
            }
        }


        /// <summary>
        /// Update the timestamp information of each property bucket, and clear out the taint on each bucket. This function won't
        /// clear the taints. Caller should clear the taints if needed.
        /// </summary>
        /// <param name="timeStamp">the timestamp value to be set for any updated bucket</param>
        public void UpdateTaintedBucketSyncInfo(long timeStamp)
        {
            if (m_syncEnabled)
            {
                foreach (KeyValuePair<string, BucketSyncInfo> pair in m_bucketSyncInfoList)
                {
                    string bucketName = pair.Key;
                    if (m_bucketSyncInfoList[bucketName].LocallyTainted)
                    {
                        m_bucketSyncInfoList[bucketName].UpdateSyncInfoAndClearTaint(timeStamp, m_localActorID);
                    }
                }
            }
        }

        public void UpdateTaintedBucketSyncInfo(string bucketName, long timeStamp)
        {
            if (m_syncEnabled)
            {
                if (m_bucketSyncInfoList[bucketName].LocallyTainted)
                {
                    m_bucketSyncInfoList[bucketName].UpdateSyncInfoAndClearTaint(timeStamp, m_localActorID);
                }
            }
        }

        /// <summary>
        /// Update the timestamp and actorID information of the bucket the given property belongs to. 
        /// </summary>
        /// <param name="propertyName">Name of the property. Make sure the spelling is consistent with what are defined in PropertyList</param>
        public void UpdateBucketSyncInfo(SceneObjectPartProperties property)
        {
            if (m_syncEnabled && m_bucketSyncInfoList != null && m_bucketSyncInfoList.Count > 0)
            {
                //int bucketIndex = m_primPropertyBucketMap[propertyName];
                string bucketName = m_primPropertyBucketMap[property];
                long timeStamp = DateTime.Now.Ticks;
                if (m_bucketSyncInfoList.ContainsKey(bucketName))
                {
                    m_bucketSyncInfoList[bucketName].UpdateSyncInfoAndClearTaint(timeStamp, m_localActorID);
                }
                else
                {
                    m_log.Warn("No SyncInfo of bucket (name: " + bucketName + ") found");
                }
            }
        }

        public void UpdateAllBucketSyncInfo(long timeStamp)
        {
            if (m_syncEnabled)
            {
                foreach (KeyValuePair<string, BucketSyncInfo> pair in m_bucketSyncInfoList)
                {
                    string bucketName = pair.Key;
                    BucketSyncInfo syncInfo= pair.Value;
                    syncInfo.UpdateSyncInfoAndClearTaint(timeStamp, m_localActorID);
                }
            }
        }

        public Scene.ObjectUpdateResult UpdateAllProperties(SceneObjectPart updatedPart)
        {

            ////////////////////Assumptions: ////////////////////
            //(1) prim's UUID and LocalID shall not change (UUID is the unique identifies, LocalID is used to refer to the prim by, say scripts)
            //(2) RegionHandle won't be updated -- each copy of Scene is hosted on a region with different region handle
            //(3) ParentID won't be updated -- if the rootpart of the SceneObjectGroup changed, that will be updated in SceneObjectGroup.UpdateObjectProperties

            ////////////////////Furture enhancements:////////////////////
            //For now, we only update the set of properties that are included in serialization, and some PhysicsActor properties 
            //See RegionSyncModule.PupolatePropertyBuketMapByDefault for the properties that are handled.

            if (updatedPart == null)
                return Scene.ObjectUpdateResult.Error;

            //Compate the timestamp of each bucket and update the properties if needed

            Scene.ObjectUpdateResult partUpdateResult = Scene.ObjectUpdateResult.Unchanged;

            for (int i = 0; i < m_propertyBucketNames.Count; i++)
            {
                string bucketName = m_propertyBucketNames[i];
                //First, compare the bucket's timestamp and actorID
                if (m_bucketSyncInfoList[bucketName].LastUpdateTimeStamp > updatedPart.BucketSyncInfoList[bucketName].LastUpdateTimeStamp)
                {
                    //Our timestamp is more update to date, keep our values of the properties. Do not update anything.
                    continue;
                }

                if (m_bucketSyncInfoList[bucketName].LastUpdateTimeStamp == updatedPart.BucketSyncInfoList[bucketName].LastUpdateTimeStamp)
                {
                    if (!m_bucketSyncInfoList[bucketName].LastUpdateActorID.Equals(updatedPart.BucketSyncInfoList[bucketName].LastUpdateActorID))
                    {
                        m_log.Warn("Different actors modified SceneObjetPart " + Name+"," +UUID + ", bucket "+bucketName+", with the same TimeStamp (" 
                            + m_bucketSyncInfoList[bucketName].LastUpdateActorID
                            + "," + updatedPart.BucketSyncInfoList[bucketName].LastUpdateActorID + 
                            ", CONFLICT RESOLUTION TO BE IMPLEMENTED, PICK A WINNER!!!!");
                    }
                    //TODO: conflict resolution to be implemented -- pick a winner
                    continue;
                }

                //Second, if need to update local properties, call each bucket's update process
                if (m_bucketUpdateProcessors.ContainsKey(bucketName))
                {
                    //m_log.Debug("Update properties in " + bucketName + " buckets");

                    m_bucketUpdateProcessors[bucketName](updatedPart, bucketName);
                    partUpdateResult = Scene.ObjectUpdateResult.Updated;
                }
                else
                {
                    m_log.Warn("No update processor for property bucket " + bucketName);
                }


            }

            return partUpdateResult;

        }

        /// <summary>
        /// Update values of property in the given bucket. 
        /// </summary>
        /// <param name="bucketName">The bucket that the properties belong to.</param>
        /// <param name="updatedPart">A container of the updated properties. Only the values of the updated properties are set.</param>
        /// <param name="rBucketSyncInfo">A copy of the sync info of the bucket on the sender's (who sends out the syn message) side.</param>
        /// <returns></returns>
        public Scene.ObjectUpdateResult UpdateBucketProperties(string bucketName, Object updatedPart, BucketSyncInfo rBucketSyncInfo)
        {
            Scene.ObjectUpdateResult partUpdateResult = Scene.ObjectUpdateResult.Unchanged;

            if (!m_bucketSyncInfoList.ContainsKey(bucketName))
            {
                m_log.Error("SceneObjectPart.UpdateBucketProperties: no bucket name " + bucketName + " defined");
                return partUpdateResult;
            }

            if (m_bucketSyncInfoList[bucketName].LastUpdateTimeStamp > rBucketSyncInfo.LastUpdateTimeStamp)
            {
                //Our timestamp is more update to date, keep our values of the properties. Do not update anything.
                return partUpdateResult;
            }

            if (m_bucketSyncInfoList[bucketName].LastUpdateTimeStamp == rBucketSyncInfo.LastUpdateTimeStamp)
            {
                if (!m_bucketSyncInfoList[bucketName].LastUpdateActorID.Equals(rBucketSyncInfo.LastUpdateActorID))
                {
                    m_log.Warn("Different actors modified SceneObjetPart " + Name + "," + UUID + ", bucket " + bucketName + ", with the same TimeStamp ("
                        + m_bucketSyncInfoList[bucketName].LastUpdateActorID
                        + "," + rBucketSyncInfo.LastUpdateActorID +
                        ", CONFLICT RESOLUTION TO BE IMPLEMENTED, PICK A WINNER!!!!");
                }
                //TODO: conflict resolution to be implemented -- pick a winner
                return partUpdateResult;
            }
            

            m_bucketUpdateProcessors[bucketName](updatedPart, bucketName);
            partUpdateResult = Scene.ObjectUpdateResult.Updated;

            return partUpdateResult;
        }

        public override void ScheduleFullUpdate(List<SceneObjectPartProperties> updatedProperties)
        {
            if (updatedProperties != null && updatedProperties.Count > 0)
            {
                foreach (SceneObjectPartProperties property in updatedProperties)
                {
                    TaintBucketSyncInfo(property);
                }
            }
            base.ScheduleFullUpdate(updatedProperties);
            //TaintBucketSyncInfo(property);
        }

        public override void ScheduleTerseUpdate(List<SceneObjectPartProperties> updatedProperties)
        {
            if (updatedProperties != null && updatedProperties.Count > 0)
            {
                //m_log.DebugFormat("{0}: Tainting bucket for properties {1}", 
                //            "[SCENE OBJECT PART]", updatedProperties.ToString());
                foreach (SceneObjectPartProperties property in updatedProperties)
                {
                    TaintBucketSyncInfo(property);
                }
            }
            base.ScheduleTerseUpdate(updatedProperties);
            //TaintBucketSyncInfo(property);
        }

        /// <summary>
        /// Schedules this prim for a full update, without changing the timestamp or actorID (info on when and who modified any property).
        /// NOTE: this is the same as the original SceneObjectPart.ScheduleFullUpdate().
        /// </summary>
        public void ScheduleFullUpdate_SyncInfoUnchanged()
        {
            //m_log.DebugFormat("[SCENE OBJECT PART]: ScheduleFullUpdate_SyncInfoUnchanged for {0} {1}", Name, LocalId);

            if (m_parentGroup != null)
            {
                m_parentGroup.QueueForUpdateCheck();
            }

            int timeNow = Util.UnixTimeSinceEpoch();

            // If multiple updates are scheduled on the same second, we still need to perform all of them
            // So we'll force the issue by bumping up the timestamp so that later processing sees these need
            // to be performed.
            if (timeNow <= TimeStampFull)
            {
                TimeStampFull += 1;
            }
            else
            {
                TimeStampFull = (uint)timeNow;
            }

            m_updateFlag = 2;

            //            m_log.DebugFormat(
            //                "[SCENE OBJECT PART]: Scheduling full  update for {0}, {1} at {2}",
            //                UUID, Name, TimeStampFull);

        }

        private bool UpdateCollisionSound(UUID updatedCollisionSound)
        {
            if (this.CollisionSound != updatedCollisionSound)
            {
                m_collisionSound = updatedCollisionSound;
                return true;
            }
            return false;
        }
    }

    //end of SYMMETRIC SYNC
}<|MERGE_RESOLUTION|>--- conflicted
+++ resolved
@@ -2795,11 +2795,8 @@
                     m_parentGroup.AbsolutePosition = newpos;
                     return;
                 }
-<<<<<<< HEAD
-                //m_log.DebugFormat("[PHYSICS]: TerseUpdate: UUID={0}, newpos={1}", PhysActor.UUID.ToString(), newpos.ToString());
-=======
+
                 // m_log.DebugFormat("[PHYSICS]: TerseUpdate: UUID={0}, newpos={1}", PhysActor.UUID.ToString(), newpos.ToString());
->>>>>>> 10e40570
                 //m_parentGroup.RootPart.m_groupPosition = newpos;
             }
             //ScheduleTerseUpdate();
@@ -5663,16 +5660,12 @@
                 {
                     string bucketName = m_primPropertyBucketMap[property];
                     //m_bucketSyncTainted[bucketName] = true;
-<<<<<<< HEAD
                     m_bucketSyncInfoList[bucketName].TaintBucketLocally();
 
                    // m_log.Debug(this.Name + ": " + property.ToString() + " just changed. Tainted " + bucketName);
                     
-=======
-                    m_bucketSyncInfoList[bucketName].TaintBucket();
                     // m_log.DebugFormat("{0}: TaintBucketSyncInfo: tainting bucket {1} for {2}", 
                     //             "[SCENE OBJECT PART]", bucketName, property.ToString());
->>>>>>> 10e40570
                 }
             }
         }
