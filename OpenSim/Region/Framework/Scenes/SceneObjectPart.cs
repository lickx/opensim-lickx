--- conflicted
+++ resolved
@@ -390,11 +390,6 @@
 
         private SOPVehicle m_vehicleParams = null;
 
-<<<<<<< HEAD
-        private KeyframeMotion m_keyframeMotion = null;
-
-=======
->>>>>>> c6d75cda
         public KeyframeMotion KeyframeMotion
         {
             get; set;
@@ -4626,34 +4621,6 @@
                 if (ParentGroup.Scene.CollidablePrims)
                 {
                     if (pa == null)
-<<<<<<< HEAD
-                    {
-                        AddToPhysics(UsePhysics, SetPhantom, building, false);
-                        pa = PhysActor;
-/*
-                        if (pa != null)
-                        {
-                            if (
-//                                ((AggregateScriptEvents & scriptEvents.collision) != 0) ||
-//                                ((AggregateScriptEvents & scriptEvents.collision_end) != 0) ||
-//                                ((AggregateScriptEvents & scriptEvents.collision_start) != 0) ||
-//                                ((AggregateScriptEvents & scriptEvents.land_collision_start) != 0) ||
-//                                ((AggregateScriptEvents & scriptEvents.land_collision) != 0) ||
-//                                ((AggregateScriptEvents & scriptEvents.land_collision_end) != 0) ||
-                                ((AggregateScriptEvents & PhysicsNeededSubsEvents) != 0) ||
-                                ((ParentGroup.RootPart.AggregateScriptEvents & PhysicsNeededSubsEvents) != 0) ||
-                                (CollisionSound != UUID.Zero)
-                                )
-                            {
-                                pa.OnCollisionUpdate += PhysicsCollision;
-                                pa.SubscribeEvents(1000);
-                            }
-                        }
-*/
-                    }
-                    else // it already has a physical representation
-                    {
-=======
                     {
                         AddToPhysics(UsePhysics, SetPhantom, building, false);
                         pa = PhysActor;
@@ -4685,7 +4652,6 @@
                     }
                     else // it already has a physical representation
                     {
->>>>>>> c6d75cda
                         DoPhysicsPropertyUpdate(UsePhysics, false); // Update physical status.
 /* moved into DoPhysicsPropertyUpdate
                         if(VolumeDetectActive)
@@ -5195,7 +5161,6 @@
             {
                 objectflagupdate |= (uint) PrimFlags.AllowInventoryDrop;
             }
-<<<<<<< HEAD
 /*
             PhysicsActor pa = PhysActor;
             if (pa != null)
@@ -5221,9 +5186,6 @@
                 }
             }
  */
-=======
-
->>>>>>> c6d75cda
             UpdatePhysicsSubscribedEvents();
 
             //if ((GetEffectiveObjectFlags() & (uint)PrimFlags.Scripted) != 0)
