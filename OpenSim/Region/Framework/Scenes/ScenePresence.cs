/*
 * Copyright (c) Contributors, http://opensimulator.org/
 * See CONTRIBUTORS.TXT for a full list of copyright holders.
 *
 * Redistribution and use in source and binary forms, with or without
 * modification, are permitted provided that the following conditions are met:
 *     * Redistributions of source code must retain the above copyright
 *       notice, this list of conditions and the following disclaimer.
 *     * Redistributions in binary form must reproduce the above copyright
 *       notice, this list of conditions and the following disclaimer in the
 *       documentation and/or other materials provided with the distribution.
 *     * Neither the name of the OpenSimulator Project nor the
 *       names of its contributors may be used to endorse or promote products
 *       derived from this software without specific prior written permission.
 *
 * THIS SOFTWARE IS PROVIDED BY THE DEVELOPERS ``AS IS'' AND ANY
 * EXPRESS OR IMPLIED WARRANTIES, INCLUDING, BUT NOT LIMITED TO, THE IMPLIED
 * WARRANTIES OF MERCHANTABILITY AND FITNESS FOR A PARTICULAR PURPOSE ARE
 * DISCLAIMED. IN NO EVENT SHALL THE CONTRIBUTORS BE LIABLE FOR ANY
 * DIRECT, INDIRECT, INCIDENTAL, SPECIAL, EXEMPLARY, OR CONSEQUENTIAL DAMAGES
 * (INCLUDING, BUT NOT LIMITED TO, PROCUREMENT OF SUBSTITUTE GOODS OR SERVICES;
 * LOSS OF USE, DATA, OR PROFITS; OR BUSINESS INTERRUPTION) HOWEVER CAUSED AND
 * ON ANY THEORY OF LIABILITY, WHETHER IN CONTRACT, STRICT LIABILITY, OR TORT
 * (INCLUDING NEGLIGENCE OR OTHERWISE) ARISING IN ANY WAY OUT OF THE USE OF THIS
 * SOFTWARE, EVEN IF ADVISED OF THE POSSIBILITY OF SUCH DAMAGE.
 */

using System;
using System.Xml;
using System.Collections.Generic;
using System.Reflection;
using System.Timers;
using OpenMetaverse;
using log4net;
using OpenSim.Framework;
using OpenSim.Framework.Client;
using OpenSim.Region.Framework.Interfaces;
using OpenSim.Region.Framework.Scenes.Animation;
using OpenSim.Region.Framework.Scenes.Types;
using OpenSim.Region.Physics.Manager;
using GridRegion = OpenSim.Services.Interfaces.GridRegion;
using OpenSim.Services.Interfaces;

namespace OpenSim.Region.Framework.Scenes
{
    enum ScriptControlled : uint
    {
        CONTROL_ZERO = 0,
        CONTROL_FWD = 1,
        CONTROL_BACK = 2,
        CONTROL_LEFT = 4,
        CONTROL_RIGHT = 8,
        CONTROL_UP = 16,
        CONTROL_DOWN = 32,
        CONTROL_ROT_LEFT = 256,
        CONTROL_ROT_RIGHT = 512,
        CONTROL_LBUTTON = 268435456,
        CONTROL_ML_LBUTTON = 1073741824
    }

    struct ScriptControllers
    {
        public UUID itemID;
        public ScriptControlled ignoreControls;
        public ScriptControlled eventControls;
    }

    public delegate void SendCourseLocationsMethod(UUID scene, ScenePresence presence, List<Vector3> coarseLocations, List<UUID> avatarUUIDs);

    public class ScenePresence : EntityBase, IScenePresence
    {
//        ~ScenePresence()
//        {
//            m_log.Debug("[ScenePresence] Destructor called");
//        }
        
        private static readonly ILog m_log = LogManager.GetLogger(MethodBase.GetCurrentMethod().DeclaringType);

        public PresenceType PresenceType { get; private set; }

//        private static readonly byte[] DEFAULT_TEXTURE = AvatarAppearance.GetDefaultTexture().GetBytes();
        private static readonly Array DIR_CONTROL_FLAGS = Enum.GetValues(typeof(Dir_ControlFlags));
        private static readonly Vector3 HEAD_ADJUSTMENT = new Vector3(0f, 0f, 0.3f);
        
        /// <summary>
        /// Experimentally determined "fudge factor" to make sit-target positions
        /// the same as in SecondLife. Fudge factor was tested for 36 different
        /// test cases including prims of type box, sphere, cylinder, and torus,
        /// with varying parameters for sit target location, prim size, prim
        /// rotation, prim cut, prim twist, prim taper, and prim shear. See mantis
        /// issue #1716
        /// </summary>
//        private static readonly Vector3 SIT_TARGET_ADJUSTMENT = new Vector3(0.1f, 0.0f, 0.3f);
		// Value revised by KF 091121 by comparison with SL.
        private static readonly Vector3 SIT_TARGET_ADJUSTMENT = new Vector3(0.0f, 0.0f, 0.418f);

        /// <summary>
        /// Movement updates for agents in neighboring regions are sent directly to clients.
        /// This value only affects how often agent positions are sent to neighbor regions
        /// for things such as distance-based update prioritization
        /// </summary>
        public static readonly float SIGNIFICANT_MOVEMENT = 2.0f;

        public UUID currentParcelUUID = UUID.Zero;

        private ISceneViewer m_sceneViewer;

        /// <value>
        /// The animator for this avatar
        /// </value>
        public ScenePresenceAnimator Animator
        {
            get { return m_animator; }
        }
        protected ScenePresenceAnimator m_animator;

        /// <summary>
        /// Attachments recorded on this avatar.
        /// </summary>
        /// <remarks>
        /// TODO: For some reason, we effectively have a list both here and in Appearance.  Need to work out if this is
        /// necessary.
        /// </remarks>

        protected List<SceneObjectGroup> m_attachments = new List<SceneObjectGroup>();

        public Object AttachmentsSyncLock { get; private set; }

        private Dictionary<UUID, ScriptControllers> scriptedcontrols = new Dictionary<UUID, ScriptControllers>();
        private ScriptControlled IgnoredControls = ScriptControlled.CONTROL_ZERO;
        private ScriptControlled LastCommands = ScriptControlled.CONTROL_ZERO;
        private bool MouseDown = false;
//        private SceneObjectGroup proxyObjectGroup;
        //private SceneObjectPart proxyObjectPart = null;
        public Vector3 lastKnownAllowedPosition;
        public bool sentMessageAboutRestrictedParcelFlyingDown;
        public Vector4 CollisionPlane = Vector4.UnitW;
        
		private Vector3 m_avInitialPos;		// used to calculate unscripted sit rotation
		private Vector3 m_avUnscriptedSitPos;	// for non-scripted prims
        private Vector3 m_lastPosition;
        private Vector3 m_lastWorldPosition;
        private Quaternion m_lastRotation;
        private Vector3 m_lastVelocity;
        //private int m_lastTerseSent;

        private bool m_updateflag;
        private byte m_movementflag;
        private Vector3? m_forceToApply;
        private int m_userFlags;
        public int UserFlags
        {
            get { return m_userFlags; }
        }
        private TeleportFlags m_teleportFlags;
        public TeleportFlags TeleportFlags
        {
            get { return m_teleportFlags; }
            set { m_teleportFlags = value; }
        }

        private uint m_requestedSitTargetID;
        private UUID m_requestedSitTargetUUID;
        public bool SitGround = false;

        private SendCourseLocationsMethod m_sendCourseLocationsMethod;

        //private Vector3 m_requestedSitOffset = new Vector3();

        private Vector3 m_LastFinitePos;

        private float m_sitAvatarHeight = 2.0f;

        private int m_godLevel;
        private int m_userLevel;

        private bool m_invulnerable = true;

        private Vector3 m_lastChildAgentUpdatePosition;
        private Vector3 m_lastChildAgentUpdateCamPosition;

        private int m_perfMonMS;

        private bool m_setAlwaysRun;
        private bool m_forceFly;
        private bool m_flyDisabled;
        private bool m_flyingOld;		// add for fly velocity control
        public bool m_wasFlying;		// add for fly velocity control

        private float m_speedModifier = 1.0f;

        private Quaternion m_bodyRot = Quaternion.Identity;

        private Quaternion m_bodyRotPrevious = Quaternion.Identity;

        private const int LAND_VELOCITYMAG_MAX = 12;

        public bool IsRestrictedToRegion;

        public string JID = String.Empty;

        private float m_health = 100f;

        protected ulong crossingFromRegion;

        private readonly Vector3[] Dir_Vectors = new Vector3[11];
        private bool m_isNudging = false;

        // Position of agent's camera in world (region cordinates)
        protected Vector3 m_CameraCenter;
        protected Vector3 m_lastCameraCenter;

        protected Timer m_reprioritization_timer;
        protected bool m_reprioritizing;
        protected bool m_reprioritization_called;

        // Use these three vectors to figure out what the agent is looking at
        // Convert it to a Matrix and/or Quaternion
        protected Vector3 m_CameraAtAxis;
        protected Vector3 m_CameraLeftAxis;
        protected Vector3 m_CameraUpAxis;
        private AgentManager.ControlFlags m_AgentControlFlags;
        private Quaternion m_headrotation = Quaternion.Identity;
        private byte m_state;

        //Reuse the Vector3 instead of creating a new one on the UpdateMovement method
//        private Vector3 movementvector;

        private bool m_autopilotMoving;
        private Vector3 m_autoPilotTarget;
        private bool m_sitAtAutoTarget;
        private Vector3 m_initialSitTarget = Vector3.Zero;		//KF: First estimate of where to sit

        private string m_nextSitAnimation = String.Empty;

        //PauPaw:Proper PID Controler for autopilot************
        public bool MovingToTarget { get; private set; }
        public Vector3 MoveToPositionTarget { get; private set; }
        private Quaternion m_offsetRotation = new Quaternion(0.0f, 0.0f, 0.0f, 1.0f);

        private bool m_followCamAuto;

        private int m_movementUpdateCount;
        private int m_lastColCount = -1;		//KF: Look for Collision chnages
        private int m_updateCount = 0;			//KF: Update Anims for a while
        private static readonly int UPDATE_COUNT = 10;		// how many frames to update for
        private const int NumMovementsBetweenRayCast = 5;
        private List<uint> m_lastColliders = new List<uint>();

        private object m_syncRoot = new Object();

        private bool CameraConstraintActive;
        //private int m_moveToPositionStateStatus;
        //*****************************************************

        // Agent's Draw distance.
        protected float m_DrawDistance;

        protected AvatarAppearance m_appearance;

        // neighbouring regions we have enabled a child agent in
        // holds the seed cap for the child agent in that region
        private Dictionary<ulong, string> m_knownChildRegions = new Dictionary<ulong, string>();

        /// <summary>
        /// Copy of the script states while the agent is in transit. This state may
        /// need to be placed back in case of transfer fail.
        /// </summary>
        public List<string> InTransitScriptStates
        {
            get { return m_InTransitScriptStates; }
        }
        private List<string> m_InTransitScriptStates = new List<string>();

        /// <summary>
        /// Implemented Control Flags
        /// </summary>
        private enum Dir_ControlFlags
        {
            DIR_CONTROL_FLAG_FORWARD = AgentManager.ControlFlags.AGENT_CONTROL_AT_POS,
            DIR_CONTROL_FLAG_BACK = AgentManager.ControlFlags.AGENT_CONTROL_AT_NEG,
            DIR_CONTROL_FLAG_LEFT = AgentManager.ControlFlags.AGENT_CONTROL_LEFT_POS,
            DIR_CONTROL_FLAG_RIGHT = AgentManager.ControlFlags.AGENT_CONTROL_LEFT_NEG,
            DIR_CONTROL_FLAG_UP = AgentManager.ControlFlags.AGENT_CONTROL_UP_POS,
            DIR_CONTROL_FLAG_DOWN = AgentManager.ControlFlags.AGENT_CONTROL_UP_NEG,
            DIR_CONTROL_FLAG_FORWARD_NUDGE = AgentManager.ControlFlags.AGENT_CONTROL_NUDGE_AT_POS,
            DIR_CONTROL_FLAG_BACK_NUDGE = AgentManager.ControlFlags.AGENT_CONTROL_NUDGE_AT_NEG,
            DIR_CONTROL_FLAG_LEFT_NUDGE = AgentManager.ControlFlags.AGENT_CONTROL_NUDGE_LEFT_POS,
            DIR_CONTROL_FLAG_RIGHT_NUDGE = AgentManager.ControlFlags.AGENT_CONTROL_NUDGE_LEFT_NEG,
            DIR_CONTROL_FLAG_DOWN_NUDGE = AgentManager.ControlFlags.AGENT_CONTROL_NUDGE_UP_NEG
        }
        
        /// <summary>
        /// Position at which a significant movement was made
        /// </summary>
        private Vector3 posLastSignificantMove;

        // For teleports and crossings callbacks
        string m_callbackURI;
        UUID m_originRegionID;

        ulong m_rootRegionHandle;

        /// <value>
        /// Script engines present in the scene
        /// </value>
        private IScriptModule[] m_scriptEngines;

        #region Properties

        /// <summary>
        /// Physical scene representation of this Avatar.
        /// </summary>
        public PhysicsActor PhysicsActor
        {
            set { m_physicsActor = value; }
            get { return m_physicsActor; }
        }

        public byte MovementFlag
        {
            set { m_movementflag = value; }
            get { return m_movementflag; }
        }

        public bool Updated
        {
            set { m_updateflag = value; }
            get { return m_updateflag; }
        }

        public bool Invulnerable
        {
            set { m_invulnerable = value; }
            get { return m_invulnerable; }
        }

        public int UserLevel
        {
            get { return m_userLevel; }
        }

        public int GodLevel
        {
            get { return m_godLevel; }
        }

        public ulong RegionHandle
        {
            get { return m_rootRegionHandle; }
        }

        public Vector3 CameraPosition
        {
            get { return m_CameraCenter; }
        }

        public Quaternion CameraRotation
        {
            get { return Util.Axes2Rot(m_CameraAtAxis, m_CameraLeftAxis, m_CameraUpAxis); }
        }

        public Vector3 CameraAtAxis
        {
            get { return m_CameraAtAxis; }
        }

        public Vector3 CameraLeftAxis
        {
            get { return m_CameraLeftAxis; }
        }

        public Vector3 CameraUpAxis
        {
            get { return m_CameraUpAxis; }
        }

        public Vector3 Lookat
        {
            get
            {
                Vector3 a = new Vector3(m_CameraAtAxis.X, m_CameraAtAxis.Y, 0);

                if (a == Vector3.Zero)
                    return a;

                return Util.GetNormalizedVector(a);
            }
        }

        private readonly string m_firstname;

        public string Firstname
        {
            get { return m_firstname; }
        }

        private readonly string m_lastname;

        public string Lastname
        {
            get { return m_lastname; }
        }

        private string m_grouptitle;

        public string Grouptitle
        {
            get { return m_grouptitle; }
            set { m_grouptitle = value; }
        }

        public float DrawDistance
        {
            get { return m_DrawDistance; }
        }

        protected bool m_allowMovement = true;

        public bool AllowMovement
        {
            get { return m_allowMovement; }
            set { m_allowMovement = value; }
        }

        public bool SetAlwaysRun
        {
            get
            {
                if (PhysicsActor != null)
                {
                    return PhysicsActor.SetAlwaysRun;
                }
                else
                {
                    return m_setAlwaysRun;
                }
            }
            set
            {
                m_setAlwaysRun = value;
                if (PhysicsActor != null)
                {
                    PhysicsActor.SetAlwaysRun = value;
                }
            }
        }

        public byte State
        {
            get { return m_state; }
            set { m_state = value; }
        }

        public uint AgentControlFlags
        {
            get { return (uint)m_AgentControlFlags; }
            set { m_AgentControlFlags = (AgentManager.ControlFlags)value; }
        }

        /// <summary>
        /// This works out to be the ClientView object associated with this avatar, or it's client connection manager
        /// </summary>
        private IClientAPI m_controllingClient;

        protected PhysicsActor m_physicsActor;

        public IClientAPI ControllingClient
        {
            get { return m_controllingClient; }
        }

        public IClientCore ClientView
        {
            get { return (IClientCore) m_controllingClient; }
        }

        protected Vector3 m_parentPosition;
        public Vector3 ParentPosition
        {
            get { return m_parentPosition; }
            set { m_parentPosition = value; }
        }

        /// <summary>
        /// Position of this avatar relative to the region the avatar is in
        /// </summary>
        public override Vector3 AbsolutePosition
        {
            get
            {
                PhysicsActor actor = m_physicsActor;
<<<<<<< HEAD
//                if (actor != null)
                if ((actor != null) && (m_parentID == 0))   // KF Do NOT update m_pos here if Av is sitting!
=======
                if (actor != null)
                {
>>>>>>> b2356340
                    m_pos = actor.Position;
                }
                else
                {
                    // Obtain the correct position of a seated avatar.
                    // In addition to providing the correct position while
                    // the avatar is seated, this value will also
                    // be used as the location to unsit to.
                    //
                    // If m_parentID is not 0, assume we are a seated avatar
                    // and we should return the position based on the sittarget
                    // offset and rotation of the prim we are seated on.
                    //
                    // Generally, m_pos will contain the position of the avatar
                    // in the sim unless the avatar is on a sit target. While
                    // on a sit target, m_pos will contain the desired offset
                    // without the parent rotation applied.
                    if (m_parentID != 0)
                    {
                        SceneObjectPart part = m_scene.GetSceneObjectPart(m_parentID);
                        if (part != null)
                        {
                            return part.AbsolutePosition + (m_pos * part.GetWorldRotation());
                        }
                        else
                        {
                            return m_parentPosition + m_pos;
                        }
                    }
                }

                return m_pos;
            }
            set
            {
                PhysicsActor actor = m_physicsActor;
                if (actor != null)
                {
                    try
                    {
                        lock (m_scene.SyncRoot)
                            m_physicsActor.Position = value;
                    }
                    catch (Exception e)
                    {
                        m_log.Error("[SCENEPRESENCE]: ABSOLUTE POSITION " + e.Message);
                    }
                }

                if (m_parentID == 0)   // KF Do NOT update m_pos here if Av is sitting!
                    m_pos = value;
                m_parentPosition = Vector3.Zero;

//                m_log.DebugFormat(
//                    "[ENTITY BASE]: In {0} set AbsolutePosition of {1} to {2}",
//                    Scene.RegionInfo.RegionName, Name, m_pos);
            }
        }

        public Vector3 OffsetPosition
        {
            get { return m_pos; }
        }

        /// <summary>
        /// Current velocity of the avatar.
        /// </summary>
        public override Vector3 Velocity
        {
            get
            {
                PhysicsActor actor = m_physicsActor;
                if (actor != null)
                    m_velocity = actor.Velocity;

                return m_velocity;
            }
            set
            {
                PhysicsActor actor = m_physicsActor;
                if (actor != null)
                {
                    try
                    {
                        lock (m_scene.SyncRoot)
                            actor.Velocity = value;
                    }
                    catch (Exception e)
                    {
                        m_log.Error("[SCENEPRESENCE]: VELOCITY " + e.Message);
                    }
                }

                m_velocity = value;

//                m_log.DebugFormat(
//                    "[SCENE PRESENCE]: In {0} set velocity of {1} to {2}",
//                    Scene.RegionInfo.RegionName, Name, m_velocity);
            }
        }

        public Quaternion OffsetRotation
        {
            get { return m_offsetRotation; }
            set { m_offsetRotation = value; }
        }

        public Quaternion Rotation
        {
            get {
                if (m_parentID != 0)
                {
                    if (m_offsetRotation != null)
                    {
                        return m_offsetRotation;
                    }
                    else
                    {
                        return new Quaternion(0.0f, 0.0f, 0.0f, 1.0f);
                    }
                    
                }
                else
                {
                    return m_bodyRot;
                }
            }
            set { 
                m_bodyRot = value;
                if (m_parentID != 0)
                {
                    m_offsetRotation = new Quaternion(0.0f, 0.0f, 0.0f, 1.0f);
                }
            }
        }

        public Quaternion PreviousRotation
        {
            get { return m_bodyRotPrevious; }
            set { m_bodyRotPrevious = value; }
        }

        /// <summary>
        /// If this is true, agent doesn't have a representation in this scene.
        ///    this is an agent 'looking into' this scene from a nearby scene(region)
        ///
        /// if False, this agent has a representation in this scene
        /// </summary>
        private bool m_isChildAgent = true;

        public bool IsChildAgent
        {
            get { return m_isChildAgent; }
            set { m_isChildAgent = value; }
        }

        private uint m_parentID;


        private UUID m_linkedPrim;

        public uint ParentID
        {
            get { return m_parentID; }
            set { m_parentID = value; }
        }

        public UUID LinkedPrim
        {
            get { return m_linkedPrim; }
            set { m_linkedPrim = value; }
        }

        public float Health
        {
            get { return m_health; }
            set { m_health = value; }
        }

        /// <summary>
        /// These are the region handles known by the avatar.
        /// </summary>
        public List<ulong> KnownChildRegionHandles
        {
            get 
            {
                if (m_knownChildRegions.Count == 0) 
                    return new List<ulong>();
                else
                    return new List<ulong>(m_knownChildRegions.Keys); 
            }
        }

        public Dictionary<ulong, string> KnownRegions
        {
            get { return m_knownChildRegions; }
            set 
            {
                m_knownChildRegions = value; 
            }
        }

        public ISceneViewer SceneViewer
        {
            get { return m_sceneViewer; }
        }

        public void AdjustKnownSeeds()
        {
            Dictionary<ulong, string> seeds;

            if (Scene.CapsModule != null)
                seeds = Scene.CapsModule.GetChildrenSeeds(UUID);
            else
                seeds = new Dictionary<ulong, string>();

            List<ulong> old = new List<ulong>();
            foreach (ulong handle in seeds.Keys)
            {
                uint x, y;
                Utils.LongToUInts(handle, out x, out y);
                x = x / Constants.RegionSize;
                y = y / Constants.RegionSize;
                if (Util.IsOutsideView(DrawDistance, x, Scene.RegionInfo.RegionLocX, y, Scene.RegionInfo.RegionLocY))
                {
                    old.Add(handle);
                }
            }
            DropOldNeighbours(old);
            
            if (Scene.CapsModule != null)
                Scene.CapsModule.SetChildrenSeed(UUID, seeds);
            
            KnownRegions = seeds;
            //m_log.Debug(" ++++++++++AFTER+++++++++++++ ");
            //DumpKnownRegions();
        }

        public void DumpKnownRegions()
        {
            m_log.Info("================ KnownRegions "+Scene.RegionInfo.RegionName+" ================");
            foreach (KeyValuePair<ulong, string> kvp in KnownRegions)
            {
                uint x, y;
                Utils.LongToUInts(kvp.Key, out x, out y);
                x = x / Constants.RegionSize;
                y = y / Constants.RegionSize;
                m_log.Info(" >> "+x+", "+y+": "+kvp.Value);
            }
        }

        private bool m_inTransit;
        private bool m_mouseLook;
        private bool m_leftButtonDown;

        public bool IsInTransit
        {
            get { return m_inTransit; }
            set { m_inTransit = value; }
        }

        public float SpeedModifier
        {
            get { return m_speedModifier; }
            set { m_speedModifier = value; }
        }

        public bool ForceFly
        {
            get { return m_forceFly; }
            set { m_forceFly = value; }
        }

        public bool FlyDisabled
        {
            get { return m_flyDisabled; }
            set { m_flyDisabled = value; }
        }

        public string Viewer
        {
            get { return m_scene.AuthenticateHandler.GetAgentCircuitData(ControllingClient.CircuitCode).Viewer; }
        }

        #endregion

        #region Constructor(s)

        public ScenePresence(
            IClientAPI client, Scene world, AvatarAppearance appearance, PresenceType type)
        {
            AttachmentsSyncLock = new Object();

            m_sendCourseLocationsMethod = SendCoarseLocationsDefault;
            m_sceneViewer = new SceneViewer(this);
            m_animator = new ScenePresenceAnimator(this);
            PresenceType = type;
            m_DrawDistance = world.DefaultDrawDistance;
            m_rootRegionHandle = world.RegionInfo.RegionHandle;
            m_controllingClient = client;
            m_firstname = m_controllingClient.FirstName;
            m_lastname = m_controllingClient.LastName;
            m_name = String.Format("{0} {1}", m_firstname, m_lastname);
            m_scene = world;
            m_uuid = client.AgentId;
            m_localId = m_scene.AllocateLocalId();

            UserAccount account = m_scene.UserAccountService.GetUserAccount(m_scene.RegionInfo.ScopeID, m_uuid);
            m_userFlags = account.UserFlags;

            if (account != null)
                m_userLevel = account.UserLevel;

            IGroupsModule gm = m_scene.RequestModuleInterface<IGroupsModule>();
            if (gm != null)
                m_grouptitle = gm.GetGroupTitle(m_uuid);

            m_scriptEngines = m_scene.RequestModuleInterfaces<IScriptModule>();
            
            AbsolutePosition = posLastSignificantMove = m_CameraCenter =
                m_lastCameraCenter = m_controllingClient.StartPos;

            m_reprioritization_timer = new Timer(world.ReprioritizationInterval);
            m_reprioritization_timer.Elapsed += new ElapsedEventHandler(Reprioritize);
            m_reprioritization_timer.AutoReset = false;

            AdjustKnownSeeds();
            Animator.TrySetMovementAnimation("STAND"); 
            // we created a new ScenePresence (a new child agent) in a fresh region.
            // Request info about all the (root) agents in this region
            // Note: This won't send data *to* other clients in that region (children don't send)

// MIC: This gets called again in CompleteMovement
            // SendInitialFullUpdateToAllClients();
            SendOtherAgentsAvatarDataToMe();
            SendOtherAgentsAppearanceToMe();

            RegisterToEvents();
            SetDirectionVectors();

            m_appearance = appearance;
        }

        public void RegisterToEvents()
        {
            m_controllingClient.OnCompleteMovementToRegion += CompleteMovement;
            //m_controllingClient.OnCompleteMovementToRegion += SendInitialData;
            m_controllingClient.OnAgentUpdate += HandleAgentUpdate;
            m_controllingClient.OnAgentRequestSit += HandleAgentRequestSit;
            m_controllingClient.OnAgentSit += HandleAgentSit;
            m_controllingClient.OnSetAlwaysRun += HandleSetAlwaysRun;
            m_controllingClient.OnStartAnim += HandleStartAnim;
            m_controllingClient.OnStopAnim += HandleStopAnim;
            m_controllingClient.OnForceReleaseControls += HandleForceReleaseControls;
            m_controllingClient.OnAutoPilotGo += MoveToTarget;

            // ControllingClient.OnChildAgentStatus += new StatusChange(this.ChildStatusChange);
            // ControllingClient.OnStopMovement += new GenericCall2(this.StopMovement);
        }

        private void SetDirectionVectors()
        {
            Dir_Vectors[0] = Vector3.UnitX; //FORWARD
            Dir_Vectors[1] = -Vector3.UnitX; //BACK
            Dir_Vectors[2] = Vector3.UnitY; //LEFT
            Dir_Vectors[3] = -Vector3.UnitY; //RIGHT
            Dir_Vectors[4] = Vector3.UnitZ; //UP
            Dir_Vectors[5] = -Vector3.UnitZ; //DOWN
            Dir_Vectors[6] = new Vector3(0.5f, 0f, 0f); //FORWARD_NUDGE
            Dir_Vectors[7] = new Vector3(-0.5f, 0f, 0f);  //BACK_NUDGE
            Dir_Vectors[8] = new Vector3(0f, 0.5f, 0f);  //LEFT_NUDGE
            Dir_Vectors[9] = new Vector3(0f, -0.5f, 0f);  //RIGHT_NUDGE
            Dir_Vectors[10] = new Vector3(0f, 0f, -0.5f); //DOWN_Nudge
        }

        private Vector3[] GetWalkDirectionVectors()
        {
            Vector3[] vector = new Vector3[11];
            vector[0] = new Vector3(m_CameraUpAxis.Z, 0f, -m_CameraAtAxis.Z); //FORWARD
            vector[1] = new Vector3(-m_CameraUpAxis.Z, 0f, m_CameraAtAxis.Z); //BACK
            vector[2] = Vector3.UnitY; //LEFT
            vector[3] = -Vector3.UnitY; //RIGHT
            vector[4] = new Vector3(m_CameraAtAxis.Z, 0f, m_CameraUpAxis.Z); //UP
            vector[5] = new Vector3(-m_CameraAtAxis.Z, 0f, -m_CameraUpAxis.Z); //DOWN
            vector[6] = new Vector3(m_CameraUpAxis.Z, 0f, -m_CameraAtAxis.Z); //FORWARD_NUDGE
            vector[7] = new Vector3(-m_CameraUpAxis.Z, 0f, m_CameraAtAxis.Z); //BACK_NUDGE
            vector[8] = Vector3.UnitY; //LEFT_NUDGE
            vector[9] = -Vector3.UnitY; //RIGHT_NUDGE
            vector[10] = new Vector3(-m_CameraAtAxis.Z, 0f, -m_CameraUpAxis.Z); //DOWN_NUDGE
            return vector;
        }
        
        private bool[] GetDirectionIsNudge()
        {
            bool[] isNudge = new bool[11];
            isNudge[0] = false; //FORWARD
            isNudge[1] = false; //BACK
            isNudge[2] = false; //LEFT
            isNudge[3] = false; //RIGHT
            isNudge[4] = false; //UP
            isNudge[5] = false; //DOWN
            isNudge[6] = true; //FORWARD_NUDGE
            isNudge[7] = true; //BACK_NUDGE
            isNudge[8] = true; //LEFT_NUDGE
            isNudge[9] = true; //RIGHT_NUDGE
            isNudge[10] = true; //DOWN_Nudge
            return isNudge;
        }


        #endregion

        public uint GenerateClientFlags(UUID ObjectID)
        {
            return m_scene.Permissions.GenerateClientFlags(m_uuid, ObjectID);
        }

        /// <summary>
        /// Send updates to the client about prims which have been placed on the update queue.  We don't
        /// necessarily send updates for all the parts on the queue, e.g. if an updates with a more recent
        /// timestamp has already been sent.
        /// </summary>
        public void SendPrimUpdates()
        {
            m_perfMonMS = Util.EnvironmentTickCount();

            m_sceneViewer.SendPrimUpdates();

            m_scene.StatsReporter.AddAgentTime(Util.EnvironmentTickCountSubtract(m_perfMonMS));
        }

        #region Status Methods

        /// <summary>
        /// This turns a child agent, into a root agent
        /// This is called when an agent teleports into a region, or if an
        /// agent crosses into this region from a neighbor over the border
        /// </summary>
        public void MakeRootAgent(Vector3 pos, bool isFlying)
        {
            m_log.DebugFormat(
                "[SCENE]: Upgrading child to root agent for {0} in {1}",
                Name, m_scene.RegionInfo.RegionName);

            //m_log.DebugFormat("[SCENE]: known regions in {0}: {1}", Scene.RegionInfo.RegionName, KnownChildRegionHandles.Count);

            bool wasChild = m_isChildAgent;
            m_isChildAgent = false;

            IGroupsModule gm = m_scene.RequestModuleInterface<IGroupsModule>();
            if (gm != null)
                m_grouptitle = gm.GetGroupTitle(m_uuid);

            m_rootRegionHandle = m_scene.RegionInfo.RegionHandle;

            m_scene.EventManager.TriggerSetRootAgentScene(m_uuid, m_scene);

            // Moved this from SendInitialData to ensure that m_appearance is initialized
            // before the inventory is processed in MakeRootAgent. This fixes a race condition
            // related to the handling of attachments
            //m_scene.GetAvatarAppearance(m_controllingClient, out m_appearance);
            if (m_scene.TestBorderCross(pos, Cardinals.E))
            {
                Border crossedBorder = m_scene.GetCrossedBorder(pos, Cardinals.E);
                pos.X = crossedBorder.BorderLine.Z - 1;
            }

            if (m_scene.TestBorderCross(pos, Cardinals.N))
            {
                Border crossedBorder = m_scene.GetCrossedBorder(pos, Cardinals.N);
                pos.Y = crossedBorder.BorderLine.Z - 1;
            }

            ILandObject land = m_scene.LandChannel.GetLandObject(pos.X, pos.Y);
            if (land != null)
            {
                // If we come in via login, landmark or map, we want to
                // honor landing points. If we come in via Lure, we want
                // to ignore them.
                if ((m_teleportFlags & (TeleportFlags.ViaLogin | TeleportFlags.ViaRegionID)) == (TeleportFlags.ViaLogin | TeleportFlags.ViaRegionID) ||
                    (m_teleportFlags & TeleportFlags.ViaLandmark) != 0 ||
                    (m_teleportFlags & TeleportFlags.ViaLocation) != 0)
                {
                    // Don't restrict gods, estate managers, or land owners to
                    // the TP point. This behaviour mimics agni.
                    if (land.LandData.LandingType == (byte)LandingType.LandingPoint &&
                        land.LandData.UserLocation != Vector3.Zero &&
                        GodLevel < 200 &&
                        ((land.LandData.OwnerID != m_uuid &&
                        (!m_scene.Permissions.IsGod(m_uuid)) &&
                        (!m_scene.RegionInfo.EstateSettings.IsEstateManager(m_uuid))) || (m_teleportFlags & TeleportFlags.ViaLocation) != 0))
                    {
                        pos = land.LandData.UserLocation;
                    }
                }
                
                land.SendLandUpdateToClient(ControllingClient);
            }

            if (pos.X < 0 || pos.Y < 0 || pos.Z < 0)
            {
                Vector3 emergencyPos = new Vector3(((int)Constants.RegionSize * 0.5f), ((int)Constants.RegionSize * 0.5f), 128);
                
                if (pos.X < 0)
                {
                    emergencyPos.X = (int)Constants.RegionSize + pos.X;
                    if (!(pos.Y < 0))
                        emergencyPos.Y = pos.Y;
                    if (!(pos.Z < 0))
                        emergencyPos.Z = pos.Z;
                }
                if (pos.Y < 0)
                {
                    emergencyPos.Y = (int)Constants.RegionSize + pos.Y;
                    if (!(pos.X < 0))
                        emergencyPos.X = pos.X;
                    if (!(pos.Z < 0))
                        emergencyPos.Z = pos.Z;
                }
                if (pos.Z < 0)
                {
                    emergencyPos.Z = 128;
                    if (!(pos.Y < 0))
                        emergencyPos.Y = pos.Y;
                    if (!(pos.X < 0))
                        emergencyPos.X = pos.X;
                }
            }

            if (pos.X < 0f || pos.Y < 0f || pos.Z < 0f)
            {
                m_log.WarnFormat(
                    "[SCENE PRESENCE]: MakeRootAgent() was given an illegal position of {0} for avatar {1}, {2}. Clamping",
                    pos, Name, UUID);

                if (pos.X < 0f) pos.X = 0f;
                if (pos.Y < 0f) pos.Y = 0f;
                if (pos.Z < 0f) pos.Z = 0f;
            }

            float localAVHeight = 1.56f;
            if (m_appearance.AvatarHeight > 0)
                localAVHeight = m_appearance.AvatarHeight;

            float posZLimit = 0;

            if (pos.X < Constants.RegionSize && pos.Y < Constants.RegionSize)
                posZLimit = (float)m_scene.Heightmap[(int)pos.X, (int)pos.Y];
            
            float newPosZ = posZLimit + localAVHeight / 2;
            if (posZLimit >= (pos.Z - (localAVHeight / 2)) && !(Single.IsInfinity(newPosZ) || Single.IsNaN(newPosZ)))
            {
                pos.Z = newPosZ;
            }
            AbsolutePosition = pos;

            AddToPhysicalScene(isFlying);

            if (m_forceFly)
            {
                m_physicsActor.Flying = true;
            }
            else if (m_flyDisabled)
            {
                m_physicsActor.Flying = false;
            }

            // Don't send an animation pack here, since on a region crossing this will sometimes cause a flying 
            // avatar to return to the standing position in mid-air.  On login it looks like this is being sent
            // elsewhere anyway
            // Animator.SendAnimPack();

            m_scene.SwapRootAgentCount(false);

            // The initial login scene presence is already root when it gets here
            // and it has already rezzed the attachments and started their scripts.
            // We do the following only for non-login agents, because their scripts
            // haven't started yet.
            lock (m_attachments)
            {
                if (wasChild && HasAttachments())
                {
                    m_log.DebugFormat("[SCENE PRESENCE]: Restarting scripts in attachments...");
                    // Resume scripts
                    foreach (SceneObjectGroup sog in m_attachments)
                    {
                        sog.RootPart.ParentGroup.CreateScriptInstances(0, false, m_scene.DefaultScriptEngine, GetStateSource());
                        sog.ResumeScripts();
                    }
                }
            }

            // send the animations of the other presences to me
            m_scene.ForEachScenePresence(delegate(ScenePresence presence)
            {
                if (presence != this)
                    presence.Animator.SendAnimPackToClient(ControllingClient);
            });

            // If we don't reset the movement flag here, an avatar that crosses to a neighbouring sim and returns will
            // stall on the border crossing since the existing child agent will still have the last movement
            // recorded, which stops the input from being processed.
            m_movementflag = 0;

            m_scene.EventManager.TriggerOnMakeRootAgent(this);
        }

        public int GetStateSource()
        {
            AgentCircuitData aCircuit = m_scene.AuthenticateHandler.GetAgentCircuitData(UUID);

            if (aCircuit != null && (aCircuit.teleportFlags != (uint)TeleportFlags.Default))
            {
                // This will get your attention
                //m_log.Error("[XXX] Triggering CHANGED_TELEPORT");

                return 5; // StateSource.Teleporting
            }
            return 2; // StateSource.PrimCrossing
        }

        /// <summary>
        /// This turns a root agent into a child agent
        /// when an agent departs this region for a neighbor, this gets called.
        ///
        /// It doesn't get called for a teleport.  Reason being, an agent that
        /// teleports out may not end up anywhere near this region
        /// </summary>
        public void MakeChildAgent()
        {
            // Reset these so that teleporting in and walking out isn't seen
            // as teleporting back
            m_teleportFlags = TeleportFlags.Default;

            // It looks like m_animator is set to null somewhere, and MakeChild
            // is called after that. Probably in aborted teleports.
            if (m_animator == null)
                m_animator = new ScenePresenceAnimator(this);
            else
                Animator.ResetAnimations();

//            m_log.DebugFormat(
//                 "[SCENEPRESENCE]: Downgrading root agent {0}, {1} to a child agent in {2}",
//                 Name, UUID, m_scene.RegionInfo.RegionName);

            // Don't zero out the velocity since this can cause problems when an avatar is making a region crossing,
            // depending on the exact timing.  This shouldn't matter anyway since child agent positions are not updated.
            //Velocity = new Vector3(0, 0, 0);
            
            m_isChildAgent = true;
            m_scene.SwapRootAgentCount(true);
            RemoveFromPhysicalScene();

            // FIXME: Set m_rootRegionHandle to the region handle of the scene this agent is moving into
            
            m_scene.EventManager.TriggerOnMakeChildAgent(this);
        }

        /// <summary>
        /// Removes physics plugin scene representation of this agent if it exists.
        /// </summary>
        public void RemoveFromPhysicalScene()
        {
            if (PhysicsActor != null)
            {
                try
                {
                    m_physicsActor.OnRequestTerseUpdate -= SendTerseUpdateToAllClients;
                    m_physicsActor.OnOutOfBounds -= OutOfBoundsCall;
                    m_physicsActor.OnCollisionUpdate -= PhysicsCollisionUpdate;
                    m_scene.PhysicsScene.RemoveAvatar(PhysicsActor);
                    m_physicsActor.UnSubscribeEvents();
                    PhysicsActor = null;
                }
                catch
                { }
            }
        }

        /// <summary>
        ///
        /// </summary>
        /// <param name="pos"></param>
        public void Teleport(Vector3 pos)
        {
            bool isFlying = false;
            
            if (m_physicsActor != null)
                isFlying = m_physicsActor.Flying;

            RemoveFromPhysicalScene();
            Velocity = Vector3.Zero;
            CheckLandingPoint(ref pos);
            AbsolutePosition = pos;
            AddToPhysicalScene(isFlying);

            SendTerseUpdateToAllClients();
            
        }

        public void TeleportWithMomentum(Vector3 pos)
        {
            bool isFlying = false;
            if (m_physicsActor != null)
                isFlying = m_physicsActor.Flying;

            RemoveFromPhysicalScene();
            CheckLandingPoint(ref pos);
            AbsolutePosition = pos;
            AddToPhysicalScene(isFlying);

            SendTerseUpdateToAllClients();
        }

        public void StopFlying()
        {
            ControllingClient.StopFlying(this);
        }

        public void AddNeighbourRegion(ulong regionHandle, string cap)
        {
            lock (m_knownChildRegions)
            {
                if (!m_knownChildRegions.ContainsKey(regionHandle))
                {
                    uint x, y;
                    Utils.LongToUInts(regionHandle, out x, out y);
                    m_knownChildRegions.Add(regionHandle, cap);
                }
            }
        }

        public void RemoveNeighbourRegion(ulong regionHandle)
        {
            lock (m_knownChildRegions)
            {
                if (m_knownChildRegions.ContainsKey(regionHandle))
                {
                    m_knownChildRegions.Remove(regionHandle);
                   //m_log.Debug(" !!! removing known region {0} in {1}. Count = {2}", regionHandle, Scene.RegionInfo.RegionName, m_knownChildRegions.Count);
                }
            }
        }

        public void DropOldNeighbours(List<ulong> oldRegions)
        {
            foreach (ulong handle in oldRegions)
            {
                RemoveNeighbourRegion(handle);
                Scene.CapsModule.DropChildSeed(UUID, handle);
            }
        }

        public List<ulong> GetKnownRegionList()
        {
            return new List<ulong>(m_knownChildRegions.Keys);
        }

        #endregion

        #region Event Handlers

        /// <summary>
        /// Sets avatar height in the physics plugin
        /// </summary>
        public void SetHeight(float height)
        {
            if (PhysicsActor != null && !IsChildAgent)
            {
                Vector3 SetSize = new Vector3(0.45f, 0.6f, height);
                PhysicsActor.Size = SetSize;
            }
        }

        /// <summary>
        /// Complete Avatar's movement into the region.
        /// </summary>
        /// <param name="client"></param>
        /// <param name="openChildAgents">
        /// If true, send notification to neighbour regions to expect
        /// a child agent from the client.  These neighbours can be some distance away, depending right now on the
        /// configuration of DefaultDrawDistance in the [Startup] section of config
        /// </param>
        public void CompleteMovement(IClientAPI client, bool openChildAgents)
        {
//            DateTime startTime = DateTime.Now;
            
            m_log.DebugFormat(
                "[SCENE PRESENCE]: Completing movement of {0} into region {1}", 
                client.Name, Scene.RegionInfo.RegionName);

            Vector3 look = Velocity;
            if ((look.X == 0) && (look.Y == 0) && (look.Z == 0))
            {
                look = new Vector3(0.99f, 0.042f, 0);
            }

            // Prevent teleporting to an underground location
            // (may crash client otherwise)
            //
            Vector3 pos = AbsolutePosition;
            float ground = m_scene.GetGroundHeight(pos.X, pos.Y);
            if (pos.Z < ground + 1.5f)
            {
                pos.Z = ground + 1.5f;
                AbsolutePosition = pos;
            }

            bool m_flying = ((m_AgentControlFlags & AgentManager.ControlFlags.AGENT_CONTROL_FLY) != 0);
            MakeRootAgent(AbsolutePosition, m_flying);

            if ((m_callbackURI != null) && !m_callbackURI.Equals(""))
            {
                m_log.DebugFormat("[SCENE PRESENCE]: Releasing agent in URI {0}", m_callbackURI);
                Scene.SimulationService.ReleaseAgent(m_originRegionID, UUID, m_callbackURI);
                m_callbackURI = null;
            }

            //m_log.DebugFormat("Completed movement");

            m_controllingClient.MoveAgentIntoRegion(m_scene.RegionInfo, AbsolutePosition, look);
            SendInitialData();

            // Create child agents in neighbouring regions
            if (openChildAgents && !m_isChildAgent)
            {
                IEntityTransferModule m_agentTransfer = m_scene.RequestModuleInterface<IEntityTransferModule>();
                if (m_agentTransfer != null)
                    m_agentTransfer.EnableChildAgents(this);

                IFriendsModule friendsModule = m_scene.RequestModuleInterface<IFriendsModule>();
                if (friendsModule != null)
                    friendsModule.SendFriendsOnlineIfNeeded(ControllingClient);
            }

//            m_log.DebugFormat(
//                "[SCENE PRESENCE]: Completing movement of {0} into region {1} took {2}ms", 
//                client.Name, Scene.RegionInfo.RegionName, (DateTime.Now - startTime).Milliseconds);
        }

        /// <summary>
        /// Callback for the Camera view block check.  Gets called with the results of the camera view block test
        /// hitYN is true when there's something in the way.
        /// </summary>
        /// <param name="hitYN"></param>
        /// <param name="collisionPoint"></param>
        /// <param name="localid"></param>
        /// <param name="distance"></param>
        public void RayCastCameraCallback(bool hitYN, Vector3 collisionPoint, uint localid, float distance, Vector3 pNormal)
        {
            const float POSITION_TOLERANCE = 0.02f;
            const float VELOCITY_TOLERANCE = 0.02f;
            const float ROTATION_TOLERANCE = 0.02f;

            if (m_followCamAuto)
            {
                if (hitYN)
                {
                    CameraConstraintActive = true;
                    //m_log.DebugFormat("[RAYCASTRESULT]: {0}, {1}, {2}, {3}", hitYN, collisionPoint, localid, distance);
                    
                    Vector3 normal = Vector3.Normalize(new Vector3(0f, 0f, collisionPoint.Z) - collisionPoint);
                    ControllingClient.SendCameraConstraint(new Vector4(normal.X, normal.Y, normal.Z, -1 * Vector3.Distance(new Vector3(0,0,collisionPoint.Z),collisionPoint)));
                }
                else
                {
                    if (!m_pos.ApproxEquals(m_lastPosition, POSITION_TOLERANCE) ||
                        !Velocity.ApproxEquals(m_lastVelocity, VELOCITY_TOLERANCE) ||
                        !m_bodyRot.ApproxEquals(m_lastRotation, ROTATION_TOLERANCE))
                    {
                        if (CameraConstraintActive)
                        {
                            ControllingClient.SendCameraConstraint(new Vector4(0f, 0.5f, 0.9f, -3000f));
                            CameraConstraintActive = false;
                        }
                    }
                }
            }
        }

        /// <summary>
        /// This is the event handler for client movement. If a client is moving, this event is triggering.
        /// </summary>
        /// <summary>
        /// This is the event handler for client movement. If a client is moving, this event is triggering.
        /// </summary>
        public void HandleAgentUpdate(IClientAPI remoteClient, AgentUpdateArgs agentData)
        {
<<<<<<< HEAD
            //            m_log.DebugFormat("[SCENE PRESENCE]: Received agent update from {0}", remoteClient.Name);
=======
//            m_log.DebugFormat(
//                "[SCENE PRESENCE]: In {0} received agent update from {1}",
//                Scene.RegionInfo.RegionName, remoteClient.Name);
>>>>>>> b2356340

            //if (m_isChildAgent)
            //{
            //    // m_log.Debug("DEBUG: HandleAgentUpdate: child agent");
            //    return;
            //}

            m_perfMonMS = Util.EnvironmentTickCount();

            ++m_movementUpdateCount;
            if (m_movementUpdateCount < 1)
                m_movementUpdateCount = 1;

            #region Sanity Checking

            // This is irritating.  Really.
            if (!AbsolutePosition.IsFinite())
            {
                RemoveFromPhysicalScene();
                m_log.Error("[AVATAR]: NonFinite Avatar position detected... Reset Position. Mantis this please. Error #9999902");

                m_pos = m_LastFinitePos;
                if (!m_pos.IsFinite())
                {
                    m_pos.X = 127f;
                    m_pos.Y = 127f;
                    m_pos.Z = 127f;
                    m_log.Error("[AVATAR]: NonFinite Avatar position detected... Reset Position. Mantis this please. Error #9999903");
                }

                AddToPhysicalScene(false);
            }
            else
            {
                m_LastFinitePos = m_pos;
            }

            #endregion Sanity Checking

            #region Inputs

            AgentManager.ControlFlags flags = (AgentManager.ControlFlags)agentData.ControlFlags;

            // Camera location in world.  We'll need to raytrace
            // from this location from time to time.
            m_CameraCenter = agentData.CameraCenter;
            if (Vector3.Distance(m_lastCameraCenter, m_CameraCenter) >= Scene.RootReprioritizationDistance)
            {
                ReprioritizeUpdates();
                m_lastCameraCenter = m_CameraCenter;
            }

            // Use these three vectors to figure out what the agent is looking at
            // Convert it to a Matrix and/or Quaternion
            m_CameraAtAxis = agentData.CameraAtAxis;
            m_CameraLeftAxis = agentData.CameraLeftAxis;
            m_CameraUpAxis = agentData.CameraUpAxis;

            // The Agent's Draw distance setting
            // When we get to the point of re-computing neighbors everytime this
            // changes, then start using the agent's drawdistance rather than the 
            // region's draw distance.
            // m_DrawDistance = agentData.Far;
            m_DrawDistance = Scene.DefaultDrawDistance;

            // Check if Client has camera in 'follow cam' or 'build' mode.
            Vector3 camdif = (Vector3.One * m_bodyRot - Vector3.One * CameraRotation);

            m_followCamAuto = ((m_CameraUpAxis.Z > 0.959f && m_CameraUpAxis.Z < 0.98f)
               && (Math.Abs(camdif.X) < 0.4f && Math.Abs(camdif.Y) < 0.4f)) ? true : false;

            m_mouseLook = (flags & AgentManager.ControlFlags.AGENT_CONTROL_MOUSELOOK) != 0;
            m_leftButtonDown = (flags & AgentManager.ControlFlags.AGENT_CONTROL_LBUTTON_DOWN) != 0;

            #endregion Inputs

            if ((flags & AgentManager.ControlFlags.AGENT_CONTROL_STAND_UP) != 0)
            {
                StandUp();
            }

            //m_log.DebugFormat("[FollowCam]: {0}", m_followCamAuto);
            // Raycast from the avatar's head to the camera to see if there's anything blocking the view
            if ((m_movementUpdateCount % NumMovementsBetweenRayCast) == 0 && m_scene.PhysicsScene.SupportsRayCast())
            {
                if (m_followCamAuto)
                {
                    Vector3 posAdjusted = m_pos + HEAD_ADJUSTMENT;
                    m_scene.PhysicsScene.RaycastWorld(m_pos, Vector3.Normalize(m_CameraCenter - posAdjusted), Vector3.Distance(m_CameraCenter, posAdjusted) + 0.3f, RayCastCameraCallback);
                }
            }

            lock (scriptedcontrols)
            {
                if (scriptedcontrols.Count > 0)
                {
                    SendControlToScripts((uint)flags);
                    flags = RemoveIgnoredControls(flags, IgnoredControls);
                }
            }

            if (m_autopilotMoving)
                CheckAtSitTarget();

            if ((flags & AgentManager.ControlFlags.AGENT_CONTROL_SIT_ON_GROUND) != 0)
            {
                // TODO: This doesn't prevent the user from walking yet.
                // Setting parent ID would fix this, if we knew what value
                // to use.  Or we could add a m_isSitting variable.
                //Animator.TrySetMovementAnimation("SIT_GROUND_CONSTRAINED");
                SitGround = true;
            }

            // In the future, these values might need to go global.
            // Here's where you get them.
            m_AgentControlFlags = flags;
            m_headrotation = agentData.HeadRotation;
            m_state = agentData.State;

            PhysicsActor actor = PhysicsActor;
            if (actor == null)
            {
                return;
            }

            if (m_allowMovement && !SitGround)
            {
                Quaternion bodyRotation = agentData.BodyRotation;
                bool update_rotation = false;

                if (bodyRotation != m_bodyRot)
                {
                    Rotation = bodyRotation;
                    update_rotation = true;
                }

                bool update_movementflag = false;

                if (agentData.UseClientAgentPosition)
                {
                    MovingToTarget = (agentData.ClientAgentPosition - AbsolutePosition).Length() > 0.2f;
                    MoveToPositionTarget = agentData.ClientAgentPosition;
                }

                int i = 0;
                bool DCFlagKeyPressed = false;
                Vector3 agent_control_v3 = Vector3.Zero;

                bool oldflying = PhysicsActor.Flying;

                if (m_forceFly)
                    actor.Flying = true;
                else if (m_flyDisabled)
                    actor.Flying = false;
                else
                    actor.Flying = ((flags & AgentManager.ControlFlags.AGENT_CONTROL_FLY) != 0);

                if (actor.Flying != oldflying)
                    update_movementflag = true;

                if (m_parentID == 0)
                {
                    bool bAllowUpdateMoveToPosition = false;

                    Vector3[] dirVectors;

                    // use camera up angle when in mouselook and not flying or when holding the left mouse button down and not flying
                    // this prevents 'jumping' in inappropriate situations.
                    if ((m_mouseLook && !m_physicsActor.Flying) || (m_leftButtonDown && !m_physicsActor.Flying))
                        dirVectors = GetWalkDirectionVectors();
                    else
                        dirVectors = Dir_Vectors;

                    // The fact that m_movementflag is a byte needs to be fixed
                    // it really should be a uint
                    // A DIR_CONTROL_FLAG occurs when the user is trying to move in a particular direction.
                    uint nudgehack = 250;
                    foreach (Dir_ControlFlags DCF in DIR_CONTROL_FLAGS)
                    {
                        if (((uint)flags & (uint)DCF) != 0)
                        {
                            DCFlagKeyPressed = true;

                            try
                            {
                                agent_control_v3 += dirVectors[i];
                                //m_log.DebugFormat("[Motion]: {0}, {1}",i, dirVectors[i]);
                            }
                            catch (IndexOutOfRangeException)
                            {
                                // Why did I get this?
                            }

                            if ((m_movementflag & (byte)(uint)DCF) == 0)
                            {
                                if (DCF == Dir_ControlFlags.DIR_CONTROL_FLAG_FORWARD_NUDGE || DCF == Dir_ControlFlags.DIR_CONTROL_FLAG_BACK_NUDGE)
                                {
                                    m_movementflag |= (byte)nudgehack;
                                }

                                //                                m_log.DebugFormat("[SCENE PRESENCE]: Updating m_movementflag for {0} with {1}", Name, DCF);
                                m_movementflag += (byte)(uint)DCF;
                                update_movementflag = true;
                            }
                        }
                        else
                        {
                            if ((m_movementflag & (byte)(uint)DCF) != 0 ||
                                ((DCF == Dir_ControlFlags.DIR_CONTROL_FLAG_FORWARD_NUDGE || DCF == Dir_ControlFlags.DIR_CONTROL_FLAG_BACK_NUDGE)
                                && ((m_movementflag & (byte)nudgehack) == nudgehack))
                                ) // This or is for Nudge forward
                            {
                                //                                m_log.DebugFormat("[SCENE PRESENCE]: Updating m_movementflag for {0} with lack of {1}", Name, DCF);
                                m_movementflag -= ((byte)(uint)DCF);
                                update_movementflag = true;

                                /*
                                    if ((DCF == Dir_ControlFlags.DIR_CONTROL_FLAG_FORWARD_NUDGE || DCF == Dir_ControlFlags.DIR_CONTROL_FLAG_BACKWARD_NUDGE)
                                    && ((m_movementflag & (byte)nudgehack) == nudgehack))
                                    {
                                        m_log.Debug("Removed Hack flag");
                                    }
                                */
                            }
                            else
                            {
                                bAllowUpdateMoveToPosition = true;
                            }
                        }

                        i++;
                    }

                    if (MovingToTarget)
                    {
                        // If the user has pressed a key then we want to cancel any move to target.
                        if (DCFlagKeyPressed)
                        {
                            ResetMoveToTarget();
                            update_movementflag = true;
                        }
                        else if (bAllowUpdateMoveToPosition)
                        {
                            if (HandleMoveToTargetUpdate(ref agent_control_v3))
                                update_movementflag = true;
                        }
                    }
                }

                // Cause the avatar to stop flying if it's colliding
                // with something with the down arrow pressed.

                // Only do this if we're flying
                if (m_physicsActor != null && m_physicsActor.Flying && !m_forceFly)
                {
                    // Landing detection code

                    // Are the landing controls requirements filled?
                    bool controlland = (((flags & AgentManager.ControlFlags.AGENT_CONTROL_UP_NEG) != 0) ||
                                        ((flags & AgentManager.ControlFlags.AGENT_CONTROL_NUDGE_UP_NEG) != 0));

                    // Are the collision requirements fulfilled?
                    bool colliding = (m_physicsActor.IsColliding == true);

                    if (m_physicsActor.Flying && colliding && controlland)
                    {
                        // nesting this check because LengthSquared() is expensive and we don't 
                        // want to do it every step when flying.
                        if ((Velocity.LengthSquared() <= LAND_VELOCITYMAG_MAX))
                            StopFlying();
                    }
                }

                // If the agent update does move the avatar, then calculate the force ready for the velocity update,
                // which occurs later in the main scene loop
                if (update_movementflag || (update_rotation && DCFlagKeyPressed))
                {
                    //                    m_log.DebugFormat(
                    //                        "[SCENE PRESENCE]: In {0} adding velocity of {1} to {2}, umf = {3}, ur = {4}",
                    //                        m_scene.RegionInfo.RegionName, agent_control_v3, Name, update_movementflag, update_rotation);

                    AddNewMovement(agent_control_v3);
                }
                //                else
                //                {
                //                    if (!update_movementflag)
                //                    {
                //                        m_log.DebugFormat(
                //                            "[SCENE PRESENCE]: In {0} ignoring requested update of {1} for {2} as update_movementflag = false",
                //                            m_scene.RegionInfo.RegionName, agent_control_v3, Name);
                //                    }
                //                }

                if (update_movementflag && m_parentID == 0)
                    Animator.UpdateMovementAnimations();
            }

            m_scene.EventManager.TriggerOnClientMovement(this);

            m_scene.StatsReporter.AddAgentTime(Util.EnvironmentTickCountSubtract(m_perfMonMS));
        }

        /// <summary>
        /// Calculate an update to move the presence to the set target.
        /// </summary>
        /// <remarks>
        /// This doesn't actually perform the movement.  Instead, it adds its vector to agent_control_v3.
        /// </remarks>
        /// <param value="agent_control_v3">Cumulative agent movement that this method will update.</param>
        /// <returns>True if movement has been updated in some way.  False otherwise.</returns>
        public bool HandleMoveToTargetUpdate(ref Vector3 agent_control_v3)
        {
            //            m_log.DebugFormat("[SCENE PRESENCE]: Called HandleMoveToTargetUpdate() for {0}", Name);

            bool updated = false;

            //            m_log.DebugFormat(
            //                "[SCENE PRESENCE]: bAllowUpdateMoveToPosition {0}, m_moveToPositionInProgress {1}, m_autopilotMoving {2}",
            //                allowUpdate, m_moveToPositionInProgress, m_autopilotMoving);

            if (!m_autopilotMoving)
            {
                double distanceToTarget = Util.GetDistanceTo(AbsolutePosition, MoveToPositionTarget);
                //                        m_log.DebugFormat(
                //                            "[SCENE PRESENCE]: Abs pos of {0} is {1}, target {2}, distance {3}",
                //                            Name, AbsolutePosition, MoveToPositionTarget, distanceToTarget);

                // Check the error term of the current position in relation to the target position
                if (distanceToTarget <= 1)
                {
                    // We are close enough to the target
                    AbsolutePosition = MoveToPositionTarget;
                    ResetMoveToTarget();
                    updated = true;
                }
                else
                {
                    try
                    {
                        // move avatar in 3D at one meter/second towards target, in avatar coordinate frame.
                        // This movement vector gets added to the velocity through AddNewMovement().
                        // Theoretically we might need a more complex PID approach here if other
                        // unknown forces are acting on the avatar and we need to adaptively respond
                        // to such forces, but the following simple approach seems to works fine.
                        Vector3 LocalVectorToTarget3D =
                            (MoveToPositionTarget - AbsolutePosition) // vector from cur. pos to target in global coords
                            * Matrix4.CreateFromQuaternion(Quaternion.Inverse(Rotation)); // change to avatar coords
                        // Ignore z component of vector
                        //                        Vector3 LocalVectorToTarget2D = new Vector3((float)(LocalVectorToTarget3D.X), (float)(LocalVectorToTarget3D.Y), 0f);
                        LocalVectorToTarget3D.Normalize();

                        // update avatar movement flags. the avatar coordinate system is as follows:
                        //
                        //                        +X (forward)
                        //
                        //                        ^
                        //                        |
                        //                        |
                        //                        |
                        //                        |
                        //     (left) +Y <--------o--------> -Y
                        //                       avatar
                        //                        |
                        //                        |
                        //                        |
                        //                        |
                        //                        v
                        //                        -X
                        //

                        // based on the above avatar coordinate system, classify the movement into
                        // one of left/right/back/forward.
                        if (LocalVectorToTarget3D.X < 0) //MoveBack
                        {
                            m_movementflag += (byte)(uint)Dir_ControlFlags.DIR_CONTROL_FLAG_BACK;
                            AgentControlFlags |= (uint)Dir_ControlFlags.DIR_CONTROL_FLAG_BACK;
                            updated = true;
                        }
                        else if (LocalVectorToTarget3D.X > 0) //Move Forward
                        {
                            m_movementflag += (byte)(uint)Dir_ControlFlags.DIR_CONTROL_FLAG_FORWARD;
                            AgentControlFlags |= (uint)Dir_ControlFlags.DIR_CONTROL_FLAG_FORWARD;
                            updated = true;
                        }

                        if (LocalVectorToTarget3D.Y > 0) //MoveLeft
                        {
                            m_movementflag += (byte)(uint)Dir_ControlFlags.DIR_CONTROL_FLAG_LEFT;
                            AgentControlFlags |= (uint)Dir_ControlFlags.DIR_CONTROL_FLAG_LEFT;
                            updated = true;
                        }
                        else if (LocalVectorToTarget3D.Y < 0) //MoveRight
                        {
                            m_movementflag += (byte)(uint)Dir_ControlFlags.DIR_CONTROL_FLAG_RIGHT;
                            AgentControlFlags |= (uint)Dir_ControlFlags.DIR_CONTROL_FLAG_RIGHT;
                            updated = true;
                        }

                        if (LocalVectorToTarget3D.Z > 0) //Up
                        {
                            // Don't set these flags for up or down - doing so will make the avatar crouch or
                            // keep trying to jump even if walking along level ground
                            //m_movementflag += (byte)(uint)Dir_ControlFlags.DIR_CONTROL_FLAG_UP;
                            //AgentControlFlags
                            //AgentControlFlags |= (uint)Dir_ControlFlags.DIR_CONTROL_FLAG_UP;
                            updated = true;
                        }
                        else if (LocalVectorToTarget3D.Z < 0) //Down
                        {
                            //m_movementflag += (byte)(uint)Dir_ControlFlags.DIR_CONTROL_FLAG_DOWN;
                            //AgentControlFlags |= (uint)Dir_ControlFlags.DIR_CONTROL_FLAG_DOWN;
                            updated = true;
                        }

                        //                        m_log.DebugFormat(
                        //                            "[SCENE PRESENCE]: HandleMoveToTargetUpdate adding {0} to move vector {1} for {2}",
                        //                            LocalVectorToTarget3D, agent_control_v3, Name);

                        agent_control_v3 += LocalVectorToTarget3D;
                    }
                    catch (Exception e)
                    {
                        //Avoid system crash, can be slower but...
                        m_log.DebugFormat("Crash! {0}", e.ToString());
                    }
                }
            }

            return updated;
        }

        /// <summary>
        /// Move to the given target over time.
        /// </summary>
        /// <param name="pos"></param>
        /// <param name="noFly">
        /// If true, then don't allow the avatar to fly to the target, even if it's up in the air.
        /// This is to allow movement to targets that are known to be on an elevated platform with a continuous path
        /// from start to finish.
        /// </param>
        public void MoveToTarget(Vector3 pos, bool noFly)
        {
            m_log.DebugFormat(
                "[SCENE PRESENCE]: Avatar {0} received request to move to position {1} in {2}",
                Name, pos, m_scene.RegionInfo.RegionName);

            if (pos.X < 0 || pos.X >= Constants.RegionSize
                || pos.Y < 0 || pos.Y >= Constants.RegionSize
                || pos.Z < 0)
                return;

//            Vector3 heightAdjust = new Vector3(0, 0, Appearance.AvatarHeight / 2);
//            pos += heightAdjust;
//
//            // Anti duck-walking measure
//            if (Math.Abs(pos.Z - AbsolutePosition.Z) < 0.2f)
//            {
////                m_log.DebugFormat("[SCENE PRESENCE]: Adjusting MoveToPosition from {0} to {1}", pos, AbsolutePosition);
//                pos.Z = AbsolutePosition.Z;
//            }

            float terrainHeight = (float)m_scene.Heightmap[(int)pos.X, (int)pos.Y];
            pos.Z = Math.Max(terrainHeight, pos.Z);

            // Fudge factor.  It appears that if one clicks "go here" on a piece of ground, the go here request is
            // always slightly higher than the actual terrain height.
            // FIXME: This constrains NOC movements as well, so should be somewhere else.
            if (pos.Z - terrainHeight < 0.2)
                pos.Z = terrainHeight;

            m_log.DebugFormat(
                "[SCENE PRESENCE]: Avatar {0} set move to target {1} (terrain height {2}) in {3}",
                Name, pos, terrainHeight, m_scene.RegionInfo.RegionName);

            if (noFly)
                PhysicsActor.Flying = false;
            else if (pos.Z > terrainHeight)
                PhysicsActor.Flying = true;

            MovingToTarget = true;
            MoveToPositionTarget = pos;

            Vector3 agent_control_v3 = new Vector3();
            HandleMoveToTargetUpdate(ref agent_control_v3);
            AddNewMovement(agent_control_v3);
        }

        /// <summary>
        /// Reset the move to target.
        /// </summary>
        public void ResetMoveToTarget()
        {
            m_log.DebugFormat("[SCENE PRESENCE]: Resetting move to target for {0}", Name);

            MovingToTarget = false;
            MoveToPositionTarget = Vector3.Zero;

            // We need to reset the control flag as the ScenePresenceAnimator uses this to determine the correct
            // resting animation (e.g. hover or stand).  NPCs don't have a client that will quickly reset this flag.
            // However, the line is here rather than in the NPC module since it also appears necessary to stop a
            // viewer that uses "go here" from juddering on all subsequent avatar movements.
            AgentControlFlags = (uint)AgentManager.ControlFlags.NONE;
        }

        private void CheckAtSitTarget()
        {
            //m_log.Debug("[AUTOPILOT]: " + Util.GetDistanceTo(AbsolutePosition, m_autoPilotTarget).ToString());
            if (Util.GetDistanceTo(AbsolutePosition, m_autoPilotTarget) <= 1.5)
            {
                if (m_sitAtAutoTarget)
                {
                    SceneObjectPart part = m_scene.GetSceneObjectPart(m_requestedSitTargetUUID);
                    if (part != null)
                    {
                        AbsolutePosition = part.AbsolutePosition;
                        Velocity = Vector3.Zero;
                        SendAvatarDataToAllAgents();

                        HandleAgentSit(ControllingClient, m_requestedSitTargetUUID);  //KF ??
                    }
                    //ControllingClient.SendSitResponse(m_requestedSitTargetID, m_requestedSitOffset, Quaternion.Identity, false, Vector3.Zero, Vector3.Zero, false);
                    m_requestedSitTargetUUID = UUID.Zero;
                }
                    /*
                else
                {
                    //ControllingClient.SendAlertMessage("Autopilot cancelled");
                    //SendTerseUpdateToAllClients();
                    //PrimitiveBaseShape proxy = PrimitiveBaseShape.Default;
                    //proxy.PCode = (byte)PCode.ParticleSystem;
                    ////uint nextUUID = m_scene.NextLocalId;

                    //proxyObjectGroup = new SceneObjectGroup(m_scene, m_scene.RegionInfo.RegionHandle, UUID, nextUUID, m_autoPilotTarget, Quaternion.Identity, proxy);
                    //if (proxyObjectGroup != null)
                    //{
                        //proxyObjectGroup.SendGroupFullUpdate();
                        //ControllingClient.SendSitResponse(UUID.Zero, m_autoPilotTarget, Quaternion.Identity, true, Vector3.Zero, Vector3.Zero, false);
                        //m_scene.DeleteSceneObject(proxyObjectGroup);
                    //}
                }
                */
                m_autoPilotTarget = Vector3.Zero;
                m_autopilotMoving = false;
            }
        }
        /// <summary>
        /// Perform the logic necessary to stand the avatar up.  This method also executes
        /// the stand animation.
        /// </summary>
        public void StandUp()
        {
            SitGround = false;

            if (m_parentID != 0)
            {
                SceneObjectPart part = m_scene.GetSceneObjectPart(m_requestedSitTargetID);
                if (part != null)
                {
                    part.TaskInventory.LockItemsForRead(true);
                    TaskInventoryDictionary taskIDict = part.TaskInventory;
                    if (taskIDict != null)
                    {
                        foreach (UUID taskID in taskIDict.Keys)
                        {
                            UnRegisterControlEventsToScript(LocalId, taskID);
                            taskIDict[taskID].PermsMask &= ~(
                                2048 | //PERMISSION_CONTROL_CAMERA
                                4); // PERMISSION_TAKE_CONTROLS
                        }
                    }
                    part.TaskInventory.LockItemsForRead(false);
                    // Reset sit target.
                    if (part.GetAvatarOnSitTarget() == UUID)
                        part.SitTargetAvatar = UUID.Zero;
                    part.ParentGroup.TriggerScriptChangedEvent(Changed.LINK);

                    m_parentPosition = part.GetWorldPosition();
                    ControllingClient.SendClearFollowCamProperties(part.ParentUUID);
                }
				// part.GetWorldRotation()   is the rotation of the object being sat on
				// Rotation  is the sittiing Av's rotation

	           	Quaternion partRot;
//	            if (part.LinkNum == 1)
//	            {				// Root prim of linkset
//	                partRot = part.ParentGroup.RootPart.RotationOffset;
//	            }
//	            else
//	            {				// single or child prim

//	            }                       
                if (part == null) //CW: Part may be gone. llDie() for example.
                {
                    partRot = new Quaternion(0.0f, 0.0f, 0.0f, 1.0f);
                }
                else
                {
                    partRot = part.GetWorldRotation();
                }

	            Quaternion partIRot = Quaternion.Inverse(partRot);

				Quaternion avatarRot = Quaternion.Inverse(Quaternion.Inverse(Rotation) * partIRot); // world or. of the av
				Vector3 avStandUp = new Vector3(0.3f, 0f, 0f) * avatarRot;		// 0.3M infront of av

                
                if (m_physicsActor == null)
                {
                    AddToPhysicalScene(false);
                }
                //CW: If the part isn't null then we can set the current position 
                if (part != null)
                {
                    Vector3 avWorldStandUp = avStandUp + part.GetWorldPosition() + ((m_pos - part.OffsetPosition) * partRot);			// + av sit offset!
                    AbsolutePosition = avWorldStandUp;                	 //KF: Fix stand up.
                    part.IsOccupied = false;
                    part.ParentGroup.DeleteAvatar(ControllingClient.AgentId);
                }
                else
                {
                    //CW: Since the part doesn't exist, a coarse standup position isn't an issue
                    AbsolutePosition = m_lastWorldPosition;
                }
                
		        m_parentPosition = Vector3.Zero;
				m_parentID = 0;
                m_linkedPrim = UUID.Zero;
                m_offsetRotation = new Quaternion(0.0f, 0.0f, 0.0f, 1.0f);
                SendAvatarDataToAllAgents();
                m_requestedSitTargetID = 0;
            }
            Animator.TrySetMovementAnimation("STAND");
        }

        private SceneObjectPart FindNextAvailableSitTarget(UUID targetID)
        {
            SceneObjectPart targetPart = m_scene.GetSceneObjectPart(targetID);
            if (targetPart == null)
                return null;

            // If the primitive the player clicked on has a sit target and that sit target is not full, that sit target is used.
            // If the primitive the player clicked on has no sit target, and one or more other linked objects have sit targets that are not full, the sit target of the object with the lowest link number will be used.

            // Get our own copy of the part array, and sort into the order we want to test
            SceneObjectPart[] partArray = targetPart.ParentGroup.Parts;
            Array.Sort(partArray, delegate(SceneObjectPart p1, SceneObjectPart p2)
                       {
                           // we want the originally selected part first, then the rest in link order -- so make the selected part link num (-1)
                           int linkNum1 = p1==targetPart ? -1 : p1.LinkNum;
                           int linkNum2 = p2==targetPart ? -1 : p2.LinkNum;
                           return linkNum1 - linkNum2;
                       }
                );

            //look for prims with explicit sit targets that are available
            foreach (SceneObjectPart part in partArray)
            {
                // Is a sit target available?
                Vector3 avSitOffSet = part.SitTargetPosition;
                Quaternion avSitOrientation = part.SitTargetOrientation;
                UUID avOnTargetAlready = part.GetAvatarOnSitTarget();
                bool SitTargetOccupied = (avOnTargetAlready != UUID.Zero);
	            bool SitTargetisSet = (Vector3.Zero != avSitOffSet);		//NB Latest SL Spec shows Sit Rotation setting is ignored.
                if (SitTargetisSet && !SitTargetOccupied)
                {
                    //switch the target to this prim
                    return part;
                }
            }

            // no explicit sit target found - use original target
            return targetPart;
        }

        private void SendSitResponse(IClientAPI remoteClient, UUID targetID, Vector3 offset, Quaternion pSitOrientation)
        {
            bool autopilot = true;
            Vector3 autopilotTarget = new Vector3();
            Quaternion sitOrientation = Quaternion.Identity;
            Vector3 pos = new Vector3();
            Vector3 cameraEyeOffset = Vector3.Zero;
            Vector3 cameraAtOffset = Vector3.Zero;
            bool forceMouselook = false;

            //SceneObjectPart part =  m_scene.GetSceneObjectPart(targetID);
            SceneObjectPart part = FindNextAvailableSitTarget(targetID);
            if (part == null) return;
            
            // TODO: determine position to sit at based on scene geometry; don't trust offset from client
            // see http://wiki.secondlife.com/wiki/User:Andrew_Linden/Office_Hours/2007_11_06 for details on how LL does it
                
			// part is the prim to sit on
			// offset is the world-ref vector distance from that prim center to the click-spot
			// UUID  is the UUID of the Avatar doing the clicking
				
			m_avInitialPos = AbsolutePosition; 			// saved to calculate unscripted sit rotation
			
            // Is a sit target available?
            Vector3 avSitOffSet = part.SitTargetPosition;
            Quaternion avSitOrientation = part.SitTargetOrientation;

            bool SitTargetisSet = (Vector3.Zero != avSitOffSet);		//NB Latest SL Spec shows Sit Rotation setting is ignored.
   //     	Quaternion partIRot = Quaternion.Inverse(part.GetWorldRotation());
           	Quaternion partRot;
//            if (part.LinkNum == 1)
//            {				// Root prim of linkset
//                partRot = part.ParentGroup.RootPart.RotationOffset;
//            }
//            else
//            {				// single or child prim
                partRot = part.GetWorldRotation();
//            }                       
           	Quaternion partIRot = Quaternion.Inverse(partRot);
//Console.WriteLine("SendSitResponse offset=" + offset + "  Occup=" + part.IsOccupied + "    TargSet=" + SitTargetisSet);
			// Sit analysis rewritten by KF 091125 
            if (SitTargetisSet) 		// scipted sit
            {
				if (!part.IsOccupied)
				{
//Console.WriteLine("Scripted, unoccupied");
    	            part.SitTargetAvatar = UUID;		// set that Av will be on it
    	            offset = new Vector3(avSitOffSet.X, avSitOffSet.Y, avSitOffSet.Z);	// change ofset to the scripted one

                    Quaternion nrot = avSitOrientation;
                    if (!part.IsRoot)
                    {
                        nrot = part.RotationOffset * avSitOrientation;
                    }
    	            sitOrientation = nrot;		// Change rotatione to the scripted one
                    OffsetRotation = nrot;
    	            autopilot = false;						// Jump direct to scripted llSitPos()
    	        }
    	       	else
    	       	{
//Console.WriteLine("Scripted, occupied");    	        	
    	    		 return;
    	       	}
    	    }
    	    else	// Not Scripted
    	    {
    	       	if ( (Math.Abs(offset.X) > 0.1f) || (Math.Abs(offset.Y) > 0.1f) ) // Changed 0.5M to 0.1M as they want to be able to sit close together 
    	       	{
    	       		// large prim & offset, ignore if other Avs sitting
//    	       		offset.Z -= 0.05f;
    	       		m_avUnscriptedSitPos = offset * partIRot;					// (non-zero) sit where clicked
    	       		autopilotTarget = part.AbsolutePosition + offset;			// World location of clicked point
    	                
//Console.WriteLine(" offset ={0}", offset);            
//Console.WriteLine(" UnscriptedSitPos={0}", m_avUnscriptedSitPos);            
//Console.WriteLine(" autopilotTarget={0}", autopilotTarget);            
    	                
    	       	}
    	       	else		// small offset
    	       	{
//Console.WriteLine("Small offset");    	        	
					if (!part.IsOccupied)
					{
						m_avUnscriptedSitPos = Vector3.Zero;	// Zero = Sit on prim center
						autopilotTarget = part.AbsolutePosition;
//Console.WriteLine("UsSmall autopilotTarget={0}", autopilotTarget);						
    	       		}
    	       		else return; 		// occupied small
    	       	}	// end large/small
    	    } // end Scripted/not

            part.ParentGroup.TriggerScriptChangedEvent(Changed.LINK);

            cameraAtOffset = part.GetCameraAtOffset();
            cameraEyeOffset = part.GetCameraEyeOffset();
            forceMouselook = part.GetForceMouselook();
            if(cameraAtOffset == Vector3.Zero) cameraAtOffset =  new Vector3(0f, 0f, 0.1f); // 
            if(cameraEyeOffset == Vector3.Zero) cameraEyeOffset =  new Vector3(0f, 0f, 0.1f); // 

            if (m_physicsActor != null)
            {
                // If we're not using the client autopilot, we're immediately warping the avatar to the location
                // We can remove the physicsActor until they stand up.
                m_sitAvatarHeight = m_physicsActor.Size.Z;
                if (autopilot)
                {				// its not a scripted sit
//                        if (Util.GetDistanceTo(AbsolutePosition, autopilotTarget) < 4.5)
					if( (Math.Abs(AbsolutePosition.X - autopilotTarget.X) < 256.0f) && (Math.Abs(AbsolutePosition.Y - autopilotTarget.Y) < 256.0f) )
                    {
                        autopilot = false;		// close enough
                        m_lastWorldPosition = m_pos; /* CW - This give us a position to return the avatar to if the part is killed before standup.
                                                             Not using the part's position because returning the AV to the last known standing
                                                             position is likely to be more friendly, isn't it? */
                        RemoveFromPhysicalScene();
                        Velocity = Vector3.Zero;
                        AbsolutePosition = autopilotTarget + new Vector3(0.0f, 0.0f, (m_sitAvatarHeight / 2.0f));  // Warp av to over sit target
                    } // else the autopilot will get us close
                }
                else
                {	// its a scripted sit
                    m_lastWorldPosition = part.AbsolutePosition;  /* CW - This give us a position to return the avatar to if the part is killed before standup.
                                                                          I *am* using the part's position this time because we have no real idea how far away
                                                                          the avatar is from the sit target. */
                    RemoveFromPhysicalScene();
                    Velocity = Vector3.Zero;
                }
            }
            else return;    // physactor is null! 

			Vector3 offsetr; // = offset * partIRot;	
			// KF: In a linkset, offsetr needs to be relative to the group root!  091208	
	//		offsetr = (part.OffsetPosition * Quaternion.Inverse(part.ParentGroup.RootPart.RotationOffset)) + (offset * partIRot);
 //           if (part.LinkNum < 2)    091216 All this was necessary because of the GetWorldRotation error.
  //          {				// Single, or Root prim of linkset, target is ClickOffset * RootRot
            	//offsetr = offset * partIRot;
//
  //          }
  //          else
    //        {	// Child prim, offset is (ChildOffset * RootRot) + (ClickOffset * ChildRot)
        //    	offsetr = //(part.OffsetPosition * Quaternion.Inverse(part.ParentGroup.RootPart.RotationOffset)) +	
      //      				(offset * partRot);
    //        }

//Console.WriteLine(" ");
//Console.WriteLine("link number ={0}", part.LinkNum);		
//Console.WriteLine("Prim offset ={0}", part.OffsetPosition );			
//Console.WriteLine("Root Rotate ={0}", part.ParentGroup.RootPart.RotationOffset);
//Console.WriteLine("Click offst ={0}", offset);
//Console.WriteLine("Prim Rotate ={0}", part.GetWorldRotation());
//Console.WriteLine("offsetr     ={0}", offsetr);
//Console.WriteLine("Camera At   ={0}", cameraAtOffset);
//Console.WriteLine("Camera Eye  ={0}", cameraEyeOffset);

            //NOTE: SendSitResponse should be relative to the GROUP *NOT* THE PRIM if we're sitting on a child
            ControllingClient.SendSitResponse(part.ParentGroup.UUID, ((offset * part.RotationOffset) + part.OffsetPosition), sitOrientation, autopilot, cameraAtOffset, cameraEyeOffset, forceMouselook);
            
            m_requestedSitTargetUUID = part.UUID;		//KF: Correct autopilot target
            // This calls HandleAgentSit twice, once from here, and the client calls
            // HandleAgentSit itself after it gets to the location
            // It doesn't get to the location until we've moved them there though
            // which happens in HandleAgentSit :P
            m_autopilotMoving = autopilot;
            m_autoPilotTarget = autopilotTarget;
            m_sitAtAutoTarget = autopilot;
            m_initialSitTarget = autopilotTarget;
            if (!autopilot)
                HandleAgentSit(remoteClient, UUID);
        }

        // public void HandleAgentRequestSit(IClientAPI remoteClient, UUID agentID, UUID targetID, Vector3 offset, string sitAnimation)
        public void HandleAgentRequestSit(IClientAPI remoteClient, UUID agentID, UUID targetID, Vector3 offset)
        {
            if (m_parentID != 0)
            {
                StandUp();
            }

//            if (!String.IsNullOrEmpty(sitAnimation))
//            {
//                m_nextSitAnimation = sitAnimation;
//            }
//            else
//            {
            m_nextSitAnimation = "SIT";
//            }

            //SceneObjectPart part = m_scene.GetSceneObjectPart(targetID);
            SceneObjectPart part = FindNextAvailableSitTarget(targetID);

            if (part != null)
            {
                if (!String.IsNullOrEmpty(part.SitAnimation))
                {
                    m_nextSitAnimation = part.SitAnimation;
                }
                m_requestedSitTargetID = part.LocalId;
                //m_requestedSitOffset = offset;
                m_requestedSitTargetUUID = targetID;
                
                m_log.DebugFormat("[SIT]: Client requested Sit Position: {0}", offset);
                
                if (m_scene.PhysicsScene.SupportsRayCast())
                {
                    //m_scene.PhysicsScene.RaycastWorld(Vector3.Zero,Vector3.Zero, 0.01f,new RaycastCallback());
                    //SitRayCastAvatarPosition(part);
                    //return;
                }
            }
            else
            {
                m_log.Warn("Sit requested on unknown object: " + targetID.ToString());
            }

            SendSitResponse(remoteClient, targetID, offset, Quaternion.Identity);
        }

        /*
        public void SitRayCastAvatarPosition(SceneObjectPart part)
        {
            Vector3 EndRayCastPosition = part.AbsolutePosition + m_requestedSitOffset;
            Vector3 StartRayCastPosition = AbsolutePosition;
            Vector3 direction = Vector3.Normalize(EndRayCastPosition - StartRayCastPosition);
            float distance = Vector3.Distance(EndRayCastPosition, StartRayCastPosition);
            m_scene.PhysicsScene.RaycastWorld(StartRayCastPosition, direction, distance, SitRayCastAvatarPositionResponse);
        }

        public void SitRayCastAvatarPositionResponse(bool hitYN, Vector3 collisionPoint, uint localid, float pdistance, Vector3 normal)
        {
            SceneObjectPart part =  FindNextAvailableSitTarget(m_requestedSitTargetUUID);
            if (part != null)
            {
                if (hitYN)
                {
                    if (collisionPoint.ApproxEquals(m_requestedSitOffset + part.AbsolutePosition, 0.2f))
                    {
                        SitRaycastFindEdge(collisionPoint, normal);
                        m_log.DebugFormat("[SIT]: Raycast Avatar Position succeeded at point: {0}, normal:{1}", collisionPoint, normal);
                    }
                    else
                    {
                        SitRayCastAvatarPositionCameraZ(part);
                    }
                }
                else
                {
                    SitRayCastAvatarPositionCameraZ(part);
                }
            }
            else
            {
                ControllingClient.SendAlertMessage("Sit position no longer exists");
                m_requestedSitTargetUUID = UUID.Zero;
                m_requestedSitTargetID = 0;
                m_requestedSitOffset = Vector3.Zero;
            }

        }

        public void SitRayCastAvatarPositionCameraZ(SceneObjectPart part)
        {
            // Next, try to raycast from the camera Z position
            Vector3 EndRayCastPosition = part.AbsolutePosition + m_requestedSitOffset;
            Vector3 StartRayCastPosition = AbsolutePosition; StartRayCastPosition.Z = CameraPosition.Z;
            Vector3 direction = Vector3.Normalize(EndRayCastPosition - StartRayCastPosition);
            float distance = Vector3.Distance(EndRayCastPosition, StartRayCastPosition);
            m_scene.PhysicsScene.RaycastWorld(StartRayCastPosition, direction, distance, SitRayCastAvatarPositionCameraZResponse);
        }

        public void SitRayCastAvatarPositionCameraZResponse(bool hitYN, Vector3 collisionPoint, uint localid, float pdistance, Vector3 normal)
        {
            SceneObjectPart part = FindNextAvailableSitTarget(m_requestedSitTargetUUID);
            if (part != null)
            {
                if (hitYN)
                {
                    if (collisionPoint.ApproxEquals(m_requestedSitOffset + part.AbsolutePosition, 0.2f))
                    {
                        SitRaycastFindEdge(collisionPoint, normal);
                        m_log.DebugFormat("[SIT]: Raycast Avatar Position + CameraZ succeeded at point: {0}, normal:{1}", collisionPoint, normal);
                    }
                    else
                    {
                        SitRayCastCameraPosition(part);
                    }
                }
                else
                {
                    SitRayCastCameraPosition(part);
                }
            }
            else
            {
                ControllingClient.SendAlertMessage("Sit position no longer exists");
                m_requestedSitTargetUUID = UUID.Zero;
                m_requestedSitTargetID = 0;
                m_requestedSitOffset = Vector3.Zero;
            }

        }

        public void SitRayCastCameraPosition(SceneObjectPart part)
        {
            // Next, try to raycast from the camera position
            Vector3 EndRayCastPosition = part.AbsolutePosition + m_requestedSitOffset;
            Vector3 StartRayCastPosition = CameraPosition;
            Vector3 direction = Vector3.Normalize(EndRayCastPosition - StartRayCastPosition);
            float distance = Vector3.Distance(EndRayCastPosition, StartRayCastPosition);
            m_scene.PhysicsScene.RaycastWorld(StartRayCastPosition, direction, distance, SitRayCastCameraPositionResponse);
        }

        public void SitRayCastCameraPositionResponse(bool hitYN, Vector3 collisionPoint, uint localid, float pdistance, Vector3 normal)
        {
            SceneObjectPart part = FindNextAvailableSitTarget(m_requestedSitTargetUUID);
            if (part != null)
            {
                if (hitYN)
                {
                    if (collisionPoint.ApproxEquals(m_requestedSitOffset + part.AbsolutePosition, 0.2f))
                    {
                        SitRaycastFindEdge(collisionPoint, normal);
                        m_log.DebugFormat("[SIT]: Raycast Camera Position succeeded at point: {0}, normal:{1}", collisionPoint, normal);
                    }
                    else
                    {
                        SitRayHorizontal(part);
                    }
                }
                else
                {
                    SitRayHorizontal(part);
                }
            }
            else
            {
                ControllingClient.SendAlertMessage("Sit position no longer exists");
                m_requestedSitTargetUUID = UUID.Zero;
                m_requestedSitTargetID = 0;
                m_requestedSitOffset = Vector3.Zero;
            }

        }

        public void SitRayHorizontal(SceneObjectPart part)
        {
            // Next, try to raycast from the avatar position to fwd
            Vector3 EndRayCastPosition = part.AbsolutePosition + m_requestedSitOffset;
            Vector3 StartRayCastPosition = CameraPosition;
            Vector3 direction = Vector3.Normalize(EndRayCastPosition - StartRayCastPosition);
            float distance = Vector3.Distance(EndRayCastPosition, StartRayCastPosition);
            m_scene.PhysicsScene.RaycastWorld(StartRayCastPosition, direction, distance, SitRayCastHorizontalResponse);
        }

        public void SitRayCastHorizontalResponse(bool hitYN, Vector3 collisionPoint, uint localid, float pdistance, Vector3 normal)
        {
            SceneObjectPart part = FindNextAvailableSitTarget(m_requestedSitTargetUUID);
            if (part != null)
            {
                if (hitYN)
                {
                    if (collisionPoint.ApproxEquals(m_requestedSitOffset + part.AbsolutePosition, 0.2f))
                    {
                        SitRaycastFindEdge(collisionPoint, normal);
                        m_log.DebugFormat("[SIT]: Raycast Horizontal Position succeeded at point: {0}, normal:{1}", collisionPoint, normal);
                        // Next, try to raycast from the camera position
                        Vector3 EndRayCastPosition = part.AbsolutePosition + m_requestedSitOffset;
                        Vector3 StartRayCastPosition = CameraPosition;
                        Vector3 direction = Vector3.Normalize(EndRayCastPosition - StartRayCastPosition);
                        float distance = Vector3.Distance(EndRayCastPosition, StartRayCastPosition);
                        //m_scene.PhysicsScene.RaycastWorld(StartRayCastPosition, direction, distance, SitRayCastResponseAvatarPosition);
                    }
                    else
                    {
                        ControllingClient.SendAlertMessage("Sit position not accessable.");
                        m_requestedSitTargetUUID = UUID.Zero;
                        m_requestedSitTargetID = 0;
                        m_requestedSitOffset = Vector3.Zero;
                    }
                }
                else
                {
                    ControllingClient.SendAlertMessage("Sit position not accessable.");
                    m_requestedSitTargetUUID = UUID.Zero;
                    m_requestedSitTargetID = 0;
                    m_requestedSitOffset = Vector3.Zero;
                }
            }
            else
            {
                ControllingClient.SendAlertMessage("Sit position no longer exists");
                m_requestedSitTargetUUID = UUID.Zero;
                m_requestedSitTargetID = 0;
                m_requestedSitOffset = Vector3.Zero;
            }

        }

        private void SitRaycastFindEdge(Vector3 collisionPoint, Vector3 collisionNormal)
        {
            int i = 0;
            //throw new NotImplementedException();
            //m_requestedSitTargetUUID = UUID.Zero;
            //m_requestedSitTargetID = 0;
            //m_requestedSitOffset = Vector3.Zero;

            SendSitResponse(ControllingClient, m_requestedSitTargetUUID, collisionPoint - m_requestedSitOffset, Quaternion.Identity);
        }
        */


        public void HandleAgentSit(IClientAPI remoteClient, UUID agentID)
        {
            if (!String.IsNullOrEmpty(m_nextSitAnimation))
            {
                HandleAgentSit(remoteClient, agentID, m_nextSitAnimation);
            }
            else
            {
                HandleAgentSit(remoteClient, agentID, "SIT");
            }
        }
        
        public void HandleAgentSit(IClientAPI remoteClient, UUID agentID, string sitAnimation)
        {
            SceneObjectPart part = m_scene.GetSceneObjectPart(m_requestedSitTargetID);

            if (m_sitAtAutoTarget || !m_autopilotMoving)
            {
                if (part != null)
                {
//Console.WriteLine("Link #{0}, Rot {1}", part.LinkNum, part.GetWorldRotation());                
                    if (part.GetAvatarOnSitTarget() == UUID)
                    {
//Console.WriteLine("Scripted Sit");
                    	// Scripted sit
                        Vector3 sitTargetPos = part.SitTargetPosition;
                        Quaternion sitTargetOrient = part.SitTargetOrientation;
                        m_pos = new Vector3(sitTargetPos.X, sitTargetPos.Y, sitTargetPos.Z);
                        m_pos += SIT_TARGET_ADJUSTMENT;
                        if (!part.IsRoot)
                        {
                            m_pos *= part.RotationOffset;
                        }
                        m_bodyRot = sitTargetOrient;
                        m_parentPosition = part.AbsolutePosition;
	    	            part.IsOccupied = true;
                        part.ParentGroup.AddAvatar(agentID); 	                                
                    }
                    else
                    {
						// if m_avUnscriptedSitPos is zero then Av sits above center
						// Else Av sits at m_avUnscriptedSitPos						
						
                    	// Non-scripted sit by Kitto Flora 21Nov09
                    	// Calculate angle of line from prim to Av
                    	Quaternion partIRot;
//                    	if (part.LinkNum == 1)
//                  	{				// Root prim of linkset
//                    		partIRot = Quaternion.Inverse(part.ParentGroup.RootPart.RotationOffset);
//                    	}
//                    	else
//                    	{				// single or child prim
                    		partIRot = Quaternion.Inverse(part.GetWorldRotation());
//                    	}
                    	Vector3 sitTargetPos= part.AbsolutePosition + m_avUnscriptedSitPos;
	                	float y_diff = (m_avInitialPos.Y - sitTargetPos.Y);
    	            	float x_diff = ( m_avInitialPos.X - sitTargetPos.X);
    	            	if(Math.Abs(x_diff) < 0.001f) x_diff = 0.001f;			// avoid div by 0
    	            	if(Math.Abs(y_diff) < 0.001f) y_diff = 0.001f;			// avoid pol flip at 0
    	            	float sit_angle = (float)Math.Atan2( (double)y_diff, (double)x_diff);
						// NOTE: when sitting m_ pos and m_bodyRot are *relative* to the prim location/rotation, not 'World'.
    	            	//  Av sits at world euler <0,0, z>, translated by part rotation 
    	            	m_bodyRot = partIRot * Quaternion.CreateFromEulers(0f, 0f, sit_angle);		// sit at 0,0,inv-click
    	            	
                        m_parentPosition = part.AbsolutePosition;
    	                part.IsOccupied = true;
                        part.ParentGroup.AddAvatar(agentID);
                        m_pos = new Vector3(0f, 0f, 0.05f) + 					// corrections to get Sit Animation
                        		(new Vector3(0.0f, 0f, 0.61f) * partIRot) + 	// located on center
                        		(new Vector3(0.34f, 0f, 0.0f) * m_bodyRot) +
                        		m_avUnscriptedSitPos;							// adds click offset, if any
	                    //Set up raytrace to find top surface of prim
	         			Vector3 size = part.Scale;
	 					float mag = 2.0f; // 0.1f + (float)Math.Sqrt((size.X * size.X) + (size.Y * size.Y) + (size.Z * size.Z));
						Vector3 start =  part.AbsolutePosition + new Vector3(0f, 0f, mag);
	 					Vector3 down = new Vector3(0f, 0f, -1f);    
//Console.WriteLine("st={0}  do={1}  ma={2}", start, down, mag);	 					
		                m_scene.PhysicsScene.RaycastWorld(
	                    		start,		// Vector3 position,
	                    		down, 		// Vector3 direction,
	                    		mag, 		// float length,
	                    		SitAltitudeCallback);          	// retMethod
	                } // end scripted/not
                }
                else  // no Av
                {
                    return;
                }
            }

            //We want our offsets to reference the root prim, not the child we may have sat on
            if (!part.IsRoot)
            {
                m_parentID = part.ParentGroup.RootPart.LocalId;
                m_pos += part.OffsetPosition;
            }
            else
            {
                m_parentID = m_requestedSitTargetID;
            }

            m_linkedPrim = part.UUID;
            if (part.GetAvatarOnSitTarget() != UUID)
            {
                m_offsetRotation = m_offsetRotation / part.RotationOffset;
            }
            Velocity = Vector3.Zero;
            RemoveFromPhysicalScene();
            Animator.TrySetMovementAnimation(sitAnimation);
            SendAvatarDataToAllAgents();
            //SendTerseUpdateToAllClients();
        }
        
        public void SitAltitudeCallback(bool hitYN, Vector3 collisionPoint, uint localid, float distance, Vector3 normal)
        {
			// KF: 091202 There appears to be a bug in Prim Edit Size - the process sometimes make a prim that RayTrace no longer
			//     sees. Take/re-rez, or sim restart corrects the condition. Result of bug is incorrect sit height.
			if(hitYN)
			{
				// m_pos = Av offset from prim center to make look like on center
				// m_parentPosition = Actual center pos of prim
				// collisionPoint = spot on prim where we want to sit
				// collisionPoint.Z = global sit surface height
				SceneObjectPart part = m_scene.GetSceneObjectPart(localid);
				Quaternion partIRot;
//	            if (part.LinkNum == 1)
///    	        {				// Root prim of linkset
//    	            partIRot = Quaternion.Inverse(part.ParentGroup.RootPart.RotationOffset);
//    	        }
//    	        else
//    	        {				// single or child prim
    	            partIRot = Quaternion.Inverse(part.GetWorldRotation());
//    	        }          
                if (m_initialSitTarget != null)
                {
                    float offZ = collisionPoint.Z - m_initialSitTarget.Z;
                    Vector3 offset = new Vector3(0.0f, 0.0f, offZ) * partIRot; // Altitude correction
                    //Console.WriteLine("sitPoint={0},  offset={1}",  sitPoint,  offset);
                    m_pos += offset;
                    //  ControllingClient.SendClearFollowCamProperties(part.UUID);
                }
				
			}
		} // End SitAltitudeCallback  KF.

        /// <summary>
        /// Event handler for the 'Always run' setting on the client
        /// Tells the physics plugin to increase speed of movement.
        /// </summary>
        public void HandleSetAlwaysRun(IClientAPI remoteClient, bool pSetAlwaysRun)
        {
            m_setAlwaysRun = pSetAlwaysRun;
            if (PhysicsActor != null)
            {
                PhysicsActor.SetAlwaysRun = pSetAlwaysRun;
            }
        }

        public void HandleStartAnim(IClientAPI remoteClient, UUID animID)
        {
            Animator.AddAnimation(animID, UUID.Zero);
        }

        public void HandleStopAnim(IClientAPI remoteClient, UUID animID)
        {
            Animator.RemoveAnimation(animID);
        }

        /// <summary>
        /// Rotate the avatar to the given rotation and apply a movement in the given relative vector
        /// </summary>
        /// <param name="vec">The vector in which to move.  This is relative to the rotation argument</param>
        public void AddNewMovement(Vector3 vec)
        {
            m_perfMonMS = Util.EnvironmentTickCount();

            Vector3 direc = vec * Rotation;
            direc.Normalize();

            direc *= 0.03f * 128f * m_speedModifier;

            PhysicsActor actor = m_physicsActor;
            if (actor != null)
            {
                if (actor.Flying)
                {
                    direc *= 4.0f;
                    //bool controlland = (((m_AgentControlFlags & (uint)AgentManager.ControlFlags.AGENT_CONTROL_UP_NEG) != 0) || ((m_AgentControlFlags & (uint)AgentManager.ControlFlags.AGENT_CONTROL_NUDGE_UP_NEG) != 0));
                    //bool colliding = (m_physicsActor.IsColliding==true);
                    //if (controlland)
                    //    m_log.Info("[AGENT]: landCommand");
                    //if (colliding)
                    //    m_log.Info("[AGENT]: colliding");
                    //if (m_physicsActor.Flying && colliding && controlland)
                    //{
                    //    StopFlying();
                    //    m_log.Info("[AGENT]: Stop FLying");
                    //}
                }
                else if (!actor.Flying && actor.IsColliding)
                {
                    if (direc.Z > 2.0f)
                    {
                        direc.Z *= 3.0f;

                        // TODO: PreJump and jump happen too quickly.  Many times prejump gets ignored.
                        Animator.TrySetMovementAnimation("PREJUMP");
                        Animator.TrySetMovementAnimation("JUMP");
                    }
                }
            }

            // TODO: Add the force instead of only setting it to support multiple forces per frame?
            m_forceToApply = direc;

            m_scene.StatsReporter.AddAgentTime(Util.EnvironmentTickCountSubtract(m_perfMonMS));
        }

        #endregion

        #region Overridden Methods

        private bool sendingPrims = false;

        public override void Update()
        {
            const float ROTATION_TOLERANCE = 0.01f;
            const float VELOCITY_TOLERANCE = 0.001f;
            const float POSITION_TOLERANCE = 0.05f;
            //const int TIME_MS_TOLERANCE = 3000;

            if (!sendingPrims)
                Util.FireAndForget(delegate { sendingPrims = true; SendPrimUpdates(); sendingPrims = false; });

            if (m_isChildAgent == false)
            {
//                PhysicsActor actor = m_physicsActor;

                // NOTE: Velocity is not the same as m_velocity. Velocity will attempt to
                // grab the latest PhysicsActor velocity, whereas m_velocity is often
                // storing a requested force instead of an actual traveling velocity

                // Throw away duplicate or insignificant updates
                if (!m_bodyRot.ApproxEquals(m_lastRotation, ROTATION_TOLERANCE) ||
                    !Velocity.ApproxEquals(m_lastVelocity, VELOCITY_TOLERANCE) ||
                    !m_pos.ApproxEquals(m_lastPosition, POSITION_TOLERANCE))
                    //Environment.TickCount - m_lastTerseSent > TIME_MS_TOLERANCE)
                {
                    SendTerseUpdateToAllClients();

                    // Update the "last" values
                    m_lastPosition = m_pos;
                    m_lastRotation = m_bodyRot;
                    m_lastVelocity = Velocity;
                    //m_lastTerseSent = Environment.TickCount;
                }

                // followed suggestion from mic bowman. reversed the two lines below.
                if (m_parentID == 0 && m_physicsActor != null || m_parentID != 0) // Check that we have a physics actor or we're sitting on something
                    CheckForBorderCrossing();

                CheckForSignificantMovement(); // sends update to the modules.
            }
            
            //Sending prim updates AFTER the avatar terse updates are sent
            SendPrimUpdates();
        }

        #endregion

        #region Update Client(s)


        /// <summary>
        /// Sends a location update to the client connected to this scenePresence
        /// </summary>
        /// <param name="remoteClient"></param>
        public void SendTerseUpdateToClient(IClientAPI remoteClient)
        {
            // If the client is inactive, it's getting its updates from another
            // server.
            if (remoteClient.IsActive)
            {
                m_perfMonMS = Util.EnvironmentTickCount();

                Vector3 pos = m_pos;
                pos.Z += m_appearance.HipOffset;

                //m_log.DebugFormat("[SCENEPRESENCE]: TerseUpdate: Pos={0} Rot={1} Vel={2}", m_pos, m_bodyRot, m_velocity);

                remoteClient.SendPrimUpdate(
                    this,
                    PrimUpdateFlags.Position | PrimUpdateFlags.Rotation | PrimUpdateFlags.Velocity
                    | PrimUpdateFlags.Acceleration | PrimUpdateFlags.AngularVelocity);

                m_scene.StatsReporter.AddAgentTime(Util.EnvironmentTickCountSubtract(m_perfMonMS));
                m_scene.StatsReporter.AddAgentUpdates(1);
            }
        }


        // vars to support reduced update frequency when velocity is unchanged
        private Vector3 lastVelocitySentToAllClients = Vector3.Zero;
        private Vector3 lastPositionSentToAllClients = Vector3.Zero;
        private int lastTerseUpdateToAllClientsTick = Util.EnvironmentTickCount();

        /// <summary>
        /// Send a location/velocity/accelleration update to all agents in scene
        /// </summary>
        public void SendTerseUpdateToAllClients()
        {
            int currentTick = Util.EnvironmentTickCount();

            // Decrease update frequency when avatar is moving but velocity is
            // not changing.
            // If there is a mismatch between distance travelled and expected
            // distance based on last velocity sent and velocity hasnt changed,
            // then send a new terse update

            float timeSinceLastUpdate = (currentTick - lastTerseUpdateToAllClientsTick) * 0.001f;

            Vector3 expectedPosition = lastPositionSentToAllClients + lastVelocitySentToAllClients * timeSinceLastUpdate;

            float distanceError = Vector3.Distance(OffsetPosition, expectedPosition);

            float speed = Velocity.Length();
            float velocidyDiff = Vector3.Distance(lastVelocitySentToAllClients, Velocity);

            // assuming 5 ms. worst case precision for timer, use 2x that 
            // for distance error threshold
            float distanceErrorThreshold = speed * 0.01f;

            if (speed < 0.01f // allow rotation updates if avatar position is unchanged
                || Math.Abs(distanceError) > distanceErrorThreshold
                || velocidyDiff > 0.01f) // did velocity change from last update?
            {
                m_perfMonMS = currentTick;
                lastVelocitySentToAllClients = Velocity;
                lastTerseUpdateToAllClientsTick = currentTick;
                lastPositionSentToAllClients = OffsetPosition;

                m_scene.ForEachClient(SendTerseUpdateToClient);

                m_scene.StatsReporter.AddAgentTime(Util.EnvironmentTickCountSubtract(m_perfMonMS));
            }
        }

        public void SendCoarseLocations(List<Vector3> coarseLocations, List<UUID> avatarUUIDs)
        {
            SendCourseLocationsMethod d = m_sendCourseLocationsMethod;
            if (d != null)
            {
                d.Invoke(m_scene.RegionInfo.originRegionID, this, coarseLocations, avatarUUIDs);
            }
        }

        public void SetSendCourseLocationMethod(SendCourseLocationsMethod d)
        {
            if (d != null)
                m_sendCourseLocationsMethod = d;
        }

        public void SendCoarseLocationsDefault(UUID sceneId, ScenePresence p, List<Vector3> coarseLocations, List<UUID> avatarUUIDs)
        {
            m_perfMonMS = Util.EnvironmentTickCount();
            m_controllingClient.SendCoarseLocationUpdate(avatarUUIDs, coarseLocations);
            m_scene.StatsReporter.AddAgentTime(Util.EnvironmentTickCountSubtract(m_perfMonMS));
        }

        /// <summary>
        /// Do everything required once a client completes its movement into a region and becomes
        /// a root agent.
        /// </summary>
        private void SendInitialData()
        {
            // Moved this into CompleteMovement to ensure that m_appearance is initialized before
            // the inventory arrives
            // m_scene.GetAvatarAppearance(m_controllingClient, out m_appearance);

            bool cachedappearance = false;

            // We have an appearance but we may not have the baked textures. Check the asset cache 
            // to see if all the baked textures are already here. 
            if (m_scene.AvatarFactory != null)
                cachedappearance = m_scene.AvatarFactory.ValidateBakedTextureCache(m_controllingClient);
            
            // If we aren't using a cached appearance, then clear out the baked textures
            if (!cachedappearance)
            {
                m_appearance.ResetAppearance();
                if (m_scene.AvatarFactory != null)
                    m_scene.AvatarFactory.QueueAppearanceSave(UUID);
            }
            
            // This agent just became root. We are going to tell everyone about it. The process of
            // getting other avatars information was initiated in the constructor... don't do it 
            // again here... this comes after the cached appearance check because the avatars
            // appearance goes into the avatar update packet
            SendAvatarDataToAllAgents();
            SendAppearanceToAgent(this);

            // If we are using the the cached appearance then send it out to everyone
            if (cachedappearance)
            {
                m_log.DebugFormat("[SCENEPRESENCE]: baked textures are in the cache for {0}", Name);

                // If the avatars baked textures are all in the cache, then we have a 
                // complete appearance... send it out, if not, then we'll send it when
                // the avatar finishes updating its appearance
                SendAppearanceToAllOtherAgents();
            }
        }

        /// <summary>
        /// Send this agent's avatar data to all other root and child agents in the scene
        /// This agent must be root. This avatar will receive its own update. 
        /// </summary>
        public void SendAvatarDataToAllAgents()
        {
            // only send update from root agents to other clients; children are only "listening posts"
            if (IsChildAgent)
            {
                m_log.Warn("[SCENEPRESENCE] attempt to send avatar data from a child agent");
                return;
            }
            
            m_perfMonMS = Util.EnvironmentTickCount();

            int count = 0;
            m_scene.ForEachScenePresence(delegate(ScenePresence scenePresence)
                                         {
                                             SendAvatarDataToAgent(scenePresence);
                                             count++;
                                         });

            m_scene.StatsReporter.AddAgentUpdates(count);
            m_scene.StatsReporter.AddAgentTime(Util.EnvironmentTickCountSubtract(m_perfMonMS));
        }

        /// <summary>
        /// Send avatar data for all other root agents to this agent, this agent
        /// can be either a child or root
        /// </summary>
        public void SendOtherAgentsAvatarDataToMe()
        {
            m_perfMonMS = Util.EnvironmentTickCount();

            int count = 0;
            m_scene.ForEachScenePresence(delegate(ScenePresence scenePresence)
                                         {
                                             // only send information about root agents
                                             if (scenePresence.IsChildAgent)
                                                 return;
                                             
                                             // only send information about other root agents
                                             if (scenePresence.UUID == UUID)
                                                 return;
                                             
                                             scenePresence.SendAvatarDataToAgent(this);
                                             count++;
                                         });

            m_scene.StatsReporter.AddAgentUpdates(count);
            m_scene.StatsReporter.AddAgentTime(Util.EnvironmentTickCountSubtract(m_perfMonMS));
        }

        /// <summary>
        /// Send avatar data to an agent.
        /// </summary>
        /// <param name="avatar"></param>
        public void SendAvatarDataToAgent(ScenePresence avatar)
        {
//            m_log.WarnFormat("[SP] Send avatar data from {0} to {1}",m_uuid,avatar.ControllingClient.AgentId);

            avatar.ControllingClient.SendAvatarDataImmediate(this);
            if (Animator != null)
                Animator.SendAnimPackToClient(avatar.ControllingClient);
        }

        /// <summary>
        /// Send this agent's appearance to all other root and child agents in the scene
        /// This agent must be root.
        /// </summary>
        public void SendAppearanceToAllOtherAgents()
        {
            // only send update from root agents to other clients; children are only "listening posts"
            if (IsChildAgent)
            {
                m_log.Warn("[SCENEPRESENCE] attempt to send avatar data from a child agent");
                return;
            }
            
            m_perfMonMS = Util.EnvironmentTickCount();

            int count = 0;
            m_scene.ForEachScenePresence(delegate(ScenePresence scenePresence)
                                         {
                                             if (scenePresence.UUID == UUID)
                                                 return;

                                             SendAppearanceToAgent(scenePresence);
                                             count++;
                                         });

            m_scene.StatsReporter.AddAgentUpdates(count);
            m_scene.StatsReporter.AddAgentTime(Util.EnvironmentTickCountSubtract(m_perfMonMS));
        }

        /// <summary>
        /// Send appearance from all other root agents to this agent. this agent
        /// can be either root or child
        /// </summary>
        public void SendOtherAgentsAppearanceToMe()
        {
            m_perfMonMS = Util.EnvironmentTickCount();

            int count = 0;
            m_scene.ForEachScenePresence(delegate(ScenePresence scenePresence)
                                         {
                                             // only send information about root agents
                                             if (scenePresence.IsChildAgent)
                                                 return;
                                             
                                             // only send information about other root agents
                                             if (scenePresence.UUID == UUID)
                                                 return;
                                             
                                             scenePresence.SendAppearanceToAgent(this);
                                             count++;
                                         });

            m_scene.StatsReporter.AddAgentUpdates(count);
            m_scene.StatsReporter.AddAgentTime(Util.EnvironmentTickCountSubtract(m_perfMonMS));
        }

        /// <summary>
        /// Send appearance data to an agent.
        /// </summary>
        /// <param name="avatar"></param>
        public void SendAppearanceToAgent(ScenePresence avatar)
        {
//            m_log.DebugFormat(
//                "[SCENE PRESENCE] Send appearance from {0} {1} to {2} {3}", Name, m_uuid, avatar.Name, avatar.UUID);

            avatar.ControllingClient.SendAppearance(
                UUID, m_appearance.VisualParams, m_appearance.Texture.GetBytes());
        }

        public AvatarAppearance Appearance
        {
            get { return m_appearance; }
            set
            {
                m_appearance = value;
//                m_log.DebugFormat("[SCENE PRESENCE]: Set appearance for {0} to {1}", Name, value);
            }
        }

        #endregion

        #region Significant Movement Method

        /// <summary>
        /// This checks for a significant movement and sends a courselocationchange update
        /// </summary>
        protected void CheckForSignificantMovement()
        {
            if (Util.GetDistanceTo(AbsolutePosition, posLastSignificantMove) > SIGNIFICANT_MOVEMENT)
            {
                posLastSignificantMove = AbsolutePosition;
                m_scene.EventManager.TriggerSignificantClientMovement(this);
            }

            // Minimum Draw distance is 64 meters, the Radius of the draw distance sphere is 32m
            if (Util.GetDistanceTo(AbsolutePosition, m_lastChildAgentUpdatePosition) >= Scene.ChildReprioritizationDistance ||
                Util.GetDistanceTo(CameraPosition, m_lastChildAgentUpdateCamPosition) >= Scene.ChildReprioritizationDistance)
            {
                m_lastChildAgentUpdatePosition = AbsolutePosition;
                m_lastChildAgentUpdateCamPosition = CameraPosition;

                ChildAgentDataUpdate cadu = new ChildAgentDataUpdate();
                cadu.ActiveGroupID = UUID.Zero.Guid;
                cadu.AgentID = UUID.Guid;
                cadu.alwaysrun = m_setAlwaysRun;
                cadu.AVHeight = m_appearance.AvatarHeight;
                Vector3 tempCameraCenter = m_CameraCenter;
                cadu.cameraPosition = tempCameraCenter;
                cadu.drawdistance = m_DrawDistance;
                cadu.GroupAccess = 0;
                cadu.Position = AbsolutePosition;
                cadu.regionHandle = m_rootRegionHandle;

                // Throttles 
                float multiplier = 1;
                int childRegions = m_knownChildRegions.Count;
                if (childRegions != 0)
                    multiplier = 1f / childRegions;

                // Minimum throttle for a child region is 1/4 of the root region throttle
                if (multiplier <= 0.25f)
                    multiplier = 0.25f;

                cadu.throttles = ControllingClient.GetThrottlesPacked(multiplier);
                cadu.Velocity = Velocity;

                AgentPosition agentpos = new AgentPosition();
                agentpos.CopyFrom(cadu);

                m_scene.SendOutChildAgentUpdates(agentpos, this);
            }
        }

        #endregion

        #region Border Crossing Methods

        /// <summary>
        /// Starts the process of moving an avatar into another region if they are crossing the border.
        /// </summary>
        /// <remarks>
        /// Also removes the avatar from the physical scene if transit has started.
        /// </remarks>
        protected void CheckForBorderCrossing()
        {
            if (IsChildAgent)
                return;

            Vector3 pos2 = AbsolutePosition;
            Vector3 vel = Velocity;
            int neighbor = 0;
            int[] fix = new int[2];

            float timeStep = 0.1f;
            pos2.X = pos2.X + (vel.X*timeStep);
            pos2.Y = pos2.Y + (vel.Y*timeStep);
            pos2.Z = pos2.Z + (vel.Z*timeStep);

            if (!IsInTransit)
            {
                // Checks if where it's headed exists a region

                bool needsTransit = false;
                if (m_scene.TestBorderCross(pos2, Cardinals.W))
                {
                    if (m_scene.TestBorderCross(pos2, Cardinals.S))
                    {
                        needsTransit = true;
                        neighbor = HaveNeighbor(Cardinals.SW, ref fix);
                    }
                    else if (m_scene.TestBorderCross(pos2, Cardinals.N))
                    {
                        needsTransit = true;
                        neighbor = HaveNeighbor(Cardinals.NW, ref fix);
                    }
                    else
                    {
                        needsTransit = true;
                        neighbor = HaveNeighbor(Cardinals.W, ref fix);
                    }
                }
                else if (m_scene.TestBorderCross(pos2, Cardinals.E))
                {
                    if (m_scene.TestBorderCross(pos2, Cardinals.S))
                    {
                        needsTransit = true;
                        neighbor = HaveNeighbor(Cardinals.SE, ref fix);
                    }
                    else if (m_scene.TestBorderCross(pos2, Cardinals.N))
                    {
                        needsTransit = true;
                        neighbor = HaveNeighbor(Cardinals.NE, ref fix);
                    }
                    else
                    {
                        needsTransit = true;
                        neighbor = HaveNeighbor(Cardinals.E, ref fix);
                    }
                }
                else if (m_scene.TestBorderCross(pos2, Cardinals.S))
                {
                    needsTransit = true;
                    neighbor = HaveNeighbor(Cardinals.S, ref fix);
                }
                else if (m_scene.TestBorderCross(pos2, Cardinals.N))
                {
                    needsTransit = true;
                    neighbor = HaveNeighbor(Cardinals.N, ref fix);
                }

                // Makes sure avatar does not end up outside region
                if (neighbor <= 0)
                {
                    if (needsTransit)
                    {
                        if (m_requestedSitTargetUUID == UUID.Zero)
                        {
                            bool isFlying = m_physicsActor.Flying;
                            RemoveFromPhysicalScene();

                            Vector3 pos = AbsolutePosition;
                            if (AbsolutePosition.X < 0)
                                pos.X += Velocity.X * 2;
                            else if (AbsolutePosition.X > Constants.RegionSize)
                                pos.X -= Velocity.X * 2;
                            if (AbsolutePosition.Y < 0)
                                pos.Y += Velocity.Y * 2;
                            else if (AbsolutePosition.Y > Constants.RegionSize)
                                pos.Y -= Velocity.Y * 2;
                            Velocity = Vector3.Zero;
                            AbsolutePosition = pos;

                            AddToPhysicalScene(isFlying);
                        }
                    }
                }
                else if (neighbor > 0)
                {
                    if (!CrossToNewRegion())
                    {
                        if (m_requestedSitTargetUUID == UUID.Zero)
                        {
                            bool isFlying = m_physicsActor.Flying;
                            RemoveFromPhysicalScene();

                            Vector3 pos = AbsolutePosition;
                            if (AbsolutePosition.X < 0)
                                pos.X += Velocity.X * 2;
                            else if (AbsolutePosition.X > Constants.RegionSize)
                                pos.X -= Velocity.X * 2;
                            if (AbsolutePosition.Y < 0)
                                pos.Y += Velocity.Y * 2;
                            else if (AbsolutePosition.Y > Constants.RegionSize)
                                pos.Y -= Velocity.Y * 2;
                            Velocity = Vector3.Zero;
                            AbsolutePosition = pos;

                            AddToPhysicalScene(isFlying);
                        }
                    }
                }
            }
            else
            {
                // We must remove the agent from the physical scene if it has been placed in transit.  If we don't,
                // then this method continues to be called from ScenePresence.Update() until the handover of the client between
                // regions is completed.  Since this handover can take more than 1000ms (due to the 1000ms
                // event queue polling response from the server), this results in the avatar pausing on the border
                // for the handover period.
                RemoveFromPhysicalScene();
                
                // This constant has been inferred from experimentation
                // I'm not sure what this value should be, so I tried a few values.
                timeStep = 0.04f;
                pos2 = AbsolutePosition;
                pos2.X = pos2.X + (vel.X * timeStep);
                pos2.Y = pos2.Y + (vel.Y * timeStep);
                pos2.Z = pos2.Z + (vel.Z * timeStep);
                m_pos = pos2;
            }
        }

        /// <summary>
        /// Checks whether this region has a neighbour in the given direction.
        /// </summary>
        /// <param name="car"></param>
        /// <param name="fix"></param>
        /// <returns>
        /// An integer which represents a compass point.  N == 1, going clockwise until we reach NW == 8.
        /// Returns a positive integer if there is a region in that direction, a negative integer if not.
        /// </returns>
        protected int HaveNeighbor(Cardinals car, ref int[] fix)
        {
            uint neighbourx = m_scene.RegionInfo.RegionLocX;
            uint neighboury = m_scene.RegionInfo.RegionLocY;

            int dir = (int)car;

            if (dir > 1 && dir < 5) //Heading East
                neighbourx++;
            else if (dir > 5) // Heading West
                neighbourx--;

            if (dir < 3 || dir == 8) // Heading North
                neighboury++;
            else if (dir > 3 && dir < 7) // Heading Sout
                neighboury--;

            int x = (int)(neighbourx * Constants.RegionSize);
            int y = (int)(neighboury * Constants.RegionSize);
            GridRegion neighbourRegion = m_scene.GridService.GetRegionByPosition(m_scene.RegionInfo.ScopeID, x, y);

            if (neighbourRegion == null)
            {
                fix[0] = (int)(m_scene.RegionInfo.RegionLocX - neighbourx);
                fix[1] = (int)(m_scene.RegionInfo.RegionLocY - neighboury);
                return dir * (-1);
            }
            else
                return dir;
        }

        /// <summary>
        /// Moves the agent outside the region bounds
        /// Tells neighbor region that we're crossing to it
        /// If the neighbor accepts, remove the agent's viewable avatar from this scene
        /// set them to a child agent.
        /// </summary>
        protected bool CrossToNewRegion()
        {
            try
            {
                return m_scene.CrossAgentToNewRegion(this, m_physicsActor.Flying);
            }
            catch
            {
                return m_scene.CrossAgentToNewRegion(this, false);
            }
        }

        public void InTransit()
        {
            m_inTransit = true;

            if ((m_physicsActor != null) && m_physicsActor.Flying)
                m_AgentControlFlags |= AgentManager.ControlFlags.AGENT_CONTROL_FLY;
            else if ((m_AgentControlFlags & AgentManager.ControlFlags.AGENT_CONTROL_FLY) != 0)
                m_AgentControlFlags &= ~AgentManager.ControlFlags.AGENT_CONTROL_FLY;
        }

        public void NotInTransit()
        {
            m_inTransit = false;
        }

        public void RestoreInCurrentScene()
        {
            AddToPhysicalScene(false); // not exactly false
        }

        public void Reset()
        {
            // Put the child agent back at the center
            AbsolutePosition 
                = new Vector3(((float)Constants.RegionSize * 0.5f), ((float)Constants.RegionSize * 0.5f), 70);
            Animator.ResetAnimations();
        }

        /// <summary>
        /// Computes which child agents to close when the scene presence moves to another region.
        /// Removes those regions from m_knownRegions.
        /// </summary>
        /// <param name="newRegionX">The new region's x on the map</param>
        /// <param name="newRegionY">The new region's y on the map</param>
        /// <returns></returns>
        public void CloseChildAgents(uint newRegionX, uint newRegionY)
        {
            List<ulong> byebyeRegions = new List<ulong>();
            m_log.DebugFormat(
                "[SCENE PRESENCE]: Closing child agents. Checking {0} regions in {1}", 
                m_knownChildRegions.Keys.Count, Scene.RegionInfo.RegionName);
            //DumpKnownRegions();

            lock (m_knownChildRegions)
            {
                foreach (ulong handle in m_knownChildRegions.Keys)
                {
                    // Don't close the agent on this region yet
                    if (handle != Scene.RegionInfo.RegionHandle)
                    {
                        uint x, y;
                        Utils.LongToUInts(handle, out x, out y);
                        x = x / Constants.RegionSize;
                        y = y / Constants.RegionSize;

                        //m_log.Debug("---> x: " + x + "; newx:" + newRegionX + "; Abs:" + (int)Math.Abs((int)(x - newRegionX)));
                        //m_log.Debug("---> y: " + y + "; newy:" + newRegionY + "; Abs:" + (int)Math.Abs((int)(y - newRegionY)));
                        if (Util.IsOutsideView(DrawDistance, x, newRegionX, y, newRegionY))
                        {
                            byebyeRegions.Add(handle);
                        }
                    }
                }
            }
            
            if (byebyeRegions.Count > 0)
            {
                m_log.Debug("[SCENE PRESENCE]: Closing " + byebyeRegions.Count + " child agents");
                m_scene.SceneGridService.SendCloseChildAgentConnections(m_controllingClient.AgentId, byebyeRegions);
            }
            
            foreach (ulong handle in byebyeRegions)
            {
                RemoveNeighbourRegion(handle);
            }
        }

        #endregion

        /// <summary>
        /// This allows the Sim owner the abiility to kick users from their sim currently.
        /// It tells the client that the agent has permission to do so.
        /// </summary>
        public void GrantGodlikePowers(UUID agentID, UUID sessionID, UUID token, bool godStatus)
        {
            if (godStatus)
            {
                // For now, assign god level 200 to anyone
                // who is granted god powers, but has no god level set.
                //
                UserAccount account = m_scene.UserAccountService.GetUserAccount(m_scene.RegionInfo.ScopeID, agentID);
                if (account != null)
                {
                    if (account.UserLevel > 0)
                        m_godLevel = account.UserLevel;
                    else
                        m_godLevel = 200;
                }
            }
            else
            {
                m_godLevel = 0;
            }

            ControllingClient.SendAdminResponse(token, (uint)m_godLevel);
        }

        #region Child Agent Updates

        public void ChildAgentDataUpdate(AgentData cAgentData)
        {
            //m_log.Debug("   >>> ChildAgentDataUpdate <<< " + Scene.RegionInfo.RegionName);
            if (!IsChildAgent)
                return;

            CopyFrom(cAgentData);
        }

        /// <summary>
        /// This updates important decision making data about a child agent
        /// The main purpose is to figure out what objects to send to a child agent that's in a neighboring region
        /// </summary>
        public void ChildAgentDataUpdate(AgentPosition cAgentData, uint tRegionX, uint tRegionY, uint rRegionX, uint rRegionY)
        {
            if (!IsChildAgent)
                return;

            //m_log.Debug("   >>> ChildAgentPositionUpdate <<< " + rRegionX + "-" + rRegionY);
            int shiftx = ((int)rRegionX - (int)tRegionX) * (int)Constants.RegionSize;
            int shifty = ((int)rRegionY - (int)tRegionY) * (int)Constants.RegionSize;

            Vector3 offset = new Vector3(shiftx, shifty, 0f);

            // When we get to the point of re-computing neighbors everytime this
            // changes, then start using the agent's drawdistance rather than the 
            // region's draw distance.
            // m_DrawDistance = cAgentData.Far;
            m_DrawDistance = Scene.DefaultDrawDistance;
            
            if (cAgentData.Position != new Vector3(-1f, -1f, -1f)) // UGH!!
                m_pos = cAgentData.Position + offset;

            if (Vector3.Distance(AbsolutePosition, posLastSignificantMove) >= Scene.ChildReprioritizationDistance)
            {
                posLastSignificantMove = AbsolutePosition;
                ReprioritizeUpdates();
            }

            m_CameraCenter = cAgentData.Center + offset;

            //SetHeight(cAgentData.AVHeight);

            if ((cAgentData.Throttles != null) && cAgentData.Throttles.Length > 0)
                ControllingClient.SetChildAgentThrottle(cAgentData.Throttles);

            //cAgentData.AVHeight;
            m_rootRegionHandle = cAgentData.RegionHandle;
            //m_velocity = cAgentData.Velocity;
        }

        public void CopyTo(AgentData cAgent)
        {
            cAgent.CallbackURI = m_callbackURI;

            cAgent.AgentID = UUID;
            cAgent.RegionID = Scene.RegionInfo.RegionID;

            cAgent.Position = AbsolutePosition;
            cAgent.Velocity = m_velocity;
            cAgent.Center = m_CameraCenter;
            cAgent.AtAxis = m_CameraAtAxis;
            cAgent.LeftAxis = m_CameraLeftAxis;
            cAgent.UpAxis = m_CameraUpAxis;

            cAgent.Far = m_DrawDistance;

            // Throttles 
            float multiplier = 1;
            int childRegions = m_knownChildRegions.Count;
            if (childRegions != 0)
                multiplier = 1f / childRegions;

            // Minimum throttle for a child region is 1/4 of the root region throttle
            if (multiplier <= 0.25f)
                multiplier = 0.25f;

            cAgent.Throttles = ControllingClient.GetThrottlesPacked(multiplier);

            cAgent.HeadRotation = m_headrotation;
            cAgent.BodyRotation = m_bodyRot;
            cAgent.ControlFlags = (uint)m_AgentControlFlags;

            if (m_scene.Permissions.IsGod(new UUID(cAgent.AgentID)))
                cAgent.GodLevel = (byte)m_godLevel;
            else 
                cAgent.GodLevel = (byte) 0;

            cAgent.AlwaysRun = m_setAlwaysRun;

            cAgent.Appearance = new AvatarAppearance(m_appearance);
            
            lock (scriptedcontrols)
            {
                ControllerData[] controls = new ControllerData[scriptedcontrols.Count];
                int i = 0;

                foreach (ScriptControllers c in scriptedcontrols.Values)
                {
                    controls[i++] = new ControllerData(c.itemID, (uint)c.ignoreControls, (uint)c.eventControls);
                }
                cAgent.Controllers = controls;
            }

            // Animations
            try
            {
                cAgent.Anims = Animator.Animations.ToArray();
            }
            catch { }

            // Attachment objects
            lock (m_attachments)
            {
                if (m_attachments.Count > 0)
                {
                    cAgent.AttachmentObjects = new List<ISceneObject>();
                    cAgent.AttachmentObjectStates = new List<string>();
    //                IScriptModule se = m_scene.RequestModuleInterface<IScriptModule>();
                    m_InTransitScriptStates.Clear();

                    foreach (SceneObjectGroup sog in m_attachments)
                    {
                        // We need to make a copy and pass that copy
                        // because of transfers withn the same sim
                        ISceneObject clone = sog.CloneForNewScene();
                        // Attachment module assumes that GroupPosition holds the offsets...!
                        ((SceneObjectGroup)clone).RootPart.GroupPosition = sog.RootPart.AttachedPos;
                        ((SceneObjectGroup)clone).IsAttachment = false;
                        cAgent.AttachmentObjects.Add(clone);
                        string state = sog.GetStateSnapshot();
                        cAgent.AttachmentObjectStates.Add(state);
                        m_InTransitScriptStates.Add(state);
                        // Let's remove the scripts of the original object here
                        sog.RemoveScriptInstances(true);
                    }
                }
            }
        }

        public void CopyFrom(AgentData cAgent)
        {
            m_originRegionID = cAgent.RegionID;

            m_callbackURI = cAgent.CallbackURI;

            m_pos = cAgent.Position;
            
            m_velocity = cAgent.Velocity;
            m_CameraCenter = cAgent.Center;
            m_CameraAtAxis = cAgent.AtAxis;
            m_CameraLeftAxis = cAgent.LeftAxis;
            m_CameraUpAxis = cAgent.UpAxis;

            // When we get to the point of re-computing neighbors everytime this
            // changes, then start using the agent's drawdistance rather than the 
            // region's draw distance.
            // m_DrawDistance = cAgent.Far;
            m_DrawDistance = Scene.DefaultDrawDistance;

            if ((cAgent.Throttles != null) && cAgent.Throttles.Length > 0)
                ControllingClient.SetChildAgentThrottle(cAgent.Throttles);

            m_headrotation = cAgent.HeadRotation;
            m_bodyRot = cAgent.BodyRotation;
            m_AgentControlFlags = (AgentManager.ControlFlags)cAgent.ControlFlags; 

            if (m_scene.Permissions.IsGod(new UUID(cAgent.AgentID)))
                m_godLevel = cAgent.GodLevel;
            m_setAlwaysRun = cAgent.AlwaysRun;

            m_appearance = new AvatarAppearance(cAgent.Appearance);
            if (m_physicsActor != null)
            {
                bool isFlying = m_physicsActor.Flying;
                RemoveFromPhysicalScene();
                AddToPhysicalScene(isFlying);
            }
            
            try
            {
                lock (scriptedcontrols)
                {
                    if (cAgent.Controllers != null)
                    {
                        scriptedcontrols.Clear();

                        foreach (ControllerData c in cAgent.Controllers)
                        {
                            ScriptControllers sc = new ScriptControllers();
                            sc.itemID = c.ItemID;
                            sc.ignoreControls = (ScriptControlled)c.IgnoreControls;
                            sc.eventControls = (ScriptControlled)c.EventControls;

                            scriptedcontrols[sc.itemID] = sc;
                        }
                    }
                }
            }
            catch { }
            // Animations
            try
            {
                Animator.ResetAnimations();
                Animator.Animations.FromArray(cAgent.Anims);
            }
            catch {  }

            if (cAgent.AttachmentObjects != null && cAgent.AttachmentObjects.Count > 0)
            {
                m_attachments = new List<SceneObjectGroup>();
                int i = 0;
                foreach (ISceneObject so in cAgent.AttachmentObjects)
                {
                    ((SceneObjectGroup)so).LocalId = 0;
                    ((SceneObjectGroup)so).RootPart.UpdateFlag = 0;
                    so.SetState(cAgent.AttachmentObjectStates[i++], m_scene);
                    m_scene.IncomingCreateObject(so);
                }
            }
        }

        public bool CopyAgent(out IAgentData agent)
        {
            agent = new CompleteAgentData();
            CopyTo((AgentData)agent);
            return true;
        }

        #endregion Child Agent Updates

        /// <summary>
        /// Handles part of the PID controller function for moving an avatar.
        /// </summary>
        public override void UpdateMovement()
        {
            if (m_forceToApply.HasValue)
            {
                Vector3 force = m_forceToApply.Value;

                m_updateflag = true;

                Velocity = force;

                m_forceToApply = null;
            }
        }

        /// <summary>
        /// Adds a physical representation of the avatar to the Physics plugin
        /// </summary>
        public void AddToPhysicalScene(bool isFlying)
        {
            if (m_appearance.AvatarHeight == 0)
                m_appearance.SetHeight();

            PhysicsScene scene = m_scene.PhysicsScene;

            Vector3 pVec = AbsolutePosition;

            m_physicsActor = scene.AddAvatar(Firstname + "." + Lastname, pVec,
                                                 new Vector3(0f, 0f, m_appearance.AvatarHeight), isFlying);
            scene.AddPhysicsActorTaint(m_physicsActor);
            //m_physicsActor.OnRequestTerseUpdate += SendTerseUpdateToAllClients;
            m_physicsActor.OnCollisionUpdate += PhysicsCollisionUpdate;
            m_physicsActor.OnOutOfBounds += OutOfBoundsCall; // Called for PhysicsActors when there's something wrong
            m_physicsActor.SubscribeEvents(500);
            m_physicsActor.LocalID = LocalId;

            SetHeight(m_appearance.AvatarHeight);
        }

        private void OutOfBoundsCall(Vector3 pos)
        {
            //bool flying = m_physicsActor.Flying;
            //RemoveFromPhysicalScene();

            //AddToPhysicalScene(flying);
            if (ControllingClient != null)
                ControllingClient.SendAgentAlertMessage("Physics is having a problem with your avatar.  You may not be able to move until you relog.", true);
        }

        // Event called by the physics plugin to tell the avatar about a collision.
        private void PhysicsCollisionUpdate(EventArgs e)
        {
            if (e == null)
                return;
                
            // The Physics Scene will send (spam!) updates every 500 ms grep: m_physicsActor.SubscribeEvents(
            // as of this comment the interval is set in AddToPhysicalScene
<<<<<<< HEAD
            if (Animator!=null)
            {
				if (m_updateCount > 0)			//KF: DO NOT call UpdateMovementAnimations outside of the m_updateCount wrapper,
				{								//  else its will lock out other animation changes, like ground sit.
	            	Animator.UpdateMovementAnimations();
	            	m_updateCount--;
				}
			}
=======
            if (Animator != null)
                Animator.UpdateMovementAnimations();
>>>>>>> b2356340

            CollisionEventUpdate collisionData = (CollisionEventUpdate)e;
            Dictionary<uint, ContactPoint> coldata = collisionData.m_objCollisionList;

            CollisionPlane = Vector4.UnitW;

			if (m_lastColCount != coldata.Count)
			{	
				m_updateCount = UPDATE_COUNT;
				m_lastColCount = coldata.Count;
			}
			
            if (coldata.Count != 0 && Animator != null)
            {
                switch (Animator.CurrentMovementAnimation)
                {
                    case "STAND":
                    case "WALK":
                    case "RUN":
                    case "CROUCH":
                    case "CROUCHWALK":
                        {
                            ContactPoint lowest;
                            lowest.SurfaceNormal = Vector3.Zero;
                            lowest.Position = Vector3.Zero;
                            lowest.Position.Z = Single.NaN;

                            foreach (ContactPoint contact in coldata.Values)
                            {
                                if (Single.IsNaN(lowest.Position.Z) || contact.Position.Z < lowest.Position.Z)
                                {
                                    lowest = contact;
                                }
                            }

                            CollisionPlane = new Vector4(-lowest.SurfaceNormal, -Vector3.Dot(lowest.Position, lowest.SurfaceNormal));
                        }
                        break;
                }
            }

            List<uint> thisHitColliders = new List<uint>();
            List<uint> endedColliders = new List<uint>();
            List<uint> startedColliders = new List<uint>();

            foreach (uint localid in coldata.Keys)
            {
                thisHitColliders.Add(localid);
                if (!m_lastColliders.Contains(localid))
                {
                    startedColliders.Add(localid);
                }
                //m_log.Debug("[SCENE PRESENCE]: Collided with:" + localid.ToString() + " at depth of: " + collissionswith[localid].ToString());
            }
            
            // calculate things that ended colliding
            foreach (uint localID in m_lastColliders)
            {
                if (!thisHitColliders.Contains(localID))
                {
                    endedColliders.Add(localID);
                }
            }
            //add the items that started colliding this time to the last colliders list.
            foreach (uint localID in startedColliders)
            {
                m_lastColliders.Add(localID);
            }
            // remove things that ended colliding from the last colliders list
            foreach (uint localID in endedColliders)
            {
                m_lastColliders.Remove(localID);
            }

            // do event notification
            if (startedColliders.Count > 0)
            {
                ColliderArgs StartCollidingMessage = new ColliderArgs();
                List<DetectedObject> colliding = new List<DetectedObject>();
                foreach (uint localId in startedColliders)
                {
                    if (localId == 0)
                        continue;

                    SceneObjectPart obj = Scene.GetSceneObjectPart(localId);
                    string data = "";
                    if (obj != null)
                    {
                        DetectedObject detobj = new DetectedObject();
                        detobj.keyUUID = obj.UUID;
                        detobj.nameStr = obj.Name;
                        detobj.ownerUUID = obj.OwnerID;
                        detobj.posVector = obj.AbsolutePosition;
                        detobj.rotQuat = obj.GetWorldRotation();
                        detobj.velVector = obj.Velocity;
                        detobj.colliderType = 0;
                        detobj.groupUUID = obj.GroupID;
                        colliding.Add(detobj);
                    }
                }

                if (colliding.Count > 0)
                {
                    StartCollidingMessage.Colliders = colliding;

                    foreach (SceneObjectGroup att in GetAttachments())
                        Scene.EventManager.TriggerScriptCollidingStart(att.LocalId, StartCollidingMessage);
                }
            }

            if (endedColliders.Count > 0)
            {
                ColliderArgs EndCollidingMessage = new ColliderArgs();
                List<DetectedObject> colliding = new List<DetectedObject>();
                foreach (uint localId in endedColliders)
                {
                    if (localId == 0)
                        continue;

                    SceneObjectPart obj = Scene.GetSceneObjectPart(localId);
                    string data = "";
                    if (obj != null)
                    {
                        DetectedObject detobj = new DetectedObject();
                        detobj.keyUUID = obj.UUID;
                        detobj.nameStr = obj.Name;
                        detobj.ownerUUID = obj.OwnerID;
                        detobj.posVector = obj.AbsolutePosition;
                        detobj.rotQuat = obj.GetWorldRotation();
                        detobj.velVector = obj.Velocity;
                        detobj.colliderType = 0;
                        detobj.groupUUID = obj.GroupID;
                        colliding.Add(detobj);
                    }
                }

                if (colliding.Count > 0)
                {
                    EndCollidingMessage.Colliders = colliding;

                    foreach (SceneObjectGroup att in GetAttachments())
                        Scene.EventManager.TriggerScriptCollidingEnd(att.LocalId, EndCollidingMessage);
                }
            }

            if (thisHitColliders.Count > 0)
            {
                ColliderArgs CollidingMessage = new ColliderArgs();
                List<DetectedObject> colliding = new List<DetectedObject>();
                foreach (uint localId in thisHitColliders)
                {
                    if (localId == 0)
                        continue;

                    SceneObjectPart obj = Scene.GetSceneObjectPart(localId);
                    string data = "";
                    if (obj != null)
                    {
                        DetectedObject detobj = new DetectedObject();
                        detobj.keyUUID = obj.UUID;
                        detobj.nameStr = obj.Name;
                        detobj.ownerUUID = obj.OwnerID;
                        detobj.posVector = obj.AbsolutePosition;
                        detobj.rotQuat = obj.GetWorldRotation();
                        detobj.velVector = obj.Velocity;
                        detobj.colliderType = 0;
                        detobj.groupUUID = obj.GroupID;
                        colliding.Add(detobj);
                    }
                }

                if (colliding.Count > 0)
                {
                    CollidingMessage.Colliders = colliding;

                    lock (m_attachments)
                    {
                        foreach (SceneObjectGroup att in m_attachments)
                            Scene.EventManager.TriggerScriptColliding(att.LocalId, CollidingMessage);
                    }
                }
            }

            if (m_invulnerable)
                return;
            
            float starthealth = Health;
            uint killerObj = 0;
            foreach (uint localid in coldata.Keys)
            {
                SceneObjectPart part = Scene.GetSceneObjectPart(localid);

                if (part != null && part.ParentGroup.Damage != -1.0f)
                    Health -= part.ParentGroup.Damage;
                else
                {
                    if (coldata[localid].PenetrationDepth >= 0.10f)
                        Health -= coldata[localid].PenetrationDepth * 5.0f;
                }

                if (Health <= 0.0f)
                {
                    if (localid != 0)
                        killerObj = localid;
                }
                //m_log.Debug("[AVATAR]: Collision with localid: " + localid.ToString() + " at depth: " + coldata[localid].ToString());
            }
            //Health = 100;
            if (!m_invulnerable)
            {
                if (starthealth != Health)
                {
                    ControllingClient.SendHealth(Health);
                }
                if (m_health <= 0)
                    m_scene.EventManager.TriggerAvatarKill(killerObj, this);
            }
        }

        public void setHealthWithUpdate(float health)
        {
            Health = health;
            ControllingClient.SendHealth(Health);
        }

        public void Close()
        {
            if (!IsChildAgent)
                m_scene.AttachmentsModule.DeleteAttachmentsFromScene(this, false);
            
            lock (m_knownChildRegions)
            {
                m_knownChildRegions.Clear();
            }

            lock (m_reprioritization_timer)
            {
                m_reprioritization_timer.Enabled = false;
                m_reprioritization_timer.Elapsed -= new ElapsedEventHandler(Reprioritize);
            }
            
            // I don't get it but mono crashes when you try to dispose of this timer,
            // unsetting the elapsed callback should be enough to allow for cleanup however.
            // m_reprioritizationTimer.Dispose(); 

            m_sceneViewer.Close();

            RemoveFromPhysicalScene();
            m_animator.Close();
            m_animator = null;
        }

        public void AddAttachment(SceneObjectGroup gobj)
        {
            lock (m_attachments)
            {
                // This may be true when the attachment comes back
                // from serialization after login. Clear it.
                gobj.IsDeleted = false;

                m_attachments.Add(gobj);
            }
        }

        /// <summary>
        /// Get all the presence's attachments.
        /// </summary>
        /// <returns>A copy of the list which contains the attachments.</returns>
        public List<SceneObjectGroup> GetAttachments()
        {
            lock (m_attachments)
                return new List<SceneObjectGroup>(m_attachments);
        }

        /// <summary>
        /// Get the scene objects attached to the given point.
        /// </summary>
        /// <param name="attachmentPoint"></param>
        /// <returns>Returns an empty list if there were no attachments at the point.</returns>
        public List<SceneObjectGroup> GetAttachments(uint attachmentPoint)
        {
            List<SceneObjectGroup> attachments = new List<SceneObjectGroup>();
            
            lock (m_attachments)
            {
                foreach (SceneObjectGroup so in m_attachments)
                {
                    if (attachmentPoint == so.AttachmentPoint)
                        attachments.Add(so);
                }
            }
            
            return attachments;
        }

        public bool HasAttachments()
        {
            lock (m_attachments)
                return m_attachments.Count > 0;
        }

        public bool HasScriptedAttachments()
        {
            lock (m_attachments)
            {
                foreach (SceneObjectGroup gobj in m_attachments)
                {
                    if (gobj != null)
                    {
                        if (gobj.RootPart.Inventory.ContainsScripts())
                            return true;
                    }
                }
            }
            return false;
        }

        public void RemoveAttachment(SceneObjectGroup gobj)
        {
            lock (m_attachments)
                m_attachments.Remove(gobj);
        }

        /// <summary>
        /// Clear all attachments
        /// </summary>
        public void ClearAttachments()
        {
            lock (m_attachments)
                m_attachments.Clear();
        }

        /// <summary>
        /// This is currently just being done for information.
        /// </summary>
        public bool ValidateAttachments()
        {
            bool validated = true;

            lock (m_attachments)
            {
                // Validate
                foreach (SceneObjectGroup gobj in m_attachments)
                {
                    if (gobj == null)
                    {
                        m_log.WarnFormat(
                            "[SCENE PRESENCE]: Failed to validate an attachment for {0} since it was null.  Continuing", Name);

                        validated = false;
                    }
                    else if (gobj.IsDeleted)
                    {
                        m_log.WarnFormat(
                            "[SCENE PRESENCE]: Failed to validate attachment {0} {1} for {2} since it had been deleted.  Continuing",
                            gobj.Name, gobj.UUID, Name);

                        validated = false;
                    }
                }
            }

            return validated;
        }

        /// <summary>
        /// Send a script event to this scene presence's attachments
        /// </summary>
        /// <param name="eventName">The name of the event</param>
        /// <param name="args">The arguments for the event</param>
        public void SendScriptEventToAttachments(string eventName, Object[] args)
        {
            if (m_scriptEngines != null)
            {
                lock (m_attachments)
                {
                    foreach (SceneObjectGroup grp in m_attachments)
                    {
                        // 16384 is CHANGED_ANIMATION
                        //
                        // Send this to all attachment root prims
                        //
                        foreach (IScriptModule m in m_scriptEngines)
                        {
                            if (m == null) // No script engine loaded
                                continue;

                            m.PostObjectEvent(grp.RootPart.UUID, "changed", new Object[] { (int)Changed.ANIMATION });
                        }
                    }
                }
            }
        }

        internal void PushForce(Vector3 impulse)
        {
            if (PhysicsActor != null)
            {
                PhysicsActor.AddForce(impulse,true);
            }
        }

        public void RegisterControlEventsToScript(int controls, int accept, int pass_on, uint Obj_localID, UUID Script_item_UUID)
        {
            ScriptControllers obj = new ScriptControllers();
            obj.ignoreControls = ScriptControlled.CONTROL_ZERO;
            obj.eventControls = ScriptControlled.CONTROL_ZERO;

            obj.itemID = Script_item_UUID;
            if (pass_on == 0 && accept == 0)
            {
                IgnoredControls |= (ScriptControlled)controls;
                obj.ignoreControls = (ScriptControlled)controls;
            }

            if (pass_on == 0 && accept == 1)
            {
                IgnoredControls |= (ScriptControlled)controls;
                obj.ignoreControls = (ScriptControlled)controls;
                obj.eventControls = (ScriptControlled)controls;
            }

            if (pass_on == 1 && accept == 1)
            {
                IgnoredControls = ScriptControlled.CONTROL_ZERO;
                obj.eventControls = (ScriptControlled)controls;
                obj.ignoreControls = ScriptControlled.CONTROL_ZERO;
            }

            lock (scriptedcontrols)
            {
                if (pass_on == 1 && accept == 0)
                {
                    IgnoredControls &= ~(ScriptControlled)controls;
                    if (scriptedcontrols.ContainsKey(Script_item_UUID))
                        scriptedcontrols.Remove(Script_item_UUID);
                }
                else
                {
                    scriptedcontrols[Script_item_UUID] = obj;
                }
            }

            ControllingClient.SendTakeControls(controls, pass_on == 1 ? true : false, true);
        }

        public void HandleForceReleaseControls(IClientAPI remoteClient, UUID agentID)
        {
            IgnoredControls = ScriptControlled.CONTROL_ZERO;
            lock (scriptedcontrols)
            {
                scriptedcontrols.Clear();
            }
            ControllingClient.SendTakeControls(int.MaxValue, false, false);
        }

        public void UnRegisterControlEventsToScript(uint Obj_localID, UUID Script_item_UUID)
        {
            ScriptControllers takecontrols;

            lock (scriptedcontrols)
            {
                if (scriptedcontrols.TryGetValue(Script_item_UUID, out takecontrols))
                {
                    ScriptControlled sctc = takecontrols.eventControls;

                    ControllingClient.SendTakeControls((int)sctc, false, false);
                    ControllingClient.SendTakeControls((int)sctc, true, false);

                    scriptedcontrols.Remove(Script_item_UUID);
                    IgnoredControls = ScriptControlled.CONTROL_ZERO;
                    foreach (ScriptControllers scData in scriptedcontrols.Values)
                    {
                        IgnoredControls |= scData.ignoreControls;
                    }
                }
            }
        }

        internal void SendControlToScripts(uint flags)
        {
            ScriptControlled allflags = ScriptControlled.CONTROL_ZERO;

            if (MouseDown)
            {
                allflags = LastCommands & (ScriptControlled.CONTROL_ML_LBUTTON | ScriptControlled.CONTROL_LBUTTON);
                if ((flags & (uint)AgentManager.ControlFlags.AGENT_CONTROL_LBUTTON_UP) != 0 || (flags & unchecked((uint)AgentManager.ControlFlags.AGENT_CONTROL_ML_LBUTTON_UP)) != 0)
                {
                    allflags = ScriptControlled.CONTROL_ZERO;
                    MouseDown = true;
                }
            }

            if ((flags & (uint)AgentManager.ControlFlags.AGENT_CONTROL_ML_LBUTTON_DOWN) != 0)
            {
                allflags |= ScriptControlled.CONTROL_ML_LBUTTON;
                MouseDown = true;
            }
            if ((flags & (uint)AgentManager.ControlFlags.AGENT_CONTROL_LBUTTON_DOWN) != 0)
            {
                allflags |= ScriptControlled.CONTROL_LBUTTON;
                MouseDown = true;
            }

            // find all activated controls, whether the scripts are interested in them or not
            if ((flags & (uint)AgentManager.ControlFlags.AGENT_CONTROL_AT_POS) != 0 || (flags & (uint)AgentManager.ControlFlags.AGENT_CONTROL_NUDGE_AT_POS) != 0)
            {
                allflags |= ScriptControlled.CONTROL_FWD;
            }
            if ((flags & (uint)AgentManager.ControlFlags.AGENT_CONTROL_AT_NEG) != 0 || (flags & (uint)AgentManager.ControlFlags.AGENT_CONTROL_NUDGE_AT_NEG) != 0)
            {
                allflags |= ScriptControlled.CONTROL_BACK;
            }
            if ((flags & (uint)AgentManager.ControlFlags.AGENT_CONTROL_UP_POS) != 0 || (flags & (uint)AgentManager.ControlFlags.AGENT_CONTROL_NUDGE_UP_POS) != 0)
            {
                allflags |= ScriptControlled.CONTROL_UP;
            }
            if ((flags & (uint)AgentManager.ControlFlags.AGENT_CONTROL_UP_NEG) != 0 || (flags & (uint)AgentManager.ControlFlags.AGENT_CONTROL_NUDGE_UP_NEG) != 0)
            {
                allflags |= ScriptControlled.CONTROL_DOWN;
            }
            if ((flags & (uint)AgentManager.ControlFlags.AGENT_CONTROL_LEFT_POS) != 0 || (flags & (uint)AgentManager.ControlFlags.AGENT_CONTROL_NUDGE_LEFT_POS) != 0)
            {
                allflags |= ScriptControlled.CONTROL_LEFT;
            }
            if ((flags & (uint)AgentManager.ControlFlags.AGENT_CONTROL_LEFT_NEG) != 0 || (flags & (uint)AgentManager.ControlFlags.AGENT_CONTROL_NUDGE_LEFT_NEG) != 0)
            {
                allflags |= ScriptControlled.CONTROL_RIGHT;
            }
            if ((flags & (uint)AgentManager.ControlFlags.AGENT_CONTROL_YAW_NEG) != 0)
            {
                allflags |= ScriptControlled.CONTROL_ROT_RIGHT;
            }
            if ((flags & (uint)AgentManager.ControlFlags.AGENT_CONTROL_YAW_POS) != 0)
            {
                allflags |= ScriptControlled.CONTROL_ROT_LEFT;
            }
            // optimization; we have to check per script, but if nothing is pressed and nothing changed, we can skip that
            if (allflags != ScriptControlled.CONTROL_ZERO || allflags != LastCommands)
            {
                lock (scriptedcontrols)
                {
                    foreach (KeyValuePair<UUID, ScriptControllers> kvp in scriptedcontrols)
                    {
                        UUID scriptUUID = kvp.Key;
                        ScriptControllers scriptControlData = kvp.Value;

                        ScriptControlled localHeld = allflags & scriptControlData.eventControls;     // the flags interesting for us
                        ScriptControlled localLast = LastCommands & scriptControlData.eventControls; // the activated controls in the last cycle
                        ScriptControlled localChange = localHeld ^ localLast;                        // the changed bits
                        if (localHeld != ScriptControlled.CONTROL_ZERO || localChange != ScriptControlled.CONTROL_ZERO)
                        {
                            // only send if still pressed or just changed
                            m_scene.EventManager.TriggerControlEvent(scriptUUID, UUID, (uint)localHeld, (uint)localChange);
                        }
                    }
                }
            }

            LastCommands = allflags;
        }

        internal static AgentManager.ControlFlags RemoveIgnoredControls(AgentManager.ControlFlags flags, ScriptControlled ignored)
        {
            if (ignored == ScriptControlled.CONTROL_ZERO)
                return flags;

            if ((ignored & ScriptControlled.CONTROL_BACK) != 0)
                flags &= ~(AgentManager.ControlFlags.AGENT_CONTROL_AT_NEG | AgentManager.ControlFlags.AGENT_CONTROL_NUDGE_AT_NEG);
            if ((ignored & ScriptControlled.CONTROL_FWD) != 0)
                flags &= ~(AgentManager.ControlFlags.AGENT_CONTROL_NUDGE_AT_POS | AgentManager.ControlFlags.AGENT_CONTROL_AT_POS);
            if ((ignored & ScriptControlled.CONTROL_DOWN) != 0)
                flags &= ~(AgentManager.ControlFlags.AGENT_CONTROL_UP_NEG | AgentManager.ControlFlags.AGENT_CONTROL_NUDGE_UP_NEG);
            if ((ignored & ScriptControlled.CONTROL_UP) != 0)
                flags &= ~(AgentManager.ControlFlags.AGENT_CONTROL_NUDGE_UP_POS | AgentManager.ControlFlags.AGENT_CONTROL_UP_POS);
            if ((ignored & ScriptControlled.CONTROL_LEFT) != 0)
                flags &= ~(AgentManager.ControlFlags.AGENT_CONTROL_LEFT_POS | AgentManager.ControlFlags.AGENT_CONTROL_NUDGE_LEFT_POS);
            if ((ignored & ScriptControlled.CONTROL_RIGHT) != 0)
                flags &= ~(AgentManager.ControlFlags.AGENT_CONTROL_NUDGE_LEFT_NEG | AgentManager.ControlFlags.AGENT_CONTROL_LEFT_NEG);
            if ((ignored & ScriptControlled.CONTROL_ROT_LEFT) != 0)
                flags &= ~(AgentManager.ControlFlags.AGENT_CONTROL_YAW_NEG);
            if ((ignored & ScriptControlled.CONTROL_ROT_RIGHT) != 0)
                flags &= ~(AgentManager.ControlFlags.AGENT_CONTROL_YAW_POS);
            if ((ignored & ScriptControlled.CONTROL_ML_LBUTTON) != 0)
                flags &= ~(AgentManager.ControlFlags.AGENT_CONTROL_ML_LBUTTON_DOWN);
            if ((ignored & ScriptControlled.CONTROL_LBUTTON) != 0)
                flags &= ~(AgentManager.ControlFlags.AGENT_CONTROL_LBUTTON_UP | AgentManager.ControlFlags.AGENT_CONTROL_LBUTTON_DOWN);

            //DIR_CONTROL_FLAG_FORWARD = AgentManager.ControlFlags.AGENT_CONTROL_AT_POS,
            //DIR_CONTROL_FLAG_BACK = AgentManager.ControlFlags.AGENT_CONTROL_AT_NEG,
            //DIR_CONTROL_FLAG_LEFT = AgentManager.ControlFlags.AGENT_CONTROL_LEFT_POS,
            //DIR_CONTROL_FLAG_RIGHT = AgentManager.ControlFlags.AGENT_CONTROL_LEFT_NEG,
            //DIR_CONTROL_FLAG_UP = AgentManager.ControlFlags.AGENT_CONTROL_UP_POS,
            //DIR_CONTROL_FLAG_DOWN = AgentManager.ControlFlags.AGENT_CONTROL_UP_NEG,
            //DIR_CONTROL_FLAG_DOWN_NUDGE = AgentManager.ControlFlags.AGENT_CONTROL_NUDGE_UP_NEG

            return flags;
        }

        private void ReprioritizeUpdates()
        {
            if (Scene.IsReprioritizationEnabled && Scene.UpdatePrioritizationScheme != UpdatePrioritizationSchemes.Time)
            {
                lock (m_reprioritization_timer)
                {
                    if (!m_reprioritizing)
                        m_reprioritization_timer.Enabled = m_reprioritizing = true;
                    else
                        m_reprioritization_called = true;
                }
            }
        }

        private void Reprioritize(object sender, ElapsedEventArgs e)
        {
            m_controllingClient.ReprioritizeUpdates();

            lock (m_reprioritization_timer)
            {
                m_reprioritization_timer.Enabled = m_reprioritizing = m_reprioritization_called;
                m_reprioritization_called = false;
            }
        }
        
        private Vector3 Quat2Euler(Quaternion rot){
        	float x = Utils.RAD_TO_DEG * (float)Math.Atan2((double)((2.0f * rot.X * rot.W) - (2.0f * rot.Y * rot.Z)) , 
        													(double)(1 - (2.0f * rot.X * rot.X) - (2.0f * rot.Z * rot.Z)));
        	float y = Utils.RAD_TO_DEG * (float)Math.Asin ((double)((2.0f * rot.X * rot.Y) + (2.0f * rot.Z * rot.W)));
        	float z = Utils.RAD_TO_DEG * (float)Math.Atan2(((double)(2.0f * rot.Y * rot.W) - (2.0f * rot.X * rot.Z)) , 
        													(double)(1 - (2.0f * rot.Y * rot.Y) - (2.0f * rot.Z * rot.Z)));
	        return(new Vector3(x,y,z));
	    }

        private void CheckLandingPoint(ref Vector3 pos)
        {
            // Never constrain lures
            if ((TeleportFlags & TeleportFlags.ViaLure) != 0)
                return;

            if (m_scene.RegionInfo.EstateSettings.AllowDirectTeleport)
                return;

            ILandObject land = m_scene.LandChannel.GetLandObject(pos.X, pos.Y);

            if (land.LandData.LandingType == (byte)LandingType.LandingPoint &&
                land.LandData.UserLocation != Vector3.Zero &&
                land.LandData.OwnerID != m_uuid &&
                (!m_scene.Permissions.IsGod(m_uuid)) &&
                (!m_scene.RegionInfo.EstateSettings.IsEstateManager(m_uuid)))
            {
                float curr = Vector3.Distance(AbsolutePosition, pos);
                if (Vector3.Distance(land.LandData.UserLocation, pos) < curr)
                    pos = land.LandData.UserLocation;
                else
                    ControllingClient.SendAlertMessage("Can't teleport closer to destination");
            }
        }
    }
}<|MERGE_RESOLUTION|>--- conflicted
+++ resolved
@@ -490,13 +490,9 @@
             get
             {
                 PhysicsActor actor = m_physicsActor;
-<<<<<<< HEAD
 //                if (actor != null)
                 if ((actor != null) && (m_parentID == 0))   // KF Do NOT update m_pos here if Av is sitting!
-=======
-                if (actor != null)
-                {
->>>>>>> b2356340
+				{
                     m_pos = actor.Position;
                 }
                 else
@@ -546,7 +542,8 @@
                     }
                 }
 
-                if (m_parentID == 0)   // KF Do NOT update m_pos here if Av is sitting!
+//				Changed this to update unconditionally to make npose work
+//                if (m_parentID == 0)   // KF Do NOT update m_pos here if Av is sitting!
                     m_pos = value;
                 m_parentPosition = Vector3.Zero;
 
@@ -1385,13 +1382,7 @@
         /// </summary>
         public void HandleAgentUpdate(IClientAPI remoteClient, AgentUpdateArgs agentData)
         {
-<<<<<<< HEAD
             //            m_log.DebugFormat("[SCENE PRESENCE]: Received agent update from {0}", remoteClient.Name);
-=======
-//            m_log.DebugFormat(
-//                "[SCENE PRESENCE]: In {0} received agent update from {1}",
-//                Scene.RegionInfo.RegionName, remoteClient.Name);
->>>>>>> b2356340
 
             //if (m_isChildAgent)
             //{
@@ -3693,7 +3684,6 @@
                 
             // The Physics Scene will send (spam!) updates every 500 ms grep: m_physicsActor.SubscribeEvents(
             // as of this comment the interval is set in AddToPhysicalScene
-<<<<<<< HEAD
             if (Animator!=null)
             {
 				if (m_updateCount > 0)			//KF: DO NOT call UpdateMovementAnimations outside of the m_updateCount wrapper,
@@ -3702,10 +3692,6 @@
 	            	m_updateCount--;
 				}
 			}
-=======
-            if (Animator != null)
-                Animator.UpdateMovementAnimations();
->>>>>>> b2356340
 
             CollisionEventUpdate collisionData = (CollisionEventUpdate)e;
             Dictionary<uint, ContactPoint> coldata = collisionData.m_objCollisionList;
