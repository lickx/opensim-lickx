--- conflicted
+++ resolved
@@ -1113,30 +1113,6 @@
                             Scene.AttachmentsModule.RezAttachments(this); 
                         });
             }
-<<<<<<< HEAD
-            else
-            {
-                lock (m_attachments)
-                {
-                    if (HasAttachments())
-                    {
-                        m_log.DebugFormat(
-                            "[SCENE PRESENCE]: Restarting scripts in attachments for {0} in {1}", Name, Scene.Name);
-                    
-                        // Resume scripts
-                        Util.FireAndForget(delegate(object x) {
-                            foreach (SceneObjectGroup sog in m_attachments)
-                            {
-                                sog.ScheduleGroupForFullUpdate();
-                                sog.RootPart.ParentGroup.CreateScriptInstances(0, false, m_scene.DefaultScriptEngine, GetStateSource());
-                                sog.ResumeScripts();
-                            }
-                        });
-                    }
-                }
-            }
-=======
->>>>>>> 285bd3ab
 
             SendAvatarDataToAllAgents();
 
