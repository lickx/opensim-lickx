--- conflicted
+++ resolved
@@ -3065,11 +3065,7 @@
             if(IsNPC)
             {
                 if (!Flying)
-<<<<<<< HEAD
-                    shouldfly = noFly ? false : (pos.Z > AbsolutePosition.Z + (Appearance.AvatarHeight*2));
-=======
-                    shouldfly = !noFly && (pos.Z > terrainHeight + Appearance.AvatarHeight);
->>>>>>> 08c0416d
+                    shouldfly = !noFly && (pos.Z > AbsolutePosition.Z + (Appearance.AvatarHeight*2));
                 LandAtTarget = landAtTarget && shouldfly;
             }
             else
