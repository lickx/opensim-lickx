/*
 * Copyright (c) Contributors, http://opensimulator.org/
 * See CONTRIBUTORS.TXT for a full list of copyright holders.
 *
 * Redistribution and use in source and binary forms, with or without
 * modification, are permitted provided that the following conditions are met:
 *     * Redistributions of source code must retain the above copyright
 *       notice, this list of conditions and the following disclaimer.
 *     * Redistributions in binary form must reproduce the above copyright
 *       notice, this list of conditions and the following disclaimer in the
 *       documentation and/or other materials provided with the distribution.
 *     * Neither the name of the OpenSimulator Project nor the
 *       names of its contributors may be used to endorse or promote products
 *       derived from this software without specific prior written permission.
 *
 * THIS SOFTWARE IS PROVIDED BY THE DEVELOPERS ``AS IS'' AND ANY
 * EXPRESS OR IMPLIED WARRANTIES, INCLUDING, BUT NOT LIMITED TO, THE IMPLIED
 * WARRANTIES OF MERCHANTABILITY AND FITNESS FOR A PARTICULAR PURPOSE ARE
 * DISCLAIMED. IN NO EVENT SHALL THE CONTRIBUTORS BE LIABLE FOR ANY
 * DIRECT, INDIRECT, INCIDENTAL, SPECIAL, EXEMPLARY, OR CONSEQUENTIAL DAMAGES
 * (INCLUDING, BUT NOT LIMITED TO, PROCUREMENT OF SUBSTITUTE GOODS OR SERVICES;
 * LOSS OF USE, DATA, OR PROFITS; OR BUSINESS INTERRUPTION) HOWEVER CAUSED AND
 * ON ANY THEORY OF LIABILITY, WHETHER IN CONTRACT, STRICT LIABILITY, OR TORT
 * (INCLUDING NEGLIGENCE OR OTHERWISE) ARISING IN ANY WAY OUT OF THE USE OF THIS
 * SOFTWARE, EVEN IF ADVISED OF THE POSSIBILITY OF SUCH DAMAGE.
 */

using System;
using System.Collections.Generic;
using System.Reflection;
using System.Timers;
using OpenMetaverse;
using log4net;
using OpenSim.Framework;
using OpenSim.Framework.Client;
using OpenSim.Region.Framework.Interfaces;
using OpenSim.Region.Framework.Scenes.Animation;
using OpenSim.Region.Framework.Scenes.Types;
using OpenSim.Region.Physics.Manager;
using GridRegion = OpenSim.Services.Interfaces.GridRegion;
using OpenSim.Services.Interfaces;

namespace OpenSim.Region.Framework.Scenes
{
    enum ScriptControlled : uint
    {
        CONTROL_ZERO = 0,
        CONTROL_FWD = 1,
        CONTROL_BACK = 2,
        CONTROL_LEFT = 4,
        CONTROL_RIGHT = 8,
        CONTROL_UP = 16,
        CONTROL_DOWN = 32,
        CONTROL_ROT_LEFT = 256,
        CONTROL_ROT_RIGHT = 512,
        CONTROL_LBUTTON = 268435456,
        CONTROL_ML_LBUTTON = 1073741824
    }

    struct ScriptControllers
    {
        public UUID itemID;
        public uint objID;
        public ScriptControlled ignoreControls;
        public ScriptControlled eventControls;
    }

    public delegate void SendCourseLocationsMethod(UUID scene, ScenePresence presence);

    public class ScenePresence : EntityBase
    {
//        ~ScenePresence()
//        {
//            m_log.Debug("[ScenePresence] Destructor called");
//        }
        
        private static readonly ILog m_log = LogManager.GetLogger(MethodBase.GetCurrentMethod().DeclaringType);

        private static readonly byte[] BAKE_INDICES = new byte[] { 8, 9, 10, 11, 19, 20 };
//        private static readonly byte[] DEFAULT_TEXTURE = AvatarAppearance.GetDefaultTexture().GetBytes();
        private static readonly Array DIR_CONTROL_FLAGS = Enum.GetValues(typeof(Dir_ControlFlags));
        private static readonly Vector3 HEAD_ADJUSTMENT = new Vector3(0f, 0f, 0.3f);
        
        /// <summary>
        /// Experimentally determined "fudge factor" to make sit-target positions
        /// the same as in SecondLife. Fudge factor was tested for 36 different
        /// test cases including prims of type box, sphere, cylinder, and torus,
        /// with varying parameters for sit target location, prim size, prim
        /// rotation, prim cut, prim twist, prim taper, and prim shear. See mantis
        /// issue #1716
        /// </summary>
//        private static readonly Vector3 SIT_TARGET_ADJUSTMENT = new Vector3(0.1f, 0.0f, 0.3f);
		// Value revised by KF 091121 by comparison with SL.
        private static readonly Vector3 SIT_TARGET_ADJUSTMENT = new Vector3(0.0f, 0.0f, 0.418f);

        public UUID currentParcelUUID = UUID.Zero;

        private ISceneViewer m_sceneViewer;

        /// <value>
        /// The animator for this avatar
        /// </value>
        public ScenePresenceAnimator Animator
        {
            get { return m_animator; }
        }
        protected ScenePresenceAnimator m_animator;

        /// <value>
        /// The scene objects attached to this avatar.  Do not change this list directly - use methods such as
        /// AddAttachment() and RemoveAttachment().  Lock this list when performing any read operations upon it.
        /// </value>
        public List<SceneObjectGroup> Attachments
        {
            get { return m_attachments; }
        }
        protected List<SceneObjectGroup> m_attachments = new List<SceneObjectGroup>();

        private Dictionary<UUID, ScriptControllers> scriptedcontrols = new Dictionary<UUID, ScriptControllers>();
        private ScriptControlled IgnoredControls = ScriptControlled.CONTROL_ZERO;
        private ScriptControlled LastCommands = ScriptControlled.CONTROL_ZERO;
        private bool MouseDown = false;
        private SceneObjectGroup proxyObjectGroup;
        //private SceneObjectPart proxyObjectPart = null;
        public Vector3 lastKnownAllowedPosition;
        public bool sentMessageAboutRestrictedParcelFlyingDown;
        public Vector4 CollisionPlane = Vector4.UnitW;
        
		private Vector3 m_avInitialPos;		// used to calculate unscripted sit rotation
		private Vector3 m_avUnscriptedSitPos;	// for non-scripted prims
        private Vector3 m_lastPosition;
        private Vector3 m_lastWorldPosition;
        private Quaternion m_lastRotation;
        private Vector3 m_lastVelocity;
        //private int m_lastTerseSent;

        private bool m_updateflag;
        private byte m_movementflag;
        private Vector3? m_forceToApply;
        private uint m_requestedSitTargetID;
        private UUID m_requestedSitTargetUUID;

        private SendCourseLocationsMethod m_sendCourseLocationsMethod;

        private bool m_startAnimationSet;

        //private Vector3 m_requestedSitOffset = new Vector3();

        private Vector3 m_LastFinitePos;

        private float m_sitAvatarHeight = 2.0f;

        private int m_godLevel;
        private int m_userLevel;

        private bool m_invulnerable = true;

        private Vector3 m_lastChildAgentUpdatePosition;
        private Vector3 m_lastChildAgentUpdateCamPosition;

        private int m_perfMonMS;

        private bool m_setAlwaysRun;
        private bool m_forceFly;
        private bool m_flyDisabled;

        private float m_speedModifier = 1.0f;

        private Quaternion m_bodyRot= Quaternion.Identity;

        private Quaternion m_bodyRotPrevious = Quaternion.Identity;

        private const int LAND_VELOCITYMAG_MAX = 12;

        public bool IsRestrictedToRegion;

        public string JID = String.Empty;

        // Agent moves with a PID controller causing a force to be exerted.
        private bool m_newCoarseLocations = true;
        private float m_health = 100f;

        // Default AV Height
        private float m_avHeight = 127.0f;

        protected RegionInfo m_regionInfo;
        protected ulong crossingFromRegion;

        private readonly Vector3[] Dir_Vectors = new Vector3[11];
        private bool m_isNudging = false;

        // Position of agent's camera in world (region cordinates)
        protected Vector3 m_CameraCenter;
        protected Vector3 m_lastCameraCenter;

        protected Timer m_reprioritization_timer;
        protected bool m_reprioritizing;
        protected bool m_reprioritization_called;

        // Use these three vectors to figure out what the agent is looking at
        // Convert it to a Matrix and/or Quaternion
        protected Vector3 m_CameraAtAxis;
        protected Vector3 m_CameraLeftAxis;
        protected Vector3 m_CameraUpAxis;
        private AgentManager.ControlFlags m_AgentControlFlags;
        private Quaternion m_headrotation = Quaternion.Identity;
        private byte m_state;

        //Reuse the Vector3 instead of creating a new one on the UpdateMovement method
//        private Vector3 movementvector;

        private bool m_autopilotMoving;
        private Vector3 m_autoPilotTarget;
        private bool m_sitAtAutoTarget;
        private Vector3 m_initialSitTarget;		//KF: First estimate of where to sit

        private string m_nextSitAnimation = String.Empty;

        //PauPaw:Proper PID Controler for autopilot************
        private bool m_moveToPositionInProgress;
        private Vector3 m_moveToPositionTarget;

        private bool m_followCamAuto;

        private int m_movementUpdateCount;
        private int m_lastColCount = -1;		//KF: Look for Collision chnages
        private int m_updateCount = 0;			//KF: Update Anims for a while
        private static readonly int UPDATE_COUNT = 10;		// how many frames to update for

        private const int NumMovementsBetweenRayCast = 5;

        private bool CameraConstraintActive;
        //private int m_moveToPositionStateStatus;
        //*****************************************************

        // Agent's Draw distance.
        protected float m_DrawDistance;

        protected AvatarAppearance m_appearance;

        // neighbouring regions we have enabled a child agent in
        // holds the seed cap for the child agent in that region
        private Dictionary<ulong, string> m_knownChildRegions = new Dictionary<ulong, string>();

        /// <summary>
        /// Implemented Control Flags
        /// </summary>
        private enum Dir_ControlFlags
        {
            DIR_CONTROL_FLAG_FORWARD = AgentManager.ControlFlags.AGENT_CONTROL_AT_POS,
            DIR_CONTROL_FLAG_BACK = AgentManager.ControlFlags.AGENT_CONTROL_AT_NEG,
            DIR_CONTROL_FLAG_LEFT = AgentManager.ControlFlags.AGENT_CONTROL_LEFT_POS,
            DIR_CONTROL_FLAG_RIGHT = AgentManager.ControlFlags.AGENT_CONTROL_LEFT_NEG,
            DIR_CONTROL_FLAG_UP = AgentManager.ControlFlags.AGENT_CONTROL_UP_POS,
            DIR_CONTROL_FLAG_DOWN = AgentManager.ControlFlags.AGENT_CONTROL_UP_NEG,
            DIR_CONTROL_FLAG_FORWARD_NUDGE = AgentManager.ControlFlags.AGENT_CONTROL_NUDGE_AT_POS,
            DIR_CONTROL_FLAG_BACK_NUDGE = AgentManager.ControlFlags.AGENT_CONTROL_NUDGE_AT_NEG,
            DIR_CONTROL_FLAG_LEFT_NUDGE = AgentManager.ControlFlags.AGENT_CONTROL_NUDGE_LEFT_POS,
            DIR_CONTROL_FLAG_RIGHT_NUDGE = AgentManager.ControlFlags.AGENT_CONTROL_NUDGE_LEFT_NEG,
            DIR_CONTROL_FLAG_DOWN_NUDGE = AgentManager.ControlFlags.AGENT_CONTROL_NUDGE_UP_NEG
        }
        
        /// <summary>
        /// Position at which a significant movement was made
        /// </summary>
        private Vector3 posLastSignificantMove;

        // For teleports and crossings callbacks
        string m_callbackURI;
        UUID m_originRegionID;

        ulong m_rootRegionHandle;

        /// <value>
        /// Script engines present in the scene
        /// </value>
        private IScriptModule[] m_scriptEngines;

        #region Properties

        /// <summary>
        /// Physical scene representation of this Avatar.
        /// </summary>
        public PhysicsActor PhysicsActor
        {
            set { m_physicsActor = value; }
            get { return m_physicsActor; }
        }

        public byte MovementFlag
        {
            set { m_movementflag = value; }
            get { return m_movementflag; }
        }

        public bool Updated
        {
            set { m_updateflag = value; }
            get { return m_updateflag; }
        }

        public bool Invulnerable
        {
            set { m_invulnerable = value; }
            get { return m_invulnerable; }
        }

        public int UserLevel
        {
            get { return m_userLevel; }
        }

        public int GodLevel
        {
            get { return m_godLevel; }
        }

        public ulong RegionHandle
        {
            get { return m_rootRegionHandle; }
        }

        public Vector3 CameraPosition
        {
            get { return m_CameraCenter; }
        }

        public Quaternion CameraRotation
        {
            get { return Util.Axes2Rot(m_CameraAtAxis, m_CameraLeftAxis, m_CameraUpAxis); }
        }

        public Vector3 CameraAtAxis
        {
            get { return m_CameraAtAxis; }
        }

        public Vector3 CameraLeftAxis
        {
            get { return m_CameraLeftAxis; }
        }

        public Vector3 CameraUpAxis
        {
            get { return m_CameraUpAxis; }
        }

        public Vector3 Lookat
        {
            get
            {
                Vector3 a = new Vector3(m_CameraAtAxis.X, m_CameraAtAxis.Y, 0);

                if (a == Vector3.Zero)
                    return a;

                return Util.GetNormalizedVector(a);
            }
        }

        private readonly string m_firstname;

        public string Firstname
        {
            get { return m_firstname; }
        }

        private readonly string m_lastname;

        public string Lastname
        {
            get { return m_lastname; }
        }

        private string m_grouptitle;

        public string Grouptitle
        {
            get { return m_grouptitle; }
            set { m_grouptitle = value; }
        }

        public float DrawDistance
        {
            get { return m_DrawDistance; }
        }

        protected bool m_allowMovement = true;

        public bool AllowMovement
        {
            get { return m_allowMovement; }
            set { m_allowMovement = value; }
        }

        public bool SetAlwaysRun
        {
            get
            {
                if (PhysicsActor != null)
                {
                    return PhysicsActor.SetAlwaysRun;
                }
                else
                {
                    return m_setAlwaysRun;
                }
            }
            set
            {
                m_setAlwaysRun = value;
                if (PhysicsActor != null)
                {
                    PhysicsActor.SetAlwaysRun = value;
                }
            }
        }

        public byte State
        {
            get { return m_state; }
            set { m_state = value; }
        }

        public uint AgentControlFlags
        {
            get { return (uint)m_AgentControlFlags; }
            set { m_AgentControlFlags = (AgentManager.ControlFlags)value; }
        }

        /// <summary>
        /// This works out to be the ClientView object associated with this avatar, or it's client connection manager
        /// </summary>
        private IClientAPI m_controllingClient;

        protected PhysicsActor m_physicsActor;

        /// <value>
        /// The client controlling this presence
        /// </value>
        public IClientAPI ControllingClient
        {
            get { return m_controllingClient; }
        }

        public IClientCore ClientView
        {
            get { return (IClientCore) m_controllingClient; }
        }

        protected Vector3 m_parentPosition;
        public Vector3 ParentPosition
        {
            get { return m_parentPosition; }
            set { m_parentPosition = value; }
        }

        /// <summary>
        /// Position of this avatar relative to the region the avatar is in
        /// </summary>
        public override Vector3 AbsolutePosition
        {
            get
            {
                PhysicsActor actor = m_physicsActor;
                if (actor != null)
                    m_pos = actor.Position;

                return m_parentPosition + m_pos;
            }
            set
            {
                PhysicsActor actor = m_physicsActor;
                if (actor != null)
                {
                    try
                    {
                        lock (m_scene.SyncRoot)
                            m_physicsActor.Position = value;
                    }
                    catch (Exception e)
                    {
                        m_log.Error("[SCENEPRESENCE]: ABSOLUTE POSITION " + e.Message);
                    }
                }

                m_pos = value;
                m_parentPosition = Vector3.Zero;
            }
        }

        /// <summary>
        /// Current velocity of the avatar.
        /// </summary>
        public override Vector3 Velocity
        {
            get
            {
                PhysicsActor actor = m_physicsActor;
                if (actor != null)
                    m_velocity = actor.Velocity;

                return m_velocity;
            }
            set
            {
                PhysicsActor actor = m_physicsActor;
                if (actor != null)
                {
                    try
                    {
                        lock (m_scene.SyncRoot)
                            actor.Velocity = value;
                    }
                    catch (Exception e)
                    {
                        m_log.Error("[SCENEPRESENCE]: VELOCITY " + e.Message);
                    }
                }

                m_velocity = value;
            }
        }

        public Quaternion Rotation
        {
            get { return m_bodyRot; }
            set { m_bodyRot = value; }
        }

        public Quaternion PreviousRotation
        {
            get { return m_bodyRotPrevious; }
            set { m_bodyRotPrevious = value; }
        }

        /// <summary>
        /// If this is true, agent doesn't have a representation in this scene.
        ///    this is an agent 'looking into' this scene from a nearby scene(region)
        ///
        /// if False, this agent has a representation in this scene
        /// </summary>
        private bool m_isChildAgent = true;

        public bool IsChildAgent
        {
            get { return m_isChildAgent; }
            set { m_isChildAgent = value; }
        }

        private uint m_parentID;

        public uint ParentID
        {
            get { return m_parentID; }
            set { m_parentID = value; }
        }
        public float Health
        {
            get { return m_health; }
            set { m_health = value; }
        }

        /// <summary>
        /// These are the region handles known by the avatar.
        /// </summary>
        public List<ulong> KnownChildRegionHandles
        {
            get 
            {
                if (m_knownChildRegions.Count == 0) 
                    return new List<ulong>();
                else
                    return new List<ulong>(m_knownChildRegions.Keys); 
            }
        }

        public Dictionary<ulong, string> KnownRegions
        {
            get { return m_knownChildRegions; }
            set 
            {
                m_knownChildRegions = value; 
            }
        }

        public ISceneViewer SceneViewer
        {
            get { return m_sceneViewer; }
        }

        public void AdjustKnownSeeds()
        {
            Dictionary<ulong, string> seeds;

            if (Scene.CapsModule != null)
                seeds = Scene.CapsModule.GetChildrenSeeds(UUID);
            else
                seeds = new Dictionary<ulong, string>();

            List<ulong> old = new List<ulong>();
            foreach (ulong handle in seeds.Keys)
            {
                uint x, y;
                Utils.LongToUInts(handle, out x, out y);
                x = x / Constants.RegionSize;
                y = y / Constants.RegionSize;
                if (Util.IsOutsideView(x, Scene.RegionInfo.RegionLocX, y, Scene.RegionInfo.RegionLocY))
                {
                    old.Add(handle);
                }
            }
            DropOldNeighbours(old);
            
            if (Scene.CapsModule != null)
                Scene.CapsModule.SetChildrenSeed(UUID, seeds);
            
            KnownRegions = seeds;
            //m_log.Debug(" ++++++++++AFTER+++++++++++++ ");
            //DumpKnownRegions();
        }

        public void DumpKnownRegions()
        {
            m_log.Info("================ KnownRegions "+Scene.RegionInfo.RegionName+" ================");
            foreach (KeyValuePair<ulong, string> kvp in KnownRegions)
            {
                uint x, y;
                Utils.LongToUInts(kvp.Key, out x, out y);
                x = x / Constants.RegionSize;
                y = y / Constants.RegionSize;
                m_log.Info(" >> "+x+", "+y+": "+kvp.Value);
            }
        }

        private bool m_inTransit;
        private bool m_mouseLook;
        private bool m_leftButtonDown;

        public bool IsInTransit
        {
            get { return m_inTransit; }
            set { m_inTransit = value; }
        }

        public float SpeedModifier
        {
            get { return m_speedModifier; }
            set { m_speedModifier = value; }
        }

        public bool ForceFly
        {
            get { return m_forceFly; }
            set { m_forceFly = value; }
        }

        public bool FlyDisabled
        {
            get { return m_flyDisabled; }
            set { m_flyDisabled = value; }
        }

        #endregion

        #region Constructor(s)
        
        public ScenePresence()
        {
            m_sendCourseLocationsMethod = SendCoarseLocationsDefault;
            CreateSceneViewer();
            m_animator = new ScenePresenceAnimator(this);
        }
        
        private ScenePresence(IClientAPI client, Scene world, RegionInfo reginfo) : this()
        {
            m_rootRegionHandle = reginfo.RegionHandle;
            m_controllingClient = client;
            m_firstname = m_controllingClient.FirstName;
            m_lastname = m_controllingClient.LastName;
            m_name = String.Format("{0} {1}", m_firstname, m_lastname);
            m_scene = world;
            m_uuid = client.AgentId;
            m_regionInfo = reginfo;
            m_localId = m_scene.AllocateLocalId();

            UserAccount account = m_scene.UserAccountService.GetUserAccount(m_scene.RegionInfo.ScopeID, m_uuid);

            m_userLevel = account.UserLevel;

            IGroupsModule gm = m_scene.RequestModuleInterface<IGroupsModule>();
            if (gm != null)
                m_grouptitle = gm.GetGroupTitle(m_uuid);

            m_scriptEngines = m_scene.RequestModuleInterfaces<IScriptModule>();
            
            AbsolutePosition = posLastSignificantMove = m_CameraCenter =
                m_lastCameraCenter = m_controllingClient.StartPos;

            m_reprioritization_timer = new Timer(world.ReprioritizationInterval);
            m_reprioritization_timer.Elapsed += new ElapsedEventHandler(Reprioritize);
            m_reprioritization_timer.AutoReset = false;

            AdjustKnownSeeds();
            Animator.TrySetMovementAnimation("STAND"); 
            // we created a new ScenePresence (a new child agent) in a fresh region.
            // Request info about all the (root) agents in this region
            // Note: This won't send data *to* other clients in that region (children don't send)
            SendInitialFullUpdateToAllClients();

            RegisterToEvents();
            SetDirectionVectors();
        }

        public ScenePresence(IClientAPI client, Scene world, RegionInfo reginfo, byte[] visualParams,
                             AvatarWearable[] wearables)
            : this(client, world, reginfo)
        {
            m_appearance = new AvatarAppearance(m_uuid, wearables, visualParams);
        }

        public ScenePresence(IClientAPI client, Scene world, RegionInfo reginfo, AvatarAppearance appearance)
            : this(client, world, reginfo)
        {
            m_appearance = appearance;
        }

        private void CreateSceneViewer()
        {
            m_sceneViewer = new SceneViewer(this);
        }

        public void RegisterToEvents()
        {
            m_controllingClient.OnRequestWearables += SendWearables;
            m_controllingClient.OnSetAppearance += SetAppearance;
            m_controllingClient.OnCompleteMovementToRegion += CompleteMovement;
            //m_controllingClient.OnCompleteMovementToRegion += SendInitialData;
            m_controllingClient.OnAgentUpdate += HandleAgentUpdate;
            m_controllingClient.OnAgentRequestSit += HandleAgentRequestSit;
            m_controllingClient.OnAgentSit += HandleAgentSit;
            m_controllingClient.OnSetAlwaysRun += HandleSetAlwaysRun;
            m_controllingClient.OnStartAnim += HandleStartAnim;
            m_controllingClient.OnStopAnim += HandleStopAnim;
            m_controllingClient.OnForceReleaseControls += HandleForceReleaseControls;
            m_controllingClient.OnAutoPilotGo += DoAutoPilot;
            m_controllingClient.AddGenericPacketHandler("autopilot", DoMoveToPosition);

            // ControllingClient.OnChildAgentStatus += new StatusChange(this.ChildStatusChange);
            // ControllingClient.OnStopMovement += new GenericCall2(this.StopMovement);
        }

        private void SetDirectionVectors()
        {
            Dir_Vectors[0] = Vector3.UnitX; //FORWARD
            Dir_Vectors[1] = -Vector3.UnitX; //BACK
            Dir_Vectors[2] = Vector3.UnitY; //LEFT
            Dir_Vectors[3] = -Vector3.UnitY; //RIGHT
            Dir_Vectors[4] = Vector3.UnitZ; //UP
            Dir_Vectors[5] = -Vector3.UnitZ; //DOWN
            Dir_Vectors[6] = new Vector3(0.5f, 0f, 0f); //FORWARD_NUDGE
            Dir_Vectors[7] = new Vector3(-0.5f, 0f, 0f);  //BACK_NUDGE
            Dir_Vectors[8] = new Vector3(0f, 0.5f, 0f);  //LEFT_NUDGE
            Dir_Vectors[9] = new Vector3(0f, -0.5f, 0f);  //RIGHT_NUDGE
            Dir_Vectors[10] = new Vector3(0f, 0f, -0.5f); //DOWN_Nudge
        }

        private Vector3[] GetWalkDirectionVectors()
        {
            Vector3[] vector = new Vector3[11];
            vector[0] = new Vector3(m_CameraUpAxis.Z, 0f, -m_CameraAtAxis.Z); //FORWARD
            vector[1] = new Vector3(-m_CameraUpAxis.Z, 0f, m_CameraAtAxis.Z); //BACK
            vector[2] = Vector3.UnitY; //LEFT
            vector[3] = -Vector3.UnitY; //RIGHT
            vector[4] = new Vector3(m_CameraAtAxis.Z, 0f, m_CameraUpAxis.Z); //UP
            vector[5] = new Vector3(-m_CameraAtAxis.Z, 0f, -m_CameraUpAxis.Z); //DOWN
            vector[6] = new Vector3(m_CameraUpAxis.Z, 0f, -m_CameraAtAxis.Z); //FORWARD_NUDGE
            vector[7] = new Vector3(-m_CameraUpAxis.Z, 0f, m_CameraAtAxis.Z); //BACK_NUDGE
            vector[8] = Vector3.UnitY; //LEFT_NUDGE
            vector[9] = -Vector3.UnitY; //RIGHT_NUDGE
            vector[10] = new Vector3(-m_CameraAtAxis.Z, 0f, -m_CameraUpAxis.Z); //DOWN_NUDGE
            return vector;
        }
        
        private bool[] GetDirectionIsNudge()
        {
            bool[] isNudge = new bool[11];
            isNudge[0] = false; //FORWARD
            isNudge[1] = false; //BACK
            isNudge[2] = false; //LEFT
            isNudge[3] = false; //RIGHT
            isNudge[4] = false; //UP
            isNudge[5] = false; //DOWN
            isNudge[6] = true; //FORWARD_NUDGE
            isNudge[7] = true; //BACK_NUDGE
            isNudge[8] = true; //LEFT_NUDGE
            isNudge[9] = true; //RIGHT_NUDGE
            isNudge[10] = true; //DOWN_Nudge
            return isNudge;
        }


        #endregion

        /// <summary>
        /// Add the part to the queue of parts for which we need to send an update to the client
        /// </summary>
        /// <param name="part"></param>
        public void QueuePartForUpdate(SceneObjectPart part)
        {
            m_sceneViewer.QueuePartForUpdate(part);
        }

        public uint GenerateClientFlags(UUID ObjectID)
        {
            return m_scene.Permissions.GenerateClientFlags(m_uuid, ObjectID);
        }

        /// <summary>
        /// Send updates to the client about prims which have been placed on the update queue.  We don't
        /// necessarily send updates for all the parts on the queue, e.g. if an updates with a more recent
        /// timestamp has already been sent.
        /// </summary>
        public void SendPrimUpdates()
        {
            m_perfMonMS = Util.EnvironmentTickCount();

            m_sceneViewer.SendPrimUpdates();

            m_scene.StatsReporter.AddAgentTime(Util.EnvironmentTickCountSubtract(m_perfMonMS));
        }

        #region Status Methods

        /// <summary>
        /// This turns a child agent, into a root agent
        /// This is called when an agent teleports into a region, or if an
        /// agent crosses into this region from a neighbor over the border
        /// </summary>
        public void MakeRootAgent(Vector3 pos, bool isFlying)
        {
            m_log.DebugFormat(
                "[SCENE]: Upgrading child to root agent for {0} in {1}",
                Name, m_scene.RegionInfo.RegionName);

            //m_log.DebugFormat("[SCENE]: known regions in {0}: {1}", Scene.RegionInfo.RegionName, KnownChildRegionHandles.Count);

            IGroupsModule gm = m_scene.RequestModuleInterface<IGroupsModule>();
            if (gm != null)
                m_grouptitle = gm.GetGroupTitle(m_uuid);

            m_rootRegionHandle = m_scene.RegionInfo.RegionHandle;

            m_scene.SetRootAgentScene(m_uuid);

            // Moved this from SendInitialData to ensure that m_appearance is initialized
            // before the inventory is processed in MakeRootAgent. This fixes a race condition
            // related to the handling of attachments
            //m_scene.GetAvatarAppearance(m_controllingClient, out m_appearance);
            if (m_scene.TestBorderCross(pos, Cardinals.E))
            {
                Border crossedBorder = m_scene.GetCrossedBorder(pos, Cardinals.E);
                pos.X = crossedBorder.BorderLine.Z - 1;
            }

            if (m_scene.TestBorderCross(pos, Cardinals.N))
            {
                Border crossedBorder = m_scene.GetCrossedBorder(pos, Cardinals.N);
                pos.Y = crossedBorder.BorderLine.Z - 1;
            }

            //If they're TP'ing in or logging in, we haven't had time to add any known child regions yet.
            //This has the unfortunate consequence that if somebody is TP'ing who is already a child agent,
            //they'll bypass the landing point. But I can't think of any decent way of fixing this.
            if (KnownChildRegionHandles.Count == 0)
            {
                ILandObject land = m_scene.LandChannel.GetLandObject(pos.X, pos.Y);
                if (land != null)
                {
                    //Don't restrict gods, estate managers, or land owners to the TP point. This behaviour mimics agni.
                    if (land.LandData.LandingType == (byte)1 && land.LandData.UserLocation != Vector3.Zero && m_godlevel < 200 && !m_scene.RegionInfo.EstateSettings.IsEstateManager(m_uuid) && land.LandData.OwnerID != m_uuid)
                    {
                        pos = land.LandData.UserLocation;
                    }
                }
            }

<<<<<<< HEAD
            if (pos.X < 0f || pos.Y < 0f || pos.Z < 0f)
=======
            if (pos.X < 0 || pos.Y < 0 || pos.Z < 0)
>>>>>>> 8cbd0d3b
            {
                m_log.WarnFormat(
                    "[SCENE PRESENCE]: MakeRootAgent() was given an illegal position of {0} for avatar {1}, {2}. Clamping",
                    pos, Name, UUID);

                if (pos.X < 0f) pos.X = 0f;
                if (pos.Y < 0f) pos.Y = 0f;
                if (pos.Z < 0f) pos.Z = 0f;
            }

            float localAVHeight = 1.56f;
            if (m_avHeight != 127.0f)
            {
                localAVHeight = m_avHeight;
            }

            float posZLimit = 0;

            if (pos.X < Constants.RegionSize && pos.Y < Constants.RegionSize)
                posZLimit = (float)m_scene.Heightmap[(int)pos.X, (int)pos.Y];
            
            float newPosZ = posZLimit + localAVHeight / 2;
            if (posZLimit >= (pos.Z - (localAVHeight / 2)) && !(Single.IsInfinity(newPosZ) || Single.IsNaN(newPosZ)))
            {
                pos.Z = newPosZ;
            }
            AbsolutePosition = pos;

            AddToPhysicalScene(isFlying);

            if (m_forceFly)
            {
                m_physicsActor.Flying = true;
            }
            else if (m_flyDisabled)
            {
                m_physicsActor.Flying = false;
            }

            if (m_appearance != null)
            {
                if (m_appearance.AvatarHeight > 0)
                    SetHeight(m_appearance.AvatarHeight);
            }
            else
            {
                m_log.ErrorFormat("[SCENE PRESENCE]: null appearance in MakeRoot in {0}", Scene.RegionInfo.RegionName);
                // emergency; this really shouldn't happen
                m_appearance = new AvatarAppearance(UUID);
            }
            
            // Don't send an animation pack here, since on a region crossing this will sometimes cause a flying 
            // avatar to return to the standing position in mid-air.  On login it looks like this is being sent
            // elsewhere anyway
            // Animator.SendAnimPack();

            m_scene.SwapRootAgentCount(false);
            
            //CachedUserInfo userInfo = m_scene.CommsManager.UserProfileCacheService.GetUserDetails(m_uuid);
            //if (userInfo != null)
            //        userInfo.FetchInventory();
            //else
            //    m_log.ErrorFormat("[SCENE]: Could not find user info for {0} when making it a root agent", m_uuid);
            
            // On the next prim update, all objects will be sent
            //
            m_sceneViewer.Reset();

            m_isChildAgent = false;

            ScenePresence[] animAgents = m_scene.GetScenePresences();
            for (int i = 0; i < animAgents.Length; i++)
            {
                ScenePresence presence = animAgents[i];

                if (presence != this)
                    presence.Animator.SendAnimPackToClient(ControllingClient);
            }

            m_scene.EventManager.TriggerOnMakeRootAgent(this);
        }

        /// <summary>
        /// This turns a root agent into a child agent
        /// when an agent departs this region for a neighbor, this gets called.
        ///
        /// It doesn't get called for a teleport.  Reason being, an agent that
        /// teleports out may not end up anywhere near this region
        /// </summary>
        public void MakeChildAgent()
        {
            Animator.ResetAnimations();

//            m_log.DebugFormat(
//                 "[SCENEPRESENCE]: Downgrading root agent {0}, {1} to a child agent in {2}",
//                 Name, UUID, m_scene.RegionInfo.RegionName);

            // Don't zero out the velocity since this can cause problems when an avatar is making a region crossing,
            // depending on the exact timing.  This shouldn't matter anyway since child agent positions are not updated.
            //Velocity = new Vector3(0, 0, 0);
            
            m_isChildAgent = true;
            m_scene.SwapRootAgentCount(true);
            RemoveFromPhysicalScene();

            // FIXME: Set m_rootRegionHandle to the region handle of the scene this agent is moving into
            
            m_scene.EventManager.TriggerOnMakeChildAgent(this);
        }

        /// <summary>
        /// Removes physics plugin scene representation of this agent if it exists.
        /// </summary>
        private void RemoveFromPhysicalScene()
        {
            if (PhysicsActor != null)
            {
                m_physicsActor.OnRequestTerseUpdate -= SendTerseUpdateToAllClients;
                m_physicsActor.OnOutOfBounds -= OutOfBoundsCall;
                m_scene.PhysicsScene.RemoveAvatar(PhysicsActor);
                m_physicsActor.UnSubscribeEvents();
                m_physicsActor.OnCollisionUpdate -= PhysicsCollisionUpdate;
                PhysicsActor = null;
            }
        }

        /// <summary>
        ///
        /// </summary>
        /// <param name="pos"></param>
        public void Teleport(Vector3 pos)
        {
            bool isFlying = false;
            
            if (m_physicsActor != null)
                isFlying = m_physicsActor.Flying;

            RemoveFromPhysicalScene();
            Velocity = Vector3.Zero;
            AbsolutePosition = pos;
            AddToPhysicalScene(isFlying);
            if (m_appearance != null)
            {
                if (m_appearance.AvatarHeight > 0)
                    SetHeight(m_appearance.AvatarHeight);
            }

            SendTerseUpdateToAllClients();
            
        }

        public void TeleportWithMomentum(Vector3 pos)
        {
            bool isFlying = false;
            if (m_physicsActor != null)
                isFlying = m_physicsActor.Flying;

            RemoveFromPhysicalScene();
            AbsolutePosition = pos;
            AddToPhysicalScene(isFlying);
            if (m_appearance != null)
            {
                if (m_appearance.AvatarHeight > 0)
                    SetHeight(m_appearance.AvatarHeight);
            }

            SendTerseUpdateToAllClients();
        }

        /// <summary>
        ///
        /// </summary>
        public void StopMovement()
        {
        }

        public void StopFlying()
        {
            // It turns out to get the agent to stop flying, you have to feed it stop flying velocities
            // There's no explicit message to send the client to tell it to stop flying..   it relies on the 
            // velocity, collision plane and avatar height

            // Add 1/6 the avatar's height to it's position so it doesn't shoot into the air
            // when the avatar stands up

            if (m_avHeight != 127.0f)
            {
                AbsolutePosition = AbsolutePosition + new Vector3(0f, 0f, (m_avHeight / 6f));
            }
            else
            {
                AbsolutePosition = AbsolutePosition + new Vector3(0f, 0f, (1.56f / 6f));
            }
            
            m_updateCount = UPDATE_COUNT;				//KF: Trigger Anim updates to catch falling anim. 
            
            ControllingClient.SendAvatarTerseUpdate(new SendAvatarTerseData(m_rootRegionHandle, (ushort)(m_scene.TimeDilation * ushort.MaxValue), LocalId,
                    AbsolutePosition, Velocity, Vector3.Zero, m_bodyRot, new Vector4(0,0,1,AbsolutePosition.Z - 0.5f), m_uuid, null, GetUpdatePriority(ControllingClient)));
        }

        public void AddNeighbourRegion(ulong regionHandle, string cap)
        {
            lock (m_knownChildRegions)
            {
                if (!m_knownChildRegions.ContainsKey(regionHandle))
                {
                    uint x, y;
                    Utils.LongToUInts(regionHandle, out x, out y);
                    m_knownChildRegions.Add(regionHandle, cap);
                }
            }
        }

        public void RemoveNeighbourRegion(ulong regionHandle)
        {
            lock (m_knownChildRegions)
            {
                if (m_knownChildRegions.ContainsKey(regionHandle))
                {
                    m_knownChildRegions.Remove(regionHandle);
                   //m_log.Debug(" !!! removing known region {0} in {1}. Count = {2}", regionHandle, Scene.RegionInfo.RegionName, m_knownChildRegions.Count);
                }
            }
        }

        public void DropOldNeighbours(List<ulong> oldRegions)
        {
            foreach (ulong handle in oldRegions)
            {
                RemoveNeighbourRegion(handle);
                Scene.CapsModule.DropChildSeed(UUID, handle);
            }
        }

        public List<ulong> GetKnownRegionList()
        {
            return new List<ulong>(m_knownChildRegions.Keys);
        }

        #endregion

        #region Event Handlers

        /// <summary>
        /// Sets avatar height in the phyiscs plugin
        /// </summary>
        internal void SetHeight(float height)
        {
            m_avHeight = height;
            if (PhysicsActor != null && !IsChildAgent)
            {
                Vector3 SetSize = new Vector3(0.45f, 0.6f, m_avHeight);
                PhysicsActor.Size = SetSize;
            }
        }

        /// <summary>
        /// Complete Avatar's movement into the region.
        /// This is called upon a very important packet sent from the client,
        /// so it's client-controlled. Never call this method directly.
        /// </summary>
        public void CompleteMovement(IClientAPI client)
        {
            //m_log.Debug("[SCENE PRESENCE]: CompleteMovement");

            Vector3 look = Velocity;
            if ((look.X == 0) && (look.Y == 0) && (look.Z == 0))
            {
                look = new Vector3(0.99f, 0.042f, 0);
            }

            // Prevent teleporting to an underground location
            // (may crash client otherwise)
            //
            Vector3 pos = AbsolutePosition;
            float ground = m_scene.GetGroundHeight(pos.X, pos.Y);
            if (pos.Z < ground + 1.5f)
            {
                pos.Z = ground + 1.5f;
                AbsolutePosition = pos;
            }

            m_isChildAgent = false;
            bool m_flying = ((m_AgentControlFlags & AgentManager.ControlFlags.AGENT_CONTROL_FLY) != 0);
            MakeRootAgent(AbsolutePosition, m_flying);

            if ((m_callbackURI != null) && !m_callbackURI.Equals(""))
            {
                m_log.DebugFormat("[SCENE PRESENCE]: Releasing agent in URI {0}", m_callbackURI);
                Scene.SimulationService.ReleaseAgent(m_originRegionID, UUID, m_callbackURI);
                m_callbackURI = null;
            }

            //m_log.DebugFormat("Completed movement");

            m_controllingClient.MoveAgentIntoRegion(m_regionInfo, AbsolutePosition, look);
            SendInitialData();

            // Create child agents in neighbouring regions
            if (!m_isChildAgent)
            {
                IEntityTransferModule m_agentTransfer = m_scene.RequestModuleInterface<IEntityTransferModule>();
                if (m_agentTransfer != null)
                    m_agentTransfer.EnableChildAgents(this);
                else
                    m_log.DebugFormat("[SCENE PRESENCE]: Unable to create child agents in neighbours, because AgentTransferModule is not active");

                IFriendsModule friendsModule = m_scene.RequestModuleInterface<IFriendsModule>();
                if (friendsModule != null)
                    friendsModule.SendFriendsOnlineIfNeeded(ControllingClient);
            }

        }

        /// <summary>
        /// Callback for the Camera view block check.  Gets called with the results of the camera view block test
        /// hitYN is true when there's something in the way.
        /// </summary>
        /// <param name="hitYN"></param>
        /// <param name="collisionPoint"></param>
        /// <param name="localid"></param>
        /// <param name="distance"></param>
        public void RayCastCameraCallback(bool hitYN, Vector3 collisionPoint, uint localid, float distance, Vector3 pNormal)
        {
            const float POSITION_TOLERANCE = 0.02f;
            const float VELOCITY_TOLERANCE = 0.02f;
            const float ROTATION_TOLERANCE = 0.02f;

            if (m_followCamAuto)
            {
                if (hitYN)
                {
                    CameraConstraintActive = true;
                    //m_log.DebugFormat("[RAYCASTRESULT]: {0}, {1}, {2}, {3}", hitYN, collisionPoint, localid, distance);
                    
                    Vector3 normal = Vector3.Normalize(new Vector3(0f, 0f, collisionPoint.Z) - collisionPoint);
                    ControllingClient.SendCameraConstraint(new Vector4(normal.X, normal.Y, normal.Z, -1 * Vector3.Distance(new Vector3(0,0,collisionPoint.Z),collisionPoint)));
                }
                else
                {
                    if (!m_pos.ApproxEquals(m_lastPosition, POSITION_TOLERANCE) ||
                        !Velocity.ApproxEquals(m_lastVelocity, VELOCITY_TOLERANCE) ||
                        !m_bodyRot.ApproxEquals(m_lastRotation, ROTATION_TOLERANCE))
                    {
                        if (CameraConstraintActive)
                        {
                            ControllingClient.SendCameraConstraint(new Vector4(0f, 0.5f, 0.9f, -3000f));
                            CameraConstraintActive = false;
                        }
                    }
                }
            }
        }

        /// <summary>
        /// This is the event handler for client movement. If a client is moving, this event is triggering.
        /// </summary>
        public void HandleAgentUpdate(IClientAPI remoteClient, AgentUpdateArgs agentData)
        {
            //if (m_isChildAgent)
            //{
            //    // m_log.Debug("DEBUG: HandleAgentUpdate: child agent");
            //    return;
            //}

            m_perfMonMS = Util.EnvironmentTickCount();

            ++m_movementUpdateCount;
            if (m_movementUpdateCount < 1)
                m_movementUpdateCount = 1;

            #region Sanity Checking

            // This is irritating.  Really.
            if (!AbsolutePosition.IsFinite())
            {
                RemoveFromPhysicalScene();
                m_log.Error("[AVATAR]: NonFinite Avatar position detected... Reset Position. Mantis this please. Error #9999902");

                m_pos = m_LastFinitePos;
                if (!m_pos.IsFinite())
                {
                    m_pos.X = 127f;
                    m_pos.Y = 127f;
                    m_pos.Z = 127f;
                    m_log.Error("[AVATAR]: NonFinite Avatar position detected... Reset Position. Mantis this please. Error #9999903");
                }

                AddToPhysicalScene(false);
            }
            else
            {
                m_LastFinitePos = m_pos;
            }

            #endregion Sanity Checking

            #region Inputs

            AgentManager.ControlFlags flags = (AgentManager.ControlFlags)agentData.ControlFlags;
            Quaternion bodyRotation = agentData.BodyRotation;

            // Camera location in world.  We'll need to raytrace
            // from this location from time to time.
            m_CameraCenter = agentData.CameraCenter;
            if (Vector3.Distance(m_lastCameraCenter, m_CameraCenter) >= Scene.RootReprioritizationDistance)
            {
                ReprioritizeUpdates();
                m_lastCameraCenter = m_CameraCenter;
            }

            // Use these three vectors to figure out what the agent is looking at
            // Convert it to a Matrix and/or Quaternion
            m_CameraAtAxis = agentData.CameraAtAxis;
            m_CameraLeftAxis = agentData.CameraLeftAxis;
            m_CameraUpAxis = agentData.CameraUpAxis;

            // The Agent's Draw distance setting
            m_DrawDistance = agentData.Far;

            // Check if Client has camera in 'follow cam' or 'build' mode.
            Vector3 camdif = (Vector3.One * m_bodyRot - Vector3.One * CameraRotation);

            m_followCamAuto = ((m_CameraUpAxis.Z > 0.959f && m_CameraUpAxis.Z < 0.98f)
               && (Math.Abs(camdif.X) < 0.4f && Math.Abs(camdif.Y) < 0.4f)) ? true : false;

            m_mouseLook = (flags & AgentManager.ControlFlags.AGENT_CONTROL_MOUSELOOK) != 0;
            m_leftButtonDown = (flags & AgentManager.ControlFlags.AGENT_CONTROL_LBUTTON_DOWN) != 0;

            #endregion Inputs

            if ((flags & AgentManager.ControlFlags.AGENT_CONTROL_STAND_UP) != 0)
            {
                StandUp();
            }

            //m_log.DebugFormat("[FollowCam]: {0}", m_followCamAuto);
            // Raycast from the avatar's head to the camera to see if there's anything blocking the view
            if ((m_movementUpdateCount % NumMovementsBetweenRayCast) == 0 && m_scene.PhysicsScene.SupportsRayCast())
            {
                if (m_followCamAuto)
                {
                    Vector3 posAdjusted = m_pos + HEAD_ADJUSTMENT;
                    m_scene.PhysicsScene.RaycastWorld(m_pos, Vector3.Normalize(m_CameraCenter - posAdjusted), Vector3.Distance(m_CameraCenter, posAdjusted) + 0.3f, RayCastCameraCallback);
                }
            }
            lock (scriptedcontrols)
            {
                if (scriptedcontrols.Count > 0)
                {
                    SendControlToScripts((uint)flags);
                    flags = RemoveIgnoredControls(flags, IgnoredControls);
                }
            }

            if (m_autopilotMoving)
                CheckAtSitTarget();

            if ((flags & AgentManager.ControlFlags.AGENT_CONTROL_SIT_ON_GROUND) != 0)
            {
                m_updateCount = 0;  // Kill animation update burst so that the SIT_G.. will stick.
                Animator.TrySetMovementAnimation("SIT_GROUND_CONSTRAINED");
            }

            // In the future, these values might need to go global.
            // Here's where you get them.
            m_AgentControlFlags = flags;
            m_headrotation = agentData.HeadRotation;
            m_state = agentData.State;

            PhysicsActor actor = PhysicsActor;
            if (actor == null)
            {
                return;
            }
            
            bool update_movementflag = false;

            if (m_allowMovement)
            {
                if (agentData.UseClientAgentPosition)
                {
                    m_moveToPositionInProgress = (agentData.ClientAgentPosition - AbsolutePosition).Length() > 0.2f;
                    m_moveToPositionTarget = agentData.ClientAgentPosition;
                }

                int i = 0;
                
                bool update_rotation = false;
                bool DCFlagKeyPressed = false;
                Vector3 agent_control_v3 = Vector3.Zero;
                Quaternion q = bodyRotation;

                bool oldflying = PhysicsActor.Flying;

                if (m_forceFly)
                    actor.Flying = true;
                else if (m_flyDisabled)
                    actor.Flying = false;
                else
                    actor.Flying = ((flags & AgentManager.ControlFlags.AGENT_CONTROL_FLY) != 0);

                if (actor.Flying != oldflying)
                    update_movementflag = true;

                if (q != m_bodyRot)
                {
                    m_bodyRot = q;
                    update_rotation = true;
                }

                //guilty until proven innocent..
                bool Nudging = true;
                //Basically, if there is at least one non-nudge control then we don't need
                //to worry about stopping the avatar

                if (m_parentID == 0)
                {
                    bool bAllowUpdateMoveToPosition = false;
                    bool bResetMoveToPosition = false;

                    Vector3[] dirVectors;

                    // use camera up angle when in mouselook and not flying or when holding the left mouse button down and not flying
                    // this prevents 'jumping' in inappropriate situations.
                    if ((m_mouseLook && !m_physicsActor.Flying) || (m_leftButtonDown && !m_physicsActor.Flying))
                        dirVectors = GetWalkDirectionVectors();
                    else
                        dirVectors = Dir_Vectors;

                    bool[] isNudge = GetDirectionIsNudge();

                    
                    
                    

                    foreach (Dir_ControlFlags DCF in DIR_CONTROL_FLAGS)
                    {
                        if (((uint)flags & (uint)DCF) != 0)
                        {
                            bResetMoveToPosition = true;
                            DCFlagKeyPressed = true;
                            try
                            {
                                agent_control_v3 += dirVectors[i];
                                if (isNudge[i] == false)
                                {
                                    Nudging = false;
                                }
                            }
                            catch (IndexOutOfRangeException)
                            {
                                // Why did I get this?
                            }

                            if ((m_movementflag & (uint)DCF) == 0)
                            {
                                m_movementflag += (byte)(uint)DCF;
                                update_movementflag = true;
                            }
                        }
                        else
                        {
                            if ((m_movementflag & (uint)DCF) != 0)
                            {
                                m_movementflag -= (byte)(uint)DCF;
                                update_movementflag = true;
                            }
                            else
                            {
                                bAllowUpdateMoveToPosition = true;
                            }
                        }
                        i++;
                    }

                    //Paupaw:Do Proper PID for Autopilot here
                    if (bResetMoveToPosition)
                    {
                        m_moveToPositionTarget = Vector3.Zero;
                        m_moveToPositionInProgress = false;
                        update_movementflag = true;
                        bAllowUpdateMoveToPosition = false;
                    }

                    if (bAllowUpdateMoveToPosition && (m_moveToPositionInProgress && !m_autopilotMoving))
                    {
                        //Check the error term of the current position in relation to the target position
                        if (Util.GetDistanceTo(AbsolutePosition, m_moveToPositionTarget) <= 0.5f)
                        {
                            // we are close enough to the target
                            m_moveToPositionTarget = Vector3.Zero;
                            m_moveToPositionInProgress = false;
                            update_movementflag = true;
                        }
                        else
                        {
                            try
                            {
                                // move avatar in 2D at one meter/second towards target, in avatar coordinate frame.
                                // This movement vector gets added to the velocity through AddNewMovement().
                                // Theoretically we might need a more complex PID approach here if other 
                                // unknown forces are acting on the avatar and we need to adaptively respond
                                // to such forces, but the following simple approach seems to works fine.
                                Vector3 LocalVectorToTarget3D =
                                    (m_moveToPositionTarget - AbsolutePosition) // vector from cur. pos to target in global coords
                                    * Matrix4.CreateFromQuaternion(Quaternion.Inverse(bodyRotation)); // change to avatar coords
                                // Ignore z component of vector
                                Vector3 LocalVectorToTarget2D = new Vector3((float)(LocalVectorToTarget3D.X), (float)(LocalVectorToTarget3D.Y), 0f);
                                LocalVectorToTarget2D.Normalize();
                                
                                //We're not nudging
                                Nudging = false;
                                agent_control_v3 += LocalVectorToTarget2D;

                                // update avatar movement flags. the avatar coordinate system is as follows:
                                //
                                //                        +X (forward)
                                //
                                //                        ^
                                //                        |
                                //                        |
                                //                        |
                                //                        |
                                //     (left) +Y <--------o--------> -Y
                                //                       avatar
                                //                        |
                                //                        |
                                //                        |
                                //                        |
                                //                        v
                                //                        -X
                                //

                                // based on the above avatar coordinate system, classify the movement into 
                                // one of left/right/back/forward.
                                if (LocalVectorToTarget2D.Y > 0)//MoveLeft
                                {
                                    m_movementflag += (byte)(uint)Dir_ControlFlags.DIR_CONTROL_FLAG_LEFT;
                                    //AgentControlFlags
                                    AgentControlFlags |= (uint)Dir_ControlFlags.DIR_CONTROL_FLAG_LEFT;
                                    update_movementflag = true;
                                }
                                else if (LocalVectorToTarget2D.Y < 0) //MoveRight
                                {
                                    m_movementflag += (byte)(uint)Dir_ControlFlags.DIR_CONTROL_FLAG_RIGHT;
                                    AgentControlFlags |= (uint)Dir_ControlFlags.DIR_CONTROL_FLAG_RIGHT;
                                    update_movementflag = true;
                                }
                                if (LocalVectorToTarget2D.X < 0) //MoveBack
                                {
                                    m_movementflag += (byte)(uint)Dir_ControlFlags.DIR_CONTROL_FLAG_BACK;
                                    AgentControlFlags |= (uint)Dir_ControlFlags.DIR_CONTROL_FLAG_BACK;
                                    update_movementflag = true;
                                }
                                else if (LocalVectorToTarget2D.X > 0) //Move Forward
                                {
                                    m_movementflag += (byte)(uint)Dir_ControlFlags.DIR_CONTROL_FLAG_FORWARD;
                                    AgentControlFlags |= (uint)Dir_ControlFlags.DIR_CONTROL_FLAG_FORWARD;
                                    update_movementflag = true;
                                }
                            }
                            catch (Exception e)
                            {
                                //Avoid system crash, can be slower but...
                                m_log.DebugFormat("Crash! {0}", e.ToString());
                            }
                        }
                    }
                }

                // Cause the avatar to stop flying if it's colliding
                // with something with the down arrow pressed.

                // Only do this if we're flying
                if (m_physicsActor != null && m_physicsActor.Flying && !m_forceFly)
                {
                    // Landing detection code

                    // Are the landing controls requirements filled?
                    bool controlland = (((flags & AgentManager.ControlFlags.AGENT_CONTROL_UP_NEG) != 0) ||
                                        ((flags & AgentManager.ControlFlags.AGENT_CONTROL_NUDGE_UP_NEG) != 0));

                    // Are the collision requirements fulfilled?
                    bool colliding = (m_physicsActor.IsColliding == true);

                    if (m_physicsActor.Flying && colliding && controlland)
                    {
                        // nesting this check because LengthSquared() is expensive and we don't 
                        // want to do it every step when flying.
                        if ((Velocity.LengthSquared() <= LAND_VELOCITYMAG_MAX))
                            StopFlying();
                    }
                }

                if (update_movementflag || (update_rotation && DCFlagKeyPressed))
                {
                    //                    m_log.DebugFormat("{0} {1}", update_movementflag, (update_rotation && DCFlagKeyPressed));
                    //                    m_log.DebugFormat(
                    //                        "In {0} adding velocity to {1} of {2}", m_scene.RegionInfo.RegionName, Name, agent_control_v3);

                    AddNewMovement(agent_control_v3, q, Nudging);

                    
                }
            }

            if (update_movementflag)
                Animator.UpdateMovementAnimations();

            m_scene.EventManager.TriggerOnClientMovement(this);

            m_scene.StatsReporter.AddAgentTime(Util.EnvironmentTickCountSubtract(m_perfMonMS));
        }

        public void DoAutoPilot(uint not_used, Vector3 Pos, IClientAPI remote_client)
        {
            m_autopilotMoving = true;
            m_autoPilotTarget = Pos;
            m_sitAtAutoTarget = false;
            PrimitiveBaseShape proxy = PrimitiveBaseShape.Default;
            //proxy.PCode = (byte)PCode.ParticleSystem;
            proxyObjectGroup = new SceneObjectGroup(UUID, Pos, Rotation, proxy);
            proxyObjectGroup.AttachToScene(m_scene);
            
            // Commented out this code since it could never have executed, but might still be informative.
//            if (proxyObjectGroup != null)
//            {
                proxyObjectGroup.SendGroupFullUpdate();
                remote_client.SendSitResponse(proxyObjectGroup.UUID, Vector3.Zero, Quaternion.Identity, true, Vector3.Zero, Vector3.Zero, false);
                m_scene.DeleteSceneObject(proxyObjectGroup, false);
//            }
//            else
//            {
//                m_autopilotMoving = false;
//                m_autoPilotTarget = Vector3.Zero;
//                ControllingClient.SendAlertMessage("Autopilot cancelled");
//            }
        }

        public void DoMoveToPosition(Object sender, string method, List<String> args)
        {
            try
            {
                float locx = 0f;
                float locy = 0f;
                float locz = 0f;
                uint regionX = 0;
                uint regionY = 0;
                try
                {
                    Utils.LongToUInts(Scene.RegionInfo.RegionHandle, out regionX, out regionY);
                    locx = Convert.ToSingle(args[0]) - (float)regionX;
                    locy = Convert.ToSingle(args[1]) - (float)regionY;
                    locz = Convert.ToSingle(args[2]);
                }
                catch (InvalidCastException)
                {
                    m_log.Error("[CLIENT]: Invalid autopilot request");
                    return;
                }
                m_moveToPositionInProgress = true;
                m_moveToPositionTarget = new Vector3(locx, locy, locz);
			}
            catch (Exception ex)
            {
                //Why did I get this error?
               m_log.Error("[SCENEPRESENCE]: DoMoveToPosition" + ex);
            }
        }

        private void CheckAtSitTarget()
        {
            //m_log.Debug("[AUTOPILOT]: " + Util.GetDistanceTo(AbsolutePosition, m_autoPilotTarget).ToString());
            if (Util.GetDistanceTo(AbsolutePosition, m_autoPilotTarget) <= 1.5)
            {
                if (m_sitAtAutoTarget)
                {
                    SceneObjectPart part = m_scene.GetSceneObjectPart(m_requestedSitTargetUUID);
                    if (part != null)
                    {
                        AbsolutePosition = part.AbsolutePosition;
                        Velocity = Vector3.Zero;
                        SendFullUpdateToAllClients();

                        HandleAgentSit(ControllingClient, m_requestedSitTargetUUID);  //KF ??
                    }
                    //ControllingClient.SendSitResponse(m_requestedSitTargetID, m_requestedSitOffset, Quaternion.Identity, false, Vector3.Zero, Vector3.Zero, false);
                    m_requestedSitTargetUUID = UUID.Zero;
                }
                    /*
                else
                {
                    //ControllingClient.SendAlertMessage("Autopilot cancelled");
                    //SendTerseUpdateToAllClients();
                    //PrimitiveBaseShape proxy = PrimitiveBaseShape.Default;
                    //proxy.PCode = (byte)PCode.ParticleSystem;
                    ////uint nextUUID = m_scene.NextLocalId;

                    //proxyObjectGroup = new SceneObjectGroup(m_scene, m_scene.RegionInfo.RegionHandle, UUID, nextUUID, m_autoPilotTarget, Quaternion.Identity, proxy);
                    //if (proxyObjectGroup != null)
                    //{
                        //proxyObjectGroup.SendGroupFullUpdate();
                        //ControllingClient.SendSitResponse(UUID.Zero, m_autoPilotTarget, Quaternion.Identity, true, Vector3.Zero, Vector3.Zero, false);
                        //m_scene.DeleteSceneObject(proxyObjectGroup);
                    //}
                }
                */
                m_autoPilotTarget = Vector3.Zero;
                m_autopilotMoving = false;
            }
        }
        /// <summary>
        /// Perform the logic necessary to stand the avatar up.  This method also executes
        /// the stand animation.
        /// </summary>
        public void StandUp()
        {
            if (m_parentID != 0)
            {
                SceneObjectPart part = m_scene.GetSceneObjectPart(m_parentID);
                if (part != null)
                {
                    part.TaskInventory.LockItemsForRead(true);
                    TaskInventoryDictionary taskIDict = part.TaskInventory;
                    if (taskIDict != null)
                    {
                        foreach (UUID taskID in taskIDict.Keys)
                        {
                            UnRegisterControlEventsToScript(LocalId, taskID);
                            taskIDict[taskID].PermsMask &= ~(
                                2048 | //PERMISSION_CONTROL_CAMERA
                                4); // PERMISSION_TAKE_CONTROLS
                        }
                    }
                    part.TaskInventory.LockItemsForRead(false);
                    // Reset sit target.
                    if (part.GetAvatarOnSitTarget() == UUID)
                        part.SetAvatarOnSitTarget(UUID.Zero);
                    m_parentPosition = part.GetWorldPosition();
                    ControllingClient.SendClearFollowCamProperties(part.ParentUUID);
                }
				// part.GetWorldRotation()   is the rotation of the object being sat on
				// Rotation  is the sittiing Av's rotation

	           	Quaternion partRot;
//	            if (part.LinkNum == 1)
//	            {				// Root prim of linkset
//	                partRot = part.ParentGroup.RootPart.RotationOffset;
//	            }
//	            else
//	            {				// single or child prim

//	            }                       
                if (part == null) //CW: Part may be gone. llDie() for example.
                {
                    partRot = new Quaternion(0.0f, 0.0f, 0.0f, 1.0f);
                }
                else
                {
                    partRot = part.GetWorldRotation();
                }

	            Quaternion partIRot = Quaternion.Inverse(partRot);

				Quaternion avatarRot = Quaternion.Inverse(Quaternion.Inverse(Rotation) * partIRot); // world or. of the av
				Vector3 avStandUp = new Vector3(1.0f, 0f, 0f) * avatarRot;		// 1M infront of av

                
                if (m_physicsActor == null)
                {
                    AddToPhysicalScene(false);
                }
                //CW: If the part isn't null then we can set the current position 
                if (part != null)
                {
                    Vector3 avWorldStandUp = avStandUp + part.GetWorldPosition() + (m_pos * partRot);			// + av sit offset!
                    AbsolutePosition = avWorldStandUp;                	 //KF: Fix stand up.
                    part.IsOccupied = false;
                }
                else
                {
                    //CW: Since the part doesn't exist, a coarse standup position isn't an issue
                    AbsolutePosition = m_lastWorldPosition;
                }
                
		        m_parentPosition = Vector3.Zero;
				m_parentID = 0;
                SendFullUpdateToAllClients();
                m_requestedSitTargetID = 0;

                if ((m_physicsActor != null) && (m_avHeight > 0))
                {
                    SetHeight(m_avHeight);
                }
            }
            Animator.TrySetMovementAnimation("STAND");
        }

        private SceneObjectPart FindNextAvailableSitTarget(UUID targetID)
        {
            SceneObjectPart targetPart = m_scene.GetSceneObjectPart(targetID);
            if (targetPart == null)
                return null;

            // If the primitive the player clicked on has a sit target and that sit target is not full, that sit target is used.
            // If the primitive the player clicked on has no sit target, and one or more other linked objects have sit targets that are not full, the sit target of the object with the lowest link number will be used.

            // Get our own copy of the part array, and sort into the order we want to test
            SceneObjectPart[] partArray = targetPart.ParentGroup.GetParts();
            Array.Sort(partArray, delegate(SceneObjectPart p1, SceneObjectPart p2)
                       {
                           // we want the originally selected part first, then the rest in link order -- so make the selected part link num (-1)
                           int linkNum1 = p1==targetPart ? -1 : p1.LinkNum;
                           int linkNum2 = p2==targetPart ? -1 : p2.LinkNum;
                           return linkNum1 - linkNum2;
                       }
                );

            //look for prims with explicit sit targets that are available
            foreach (SceneObjectPart part in partArray)
            {
                // Is a sit target available?
                Vector3 avSitOffSet = part.SitTargetPosition;
                Quaternion avSitOrientation = part.SitTargetOrientation;
                UUID avOnTargetAlready = part.GetAvatarOnSitTarget();
                bool SitTargetOccupied = (avOnTargetAlready != UUID.Zero);
	            bool SitTargetisSet = (Vector3.Zero != avSitOffSet);		//NB Latest SL Spec shows Sit Rotation setting is ignored.
                if (SitTargetisSet && !SitTargetOccupied)
                {
                    //switch the target to this prim
                    return part;
                }
            }

            // no explicit sit target found - use original target
            return targetPart;
        }

        private void SendSitResponse(IClientAPI remoteClient, UUID targetID, Vector3 offset, Quaternion pSitOrientation)
        {
            bool autopilot = true;
            Vector3 autopilotTarget = new Vector3();
            Quaternion sitOrientation = Quaternion.Identity;
            Vector3 pos = new Vector3();
            Vector3 cameraEyeOffset = Vector3.Zero;
            Vector3 cameraAtOffset = Vector3.Zero;
            bool forceMouselook = false;

            //SceneObjectPart part =  m_scene.GetSceneObjectPart(targetID);
            SceneObjectPart part =  FindNextAvailableSitTarget(targetID);
            if (part == null) return;
            
            // TODO: determine position to sit at based on scene geometry; don't trust offset from client
            // see http://wiki.secondlife.com/wiki/User:Andrew_Linden/Office_Hours/2007_11_06 for details on how LL does it
                
			// part is the prim to sit on
			// offset is the world-ref vector distance from that prim center to the click-spot
			// UUID  is the UUID of the Avatar doing the clicking
				
			m_avInitialPos = AbsolutePosition; 			// saved to calculate unscripted sit rotation
			
            // Is a sit target available?
            Vector3 avSitOffSet = part.SitTargetPosition;
            Quaternion avSitOrientation = part.SitTargetOrientation;

            bool SitTargetisSet = (Vector3.Zero != avSitOffSet);		//NB Latest SL Spec shows Sit Rotation setting is ignored.
   //     	Quaternion partIRot = Quaternion.Inverse(part.GetWorldRotation());
           	Quaternion partRot;
//            if (part.LinkNum == 1)
//            {				// Root prim of linkset
//                partRot = part.ParentGroup.RootPart.RotationOffset;
//            }
//            else
//            {				// single or child prim
                partRot = part.GetWorldRotation();
//            }                       
           	Quaternion partIRot = Quaternion.Inverse(partRot);
//Console.WriteLine("SendSitResponse offset=" + offset + "  Occup=" + part.IsOccupied + "    TargSet=" + SitTargetisSet);
			// Sit analysis rewritten by KF 091125 
            if (SitTargetisSet) 		// scipted sit
            {
				if (!part.IsOccupied)
				{
//Console.WriteLine("Scripted, unoccupied");
    	            part.SetAvatarOnSitTarget(UUID);		// set that Av will be on it
    	            offset = new Vector3(avSitOffSet.X, avSitOffSet.Y, avSitOffSet.Z);	// change ofset to the scripted one
    	            sitOrientation = avSitOrientation;		// Change rotatione to the scripted one
    	            autopilot = false;						// Jump direct to scripted llSitPos()
    	        }
    	       	else
    	       	{
//Console.WriteLine("Scripted, occupied");    	        	
    	    		 return;
    	       	}
    	    }
    	    else	// Not Scripted
    	    {
    	       	if ( (Math.Abs(offset.X) > 0.5f) || (Math.Abs(offset.Y) > 0.5f) ) 
    	       	{
    	       		// large prim & offset, ignore if other Avs sitting
//    	       		offset.Z -= 0.05f;
    	       		m_avUnscriptedSitPos = offset * partIRot;					// (non-zero) sit where clicked
    	       		autopilotTarget = part.AbsolutePosition + offset;			// World location of clicked point
    	                
//Console.WriteLine(" offset ={0}", offset);            
//Console.WriteLine(" UnscriptedSitPos={0}", m_avUnscriptedSitPos);            
//Console.WriteLine(" autopilotTarget={0}", autopilotTarget);            
    	                
    	       	}
    	       	else		// small offset
    	       	{
//Console.WriteLine("Small offset");    	        	
					if (!part.IsOccupied)
					{
						m_avUnscriptedSitPos = Vector3.Zero;	// Zero = Sit on prim center
						autopilotTarget = part.AbsolutePosition;
    	       		}
    	       		else return; 		// occupied small
    	       	}	// end large/small
    	    } // end Scripted/not
            cameraAtOffset = part.GetCameraAtOffset();
            cameraEyeOffset = part.GetCameraEyeOffset();
            forceMouselook = part.GetForceMouselook();
            if(cameraAtOffset == Vector3.Zero) cameraAtOffset =  new Vector3(0f, 0f, 0.1f); // 
            if(cameraEyeOffset == Vector3.Zero) cameraEyeOffset =  new Vector3(0f, 0f, 0.1f); // 

            if (m_physicsActor != null)
            {
                // If we're not using the client autopilot, we're immediately warping the avatar to the location
                // We can remove the physicsActor until they stand up.
                m_sitAvatarHeight = m_physicsActor.Size.Z;
                if (autopilot)
                {				// its not a scripted sit
//                        if (Util.GetDistanceTo(AbsolutePosition, autopilotTarget) < 4.5)
					if( (Math.Abs(AbsolutePosition.X - autopilotTarget.X) < 2.0f) && (Math.Abs(AbsolutePosition.Y - autopilotTarget.Y) < 2.0f) )
                    {
                        autopilot = false;		// close enough
                        m_lastWorldPosition = m_pos; /* CW - This give us a position to return the avatar to if the part is killed before standup.
                                                             Not using the part's position because returning the AV to the last known standing
                                                             position is likely to be more friendly, isn't it? */
                        RemoveFromPhysicalScene();
                        AbsolutePosition = autopilotTarget + new Vector3(0.0f, 0.0f, (m_sitAvatarHeight / 2.0f));  // Warp av to over sit target
                    } // else the autopilot will get us close
                }
                else
                {	// its a scripted sit
                    m_lastWorldPosition = part.AbsolutePosition;  /* CW - This give us a position to return the avatar to if the part is killed before standup.
                                                                          I *am* using the part's position this time because we have no real idea how far away
                                                                          the avatar is from the sit target. */
                    RemoveFromPhysicalScene();
                }
            }
            else return;    // physactor is null! 

			Vector3 offsetr; // = offset * partIRot;	
			// KF: In a linkset, offsetr needs to be relative to the group root!  091208	
	//		offsetr = (part.OffsetPosition * Quaternion.Inverse(part.ParentGroup.RootPart.RotationOffset)) + (offset * partIRot);
 //           if (part.LinkNum < 2)    091216 All this was necessary because of the GetWorldRotation error.
  //          {				// Single, or Root prim of linkset, target is ClickOffset * RootRot
            	offsetr = offset * partIRot;
//
  //          else
    //        {	// Child prim, offset is (ChildOffset * RootRot) + (ClickOffset * ChildRot)
        //    	offsetr = //(part.OffsetPosition * Quaternion.Inverse(part.ParentGroup.RootPart.RotationOffset)) +	
      //      				(offset * partRot);
    //        }

//Console.WriteLine(" ");
//Console.WriteLine("link number ={0}", part.LinkNum);		
//Console.WriteLine("Prim offset ={0}", part.OffsetPosition );			
//Console.WriteLine("Root Rotate ={0}", part.ParentGroup.RootPart.RotationOffset);
//Console.WriteLine("Click offst ={0}", offset);
//Console.WriteLine("Prim Rotate ={0}", part.GetWorldRotation());
//Console.WriteLine("offsetr     ={0}", offsetr);
//Console.WriteLine("Camera At   ={0}", cameraAtOffset);
//Console.WriteLine("Camera Eye  ={0}", cameraEyeOffset);

            ControllingClient.SendSitResponse(part.UUID, offsetr, sitOrientation, autopilot, cameraAtOffset, cameraEyeOffset, forceMouselook);
            m_requestedSitTargetUUID = part.UUID;		//KF: Correct autopilot target
            // This calls HandleAgentSit twice, once from here, and the client calls
            // HandleAgentSit itself after it gets to the location
            // It doesn't get to the location until we've moved them there though
            // which happens in HandleAgentSit :P
            m_autopilotMoving = autopilot;
            m_autoPilotTarget = autopilotTarget;
            m_sitAtAutoTarget = autopilot;
            m_initialSitTarget = autopilotTarget;
            if (!autopilot)
                HandleAgentSit(remoteClient, UUID);
        }

        public void HandleAgentRequestSit(IClientAPI remoteClient, UUID agentID, UUID targetID, Vector3 offset)
        {
            if (m_parentID != 0)
            {
                StandUp();
            }
            m_nextSitAnimation = "SIT";
            
            //SceneObjectPart part = m_scene.GetSceneObjectPart(targetID);
            SceneObjectPart part = FindNextAvailableSitTarget(targetID);

            if (part != null)
            {
                if (!String.IsNullOrEmpty(part.SitAnimation))
                {
                    m_nextSitAnimation = part.SitAnimation;
                }
                m_requestedSitTargetID = part.LocalId;
                //m_requestedSitOffset = offset;
                m_requestedSitTargetUUID = targetID;
                
                m_log.DebugFormat("[SIT]: Client requested Sit Position: {0}", offset);
                
                if (m_scene.PhysicsScene.SupportsRayCast())
                {
                    //m_scene.PhysicsScene.RaycastWorld(Vector3.Zero,Vector3.Zero, 0.01f,new RaycastCallback());
                    //SitRayCastAvatarPosition(part);
                    //return;
                }
            }
            else
            {
                
                m_log.Warn("Sit requested on unknown object: " + targetID.ToString());
            }

            

            SendSitResponse(remoteClient, targetID, offset, Quaternion.Identity);
        }
        /*
        public void SitRayCastAvatarPosition(SceneObjectPart part)
        {
            Vector3 EndRayCastPosition = part.AbsolutePosition + m_requestedSitOffset;
            Vector3 StartRayCastPosition = AbsolutePosition;
            Vector3 direction = Vector3.Normalize(EndRayCastPosition - StartRayCastPosition);
            float distance = Vector3.Distance(EndRayCastPosition, StartRayCastPosition);
            m_scene.PhysicsScene.RaycastWorld(StartRayCastPosition, direction, distance, SitRayCastAvatarPositionResponse);
        }

        public void SitRayCastAvatarPositionResponse(bool hitYN, Vector3 collisionPoint, uint localid, float pdistance, Vector3 normal)
        {
            SceneObjectPart part =  FindNextAvailableSitTarget(m_requestedSitTargetUUID);
            if (part != null)
            {
                if (hitYN)
                {
                    if (collisionPoint.ApproxEquals(m_requestedSitOffset + part.AbsolutePosition, 0.2f))
                    {
                        SitRaycastFindEdge(collisionPoint, normal);
                        m_log.DebugFormat("[SIT]: Raycast Avatar Position succeeded at point: {0}, normal:{1}", collisionPoint, normal);
                    }
                    else
                    {
                        SitRayCastAvatarPositionCameraZ(part);
                    }
                }
                else
                {
                    SitRayCastAvatarPositionCameraZ(part);
                }
            }
            else
            {
                ControllingClient.SendAlertMessage("Sit position no longer exists");
                m_requestedSitTargetUUID = UUID.Zero;
                m_requestedSitTargetID = 0;
                m_requestedSitOffset = Vector3.Zero;
            }

        }

        public void SitRayCastAvatarPositionCameraZ(SceneObjectPart part)
        {
            // Next, try to raycast from the camera Z position
            Vector3 EndRayCastPosition = part.AbsolutePosition + m_requestedSitOffset;
            Vector3 StartRayCastPosition = AbsolutePosition; StartRayCastPosition.Z = CameraPosition.Z;
            Vector3 direction = Vector3.Normalize(EndRayCastPosition - StartRayCastPosition);
            float distance = Vector3.Distance(EndRayCastPosition, StartRayCastPosition);
            m_scene.PhysicsScene.RaycastWorld(StartRayCastPosition, direction, distance, SitRayCastAvatarPositionCameraZResponse);
        }

        public void SitRayCastAvatarPositionCameraZResponse(bool hitYN, Vector3 collisionPoint, uint localid, float pdistance, Vector3 normal)
        {
            SceneObjectPart part = FindNextAvailableSitTarget(m_requestedSitTargetUUID);
            if (part != null)
            {
                if (hitYN)
                {
                    if (collisionPoint.ApproxEquals(m_requestedSitOffset + part.AbsolutePosition, 0.2f))
                    {
                        SitRaycastFindEdge(collisionPoint, normal);
                        m_log.DebugFormat("[SIT]: Raycast Avatar Position + CameraZ succeeded at point: {0}, normal:{1}", collisionPoint, normal);
                    }
                    else
                    {
                        SitRayCastCameraPosition(part);
                    }
                }
                else
                {
                    SitRayCastCameraPosition(part);
                }
            }
            else
            {
                ControllingClient.SendAlertMessage("Sit position no longer exists");
                m_requestedSitTargetUUID = UUID.Zero;
                m_requestedSitTargetID = 0;
                m_requestedSitOffset = Vector3.Zero;
            }

        }

        public void SitRayCastCameraPosition(SceneObjectPart part)
        {
            // Next, try to raycast from the camera position
            Vector3 EndRayCastPosition = part.AbsolutePosition + m_requestedSitOffset;
            Vector3 StartRayCastPosition = CameraPosition;
            Vector3 direction = Vector3.Normalize(EndRayCastPosition - StartRayCastPosition);
            float distance = Vector3.Distance(EndRayCastPosition, StartRayCastPosition);
            m_scene.PhysicsScene.RaycastWorld(StartRayCastPosition, direction, distance, SitRayCastCameraPositionResponse);
        }

        public void SitRayCastCameraPositionResponse(bool hitYN, Vector3 collisionPoint, uint localid, float pdistance, Vector3 normal)
        {
            SceneObjectPart part = FindNextAvailableSitTarget(m_requestedSitTargetUUID);
            if (part != null)
            {
                if (hitYN)
                {
                    if (collisionPoint.ApproxEquals(m_requestedSitOffset + part.AbsolutePosition, 0.2f))
                    {
                        SitRaycastFindEdge(collisionPoint, normal);
                        m_log.DebugFormat("[SIT]: Raycast Camera Position succeeded at point: {0}, normal:{1}", collisionPoint, normal);
                    }
                    else
                    {
                        SitRayHorizontal(part);
                    }
                }
                else
                {
                    SitRayHorizontal(part);
                }
            }
            else
            {
                ControllingClient.SendAlertMessage("Sit position no longer exists");
                m_requestedSitTargetUUID = UUID.Zero;
                m_requestedSitTargetID = 0;
                m_requestedSitOffset = Vector3.Zero;
            }

        }

        public void SitRayHorizontal(SceneObjectPart part)
        {
            // Next, try to raycast from the avatar position to fwd
            Vector3 EndRayCastPosition = part.AbsolutePosition + m_requestedSitOffset;
            Vector3 StartRayCastPosition = CameraPosition;
            Vector3 direction = Vector3.Normalize(EndRayCastPosition - StartRayCastPosition);
            float distance = Vector3.Distance(EndRayCastPosition, StartRayCastPosition);
            m_scene.PhysicsScene.RaycastWorld(StartRayCastPosition, direction, distance, SitRayCastHorizontalResponse);
        }

        public void SitRayCastHorizontalResponse(bool hitYN, Vector3 collisionPoint, uint localid, float pdistance, Vector3 normal)
        {
            SceneObjectPart part = FindNextAvailableSitTarget(m_requestedSitTargetUUID);
            if (part != null)
            {
                if (hitYN)
                {
                    if (collisionPoint.ApproxEquals(m_requestedSitOffset + part.AbsolutePosition, 0.2f))
                    {
                        SitRaycastFindEdge(collisionPoint, normal);
                        m_log.DebugFormat("[SIT]: Raycast Horizontal Position succeeded at point: {0}, normal:{1}", collisionPoint, normal);
                        // Next, try to raycast from the camera position
                        Vector3 EndRayCastPosition = part.AbsolutePosition + m_requestedSitOffset;
                        Vector3 StartRayCastPosition = CameraPosition;
                        Vector3 direction = Vector3.Normalize(EndRayCastPosition - StartRayCastPosition);
                        float distance = Vector3.Distance(EndRayCastPosition, StartRayCastPosition);
                        //m_scene.PhysicsScene.RaycastWorld(StartRayCastPosition, direction, distance, SitRayCastResponseAvatarPosition);
                    }
                    else
                    {
                        ControllingClient.SendAlertMessage("Sit position not accessable.");
                        m_requestedSitTargetUUID = UUID.Zero;
                        m_requestedSitTargetID = 0;
                        m_requestedSitOffset = Vector3.Zero;
                    }
                }
                else
                {
                    ControllingClient.SendAlertMessage("Sit position not accessable.");
                    m_requestedSitTargetUUID = UUID.Zero;
                    m_requestedSitTargetID = 0;
                    m_requestedSitOffset = Vector3.Zero;
                }
            }
            else
            {
                ControllingClient.SendAlertMessage("Sit position no longer exists");
                m_requestedSitTargetUUID = UUID.Zero;
                m_requestedSitTargetID = 0;
                m_requestedSitOffset = Vector3.Zero;
            }

        }

        private void SitRaycastFindEdge(Vector3 collisionPoint, Vector3 collisionNormal)
        {
            int i = 0;
            //throw new NotImplementedException();
            //m_requestedSitTargetUUID = UUID.Zero;
            //m_requestedSitTargetID = 0;
            //m_requestedSitOffset = Vector3.Zero;

            SendSitResponse(ControllingClient, m_requestedSitTargetUUID, collisionPoint - m_requestedSitOffset, Quaternion.Identity);
        }
        */
        public void HandleAgentRequestSit(IClientAPI remoteClient, UUID agentID, UUID targetID, Vector3 offset, string sitAnimation)
        {
            if (m_parentID != 0)
            {
                StandUp();
            }
            if (!String.IsNullOrEmpty(sitAnimation))
            {
                m_nextSitAnimation = sitAnimation;
            }
            else
            {
                m_nextSitAnimation = "SIT";
            }

            //SceneObjectPart part = m_scene.GetSceneObjectPart(targetID);
            SceneObjectPart part =  FindNextAvailableSitTarget(targetID);
            if (part != null)
            {
                m_requestedSitTargetID = part.LocalId; 
                //m_requestedSitOffset = offset;
                m_requestedSitTargetUUID = targetID;

                m_log.DebugFormat("[SIT]: Client requested Sit Position: {0}", offset);

                if (m_scene.PhysicsScene.SupportsRayCast())
                {
                    //SitRayCastAvatarPosition(part);
                    //return;
                }
            }
            else
            {
                m_log.Warn("Sit requested on unknown object: " + targetID);
            }
            
            SendSitResponse(remoteClient, targetID, offset, Quaternion.Identity);
        }

        public void HandleAgentSit(IClientAPI remoteClient, UUID agentID)
        {
            if (!String.IsNullOrEmpty(m_nextSitAnimation))
            {
                HandleAgentSit(remoteClient, agentID, m_nextSitAnimation);
            }
            else
            {
                HandleAgentSit(remoteClient, agentID, "SIT");
            }
        }
        
        public void HandleAgentSit(IClientAPI remoteClient, UUID agentID, string sitAnimation)
        {
            SceneObjectPart part = m_scene.GetSceneObjectPart(m_requestedSitTargetID);

            if (m_sitAtAutoTarget || !m_autopilotMoving)
            {
                if (part != null)
                {
//Console.WriteLine("Link #{0}, Rot {1}", part.LinkNum, part.GetWorldRotation());                
                    if (part.GetAvatarOnSitTarget() == UUID)
                    {
//Console.WriteLine("Scripted Sit");
                    	// Scripted sit
                        Vector3 sitTargetPos = part.SitTargetPosition;
                        Quaternion sitTargetOrient = part.SitTargetOrientation;
                        m_pos = new Vector3(sitTargetPos.X, sitTargetPos.Y, sitTargetPos.Z);
                        m_pos += SIT_TARGET_ADJUSTMENT;
                        m_bodyRot = sitTargetOrient;
                        m_parentPosition = part.AbsolutePosition;
	    	            part.IsOccupied = true;                        
                    }
                    else
                    {
						// if m_avUnscriptedSitPos is zero then Av sits above center
						// Else Av sits at m_avUnscriptedSitPos						
						
                    	// Non-scripted sit by Kitto Flora 21Nov09
                    	// Calculate angle of line from prim to Av
                    	Quaternion partIRot;
//                    	if (part.LinkNum == 1)
//                  	{				// Root prim of linkset
//                    		partIRot = Quaternion.Inverse(part.ParentGroup.RootPart.RotationOffset);
//                    	}
//                    	else
//                    	{				// single or child prim
                    		partIRot = Quaternion.Inverse(part.GetWorldRotation());
//                    	}
                    	Vector3 sitTargetPos= part.AbsolutePosition + m_avUnscriptedSitPos;
	                	float y_diff = (m_avInitialPos.Y - sitTargetPos.Y);
    	            	float x_diff = ( m_avInitialPos.X - sitTargetPos.X);
    	            	if(Math.Abs(x_diff) < 0.001f) x_diff = 0.001f;			// avoid div by 0
    	            	if(Math.Abs(y_diff) < 0.001f) y_diff = 0.001f;			// avoid pol flip at 0
    	            	float sit_angle = (float)Math.Atan2( (double)y_diff, (double)x_diff);
						// NOTE: when sitting m_ pos and m_bodyRot are *relative* to the prim location/rotation, not 'World'.
    	            	//  Av sits at world euler <0,0, z>, translated by part rotation 
    	            	m_bodyRot = partIRot * Quaternion.CreateFromEulers(0f, 0f, sit_angle);		// sit at 0,0,inv-click
    	            	
                        m_parentPosition = part.AbsolutePosition;
    	                part.IsOccupied = true;
                        m_pos = new Vector3(0f, 0f, 0.05f) + 					// corrections to get Sit Animation
                        		(new Vector3(0.0f, 0f, 0.61f) * partIRot) + 	// located on center
                        		(new Vector3(0.34f, 0f, 0.0f) * m_bodyRot) +
                        		m_avUnscriptedSitPos;							// adds click offset, if any
	                    //Set up raytrace to find top surface of prim
	         			Vector3 size = part.Scale;
	 					float mag = 2.0f; // 0.1f + (float)Math.Sqrt((size.X * size.X) + (size.Y * size.Y) + (size.Z * size.Z));
						Vector3 start =  part.AbsolutePosition + new Vector3(0f, 0f, mag);
	 					Vector3 down = new Vector3(0f, 0f, -1f);    
//Console.WriteLine("st={0}  do={1}  ma={2}", start, down, mag);	 					
		                m_scene.PhysicsScene.RaycastWorld(
	                    		start,		// Vector3 position,
	                    		down, 		// Vector3 direction,
	                    		mag, 		// float length,
	                    		SitAltitudeCallback);          	// retMethod
	                } // end scripted/not
                }
                else  // no Av
                {
                    return;
                }
            }
            m_parentID = m_requestedSitTargetID;

            Velocity = Vector3.Zero;
            RemoveFromPhysicalScene();

            Animator.TrySetMovementAnimation(sitAnimation);
            SendFullUpdateToAllClients();
        }
        
        public void SitAltitudeCallback(bool hitYN, Vector3 collisionPoint, uint localid, float distance, Vector3 normal)
        {
			// KF: 091202 There appears to be a bug in Prim Edit Size - the process sometimes make a prim that RayTrace no longer
			//     sees. Take/re-rez, or sim restart corrects the condition. Result of bug is incorrect sit height.
			if(hitYN)
			{
				// m_pos = Av offset from prim center to make look like on center
				// m_parentPosition = Actual center pos of prim
				// collisionPoint = spot on prim where we want to sit
				// collisionPoint.Z = global sit surface height
				SceneObjectPart part = m_scene.GetSceneObjectPart(localid);
				Quaternion partIRot;
//	            if (part.LinkNum == 1)
///    	        {				// Root prim of linkset
//    	            partIRot = Quaternion.Inverse(part.ParentGroup.RootPart.RotationOffset);
//    	        }
//    	        else
//    	        {				// single or child prim
    	            partIRot = Quaternion.Inverse(part.GetWorldRotation());
//    	        }                       
				float offZ = collisionPoint.Z - m_initialSitTarget.Z;
				Vector3 offset = new Vector3(0.0f, 0.0f, offZ) * partIRot; // Altitude correction
//Console.WriteLine("sitPoint={0},  offset={1}",  sitPoint,  offset);
				m_pos += offset;
//  ControllingClient.SendClearFollowCamProperties(part.UUID);
				
			}
		} // End SitAltitudeCallback  KF.

        /// <summary>
        /// Event handler for the 'Always run' setting on the client
        /// Tells the physics plugin to increase speed of movement.
        /// </summary>
        public void HandleSetAlwaysRun(IClientAPI remoteClient, bool pSetAlwaysRun)
        {
            m_setAlwaysRun = pSetAlwaysRun;
            if (PhysicsActor != null)
            {
                PhysicsActor.SetAlwaysRun = pSetAlwaysRun;
            }
        }

        public void HandleStartAnim(IClientAPI remoteClient, UUID animID)
        {
            Animator.AddAnimation(animID, UUID.Zero);
        }

        public void HandleStopAnim(IClientAPI remoteClient, UUID animID)
        {
            Animator.RemoveAnimation(animID);
        }

        /// <summary>
        /// Rotate the avatar to the given rotation and apply a movement in the given relative vector
        /// </summary>
        /// <param name="vec">The vector in which to move.  This is relative to the rotation argument</param>
        /// <param name="rotation">The direction in which this avatar should now face.
        public void AddNewMovement(Vector3 vec, Quaternion rotation, bool Nudging)
        {
            if (m_isChildAgent)
            {
                // WHAT???
                m_log.Debug("[SCENEPRESENCE]: AddNewMovement() called on child agent, making root agent!");

                // we have to reset the user's child agent connections.
                // Likely, here they've lost the eventqueue for other regions so border 
                // crossings will fail at this point unless we reset them.

                List<ulong> regions = new List<ulong>(KnownChildRegionHandles);
                regions.Remove(m_scene.RegionInfo.RegionHandle);

                MakeRootAgent(new Vector3(127f, 127f, 127f), true);

                // Async command
                if (m_scene.SceneGridService != null)
                {
                    m_scene.SceneGridService.SendCloseChildAgentConnections(UUID, regions);

                    // Give the above command some time to try and close the connections.
                    // this is really an emergency..   so sleep, or we'll get all discombobulated.
                    System.Threading.Thread.Sleep(500);
                }
                
                if (m_scene.SceneGridService != null)
                {
                    IEntityTransferModule m_agentTransfer = m_scene.RequestModuleInterface<IEntityTransferModule>();
                    if (m_agentTransfer != null)
                        m_agentTransfer.EnableChildAgents(this);
                }
                
                return;
            }

            m_perfMonMS = Util.EnvironmentTickCount();

            Rotation = rotation;
            Vector3 direc = vec * rotation;
            direc.Normalize();

            direc *= 0.03f * 128f * m_speedModifier;

            PhysicsActor actor = m_physicsActor;
            if (actor != null)
            {
                if (actor.Flying)
                {
                    direc *= 4.0f;
                    //bool controlland = (((m_AgentControlFlags & (uint)AgentManager.ControlFlags.AGENT_CONTROL_UP_NEG) != 0) || ((m_AgentControlFlags & (uint)AgentManager.ControlFlags.AGENT_CONTROL_NUDGE_UP_NEG) != 0));
                    //bool colliding = (m_physicsActor.IsColliding==true);
                    //if (controlland)
                    //    m_log.Info("[AGENT]: landCommand");
                    //if (colliding)
                    //    m_log.Info("[AGENT]: colliding");
                    //if (m_physicsActor.Flying && colliding && controlland)
                    //{
                    //    StopFlying();
                    //    m_log.Info("[AGENT]: Stop FLying");
                    //}
                }
                else if (!actor.Flying && actor.IsColliding)
                {
                    if (direc.Z > 2.0f)
                    {
                        direc.Z *= 3.0f;

                        // TODO: PreJump and jump happen too quickly.  Many times prejump gets ignored.
                        Animator.TrySetMovementAnimation("PREJUMP");
                        Animator.TrySetMovementAnimation("JUMP");
                    }
                }
            }

            // TODO: Add the force instead of only setting it to support multiple forces per frame?
            m_forceToApply = direc;
            m_isNudging = Nudging;
            m_scene.StatsReporter.AddAgentTime(Util.EnvironmentTickCountSubtract(m_perfMonMS));
        }

        #endregion

        #region Overridden Methods

        public override void Update()
        {
            const float ROTATION_TOLERANCE = 0.01f;
            const float VELOCITY_TOLERANCE = 0.001f;
            const float POSITION_TOLERANCE = 0.05f;
            //const int TIME_MS_TOLERANCE = 3000;

            

            if (m_newCoarseLocations)
            {
                SendCoarseLocations();
                m_newCoarseLocations = false;
            }

            if (m_isChildAgent == false)
            {
//                PhysicsActor actor = m_physicsActor;

                // NOTE: Velocity is not the same as m_velocity. Velocity will attempt to
                // grab the latest PhysicsActor velocity, whereas m_velocity is often
                // storing a requested force instead of an actual traveling velocity

                // Throw away duplicate or insignificant updates
                if (!m_bodyRot.ApproxEquals(m_lastRotation, ROTATION_TOLERANCE) ||
                    !Velocity.ApproxEquals(m_lastVelocity, VELOCITY_TOLERANCE) ||
                    !m_pos.ApproxEquals(m_lastPosition, POSITION_TOLERANCE))
                    //Environment.TickCount - m_lastTerseSent > TIME_MS_TOLERANCE)
                {
                    SendTerseUpdateToAllClients();

                    // Update the "last" values
                    m_lastPosition = m_pos;
                    m_lastRotation = m_bodyRot;
                    m_lastVelocity = Velocity;
                    //m_lastTerseSent = Environment.TickCount;
                }

                // followed suggestion from mic bowman. reversed the two lines below.
                if (m_parentID == 0 && m_physicsActor != null || m_parentID != 0) // Check that we have a physics actor or we're sitting on something
                    CheckForBorderCrossing();
                CheckForSignificantMovement(); // sends update to the modules.
            }
            
            //Sending prim updates AFTER the avatar terse updates are sent
            SendPrimUpdates();
        }

        #endregion

        #region Update Client(s)

        /// <summary>
        /// Sends a location update to the client connected to this scenePresence
        /// </summary>
        /// <param name="remoteClient"></param>
        public void SendTerseUpdateToClient(IClientAPI remoteClient)
        {
            // If the client is inactive, it's getting its updates from another
            // server.
            if (remoteClient.IsActive)
            {
                m_perfMonMS = Util.EnvironmentTickCount();

                PhysicsActor actor = m_physicsActor;
                Vector3 velocity = (actor != null) ? actor.Velocity : Vector3.Zero;

                Vector3 pos = m_pos;
                pos.Z += m_appearance.HipOffset;

                //m_log.DebugFormat("[SCENEPRESENCE]: TerseUpdate: Pos={0} Rot={1} Vel={2}", m_pos, m_bodyRot, m_velocity);

                remoteClient.SendAvatarTerseUpdate(new SendAvatarTerseData(m_rootRegionHandle, (ushort)(m_scene.TimeDilation * ushort.MaxValue), LocalId,
                    pos, velocity, Vector3.Zero, m_bodyRot, CollisionPlane, m_uuid, null, GetUpdatePriority(remoteClient)));

                m_scene.StatsReporter.AddAgentTime(Util.EnvironmentTickCountSubtract(m_perfMonMS));
                m_scene.StatsReporter.AddAgentUpdates(1);
            }
        }

        /// <summary>
        /// Send a location/velocity/accelleration update to all agents in scene
        /// </summary>
        public void SendTerseUpdateToAllClients()
        {
            m_perfMonMS = Util.EnvironmentTickCount();
            
            m_scene.ForEachClient(SendTerseUpdateToClient);

            m_scene.StatsReporter.AddAgentTime(Util.EnvironmentTickCountSubtract(m_perfMonMS));
        }

        public void SendCoarseLocations()
        {
            SendCourseLocationsMethod d = m_sendCourseLocationsMethod;
            if (d != null)
            {
                d.Invoke(m_scene.RegionInfo.originRegionID, this);
            }
        }

        public void SetSendCourseLocationMethod(SendCourseLocationsMethod d)
        {
            if (d != null)
                m_sendCourseLocationsMethod = d;
        }

        public void SendCoarseLocationsDefault(UUID sceneId, ScenePresence p)
        {
            m_perfMonMS = Util.EnvironmentTickCount();

            List<Vector3> CoarseLocations = new List<Vector3>();
            List<UUID> AvatarUUIDs = new List<UUID>();
            List<ScenePresence> avatars = m_scene.GetAvatars();
            for (int i = 0; i < avatars.Count; i++)
            {
                // Requested by LibOMV.   Send Course Location on self.
                //if (avatars[i] != this)
                //{
                    if (avatars[i].ParentID != 0)
                    {
                        // sitting avatar
                        SceneObjectPart sop = m_scene.GetSceneObjectPart(avatars[i].ParentID);
                        if (sop != null)
                        {
                            CoarseLocations.Add(sop.AbsolutePosition + avatars[i].m_pos);
                            AvatarUUIDs.Add(avatars[i].UUID);
                        }
                        else
                        {
                            // we can't find the parent..  ! arg!
                            CoarseLocations.Add(avatars[i].m_pos);
                            AvatarUUIDs.Add(avatars[i].UUID);
                        }
                    }
                    else
                    {
                        CoarseLocations.Add(avatars[i].m_pos);
                        AvatarUUIDs.Add(avatars[i].UUID);
                    }
                //}
            }

            m_controllingClient.SendCoarseLocationUpdate(AvatarUUIDs, CoarseLocations);

            m_scene.StatsReporter.AddAgentTime(Util.EnvironmentTickCountSubtract(m_perfMonMS));
        }

        public void CoarseLocationChange()
        {
            m_newCoarseLocations = true;
        }

        /// <summary>
        /// Tell other client about this avatar (The client previously didn't know or had outdated details about this avatar)
        /// </summary>
        /// <param name="remoteAvatar"></param>
        public void SendFullUpdateToOtherClient(ScenePresence remoteAvatar)
        {
            // 2 stage check is needed.
            if (remoteAvatar == null)
                return;
            IClientAPI cl=remoteAvatar.ControllingClient;
            if (cl == null)
                return;
            if (m_appearance.Texture == null)
                return;

            Vector3 pos = m_pos;
            pos.Z += m_appearance.HipOffset;

            remoteAvatar.m_controllingClient.SendAvatarData(new SendAvatarData(m_regionInfo.RegionHandle, m_firstname, m_lastname, m_grouptitle, m_uuid,
                                                            LocalId, pos, m_appearance.Texture.GetBytes(),
                                                            m_parentID, m_bodyRot));
            m_scene.StatsReporter.AddAgentUpdates(1);
        }

        /// <summary>
        /// Tell *ALL* agents about this agent
        /// </summary>
        public void SendInitialFullUpdateToAllClients()
        {
            m_perfMonMS = Util.EnvironmentTickCount();

            ScenePresence[] avatars = m_scene.GetScenePresences();

            for (int i = 0; i < avatars.Length; i++)
            {
                ScenePresence avatar = avatars[i];

                // only send if this is the root (children are only "listening posts" in a foreign region)
                if (!IsChildAgent)
                {
                    SendFullUpdateToOtherClient(avatar);
                }

                if (avatar.LocalId != LocalId)
                {
                    if (!avatar.IsChildAgent)
                    {
                        avatar.SendFullUpdateToOtherClient(this);
                        avatar.SendAppearanceToOtherAgent(this);
                        avatar.Animator.SendAnimPackToClient(ControllingClient);
                    }
                }
            }

            m_scene.StatsReporter.AddAgentUpdates(avatars.Length);
            m_scene.StatsReporter.AddAgentTime(Util.EnvironmentTickCountSubtract(m_perfMonMS));

            //Animator.SendAnimPack();
        }

        public void SendFullUpdateToAllClients()
        {
            m_perfMonMS = Util.EnvironmentTickCount();

            // only send update from root agents to other clients; children are only "listening posts"
            List<ScenePresence> avatars = m_scene.GetAvatars();
            foreach (ScenePresence avatar in avatars)
            {
                SendFullUpdateToOtherClient(avatar);

            }
            m_scene.StatsReporter.AddAgentUpdates(avatars.Count);
            m_scene.StatsReporter.AddAgentTime(Util.EnvironmentTickCountSubtract(m_perfMonMS));

            Animator.SendAnimPack();
        }

        /// <summary>
        /// Do everything required once a client completes its movement into a region
        /// </summary>
        public void SendInitialData()
        {
            // Moved this into CompleteMovement to ensure that m_appearance is initialized before
            // the inventory arrives
            // m_scene.GetAvatarAppearance(m_controllingClient, out m_appearance);

            Vector3 pos = m_pos;
            pos.Z += m_appearance.HipOffset;

            m_controllingClient.SendAvatarData(new SendAvatarData(m_regionInfo.RegionHandle, m_firstname, m_lastname, m_grouptitle, m_uuid, LocalId,
                                               pos, m_appearance.Texture.GetBytes(), m_parentID, m_bodyRot));

            SendInitialFullUpdateToAllClients();
            SendAppearanceToAllOtherAgents();
        }

        /// <summary>
        /// Tell the client for this scene presence what items it should be wearing now
        /// </summary>
        public void SendWearables()
        {
            m_log.DebugFormat("[SCENE]: Received request for wearables of {0}", Name);
            
            ControllingClient.SendWearables(m_appearance.Wearables, m_appearance.Serial++);
        }

        /// <summary>
        ///
        /// </summary>
        public void SendAppearanceToAllOtherAgents()
        {
            m_perfMonMS = Util.EnvironmentTickCount();

            m_scene.ForEachScenePresence(delegate(ScenePresence scenePresence)
                                         {
                                             if (scenePresence.UUID != UUID)
                                             {
                                                 SendAppearanceToOtherAgent(scenePresence);
                                             }
                                         });

            m_scene.StatsReporter.AddAgentTime(Util.EnvironmentTickCountSubtract(m_perfMonMS));
        }

        /// <summary>
        /// Send appearance data to an agent that isn't this one.
        /// </summary>
        /// <param name="avatar"></param>
        public void SendAppearanceToOtherAgent(ScenePresence avatar)
        {
            avatar.ControllingClient.SendAppearance(
                m_appearance.Owner, m_appearance.VisualParams, m_appearance.Texture.GetBytes());
        }

        /// <summary>
        /// Set appearance data (textureentry and slider settings) received from the client
        /// </summary>
        /// <param name="texture"></param>
        /// <param name="visualParam"></param>
        public void SetAppearance(Primitive.TextureEntry textureEntry, byte[] visualParams)
        {
            if (m_physicsActor != null)
            {
                if (!IsChildAgent)
                {
                    // This may seem like it's redundant, remove the avatar from the physics scene
                    // just to add it back again, but it saves us from having to update
                    // 3 variables 10 times a second.
                    bool flyingTemp = m_physicsActor.Flying;
                    RemoveFromPhysicalScene();
                    //m_scene.PhysicsScene.RemoveAvatar(m_physicsActor);

                    //PhysicsActor = null;

                    AddToPhysicalScene(flyingTemp);
                }
            }

            #region Bake Cache Check

            if (textureEntry != null)
            {
                for (int i = 0; i < BAKE_INDICES.Length; i++)
                {
                    int j = BAKE_INDICES[i];
                    Primitive.TextureEntryFace face = textureEntry.FaceTextures[j];

                    if (face != null && face.TextureID != AppearanceManager.DEFAULT_AVATAR_TEXTURE)
                    {
                        if (m_scene.AssetService.Get(face.TextureID.ToString()) == null)
                        {
                            m_log.Warn("[APPEARANCE]: Missing baked texture " + face.TextureID + " (" + j + ") for avatar " + this.Name);
                            this.ControllingClient.SendRebakeAvatarTextures(face.TextureID);
                        }
                    }
                }

            }


            #endregion Bake Cache Check

            m_appearance.SetAppearance(textureEntry, visualParams);
            if (m_appearance.AvatarHeight > 0)
                SetHeight(m_appearance.AvatarHeight);

            // This is not needed, because only the transient data changed
            //AvatarData adata = new AvatarData(m_appearance);
            //m_scene.AvatarService.SetAvatar(m_controllingClient.AgentId, adata);

            SendAppearanceToAllOtherAgents();
            if (!m_startAnimationSet)
            {
                Animator.UpdateMovementAnimations();
                m_startAnimationSet = true;
            }

            Vector3 pos = m_pos;
            pos.Z += m_appearance.HipOffset;

            m_controllingClient.SendAvatarData(new SendAvatarData(m_regionInfo.RegionHandle, m_firstname, m_lastname, m_grouptitle, m_uuid, LocalId,
                pos, m_appearance.Texture.GetBytes(), m_parentID, m_bodyRot));

        }

        public void SetWearable(int wearableId, AvatarWearable wearable)
        {
            m_appearance.SetWearable(wearableId, wearable);
            AvatarData adata = new AvatarData(m_appearance);
            m_scene.AvatarService.SetAvatar(m_controllingClient.AgentId, adata);
            m_controllingClient.SendWearables(m_appearance.Wearables, m_appearance.Serial++);
        }

        // Because appearance setting is in a module, we actually need
        // to give it access to our appearance directly, otherwise we
        // get a synchronization issue.
        public AvatarAppearance Appearance
        {
            get { return m_appearance; }
            set { m_appearance = value; }
        }

        #endregion

        #region Significant Movement Method

        /// <summary>
        /// This checks for a significant movement and sends a courselocationchange update
        /// </summary>
        protected void CheckForSignificantMovement()
        {
            // Movement updates for agents in neighboring regions are sent directly to clients.
            // This value only affects how often agent positions are sent to neighbor regions
            // for things such as distance-based update prioritization
            const float SIGNIFICANT_MOVEMENT = 2.0f;

            if (Util.GetDistanceTo(AbsolutePosition, posLastSignificantMove) > SIGNIFICANT_MOVEMENT)
            {
                posLastSignificantMove = AbsolutePosition;
                m_scene.EventManager.TriggerSignificantClientMovement(m_controllingClient);
                m_scene.NotifyMyCoarseLocationChange();
            }

            // Minimum Draw distance is 64 meters, the Radius of the draw distance sphere is 32m
            if (Util.GetDistanceTo(AbsolutePosition, m_lastChildAgentUpdatePosition) >= Scene.ChildReprioritizationDistance ||
                Util.GetDistanceTo(CameraPosition, m_lastChildAgentUpdateCamPosition) >= Scene.ChildReprioritizationDistance)
            {
                m_lastChildAgentUpdatePosition = AbsolutePosition;
                m_lastChildAgentUpdateCamPosition = CameraPosition;

                ChildAgentDataUpdate cadu = new ChildAgentDataUpdate();
                cadu.ActiveGroupID = UUID.Zero.Guid;
                cadu.AgentID = UUID.Guid;
                cadu.alwaysrun = m_setAlwaysRun;
                cadu.AVHeight = m_avHeight;
                Vector3 tempCameraCenter = m_CameraCenter;
                cadu.cameraPosition = tempCameraCenter;
                cadu.drawdistance = m_DrawDistance;
                cadu.GroupAccess = 0;
                cadu.Position = AbsolutePosition;
                cadu.regionHandle = m_rootRegionHandle;
                float multiplier = 1;
                int innacurateNeighbors = m_scene.GetInaccurateNeighborCount();
                if (innacurateNeighbors != 0)
                {
                    multiplier = 1f / (float)innacurateNeighbors;
                }
                if (multiplier <= 0f)
                {
                    multiplier = 0.25f;
                }

                //m_log.Info("[NeighborThrottle]: " + m_scene.GetInaccurateNeighborCount().ToString() + " - m: " + multiplier.ToString());
                cadu.throttles = ControllingClient.GetThrottlesPacked(multiplier);
                cadu.Velocity = Velocity;

                AgentPosition agentpos = new AgentPosition();
                agentpos.CopyFrom(cadu);

                m_scene.SendOutChildAgentUpdates(agentpos, this);
            }
        }

        #endregion

        #region Border Crossing Methods

        /// <summary>
        /// Checks to see if the avatar is in range of a border and calls CrossToNewRegion
        /// </summary>
        protected void CheckForBorderCrossing()
        {
            if (IsChildAgent)
                return;

            Vector3 pos2 = AbsolutePosition;
            Vector3 vel = Velocity;
            int neighbor = 0;
            int[] fix = new int[2];

            float timeStep = 0.1f;
            pos2.X = pos2.X + (vel.X*timeStep);
            pos2.Y = pos2.Y + (vel.Y*timeStep);
            pos2.Z = pos2.Z + (vel.Z*timeStep);

            if (!IsInTransit)
            {
                // Checks if where it's headed exists a region

                bool needsTransit = false;
                if (m_scene.TestBorderCross(pos2, Cardinals.W))
                {
                    if (m_scene.TestBorderCross(pos2, Cardinals.S))
                    {
                        needsTransit = true;
                        neighbor = HaveNeighbor(Cardinals.SW, ref fix);
                    }
                    else if (m_scene.TestBorderCross(pos2, Cardinals.N))
                    {
                        needsTransit = true;
                        neighbor = HaveNeighbor(Cardinals.NW, ref fix);
                    }
                    else
                    {
                        needsTransit = true;
                        neighbor = HaveNeighbor(Cardinals.W, ref fix);
                    }
                }
                else if (m_scene.TestBorderCross(pos2, Cardinals.E))
                {
                    if (m_scene.TestBorderCross(pos2, Cardinals.S))
                    {
                        needsTransit = true;
                        neighbor = HaveNeighbor(Cardinals.SE, ref fix);
                    }
                    else if (m_scene.TestBorderCross(pos2, Cardinals.N))
                    {
                        needsTransit = true;
                        neighbor = HaveNeighbor(Cardinals.NE, ref fix);
                    }
                    else
                    {
                        needsTransit = true;
                        neighbor = HaveNeighbor(Cardinals.E, ref fix);
                    }
                }
                else if (m_scene.TestBorderCross(pos2, Cardinals.S))
                {
                    needsTransit = true;
                    neighbor = HaveNeighbor(Cardinals.S, ref fix);
                }
                else if (m_scene.TestBorderCross(pos2, Cardinals.N))
                {
                    needsTransit = true;
                    neighbor = HaveNeighbor(Cardinals.N, ref fix);
                }


                // Makes sure avatar does not end up outside region
                if (neighbor <= 0)
                {
                    if (!needsTransit)
                    {
                        if (m_requestedSitTargetUUID == UUID.Zero)
                        {
                            Vector3 pos = AbsolutePosition;
                            if (AbsolutePosition.X < 0)
                                pos.X += Velocity.X;
                            else if (AbsolutePosition.X > Constants.RegionSize)
                                pos.X -= Velocity.X;
                            if (AbsolutePosition.Y < 0)
                                pos.Y += Velocity.Y;
                            else if (AbsolutePosition.Y > Constants.RegionSize)
                                pos.Y -= Velocity.Y;
                            AbsolutePosition = pos;
                        }
                    }
                }
                else if (neighbor > 0)
                    CrossToNewRegion();
            }
            else
            {
                RemoveFromPhysicalScene();
                // This constant has been inferred from experimentation
                // I'm not sure what this value should be, so I tried a few values.
                timeStep = 0.04f;
                pos2 = AbsolutePosition;
                pos2.X = pos2.X + (vel.X * timeStep);
                pos2.Y = pos2.Y + (vel.Y * timeStep);
                pos2.Z = pos2.Z + (vel.Z * timeStep);
                m_pos = pos2;
            }
        }

        protected int HaveNeighbor(Cardinals car, ref int[] fix)
        {
            uint neighbourx = m_regionInfo.RegionLocX;
            uint neighboury = m_regionInfo.RegionLocY;

            int dir = (int)car;

            if (dir > 1 && dir < 5) //Heading East
                neighbourx++;
            else if (dir > 5) // Heading West
                neighbourx--;

            if (dir < 3 || dir == 8) // Heading North
                neighboury++;
            else if (dir > 3 && dir < 7) // Heading Sout
                neighboury--;

            int x = (int)(neighbourx * Constants.RegionSize);
            int y = (int)(neighboury * Constants.RegionSize);
            GridRegion neighbourRegion = m_scene.GridService.GetRegionByPosition(m_scene.RegionInfo.ScopeID, x, y);

            if (neighbourRegion == null)
            {
                fix[0] = (int)(m_regionInfo.RegionLocX - neighbourx);
                fix[1] = (int)(m_regionInfo.RegionLocY - neighboury);
                return dir * (-1);
            }
            else
                return dir;
        }

        /// <summary>
        /// Moves the agent outside the region bounds
        /// Tells neighbor region that we're crossing to it
        /// If the neighbor accepts, remove the agent's viewable avatar from this scene
        /// set them to a child agent.
        /// </summary>
        protected void CrossToNewRegion()
        {
            InTransit();
            try
            {
                m_scene.CrossAgentToNewRegion(this, m_physicsActor.Flying);
            }
            catch
            {
                m_scene.CrossAgentToNewRegion(this, false);
            }
        }

        public void InTransit()
        {
            m_inTransit = true;

            if ((m_physicsActor != null) && m_physicsActor.Flying)
                m_AgentControlFlags |= AgentManager.ControlFlags.AGENT_CONTROL_FLY;
            else if ((m_AgentControlFlags & AgentManager.ControlFlags.AGENT_CONTROL_FLY) != 0)
                m_AgentControlFlags &= ~AgentManager.ControlFlags.AGENT_CONTROL_FLY;
        }

        public void NotInTransit()
        {
            m_inTransit = false;
        }

        public void RestoreInCurrentScene()
        {
            AddToPhysicalScene(false); // not exactly false
        }

        public void Reset()
        {
            // Put the child agent back at the center
            AbsolutePosition 
                = new Vector3(((float)Constants.RegionSize * 0.5f), ((float)Constants.RegionSize * 0.5f), 70);
            Animator.ResetAnimations();
        }

        /// <summary>
        /// Computes which child agents to close when the scene presence moves to another region.
        /// Removes those regions from m_knownRegions.
        /// </summary>
        /// <param name="newRegionX">The new region's x on the map</param>
        /// <param name="newRegionY">The new region's y on the map</param>
        /// <returns></returns>
        public void CloseChildAgents(uint newRegionX, uint newRegionY)
        {
            List<ulong> byebyeRegions = new List<ulong>();
            m_log.DebugFormat(
                "[SCENE PRESENCE]: Closing child agents. Checking {0} regions in {1}", 
                m_knownChildRegions.Keys.Count, Scene.RegionInfo.RegionName);
            //DumpKnownRegions();

            lock (m_knownChildRegions)
            {
                foreach (ulong handle in m_knownChildRegions.Keys)
                {
                    // Don't close the agent on this region yet
                    if (handle != Scene.RegionInfo.RegionHandle)
                    {
                        uint x, y;
                        Utils.LongToUInts(handle, out x, out y);
                        x = x / Constants.RegionSize;
                        y = y / Constants.RegionSize;

                        //m_log.Debug("---> x: " + x + "; newx:" + newRegionX + "; Abs:" + (int)Math.Abs((int)(x - newRegionX)));
                        //m_log.Debug("---> y: " + y + "; newy:" + newRegionY + "; Abs:" + (int)Math.Abs((int)(y - newRegionY)));
                        if (Util.IsOutsideView(x, newRegionX, y, newRegionY))
                        {
                            byebyeRegions.Add(handle);
                        }
                    }
                }
            }
            
            if (byebyeRegions.Count > 0)
            {
                m_log.Debug("[SCENE PRESENCE]: Closing " + byebyeRegions.Count + " child agents");
                m_scene.SceneGridService.SendCloseChildAgentConnections(m_controllingClient.AgentId, byebyeRegions);
            }
            
            foreach (ulong handle in byebyeRegions)
            {
                RemoveNeighbourRegion(handle);
            }
        }

        #endregion

        /// <summary>
        /// This allows the Sim owner the abiility to kick users from their sim currently.
        /// It tells the client that the agent has permission to do so.
        /// </summary>
        public void GrantGodlikePowers(UUID agentID, UUID sessionID, UUID token, bool godStatus)
        {
            if (godStatus)
            {
                // For now, assign god level 200 to anyone
                // who is granted god powers, but has no god level set.
                //
                UserAccount account = m_scene.UserAccountService.GetUserAccount(m_scene.RegionInfo.ScopeID, agentID);
                if (account != null)
                {
                    if (account.UserLevel > 0)
                        m_godLevel = account.UserLevel;
                    else
                        m_godLevel = 200;
                }
            }
            else
            {
                m_godLevel = 0;
            }

            ControllingClient.SendAdminResponse(token, (uint)m_godLevel);
        }

        #region Child Agent Updates

        public void ChildAgentDataUpdate(AgentData cAgentData)
        {
            //m_log.Debug("   >>> ChildAgentDataUpdate <<< " + Scene.RegionInfo.RegionName);
            if (!IsChildAgent)
                return;

            CopyFrom(cAgentData);
        }

        /// <summary>
        /// This updates important decision making data about a child agent
        /// The main purpose is to figure out what objects to send to a child agent that's in a neighboring region
        /// </summary>
        public void ChildAgentDataUpdate(AgentPosition cAgentData, uint tRegionX, uint tRegionY, uint rRegionX, uint rRegionY)
        {
            if (!IsChildAgent)
                return;

            //m_log.Debug("   >>> ChildAgentPositionUpdate <<< " + rRegionX + "-" + rRegionY);
            int shiftx = ((int)rRegionX - (int)tRegionX) * (int)Constants.RegionSize;
            int shifty = ((int)rRegionY - (int)tRegionY) * (int)Constants.RegionSize;

            Vector3 offset = new Vector3(shiftx, shifty, 0f);

            m_DrawDistance = cAgentData.Far;
            if (cAgentData.Position != new Vector3(-1f, -1f, -1f)) // UGH!!
                m_pos = cAgentData.Position + offset;

            if (Vector3.Distance(AbsolutePosition, posLastSignificantMove) >= Scene.ChildReprioritizationDistance)
            {
                posLastSignificantMove = AbsolutePosition;
                ReprioritizeUpdates();
            }

            m_CameraCenter = cAgentData.Center + offset;

            m_avHeight = cAgentData.Size.Z;
            //SetHeight(cAgentData.AVHeight);

            if ((cAgentData.Throttles != null) && cAgentData.Throttles.Length > 0)
                ControllingClient.SetChildAgentThrottle(cAgentData.Throttles);

            // Sends out the objects in the user's draw distance if m_sendTasksToChild is true.
            if (m_scene.m_seeIntoRegionFromNeighbor)
                m_sceneViewer.Reset();

            //cAgentData.AVHeight;
            m_rootRegionHandle = cAgentData.RegionHandle;
            //m_velocity = cAgentData.Velocity;
        }

        public void CopyTo(AgentData cAgent)
        {
            cAgent.AgentID = UUID;
            cAgent.RegionID = Scene.RegionInfo.RegionID;

            cAgent.Position = AbsolutePosition;
            cAgent.Velocity = m_velocity;
            cAgent.Center = m_CameraCenter;
            // Don't copy the size; it is inferred from apearance parameters
            //cAgent.Size = new Vector3(0, 0, m_avHeight);
            cAgent.AtAxis = m_CameraAtAxis;
            cAgent.LeftAxis = m_CameraLeftAxis;
            cAgent.UpAxis = m_CameraUpAxis;

            cAgent.Far = m_DrawDistance;

            // Throttles 
            float multiplier = 1;
            int innacurateNeighbors = m_scene.GetInaccurateNeighborCount();
            if (innacurateNeighbors != 0)
            {
                multiplier = 1f / innacurateNeighbors;
            }
            if (multiplier <= 0f)
            {
                multiplier = 0.25f;
            }
            //m_log.Info("[NeighborThrottle]: " + m_scene.GetInaccurateNeighborCount().ToString() + " - m: " + multiplier.ToString());
            cAgent.Throttles = ControllingClient.GetThrottlesPacked(multiplier);

            cAgent.HeadRotation = m_headrotation;
            cAgent.BodyRotation = m_bodyRot;
            cAgent.ControlFlags = (uint)m_AgentControlFlags;

            if (m_scene.Permissions.IsGod(new UUID(cAgent.AgentID)))
                cAgent.GodLevel = (byte)m_godLevel;
            else 
                cAgent.GodLevel = (byte) 0;

            cAgent.AlwaysRun = m_setAlwaysRun;

            try
            {
                // We might not pass the Wearables in all cases...
                // They're only needed so that persistent changes to the appearance
                // are preserved in the new region where the user is moving to.
                // But in Hypergrid we might not let this happen.
                int i = 0;
                UUID[] wears = new UUID[m_appearance.Wearables.Length * 2];
                foreach (AvatarWearable aw in m_appearance.Wearables)
                {
                    if (aw != null)
                    {
                        wears[i++] = aw.ItemID;
                        wears[i++] = aw.AssetID;
                    }
                    else
                    {
                        wears[i++] = UUID.Zero;
                        wears[i++] = UUID.Zero;
                    }
                }
                cAgent.Wearables = wears;

                cAgent.VisualParams = m_appearance.VisualParams;

                if (m_appearance.Texture != null)
                    cAgent.AgentTextures = m_appearance.Texture.GetBytes();
            }
            catch (Exception e)
            {
                m_log.Warn("[SCENE PRESENCE]: exception in CopyTo " + e.Message);
            }

            //Attachments
            List<int> attPoints = m_appearance.GetAttachedPoints();
            if (attPoints != null)
            {
                //m_log.DebugFormat("[SCENE PRESENCE]: attachments {0}", attPoints.Count);
                int i = 0;
                AttachmentData[] attachs = new AttachmentData[attPoints.Count];
                foreach (int point in attPoints)
                {
                    attachs[i++] = new AttachmentData(point, m_appearance.GetAttachedItem(point), m_appearance.GetAttachedAsset(point));
                }
                cAgent.Attachments = attachs;
            }

            // Animations
            try
            {
                cAgent.Anims = Animator.Animations.ToArray();
            }
            catch { }

            // cAgent.GroupID = ??
            // Groups???

        }

        public void CopyFrom(AgentData cAgent)
        {
            m_originRegionID = cAgent.RegionID;

            m_callbackURI = cAgent.CallbackURI;

            m_pos = cAgent.Position;
            m_velocity = cAgent.Velocity;
            m_CameraCenter = cAgent.Center;
            //m_avHeight = cAgent.Size.Z;
            m_CameraAtAxis = cAgent.AtAxis;
            m_CameraLeftAxis = cAgent.LeftAxis;
            m_CameraUpAxis = cAgent.UpAxis;

            m_DrawDistance = cAgent.Far;

            if ((cAgent.Throttles != null) && cAgent.Throttles.Length > 0)
                ControllingClient.SetChildAgentThrottle(cAgent.Throttles);

            m_headrotation = cAgent.HeadRotation;
            m_bodyRot = cAgent.BodyRotation;
            m_AgentControlFlags = (AgentManager.ControlFlags)cAgent.ControlFlags; 

            if (m_scene.Permissions.IsGod(new UUID(cAgent.AgentID)))
                m_godLevel = cAgent.GodLevel;
            m_setAlwaysRun = cAgent.AlwaysRun;

            uint i = 0;
            try
            {
                if (cAgent.Wearables == null)
                   cAgent.Wearables  = new UUID[0];
                AvatarWearable[] wears = new AvatarWearable[cAgent.Wearables.Length / 2];
                for (uint n = 0; n < cAgent.Wearables.Length; n += 2)
                {
                    UUID itemId = cAgent.Wearables[n];
                    UUID assetId = cAgent.Wearables[n + 1];
                    wears[i++] = new AvatarWearable(itemId, assetId);
                }
                m_appearance.Wearables = wears;
                Primitive.TextureEntry te;
                if (cAgent.AgentTextures != null && cAgent.AgentTextures.Length > 1)
                    te = new Primitive.TextureEntry(cAgent.AgentTextures, 0, cAgent.AgentTextures.Length);
                else
                    te = AvatarAppearance.GetDefaultTexture();
                if ((cAgent.VisualParams == null) || (cAgent.VisualParams.Length < AvatarAppearance.VISUALPARAM_COUNT))
                    cAgent.VisualParams = AvatarAppearance.GetDefaultVisualParams();
                m_appearance.SetAppearance(te, (byte[])cAgent.VisualParams.Clone());
            }
            catch (Exception e)
            {
                m_log.Warn("[SCENE PRESENCE]: exception in CopyFrom " + e.Message);
            }

            // Attachments
            try
            {
                if (cAgent.Attachments != null)
                {
                    foreach (AttachmentData att in cAgent.Attachments)
                    {
                        m_appearance.SetAttachment(att.AttachPoint, att.ItemID, att.AssetID);
                    }
                }
            }
            catch { } 

            // Animations
            try
            {
                Animator.ResetAnimations();
                Animator.Animations.FromArray(cAgent.Anims);
            }
            catch {  }

            //cAgent.GroupID = ??
            //Groups???
        }

        public bool CopyAgent(out IAgentData agent)
        {
            agent = new CompleteAgentData();
            CopyTo((AgentData)agent);
            return true;
        }

        #endregion Child Agent Updates

        /// <summary>
        /// Handles part of the PID controller function for moving an avatar.
        /// </summary>
        public override void UpdateMovement()
        {
            if (m_forceToApply.HasValue)
            {

                Vector3 force = m_forceToApply.Value;
                m_updateflag = true;
                Velocity = force;

                m_forceToApply = null;
            }
            else
            {
                if (m_isNudging)
                {
                    Vector3 force = Vector3.Zero;

                    m_updateflag = true;
                    Velocity = force;
                    m_isNudging = false;
                   	m_updateCount = UPDATE_COUNT;			//KF: Update anims to pickup "STAND"
                }
            }
        }

        public override void SetText(string text, Vector3 color, double alpha)
        {
            throw new Exception("Can't set Text on avatar.");
        }

        /// <summary>
        /// Adds a physical representation of the avatar to the Physics plugin
        /// </summary>
        public void AddToPhysicalScene(bool isFlying)
        {
            PhysicsScene scene = m_scene.PhysicsScene;

            Vector3 pVec = AbsolutePosition;

            // Old bug where the height was in centimeters instead of meters
            if (m_avHeight == 127.0f)
            {
                m_physicsActor = scene.AddAvatar(Firstname + "." + Lastname, pVec, new Vector3(0f, 0f, 1.56f),
                                                 isFlying);
            }
            else
            {
                m_physicsActor = scene.AddAvatar(Firstname + "." + Lastname, pVec,
                                                 new Vector3(0f, 0f, m_avHeight), isFlying);
            }
            scene.AddPhysicsActorTaint(m_physicsActor);
            //m_physicsActor.OnRequestTerseUpdate += SendTerseUpdateToAllClients;
            m_physicsActor.OnCollisionUpdate += PhysicsCollisionUpdate;
            m_physicsActor.OnOutOfBounds += OutOfBoundsCall; // Called for PhysicsActors when there's something wrong
            m_physicsActor.SubscribeEvents(500);
            m_physicsActor.LocalID = LocalId;
        }

        private void OutOfBoundsCall(Vector3 pos)
        {
            //bool flying = m_physicsActor.Flying;
            //RemoveFromPhysicalScene();

            //AddToPhysicalScene(flying);
            if (ControllingClient != null)
                ControllingClient.SendAgentAlertMessage("Physics is having a problem with your avatar.  You may not be able to move until you relog.", true);
        }

        // Event called by the physics plugin to tell the avatar about a collision.
        private void PhysicsCollisionUpdate(EventArgs e)
        {
            if (e == null)
                return;
                
            // The Physics Scene will send (spam!) updates every 500 ms grep: m_physicsActor.SubscribeEvents(
            // as of this comment the interval is set in AddToPhysicalScene
            if (Animator!=null)
            {
				if (m_updateCount > 0)			//KF: DO NOT call UpdateMovementAnimations outside of the m_updateCount wrapper,
				{								//  else its will lock out other animation changes, like ground sit.
	            	Animator.UpdateMovementAnimations();
	            	m_updateCount--;
				}
			}

            CollisionEventUpdate collisionData = (CollisionEventUpdate)e;
            Dictionary<uint, ContactPoint> coldata = collisionData.m_objCollisionList;

            CollisionPlane = Vector4.UnitW;

			if (m_lastColCount != coldata.Count)
			{	
				m_updateCount = UPDATE_COUNT;
				m_lastColCount = coldata.Count;
			}
			
            if (coldata.Count != 0 && Animator != null)
            {
                switch (Animator.CurrentMovementAnimation)
                {
                    case "STAND":
                    case "WALK":
                    case "RUN":
                    case "CROUCH":
                    case "CROUCHWALK":
                        {
                            ContactPoint lowest;
                            lowest.SurfaceNormal = Vector3.Zero;
                            lowest.Position = Vector3.Zero;
                            lowest.Position.Z = Single.NaN;

                            foreach (ContactPoint contact in coldata.Values)
                            {
                                if (Single.IsNaN(lowest.Position.Z) || contact.Position.Z < lowest.Position.Z)
                                {
                                    lowest = contact;
                                }
                            }

                            CollisionPlane = new Vector4(-lowest.SurfaceNormal, -Vector3.Dot(lowest.Position, lowest.SurfaceNormal));
                        }
                        break;
                }
            }

            if (m_invulnerable)
                return;
            
            float starthealth = Health;
            uint killerObj = 0;
            foreach (uint localid in coldata.Keys)
            {
                SceneObjectPart part = Scene.GetSceneObjectPart(localid);

                if (part != null && part.ParentGroup.Damage != -1.0f)
                    Health -= part.ParentGroup.Damage;
                else
                {
                    if (coldata[localid].PenetrationDepth >= 0.10f)
                        Health -= coldata[localid].PenetrationDepth * 5.0f;
                }

                if (Health <= 0.0f)
                {
                    if (localid != 0)
                        killerObj = localid;
                }
                //m_log.Debug("[AVATAR]: Collision with localid: " + localid.ToString() + " at depth: " + coldata[localid].ToString());
            }
            //Health = 100;
            if (!m_invulnerable)
            {
                if (starthealth != Health)
                {
                    ControllingClient.SendHealth(Health);
                }
                if (m_health <= 0)
                    m_scene.EventManager.TriggerAvatarKill(killerObj, this);
            }
        }

        public void setHealthWithUpdate(float health)
        {
            Health = health;
            ControllingClient.SendHealth(Health);
        }

        public void Close()
        {
            lock (m_attachments)
            {
                // Delete attachments from scene
                // Don't try to save, as this thread won't live long
                // enough to complete the save. This would cause no copy
                // attachments to poof!
                //
                foreach (SceneObjectGroup grp in m_attachments)
                {
                    m_scene.DeleteSceneObject(grp, false);
                }
                m_attachments.Clear();
            }
            
            lock (m_knownChildRegions)
            {
                m_knownChildRegions.Clear();
            }

            lock (m_reprioritization_timer)
            {
                m_reprioritization_timer.Enabled = false;
                m_reprioritization_timer.Elapsed -= new ElapsedEventHandler(Reprioritize);
            }
            
            // I don't get it but mono crashes when you try to dispose of this timer,
            // unsetting the elapsed callback should be enough to allow for cleanup however.
            // m_reprioritizationTimer.Dispose(); 

            m_sceneViewer.Close();

            RemoveFromPhysicalScene();
            m_animator.Close();
            m_animator = null;
        }

        public void AddAttachment(SceneObjectGroup gobj)
        {
            lock (m_attachments)
            {
                m_attachments.Add(gobj);
            }
        }

        public bool HasAttachments()
        {
            return m_attachments.Count > 0;
        }

        public bool HasScriptedAttachments()
        {
            lock (m_attachments)
            {
                foreach (SceneObjectGroup gobj in m_attachments)
                {
                    if (gobj != null)
                    {
                        if (gobj.RootPart.Inventory.ContainsScripts())
                            return true;
                    }
                }
            }
            return false;
        }

        public void RemoveAttachment(SceneObjectGroup gobj)
        {
            lock (m_attachments)
            {
                if (m_attachments.Contains(gobj))
                {
                    m_attachments.Remove(gobj);
                }
            }
        }

        public bool ValidateAttachments()
        {
            lock (m_attachments)
            {
                // Validate
                foreach (SceneObjectGroup gobj in m_attachments)
                {
                    if (gobj == null)
                        return false;

                    if (gobj.IsDeleted)
                        return false;
                }
            }
            return true;
        }

        /// <summary>
        /// Send a script event to this scene presence's attachments
        /// </summary>
        /// <param name="eventName">The name of the event</param>
        /// <param name="args">The arguments for the event</param>
        public void SendScriptEventToAttachments(string eventName, Object[] args)
        {
            if (m_scriptEngines != null)
            {
                lock (m_attachments)
                {
                    foreach (SceneObjectGroup grp in m_attachments)
                    {
                        // 16384 is CHANGED_ANIMATION
                        //
                        // Send this to all attachment root prims
                        //
                        foreach (IScriptModule m in m_scriptEngines)
                        {
                            if (m == null) // No script engine loaded
                                continue;

                            m.PostObjectEvent(grp.RootPart.UUID, "changed", new Object[] { 16384 });
                        }
                    }
                }
            }
        }


        public void initializeScenePresence(IClientAPI client, RegionInfo region, Scene scene)
        {
            m_controllingClient = client;
            m_regionInfo = region;
            m_scene = scene;

            RegisterToEvents();

            /*
            AbsolutePosition = client.StartPos;

            Animations = new AvatarAnimations();
            Animations.LoadAnims();

            m_animations = new List<UUID>();
            m_animations.Add(Animations.AnimsUUID["STAND"]);
            m_animationSeqs.Add(m_controllingClient.NextAnimationSequenceNumber);

            SetDirectionVectors();
            */
        }

        internal void PushForce(Vector3 impulse)
        {
            if (PhysicsActor != null)
            {
                PhysicsActor.AddForce(impulse,true);
            }
        }

        public void RegisterControlEventsToScript(int controls, int accept, int pass_on, uint Obj_localID, UUID Script_item_UUID)
        {
            ScriptControllers obj = new ScriptControllers();
            obj.ignoreControls = ScriptControlled.CONTROL_ZERO;
            obj.eventControls = ScriptControlled.CONTROL_ZERO;

            obj.itemID = Script_item_UUID;
            obj.objID = Obj_localID;
            if (pass_on == 0 && accept == 0)
            {
                IgnoredControls |= (ScriptControlled)controls;
                obj.ignoreControls = (ScriptControlled)controls;
            }

            if (pass_on == 0 && accept == 1)
            {
                IgnoredControls |= (ScriptControlled)controls;
                obj.ignoreControls = (ScriptControlled)controls;
                obj.eventControls = (ScriptControlled)controls;
            }
            if (pass_on == 1 && accept == 1)
            {
                IgnoredControls = ScriptControlled.CONTROL_ZERO;
                obj.eventControls = (ScriptControlled)controls;
                obj.ignoreControls = ScriptControlled.CONTROL_ZERO;
            }

            lock (scriptedcontrols)
            {
                if (pass_on == 1 && accept == 0)
                {
                    IgnoredControls &= ~(ScriptControlled)controls;
                    if (scriptedcontrols.ContainsKey(Script_item_UUID))
                        scriptedcontrols.Remove(Script_item_UUID);
                }
                else
                {
                    scriptedcontrols[Script_item_UUID] = obj;
                }
            }
            ControllingClient.SendTakeControls(controls, pass_on == 1 ? true : false, true);
        }

        public void HandleForceReleaseControls(IClientAPI remoteClient, UUID agentID)
        {
            IgnoredControls = ScriptControlled.CONTROL_ZERO;
            lock (scriptedcontrols)
            {
                scriptedcontrols.Clear();
            }
            ControllingClient.SendTakeControls(int.MaxValue, false, false);
        }

        public void UnRegisterControlEventsToScript(uint Obj_localID, UUID Script_item_UUID)
        {
            ScriptControllers takecontrols;

            lock (scriptedcontrols)
            {
                if (scriptedcontrols.TryGetValue(Script_item_UUID, out takecontrols))
                {
                    ScriptControlled sctc = takecontrols.eventControls;

                    ControllingClient.SendTakeControls((int)sctc, false, false);
                    ControllingClient.SendTakeControls((int)sctc, true, false);

                    scriptedcontrols.Remove(Script_item_UUID);
                    IgnoredControls = ScriptControlled.CONTROL_ZERO;
                    foreach (ScriptControllers scData in scriptedcontrols.Values)
                    {
                        IgnoredControls |= scData.ignoreControls;
                    }
                }
            }
        }

        internal void SendControlToScripts(uint flags)
        {
            ScriptControlled allflags = ScriptControlled.CONTROL_ZERO;

            if (MouseDown)
            {
                allflags = LastCommands & (ScriptControlled.CONTROL_ML_LBUTTON | ScriptControlled.CONTROL_LBUTTON);
                if ((flags & (uint)AgentManager.ControlFlags.AGENT_CONTROL_LBUTTON_UP) != 0 || (flags & unchecked((uint)AgentManager.ControlFlags.AGENT_CONTROL_ML_LBUTTON_UP)) != 0)
                {
                    allflags = ScriptControlled.CONTROL_ZERO;
                    MouseDown = true;
                }
            }

            if ((flags & (uint)AgentManager.ControlFlags.AGENT_CONTROL_ML_LBUTTON_DOWN) != 0)
            {
                allflags |= ScriptControlled.CONTROL_ML_LBUTTON;
                MouseDown = true;
            }
            if ((flags & (uint)AgentManager.ControlFlags.AGENT_CONTROL_LBUTTON_DOWN) != 0)
            {
                allflags |= ScriptControlled.CONTROL_LBUTTON;
                MouseDown = true;
            }

            // find all activated controls, whether the scripts are interested in them or not
            if ((flags & (uint)AgentManager.ControlFlags.AGENT_CONTROL_AT_POS) != 0 || (flags & (uint)AgentManager.ControlFlags.AGENT_CONTROL_NUDGE_AT_POS) != 0)
            {
                allflags |= ScriptControlled.CONTROL_FWD;
            }
            if ((flags & (uint)AgentManager.ControlFlags.AGENT_CONTROL_AT_NEG) != 0 || (flags & (uint)AgentManager.ControlFlags.AGENT_CONTROL_NUDGE_AT_NEG) != 0)
            {
                allflags |= ScriptControlled.CONTROL_BACK;
            }
            if ((flags & (uint)AgentManager.ControlFlags.AGENT_CONTROL_UP_POS) != 0 || (flags & (uint)AgentManager.ControlFlags.AGENT_CONTROL_NUDGE_UP_POS) != 0)
            {
                allflags |= ScriptControlled.CONTROL_UP;
            }
            if ((flags & (uint)AgentManager.ControlFlags.AGENT_CONTROL_UP_NEG) != 0 || (flags & (uint)AgentManager.ControlFlags.AGENT_CONTROL_NUDGE_UP_NEG) != 0)
            {
                allflags |= ScriptControlled.CONTROL_DOWN;
            }
            if ((flags & (uint)AgentManager.ControlFlags.AGENT_CONTROL_LEFT_POS) != 0 || (flags & (uint)AgentManager.ControlFlags.AGENT_CONTROL_NUDGE_LEFT_POS) != 0)
            {
                allflags |= ScriptControlled.CONTROL_LEFT;
            }
            if ((flags & (uint)AgentManager.ControlFlags.AGENT_CONTROL_LEFT_NEG) != 0 || (flags & (uint)AgentManager.ControlFlags.AGENT_CONTROL_NUDGE_LEFT_NEG) != 0)
            {
                allflags |= ScriptControlled.CONTROL_RIGHT;
            }
            if ((flags & (uint)AgentManager.ControlFlags.AGENT_CONTROL_YAW_NEG) != 0)
            {
                allflags |= ScriptControlled.CONTROL_ROT_RIGHT;
            }
            if ((flags & (uint)AgentManager.ControlFlags.AGENT_CONTROL_YAW_POS) != 0)
            {
                allflags |= ScriptControlled.CONTROL_ROT_LEFT;
            }
            // optimization; we have to check per script, but if nothing is pressed and nothing changed, we can skip that
            if (allflags != ScriptControlled.CONTROL_ZERO || allflags != LastCommands)
            {
                lock (scriptedcontrols)
                {
                    foreach (KeyValuePair<UUID, ScriptControllers> kvp in scriptedcontrols)
                    {
                        UUID scriptUUID = kvp.Key;
                        ScriptControllers scriptControlData = kvp.Value;

                        ScriptControlled localHeld = allflags & scriptControlData.eventControls;     // the flags interesting for us
                        ScriptControlled localLast = LastCommands & scriptControlData.eventControls; // the activated controls in the last cycle
                        ScriptControlled localChange = localHeld ^ localLast;                        // the changed bits
                        if (localHeld != ScriptControlled.CONTROL_ZERO || localChange != ScriptControlled.CONTROL_ZERO)
                        {
                            // only send if still pressed or just changed
                            m_scene.EventManager.TriggerControlEvent(scriptControlData.objID, scriptUUID, UUID, (uint)localHeld, (uint)localChange);
                        }
                    }
                }
            }

            LastCommands = allflags;
        }

        internal static AgentManager.ControlFlags RemoveIgnoredControls(AgentManager.ControlFlags flags, ScriptControlled ignored)
        {
            if (ignored == ScriptControlled.CONTROL_ZERO)
                return flags;

            if ((ignored & ScriptControlled.CONTROL_BACK) != 0)
                flags &= ~(AgentManager.ControlFlags.AGENT_CONTROL_AT_NEG | AgentManager.ControlFlags.AGENT_CONTROL_NUDGE_AT_NEG);
            if ((ignored & ScriptControlled.CONTROL_FWD) != 0)
                flags &= ~(AgentManager.ControlFlags.AGENT_CONTROL_NUDGE_AT_POS | AgentManager.ControlFlags.AGENT_CONTROL_AT_POS);
            if ((ignored & ScriptControlled.CONTROL_DOWN) != 0)
                flags &= ~(AgentManager.ControlFlags.AGENT_CONTROL_UP_NEG | AgentManager.ControlFlags.AGENT_CONTROL_NUDGE_UP_NEG);
            if ((ignored & ScriptControlled.CONTROL_UP) != 0)
                flags &= ~(AgentManager.ControlFlags.AGENT_CONTROL_NUDGE_UP_POS | AgentManager.ControlFlags.AGENT_CONTROL_UP_POS);
            if ((ignored & ScriptControlled.CONTROL_LEFT) != 0)
                flags &= ~(AgentManager.ControlFlags.AGENT_CONTROL_LEFT_POS | AgentManager.ControlFlags.AGENT_CONTROL_NUDGE_LEFT_POS);
            if ((ignored & ScriptControlled.CONTROL_RIGHT) != 0)
                flags &= ~(AgentManager.ControlFlags.AGENT_CONTROL_NUDGE_LEFT_NEG | AgentManager.ControlFlags.AGENT_CONTROL_LEFT_NEG);
            if ((ignored & ScriptControlled.CONTROL_ROT_LEFT) != 0)
                flags &= ~(AgentManager.ControlFlags.AGENT_CONTROL_YAW_NEG);
            if ((ignored & ScriptControlled.CONTROL_ROT_RIGHT) != 0)
                flags &= ~(AgentManager.ControlFlags.AGENT_CONTROL_YAW_POS);
            if ((ignored & ScriptControlled.CONTROL_ML_LBUTTON) != 0)
                flags &= ~(AgentManager.ControlFlags.AGENT_CONTROL_ML_LBUTTON_DOWN);
            if ((ignored & ScriptControlled.CONTROL_LBUTTON) != 0)
                flags &= ~(AgentManager.ControlFlags.AGENT_CONTROL_LBUTTON_UP | AgentManager.ControlFlags.AGENT_CONTROL_LBUTTON_DOWN);

            //DIR_CONTROL_FLAG_FORWARD = AgentManager.ControlFlags.AGENT_CONTROL_AT_POS,
            //DIR_CONTROL_FLAG_BACK = AgentManager.ControlFlags.AGENT_CONTROL_AT_NEG,
            //DIR_CONTROL_FLAG_LEFT = AgentManager.ControlFlags.AGENT_CONTROL_LEFT_POS,
            //DIR_CONTROL_FLAG_RIGHT = AgentManager.ControlFlags.AGENT_CONTROL_LEFT_NEG,
            //DIR_CONTROL_FLAG_UP = AgentManager.ControlFlags.AGENT_CONTROL_UP_POS,
            //DIR_CONTROL_FLAG_DOWN = AgentManager.ControlFlags.AGENT_CONTROL_UP_NEG,
            //DIR_CONTROL_FLAG_DOWN_NUDGE = AgentManager.ControlFlags.AGENT_CONTROL_NUDGE_UP_NEG

            return flags;
        }

        /// <summary>
        /// RezAttachments. This should only be called upon login on the first region.
        /// Attachment rezzings on crossings and TPs are done in a different way.
        /// </summary>
        public void RezAttachments()
        {
            if (null == m_appearance)
            {
                m_log.WarnFormat("[ATTACHMENT] Appearance has not been initialized for agent {0}", UUID);
                return;
            }

            List<int> attPoints = m_appearance.GetAttachedPoints();
            foreach (int p in attPoints)
            {
                if (m_isDeleted)
                    return;

                UUID itemID = m_appearance.GetAttachedItem(p);
                UUID assetID = m_appearance.GetAttachedAsset(p);

                // For some reason assetIDs are being written as Zero's in the DB -- need to track tat down
                // But they're not used anyway, the item is being looked up for now, so let's proceed.
                //if (UUID.Zero == assetID) 
                //{
                //    m_log.DebugFormat("[ATTACHMENT]: Cannot rez attachment in point {0} with itemID {1}", p, itemID);
                //    continue;
                //}

                try
                {
                    // Rez from inventory
                    UUID asset = m_scene.RezSingleAttachment(ControllingClient,
                            itemID, (uint)p);

                    m_log.InfoFormat("[ATTACHMENT]: Rezzed attachment in point {0} from item {1} and asset {2} ({3})",
                            p, itemID, assetID, asset);

                }
                catch (Exception e)
                {
                    m_log.ErrorFormat("[ATTACHMENT]: Unable to rez attachment: {0}", e.ToString());
                }
            }
        }

        public double GetUpdatePriority(IClientAPI client)
        {
            switch (Scene.UpdatePrioritizationScheme)
            {
                case Scene.UpdatePrioritizationSchemes.Time:
                    return GetPriorityByTime();
                case Scene.UpdatePrioritizationSchemes.Distance:
                    return GetPriorityByDistance(client);
                case Scene.UpdatePrioritizationSchemes.SimpleAngularDistance:
                    return GetPriorityByDistance(client);
                case Scenes.Scene.UpdatePrioritizationSchemes.FrontBack:
                    return GetPriorityByFrontBack(client);
                default:
                    throw new InvalidOperationException("UpdatePrioritizationScheme not defined.");
            }
        }

        private double GetPriorityByTime()
        {
            return DateTime.Now.ToOADate();
        }

        private double GetPriorityByDistance(IClientAPI client)
        {
            ScenePresence presence = Scene.GetScenePresence(client.AgentId);
            if (presence != null)
            {
                return GetPriorityByDistance((presence.IsChildAgent) ?
                    presence.AbsolutePosition : presence.CameraPosition);
            }
            return double.NaN;
        }

        private double GetPriorityByFrontBack(IClientAPI client)
        {
            ScenePresence presence = Scene.GetScenePresence(client.AgentId);
            if (presence != null)
            {
                return GetPriorityByFrontBack(presence.CameraPosition, presence.CameraAtAxis);
            }
            return double.NaN;
        }

        private double GetPriorityByDistance(Vector3 position)
        {
            return Vector3.Distance(AbsolutePosition, position);
        }

        private double GetPriorityByFrontBack(Vector3 camPosition, Vector3 camAtAxis)
        {
            // Distance
            double priority = Vector3.Distance(camPosition, AbsolutePosition);

            // Plane equation
            float d = -Vector3.Dot(camPosition, camAtAxis);
            float p = Vector3.Dot(camAtAxis, AbsolutePosition) + d;
            if (p < 0.0f) priority *= 2.0f;

            return priority;
        }

        private double GetSOGUpdatePriority(SceneObjectGroup sog)
        {
            switch (Scene.UpdatePrioritizationScheme)
            {
                case Scene.UpdatePrioritizationSchemes.Time:
                    throw new InvalidOperationException("UpdatePrioritizationScheme for time not supported for reprioritization");
                case Scene.UpdatePrioritizationSchemes.Distance:
                    return sog.GetPriorityByDistance((IsChildAgent) ? AbsolutePosition : CameraPosition);
                case Scene.UpdatePrioritizationSchemes.SimpleAngularDistance:
                    return sog.GetPriorityBySimpleAngularDistance((IsChildAgent) ? AbsolutePosition : CameraPosition);
                case Scenes.Scene.UpdatePrioritizationSchemes.FrontBack:
                    return sog.GetPriorityByFrontBack(CameraPosition, CameraAtAxis);
                default:
                    throw new InvalidOperationException("UpdatePrioritizationScheme not defined");
            }
        }

        private double UpdatePriority(UpdatePriorityData data)
        {
            EntityBase entity;
            SceneObjectGroup group;

            if (Scene.Entities.TryGetValue(data.localID, out entity))
            {
                group = entity as SceneObjectGroup;
                if (group != null)
                    return GetSOGUpdatePriority(group);

                ScenePresence presence = entity as ScenePresence;
                if (presence == null)
                    throw new InvalidOperationException("entity found is neither SceneObjectGroup nor ScenePresence");
                switch (Scene.UpdatePrioritizationScheme)
                {
                    case Scene.UpdatePrioritizationSchemes.Time:
                        throw new InvalidOperationException("UpdatePrioritization for time not supported for reprioritization");
                    case Scene.UpdatePrioritizationSchemes.Distance:
                    case Scene.UpdatePrioritizationSchemes.SimpleAngularDistance:
                        return GetPriorityByDistance((IsChildAgent) ? AbsolutePosition : CameraPosition);
                    case Scenes.Scene.UpdatePrioritizationSchemes.FrontBack:
                        return GetPriorityByFrontBack(CameraPosition, CameraAtAxis);
                    default:
                        throw new InvalidOperationException("UpdatePrioritizationScheme not defined");
                }
            }
            else
            {
                group = Scene.GetGroupByPrim(data.localID);
                if (group != null)
                    return GetSOGUpdatePriority(group);
            }
            return double.NaN;
        }

        private void ReprioritizeUpdates()
        {
            if (Scene.IsReprioritizationEnabled && Scene.UpdatePrioritizationScheme != Scene.UpdatePrioritizationSchemes.Time)
            {
                lock (m_reprioritization_timer)
                {
                    if (!m_reprioritizing)
                        m_reprioritization_timer.Enabled = m_reprioritizing = true;
                    else
                        m_reprioritization_called = true;
                }
            }
        }

        private void Reprioritize(object sender, ElapsedEventArgs e)
        {
            m_controllingClient.ReprioritizeUpdates(StateUpdateTypes.All, UpdatePriority);

            lock (m_reprioritization_timer)
            {
                m_reprioritization_timer.Enabled = m_reprioritizing = m_reprioritization_called;
                m_reprioritization_called = false;
            }
        }
        
        private Vector3 Quat2Euler(Quaternion rot){
        	float x = Utils.RAD_TO_DEG * (float)Math.Atan2((double)((2.0f * rot.X * rot.W) - (2.0f * rot.Y * rot.Z)) , 
        													(double)(1 - (2.0f * rot.X * rot.X) - (2.0f * rot.Z * rot.Z)));
        	float y = Utils.RAD_TO_DEG * (float)Math.Asin ((double)((2.0f * rot.X * rot.Y) + (2.0f * rot.Z * rot.W)));
        	float z = Utils.RAD_TO_DEG * (float)Math.Atan2(((double)(2.0f * rot.Y * rot.W) - (2.0f * rot.X * rot.Z)) , 
        													(double)(1 - (2.0f * rot.Y * rot.Y) - (2.0f * rot.Z * rot.Z)));
	        return(new Vector3(x,y,z));
	    }


    }
}<|MERGE_RESOLUTION|>--- conflicted
+++ resolved
@@ -128,7 +128,7 @@
         
 		private Vector3 m_avInitialPos;		// used to calculate unscripted sit rotation
 		private Vector3 m_avUnscriptedSitPos;	// for non-scripted prims
-        private Vector3 m_lastPosition;
+        private Vector3 m_lastPosition;
         private Vector3 m_lastWorldPosition;
         private Quaternion m_lastRotation;
         private Vector3 m_lastVelocity;
@@ -867,29 +867,25 @@
             {
                 Border crossedBorder = m_scene.GetCrossedBorder(pos, Cardinals.N);
                 pos.Y = crossedBorder.BorderLine.Z - 1;
-            }
-
-            //If they're TP'ing in or logging in, we haven't had time to add any known child regions yet.
-            //This has the unfortunate consequence that if somebody is TP'ing who is already a child agent,
-            //they'll bypass the landing point. But I can't think of any decent way of fixing this.
-            if (KnownChildRegionHandles.Count == 0)
-            {
-                ILandObject land = m_scene.LandChannel.GetLandObject(pos.X, pos.Y);
-                if (land != null)
-                {
-                    //Don't restrict gods, estate managers, or land owners to the TP point. This behaviour mimics agni.
-                    if (land.LandData.LandingType == (byte)1 && land.LandData.UserLocation != Vector3.Zero && m_godlevel < 200 && !m_scene.RegionInfo.EstateSettings.IsEstateManager(m_uuid) && land.LandData.OwnerID != m_uuid)
-                    {
-                        pos = land.LandData.UserLocation;
-                    }
-                }
-            }
-
-<<<<<<< HEAD
+            }
+
+            //If they're TP'ing in or logging in, we haven't had time to add any known child regions yet.
+            //This has the unfortunate consequence that if somebody is TP'ing who is already a child agent,
+            //they'll bypass the landing point. But I can't think of any decent way of fixing this.
+            if (KnownChildRegionHandles.Count == 0)
+            {
+                ILandObject land = m_scene.LandChannel.GetLandObject(pos.X, pos.Y);
+                if (land != null)
+                {
+                    //Don't restrict gods, estate managers, or land owners to the TP point. This behaviour mimics agni.
+                    if (land.LandData.LandingType == (byte)1 && land.LandData.UserLocation != Vector3.Zero && m_godLevel < 200 && !m_scene.RegionInfo.EstateSettings.IsEstateManager(m_uuid) && land.LandData.OwnerID != m_uuid)
+                    {
+                        pos = land.LandData.UserLocation;
+                    }
+                }
+            }
+
             if (pos.X < 0f || pos.Y < 0f || pos.Z < 0f)
-=======
-            if (pos.X < 0 || pos.Y < 0 || pos.Z < 0)
->>>>>>> 8cbd0d3b
             {
                 m_log.WarnFormat(
                     "[SCENE PRESENCE]: MakeRootAgent() was given an illegal position of {0} for avatar {1}, {2}. Clamping",
@@ -1025,8 +1021,8 @@
             bool isFlying = false;
             
             if (m_physicsActor != null)
-                isFlying = m_physicsActor.Flying;
-
+                isFlying = m_physicsActor.Flying;
+
             RemoveFromPhysicalScene();
             Velocity = Vector3.Zero;
             AbsolutePosition = pos;
@@ -1037,7 +1033,7 @@
                     SetHeight(m_appearance.AvatarHeight);
             }
 
-            SendTerseUpdateToAllClients();
+            SendTerseUpdateToAllClients();
             
         }
 
@@ -1743,14 +1739,14 @@
 //	            else
 //	            {				// single or child prim
 
-//	            }                       
-                if (part == null) //CW: Part may be gone. llDie() for example.
-                {
-                    partRot = new Quaternion(0.0f, 0.0f, 0.0f, 1.0f);
-                }
-                else
-                {
-                    partRot = part.GetWorldRotation();
+//	            }                       
+                if (part == null) //CW: Part may be gone. llDie() for example.
+                {
+                    partRot = new Quaternion(0.0f, 0.0f, 0.0f, 1.0f);
+                }
+                else
+                {
+                    partRot = part.GetWorldRotation();
                 }
 
 	            Quaternion partIRot = Quaternion.Inverse(partRot);
@@ -1758,22 +1754,22 @@
 				Quaternion avatarRot = Quaternion.Inverse(Quaternion.Inverse(Rotation) * partIRot); // world or. of the av
 				Vector3 avStandUp = new Vector3(1.0f, 0f, 0f) * avatarRot;		// 1M infront of av
 
-                
-                if (m_physicsActor == null)
-                {
-                    AddToPhysicalScene(false);
-                }
-                //CW: If the part isn't null then we can set the current position 
-                if (part != null)
-                {
-                    Vector3 avWorldStandUp = avStandUp + part.GetWorldPosition() + (m_pos * partRot);			// + av sit offset!
-                    AbsolutePosition = avWorldStandUp;                	 //KF: Fix stand up.
-                    part.IsOccupied = false;
-                }
-                else
-                {
-                    //CW: Since the part doesn't exist, a coarse standup position isn't an issue
-                    AbsolutePosition = m_lastWorldPosition;
+                
+                if (m_physicsActor == null)
+                {
+                    AddToPhysicalScene(false);
+                }
+                //CW: If the part isn't null then we can set the current position 
+                if (part != null)
+                {
+                    Vector3 avWorldStandUp = avStandUp + part.GetWorldPosition() + (m_pos * partRot);			// + av sit offset!
+                    AbsolutePosition = avWorldStandUp;                	 //KF: Fix stand up.
+                    part.IsOccupied = false;
+                }
+                else
+                {
+                    //CW: Since the part doesn't exist, a coarse standup position isn't an issue
+                    AbsolutePosition = m_lastWorldPosition;
                 }
                 
 		        m_parentPosition = Vector3.Zero;
@@ -1927,7 +1923,7 @@
 //                        if (Util.GetDistanceTo(AbsolutePosition, autopilotTarget) < 4.5)
 					if( (Math.Abs(AbsolutePosition.X - autopilotTarget.X) < 2.0f) && (Math.Abs(AbsolutePosition.Y - autopilotTarget.Y) < 2.0f) )
                     {
-                        autopilot = false;		// close enough
+                        autopilot = false;		// close enough
                         m_lastWorldPosition = m_pos; /* CW - This give us a position to return the avatar to if the part is killed before standup.
                                                              Not using the part's position because returning the AV to the last known standing
                                                              position is likely to be more friendly, isn't it? */
@@ -1936,7 +1932,7 @@
                     } // else the autopilot will get us close
                 }
                 else
-                {	// its a scripted sit
+                {	// its a scripted sit
                     m_lastWorldPosition = part.AbsolutePosition;  /* CW - This give us a position to return the avatar to if the part is killed before standup.
                                                                           I *am* using the part's position this time because we have no real idea how far away
                                                                           the avatar is from the sit target. */
