/*
 * Copyright (c) Contributors, http://opensimulator.org/
 * See CONTRIBUTORS.TXT for a full list of copyright holders.
 *
 * Redistribution and use in source and binary forms, with or without
 * modification, are permitted provided that the following conditions are met:
 *     * Redistributions of source code must retain the above copyright
 *       notice, this list of conditions and the following disclaimer.
 *     * Redistributions in binary form must reproduce the above copyright
 *       notice, this list of conditions and the following disclaimer in the
 *       documentation and/or other materials provided with the distribution.
 *     * Neither the name of the OpenSimulator Project nor the
 *       names of its contributors may be used to endorse or promote products
 *       derived from this software without specific prior written permission.
 *
 * THIS SOFTWARE IS PROVIDED BY THE DEVELOPERS ``AS IS'' AND ANY
 * EXPRESS OR IMPLIED WARRANTIES, INCLUDING, BUT NOT LIMITED TO, THE IMPLIED
 * WARRANTIES OF MERCHANTABILITY AND FITNESS FOR A PARTICULAR PURPOSE ARE
 * DISCLAIMED. IN NO EVENT SHALL THE CONTRIBUTORS BE LIABLE FOR ANY
 * DIRECT, INDIRECT, INCIDENTAL, SPECIAL, EXEMPLARY, OR CONSEQUENTIAL DAMAGES
 * (INCLUDING, BUT NOT LIMITED TO, PROCUREMENT OF SUBSTITUTE GOODS OR SERVICES;
 * LOSS OF USE, DATA, OR PROFITS; OR BUSINESS INTERRUPTION) HOWEVER CAUSED AND
 * ON ANY THEORY OF LIABILITY, WHETHER IN CONTRACT, STRICT LIABILITY, OR TORT
 * (INCLUDING NEGLIGENCE OR OTHERWISE) ARISING IN ANY WAY OUT OF THE USE OF THIS
 * SOFTWARE, EVEN IF ADVISED OF THE POSSIBILITY OF SUCH DAMAGE.
 */

using System;
using System.Xml;
using System.Collections.Generic;
using System.Reflection;
using System.Timers;
using OpenMetaverse;
using log4net;
using OpenSim.Framework;
using OpenSim.Framework.Client;
using OpenSim.Region.Framework.Interfaces;
using OpenSim.Region.Framework.Scenes.Animation;
using OpenSim.Region.Framework.Scenes.Types;
using OpenSim.Region.Physics.Manager;
using GridRegion = OpenSim.Services.Interfaces.GridRegion;
using OpenSim.Services.Interfaces;

namespace OpenSim.Region.Framework.Scenes
{
    enum ScriptControlled : uint
    {
        CONTROL_ZERO = 0,
        CONTROL_FWD = 1,
        CONTROL_BACK = 2,
        CONTROL_LEFT = 4,
        CONTROL_RIGHT = 8,
        CONTROL_UP = 16,
        CONTROL_DOWN = 32,
        CONTROL_ROT_LEFT = 256,
        CONTROL_ROT_RIGHT = 512,
        CONTROL_LBUTTON = 268435456,
        CONTROL_ML_LBUTTON = 1073741824
    }

    struct ScriptControllers
    {
        public UUID itemID;
        public ScriptControlled ignoreControls;
        public ScriptControlled eventControls;
    }

    public delegate void SendCourseLocationsMethod(UUID scene, ScenePresence presence, List<Vector3> coarseLocations, List<UUID> avatarUUIDs);

    public class ScenePresence : EntityBase, IScenePresence
    {
//        ~ScenePresence()
//        {
//            m_log.Debug("[SCENE PRESENCE] Destructor called");
//        }
        
        private static readonly ILog m_log = LogManager.GetLogger(MethodBase.GetCurrentMethod().DeclaringType);

        public PresenceType PresenceType { get; private set; }

//        private static readonly byte[] DEFAULT_TEXTURE = AvatarAppearance.GetDefaultTexture().GetBytes();
        private static readonly Array DIR_CONTROL_FLAGS = Enum.GetValues(typeof(Dir_ControlFlags));
        private static readonly Vector3 HEAD_ADJUSTMENT = new Vector3(0f, 0f, 0.3f);
        
        /// <summary>
        /// Experimentally determined "fudge factor" to make sit-target positions
        /// the same as in SecondLife. Fudge factor was tested for 36 different
        /// test cases including prims of type box, sphere, cylinder, and torus,
        /// with varying parameters for sit target location, prim size, prim
        /// rotation, prim cut, prim twist, prim taper, and prim shear. See mantis
        /// issue #1716
        /// </summary>
//        private static readonly Vector3 SIT_TARGET_ADJUSTMENT = new Vector3(0.1f, 0.0f, 0.3f);
		// Value revised by KF 091121 by comparison with SL.
        private static readonly Vector3 SIT_TARGET_ADJUSTMENT = new Vector3(0.0f, 0.0f, 0.418f);

        /// <summary>
        /// Movement updates for agents in neighboring regions are sent directly to clients.
        /// This value only affects how often agent positions are sent to neighbor regions
        /// for things such as distance-based update prioritization
        /// </summary>
        public static readonly float SIGNIFICANT_MOVEMENT = 2.0f;

        public UUID currentParcelUUID = UUID.Zero;

        protected ScenePresenceAnimator m_animator;
        /// <value>
        /// The animator for this avatar
        /// </value>
        public ScenePresenceAnimator Animator
        {
            get { return m_animator; }
            private set { m_animator = value; }
        }

        /// <summary>
        /// Attachments recorded on this avatar.
        /// </summary>
        /// <remarks>
        /// TODO: For some reason, we effectively have a list both here and in Appearance.  Need to work out if this is
        /// necessary.
        /// </remarks>

        protected List<SceneObjectGroup> m_attachments = new List<SceneObjectGroup>();

        public Object AttachmentsSyncLock { get; private set; }

        private Dictionary<UUID, ScriptControllers> scriptedcontrols = new Dictionary<UUID, ScriptControllers>();
        private ScriptControlled IgnoredControls = ScriptControlled.CONTROL_ZERO;
        private ScriptControlled LastCommands = ScriptControlled.CONTROL_ZERO;
        private bool MouseDown = false;
//        private SceneObjectGroup proxyObjectGroup;
        //private SceneObjectPart proxyObjectPart = null;
        public Vector3 lastKnownAllowedPosition;
        public bool sentMessageAboutRestrictedParcelFlyingDown;
        public Vector4 CollisionPlane = Vector4.UnitW;
        
		private Vector3 m_avInitialPos;		// used to calculate unscripted sit rotation
		private Vector3 m_avUnscriptedSitPos;	// for non-scripted prims
        private Vector3 m_lastPosition;
        private Vector3 m_lastWorldPosition;
        private Quaternion m_lastRotation;
        private Vector3 m_lastVelocity;
        //private int m_lastTerseSent;

        private Vector3? m_forceToApply;
        private int m_userFlags;
        public int UserFlags
        {
            get { return m_userFlags; }
        }
        private TeleportFlags m_teleportFlags;
        public TeleportFlags TeleportFlags
        {
            get { return m_teleportFlags; }
            set { m_teleportFlags = value; }
        }

        private uint m_requestedSitTargetID;
        private UUID m_requestedSitTargetUUID;
        public bool SitGround = false;

        private SendCourseLocationsMethod m_sendCourseLocationsMethod;

        //private Vector3 m_requestedSitOffset = new Vector3();

        private Vector3 m_LastFinitePos;

        private float m_sitAvatarHeight = 2.0f;

        private Vector3 m_lastChildAgentUpdatePosition;
        private Vector3 m_lastChildAgentUpdateCamPosition;

        private bool m_flyingOld;		// add for fly velocity control
        public bool m_wasFlying;		// add for fly velocity control

        private const int LAND_VELOCITYMAG_MAX = 12;

        public bool IsRestrictedToRegion;

        public string JID = String.Empty;

        private float m_health = 100f;

        protected ulong crossingFromRegion;

        private readonly Vector3[] Dir_Vectors = new Vector3[11];


        protected Timer m_reprioritization_timer;
        protected bool m_reprioritizing;
        protected bool m_reprioritization_called;

        private Quaternion m_headrotation = Quaternion.Identity;

        //Reuse the Vector3 instead of creating a new one on the UpdateMovement method
//        private Vector3 movementvector;

        private bool m_autopilotMoving;
        private Vector3 m_autoPilotTarget;
        private bool m_sitAtAutoTarget;
        private Vector3 m_initialSitTarget = Vector3.Zero;		//KF: First estimate of where to sit

        private string m_nextSitAnimation = String.Empty;

        //PauPaw:Proper PID Controler for autopilot************
        public bool MovingToTarget { get; private set; }
        public Vector3 MoveToPositionTarget { get; private set; }
        private Quaternion m_offsetRotation = new Quaternion(0.0f, 0.0f, 0.0f, 1.0f);

        /// <summary>
        /// Controls whether an avatar automatically moving to a target will land when it gets there (if flying).
        /// </summary>
        public bool LandAtTarget { get; private set; }

        private bool m_followCamAuto;

        private int m_movementUpdateCount;
        private int m_lastColCount = -1;		//KF: Look for Collision chnages
        private int m_updateCount = 0;			//KF: Update Anims for a while
        private static readonly int UPDATE_COUNT = 10;		// how many frames to update for
        private const int NumMovementsBetweenRayCast = 5;
        private List<uint> m_lastColliders = new List<uint>();

        private object m_syncRoot = new Object();

        private bool CameraConstraintActive;
        //private int m_moveToPositionStateStatus;
        //*****************************************************

        protected AvatarAppearance m_appearance;

        public AvatarAppearance Appearance
        {
            get { return m_appearance; }
            set
            {
                m_appearance = value;
//                m_log.DebugFormat("[SCENE PRESENCE]: Set appearance for {0} to {1}", Name, value);
            }
        }

        /// <summary>
        /// Copy of the script states while the agent is in transit. This state may
        /// need to be placed back in case of transfer fail.
        /// </summary>
        public List<string> InTransitScriptStates
        {
            get { return m_InTransitScriptStates; }
            private set { m_InTransitScriptStates = value; }
        }
        private List<string> m_InTransitScriptStates = new List<string>();

        /// <summary>
        /// Implemented Control Flags
        /// </summary>
        private enum Dir_ControlFlags
        {
            DIR_CONTROL_FLAG_FORWARD = AgentManager.ControlFlags.AGENT_CONTROL_AT_POS,
            DIR_CONTROL_FLAG_BACK = AgentManager.ControlFlags.AGENT_CONTROL_AT_NEG,
            DIR_CONTROL_FLAG_LEFT = AgentManager.ControlFlags.AGENT_CONTROL_LEFT_POS,
            DIR_CONTROL_FLAG_RIGHT = AgentManager.ControlFlags.AGENT_CONTROL_LEFT_NEG,
            DIR_CONTROL_FLAG_UP = AgentManager.ControlFlags.AGENT_CONTROL_UP_POS,
            DIR_CONTROL_FLAG_DOWN = AgentManager.ControlFlags.AGENT_CONTROL_UP_NEG,
            DIR_CONTROL_FLAG_FORWARD_NUDGE = AgentManager.ControlFlags.AGENT_CONTROL_NUDGE_AT_POS,
            DIR_CONTROL_FLAG_BACK_NUDGE = AgentManager.ControlFlags.AGENT_CONTROL_NUDGE_AT_NEG,
            DIR_CONTROL_FLAG_LEFT_NUDGE = AgentManager.ControlFlags.AGENT_CONTROL_NUDGE_LEFT_POS,
            DIR_CONTROL_FLAG_RIGHT_NUDGE = AgentManager.ControlFlags.AGENT_CONTROL_NUDGE_LEFT_NEG,
            DIR_CONTROL_FLAG_DOWN_NUDGE = AgentManager.ControlFlags.AGENT_CONTROL_NUDGE_UP_NEG
        }
        
        /// <summary>
        /// Position at which a significant movement was made
        /// </summary>
        private Vector3 posLastSignificantMove;

        // For teleports and crossings callbacks
        string m_callbackURI;
        UUID m_originRegionID;

        /// <value>
        /// Script engines present in the scene
        /// </value>
        private IScriptModule[] m_scriptEngines;

        #region Properties

        protected PhysicsActor m_physicsActor;

        /// <summary>
        /// Physical scene representation of this Avatar.
        /// </summary>
        public PhysicsActor PhysicsActor
        {
            set { m_physicsActor = value; }
            get { return m_physicsActor; }
        }

        private byte m_movementflag;

        public byte MovementFlag
        {
            set { m_movementflag = value; }
            get { return m_movementflag; }
        }

        private bool m_updateflag;

        public bool Updated
        {
            set { m_updateflag = value; }
            get { return m_updateflag; }
        }

        private bool m_invulnerable = true;

        public bool Invulnerable
        {
            set { m_invulnerable = value; }
            get { return m_invulnerable; }
        }

        private int m_userLevel;

        public int UserLevel
        {
            get { return m_userLevel; }
            private set { m_userLevel = value; }
        }

        private int m_godLevel;

        public int GodLevel
        {
            get { return m_godLevel; }
            private set { m_godLevel = value; }
        }

        private ulong m_rootRegionHandle;

        public ulong RegionHandle
        {
            get { return m_rootRegionHandle; }
            private set { m_rootRegionHandle = value; }
        }

        #region Client Camera
        // Position of agent's camera in world (region cordinates)
        protected Vector3 m_lastCameraPosition;

        protected Vector3 m_CameraPosition;

        public Vector3 CameraPosition
        {
            get { return m_CameraPosition; }
            private set { m_CameraPosition = value; }
        }

        public Quaternion CameraRotation
        {
            get { return Util.Axes2Rot(CameraAtAxis, CameraLeftAxis, CameraUpAxis); }
        }

        // Use these three vectors to figure out what the agent is looking at
        // Convert it to a Matrix and/or Quaternion
        //
        protected Vector3 m_CameraAtAxis;
        protected Vector3 m_CameraLeftAxis;
        protected Vector3 m_CameraUpAxis;

        public Vector3 CameraAtAxis
        {
            get { return m_CameraAtAxis; }
            private set { m_CameraAtAxis = value; }
        }


        public Vector3 CameraLeftAxis
        {
            get { return m_CameraLeftAxis; }
            private set { m_CameraLeftAxis = value; }
        }

        public Vector3 CameraUpAxis
        {
            get { return m_CameraUpAxis; }
            private set { m_CameraUpAxis = value; }
        }

        public Vector3 Lookat
        {
            get
            {
                Vector3 a = new Vector3(CameraAtAxis.X, CameraAtAxis.Y, 0);

                if (a == Vector3.Zero)
                    return a;

                return Util.GetNormalizedVector(a);
            }
        }
        #endregion        

        public readonly string Firstname;
        public readonly string Lastname;

        private string m_grouptitle;

        public string Grouptitle
        {
            get { return m_grouptitle; }
            set { m_grouptitle = value; }
        }

        // Agent's Draw distance.
        protected float m_DrawDistance;

        public float DrawDistance
        {
            get { return m_DrawDistance; }
            private set { m_DrawDistance = value; }
        }

        protected bool m_allowMovement = true;

        public bool AllowMovement
        {
            get { return m_allowMovement; }
            set { m_allowMovement = value; }
        }

        private bool m_setAlwaysRun;
        
        public bool SetAlwaysRun
        {
            get
            {
                if (PhysicsActor != null)
                {
                    return PhysicsActor.SetAlwaysRun;
                }
                else
                {
                    return m_setAlwaysRun;
                }
            }
            set
            {
                m_setAlwaysRun = value;
                if (PhysicsActor != null)
                {
                    PhysicsActor.SetAlwaysRun = value;
                }
            }
        }

        private byte m_state;

        public byte State
        {
            get { return m_state; }
            set { m_state = value; }
        }

        private AgentManager.ControlFlags m_AgentControlFlags;

        public uint AgentControlFlags
        {
            get { return (uint)m_AgentControlFlags; }
            set { m_AgentControlFlags = (AgentManager.ControlFlags)value; }
        }

        /// <summary>
        /// This works out to be the ClientView object associated with this avatar, or it's client connection manager
        /// </summary>
        private IClientAPI m_controllingClient;

        public IClientAPI ControllingClient
        {
            get { return m_controllingClient; }
            private set { m_controllingClient = value; }
        }

        public IClientCore ClientView
        {
            get { return (IClientCore) m_controllingClient; }
        }

        protected Vector3 m_parentPosition;

        public Vector3 ParentPosition
        {
            get { return m_parentPosition; }
            set { m_parentPosition = value; }
        }

        /// <summary>
        /// Position of this avatar relative to the region the avatar is in
        /// </summary>
        public override Vector3 AbsolutePosition
        {
            get
            {
                PhysicsActor actor = m_physicsActor;
//                if (actor != null)
                if ((actor != null) && (m_parentID == 0))   // KF Do NOT update m_pos here if Av is sitting!
				{
                    m_pos = actor.Position;

//                    m_log.DebugFormat(
//                        "[SCENE PRESENCE]: Set position {0} for {1} in {2} via getting AbsolutePosition!",
//                        m_pos, Name, Scene.RegionInfo.RegionName);
                }
                else
                {
                    // Obtain the correct position of a seated avatar.
                    // In addition to providing the correct position while
                    // the avatar is seated, this value will also
                    // be used as the location to unsit to.
                    //
                    // If ParentID is not 0, assume we are a seated avatar
                    // and we should return the position based on the sittarget
                    // offset and rotation of the prim we are seated on.
                    //
                    // Generally, m_pos will contain the position of the avatar
                    // in the sim unless the avatar is on a sit target. While
                    // on a sit target, m_pos will contain the desired offset
                    // without the parent rotation applied.
                    if (ParentID != 0)
                    {
                        SceneObjectPart part = m_scene.GetSceneObjectPart(ParentID);
                        if (part != null)
                        {
                            return part.AbsolutePosition + (m_pos * part.GetWorldRotation());
                        }
                        else
                        {
                            return ParentPosition + m_pos;
                        }
                    }
                }

                return m_pos;
            }
            set
            {
                if (PhysicsActor != null)
                {
                    try
                    {
                        lock (m_scene.SyncRoot)
                            PhysicsActor.Position = value;
                    }
                    catch (Exception e)
                    {
                        m_log.Error("[SCENE PRESENCE]: ABSOLUTE POSITION " + e.Message);
                    }
                }

//				Changed this to update unconditionally to make npose work
//                if (m_parentID == 0)   // KF Do NOT update m_pos here if Av is sitting!
                    m_pos = value;
                m_parentPosition = Vector3.Zero;

//                m_log.DebugFormat(
//                    "[ENTITY BASE]: In {0} set AbsolutePosition of {1} to {2}",
//                    Scene.RegionInfo.RegionName, Name, m_pos);
            }
        }

        /// <summary>
        /// If sitting, returns the offset position from the prim the avatar is sitting on.
        /// Otherwise, returns absolute position in the scene.
        /// </summary>
        public Vector3 OffsetPosition
        {
            get { return m_pos; }
        }

        /// <summary>
        /// Current velocity of the avatar.
        /// </summary>
        public override Vector3 Velocity
        {
            get
            {
                if (PhysicsActor != null)
                {
                    m_velocity = PhysicsActor.Velocity;

//                    m_log.DebugFormat(
//                        "[SCENE PRESENCE]: Set velocity {0} for {1} in {2} via getting Velocity!",
//                        m_velocity, Name, Scene.RegionInfo.RegionName);
                }

                return m_velocity;
            }
            set
            {
                if (PhysicsActor != null)
                {
                    try
                    {
                        lock (m_scene.SyncRoot)
                            PhysicsActor.Velocity = value;
                    }
                    catch (Exception e)
                    {
                        m_log.Error("[SCENE PRESENCE]: VELOCITY " + e.Message);
                    }
                }

                m_velocity = value;

//                m_log.DebugFormat(
//                    "[SCENE PRESENCE]: In {0} set velocity of {1} to {2}",
//                    Scene.RegionInfo.RegionName, Name, m_velocity);
            }
        }

        public Quaternion OffsetRotation
        {
            get { return m_offsetRotation; }
            set { m_offsetRotation = value; }
        }
        private Quaternion m_bodyRot = Quaternion.Identity;

        public Quaternion Rotation
        {
            get {
                if (m_parentID != 0)
                {
                    if (m_offsetRotation != null)
                    {
                        return m_offsetRotation;
                    }
                    else
                    {
                        return new Quaternion(0.0f, 0.0f, 0.0f, 1.0f);
                    }
                    
                }
                else
                {
                    return m_bodyRot;
                }
            }
            set { 
                m_bodyRot = value;
                if (m_parentID != 0)
                {
                    m_offsetRotation = new Quaternion(0.0f, 0.0f, 0.0f, 1.0f);
                }
            }
        }

        /// <summary>
        /// If this is true, agent doesn't have a representation in this scene.
        ///    this is an agent 'looking into' this scene from a nearby scene(region)
        ///
        /// if False, this agent has a representation in this scene
        /// </summary>
        private bool m_isChildAgent = true;

        public bool IsChildAgent
        {
            get { return m_isChildAgent; }
            set { m_isChildAgent = value; }
        }

        private uint m_parentID;


        public uint ParentID
        {
            get { return m_parentID; }
            set { m_parentID = value; }
        }


        public float Health
        {
            get { return m_health; }
            set { m_health = value; }
        }

        private ISceneViewer m_sceneViewer;

        public ISceneViewer SceneViewer
        {
            get { return m_sceneViewer; }
            private set { m_sceneViewer = value; }
        }

        public void AdjustKnownSeeds()
        {
            Dictionary<ulong, string> seeds;

            if (Scene.CapsModule != null)
                seeds = Scene.CapsModule.GetChildrenSeeds(UUID);
            else
                seeds = new Dictionary<ulong, string>();

            List<ulong> old = new List<ulong>();
            foreach (ulong handle in seeds.Keys)
            {
                uint x, y;
                Utils.LongToUInts(handle, out x, out y);
                x = x / Constants.RegionSize;
                y = y / Constants.RegionSize;
                if (Util.IsOutsideView(DrawDistance, x, Scene.RegionInfo.RegionLocX, y, Scene.RegionInfo.RegionLocY))
                {
                    old.Add(handle);
                }
            }
            DropOldNeighbours(old);
            
            if (Scene.CapsModule != null)
                Scene.CapsModule.SetChildrenSeed(UUID, seeds);
            
            KnownRegions = seeds;
            //m_log.Debug(" ++++++++++AFTER+++++++++++++ ");
            //DumpKnownRegions();
        }

        public void DumpKnownRegions()
        {
            m_log.Info("================ KnownRegions "+Scene.RegionInfo.RegionName+" ================");
            foreach (KeyValuePair<ulong, string> kvp in KnownRegions)
            {
                uint x, y;
                Utils.LongToUInts(kvp.Key, out x, out y);
                x = x / Constants.RegionSize;
                y = y / Constants.RegionSize;
                m_log.Info(" >> "+x+", "+y+": "+kvp.Value);
            }
        }

        private bool m_mouseLook;
        private bool m_leftButtonDown;

        private bool m_inTransit;

        public bool IsInTransit
        {
            get { return m_inTransit; }
            set { 
                if(value)
                {
                    if ((PhysicsActor != null) && PhysicsActor.Flying)
                        m_AgentControlFlags |= AgentManager.ControlFlags.AGENT_CONTROL_FLY;
                    else if ((m_AgentControlFlags & AgentManager.ControlFlags.AGENT_CONTROL_FLY) != 0)
                        m_AgentControlFlags &= ~AgentManager.ControlFlags.AGENT_CONTROL_FLY;
                }
                m_inTransit = value;
            }
        }

        private float m_speedModifier = 1.0f;

        public float SpeedModifier
        {
            get { return m_speedModifier; }
            set { m_speedModifier = value; }
        }

        private bool m_forceFly;

        public bool ForceFly
        {
            get { return m_forceFly; }
            set { m_forceFly = value; }
        }

        private bool m_flyDisabled;

        public bool FlyDisabled
        {
            get { return m_flyDisabled; }
            set { m_flyDisabled = value; }
        }

        public string Viewer
        {
            get { return m_scene.AuthenticateHandler.GetAgentCircuitData(ControllingClient.CircuitCode).Viewer; }
        }

        #endregion

        #region Constructor(s)

        public ScenePresence(
            IClientAPI client, Scene world, AvatarAppearance appearance, PresenceType type)
        {
            AttachmentsSyncLock = new Object();

            m_sendCourseLocationsMethod = SendCoarseLocationsDefault;
            SceneViewer = new SceneViewer(this);
            Animator = new ScenePresenceAnimator(this);
            PresenceType = type;
            DrawDistance = world.DefaultDrawDistance;
            RegionHandle = world.RegionInfo.RegionHandle;
            ControllingClient = client;
            Firstname = ControllingClient.FirstName;
            Lastname = ControllingClient.LastName;
            m_name = String.Format("{0} {1}", Firstname, Lastname);
            m_scene = world;
            m_uuid = client.AgentId;
            m_localId = m_scene.AllocateLocalId();

            UserAccount account = m_scene.UserAccountService.GetUserAccount(m_scene.RegionInfo.ScopeID, m_uuid);
            m_userFlags = account.UserFlags;

            if (account != null)
                UserLevel = account.UserLevel;

            IGroupsModule gm = m_scene.RequestModuleInterface<IGroupsModule>();
            if (gm != null)
                Grouptitle = gm.GetGroupTitle(m_uuid);

            m_scriptEngines = m_scene.RequestModuleInterfaces<IScriptModule>();
            
            AbsolutePosition = posLastSignificantMove = CameraPosition =
                m_lastCameraPosition = ControllingClient.StartPos;

            m_reprioritization_timer = new Timer(world.ReprioritizationInterval);
            m_reprioritization_timer.Elapsed += new ElapsedEventHandler(Reprioritize);
            m_reprioritization_timer.AutoReset = false;

            AdjustKnownSeeds();
            Animator.TrySetMovementAnimation("STAND"); 
            // we created a new ScenePresence (a new child agent) in a fresh region.
            // Request info about all the (root) agents in this region
            // Note: This won't send data *to* other clients in that region (children don't send)

// MIC: This gets called again in CompleteMovement
            // SendInitialFullUpdateToAllClients();
            SendOtherAgentsAvatarDataToMe();
            SendOtherAgentsAppearanceToMe();

            RegisterToEvents();
            SetDirectionVectors();

            Appearance = appearance;
        }

        public void RegisterToEvents()
        {
            ControllingClient.OnCompleteMovementToRegion += CompleteMovement;
            //ControllingClient.OnCompleteMovementToRegion += SendInitialData;
            ControllingClient.OnAgentUpdate += HandleAgentUpdate;
            ControllingClient.OnAgentRequestSit += HandleAgentRequestSit;
            ControllingClient.OnAgentSit += HandleAgentSit;
            ControllingClient.OnSetAlwaysRun += HandleSetAlwaysRun;
            ControllingClient.OnStartAnim += HandleStartAnim;
            ControllingClient.OnStopAnim += HandleStopAnim;
            ControllingClient.OnForceReleaseControls += HandleForceReleaseControls;
            ControllingClient.OnAutoPilotGo += MoveToTarget;

            // ControllingClient.OnChildAgentStatus += new StatusChange(this.ChildStatusChange);
            // ControllingClient.OnStopMovement += new GenericCall2(this.StopMovement);
        }

        private void SetDirectionVectors()
        {
            Dir_Vectors[0] = Vector3.UnitX; //FORWARD
            Dir_Vectors[1] = -Vector3.UnitX; //BACK
            Dir_Vectors[2] = Vector3.UnitY; //LEFT
            Dir_Vectors[3] = -Vector3.UnitY; //RIGHT
            Dir_Vectors[4] = Vector3.UnitZ; //UP
            Dir_Vectors[5] = -Vector3.UnitZ; //DOWN
            Dir_Vectors[6] = new Vector3(0.5f, 0f, 0f); //FORWARD_NUDGE
            Dir_Vectors[7] = new Vector3(-0.5f, 0f, 0f);  //BACK_NUDGE
            Dir_Vectors[8] = new Vector3(0f, 0.5f, 0f);  //LEFT_NUDGE
            Dir_Vectors[9] = new Vector3(0f, -0.5f, 0f);  //RIGHT_NUDGE
            Dir_Vectors[10] = new Vector3(0f, 0f, -0.5f); //DOWN_Nudge
        }

        private Vector3[] GetWalkDirectionVectors()
        {
            Vector3[] vector = new Vector3[11];
            vector[0] = new Vector3(m_CameraUpAxis.Z, 0f, -m_CameraAtAxis.Z); //FORWARD
            vector[1] = new Vector3(-m_CameraUpAxis.Z, 0f, m_CameraAtAxis.Z); //BACK
            vector[2] = Vector3.UnitY; //LEFT
            vector[3] = -Vector3.UnitY; //RIGHT
            vector[4] = new Vector3(m_CameraAtAxis.Z, 0f, m_CameraUpAxis.Z); //UP
            vector[5] = new Vector3(-m_CameraAtAxis.Z, 0f, -m_CameraUpAxis.Z); //DOWN
            vector[6] = new Vector3(m_CameraUpAxis.Z, 0f, -m_CameraAtAxis.Z); //FORWARD_NUDGE
            vector[7] = new Vector3(-m_CameraUpAxis.Z, 0f, m_CameraAtAxis.Z); //BACK_NUDGE
            vector[8] = Vector3.UnitY; //LEFT_NUDGE
            vector[9] = -Vector3.UnitY; //RIGHT_NUDGE
            vector[10] = new Vector3(-m_CameraAtAxis.Z, 0f, -m_CameraUpAxis.Z); //DOWN_NUDGE
            return vector;
        }
        
        #endregion

        public uint GenerateClientFlags(UUID ObjectID)
        {
            return m_scene.Permissions.GenerateClientFlags(m_uuid, ObjectID);
        }

        /// <summary>
        /// Send updates to the client about prims which have been placed on the update queue.  We don't
        /// necessarily send updates for all the parts on the queue, e.g. if an updates with a more recent
        /// timestamp has already been sent.
        /// </summary>
        public void SendPrimUpdates()
        {
            m_sceneViewer.SendPrimUpdates();

            SceneViewer.SendPrimUpdates();
        }

        #region Status Methods

        /// <summary>
        /// This turns a child agent, into a root agent
        /// This is called when an agent teleports into a region, or if an
        /// agent crosses into this region from a neighbor over the border
        /// </summary>
        public void MakeRootAgent(Vector3 pos, bool isFlying)
        {
            m_log.DebugFormat(
                "[SCENE]: Upgrading child to root agent for {0} in {1}",
                Name, m_scene.RegionInfo.RegionName);

            //m_log.DebugFormat("[SCENE]: known regions in {0}: {1}", Scene.RegionInfo.RegionName, KnownChildRegionHandles.Count);

            bool wasChild = IsChildAgent;
            IsChildAgent = false;

            IGroupsModule gm = m_scene.RequestModuleInterface<IGroupsModule>();
            if (gm != null)
                Grouptitle = gm.GetGroupTitle(m_uuid);

            RegionHandle = m_scene.RegionInfo.RegionHandle;

            m_scene.EventManager.TriggerSetRootAgentScene(m_uuid, m_scene);

            // Moved this from SendInitialData to ensure that Appearance is initialized
            // before the inventory is processed in MakeRootAgent. This fixes a race condition
            // related to the handling of attachments
            //m_scene.GetAvatarAppearance(ControllingClient, out Appearance);
            if (m_scene.TestBorderCross(pos, Cardinals.E))
            {
                Border crossedBorder = m_scene.GetCrossedBorder(pos, Cardinals.E);
                pos.X = crossedBorder.BorderLine.Z - 1;
            }

            if (m_scene.TestBorderCross(pos, Cardinals.N))
            {
                Border crossedBorder = m_scene.GetCrossedBorder(pos, Cardinals.N);
                pos.Y = crossedBorder.BorderLine.Z - 1;
            }

            ILandObject land = m_scene.LandChannel.GetLandObject(pos.X, pos.Y);
            if (land != null)
            {
                // If we come in via login, landmark or map, we want to
                // honor landing points. If we come in via Lure, we want
                // to ignore them.
                if ((m_teleportFlags & (TeleportFlags.ViaLogin | TeleportFlags.ViaRegionID)) == (TeleportFlags.ViaLogin | TeleportFlags.ViaRegionID) ||
                    (m_teleportFlags & TeleportFlags.ViaLandmark) != 0 ||
                    (m_teleportFlags & TeleportFlags.ViaLocation) != 0)
                {
                    // Don't restrict gods, estate managers, or land owners to
                    // the TP point. This behaviour mimics agni.
                    if (land.LandData.LandingType == (byte)LandingType.LandingPoint &&
                        land.LandData.UserLocation != Vector3.Zero &&
                        GodLevel < 200 &&
                        ((land.LandData.OwnerID != m_uuid &&
                        (!m_scene.Permissions.IsGod(m_uuid)) &&
                        (!m_scene.RegionInfo.EstateSettings.IsEstateManager(m_uuid))) || (m_teleportFlags & TeleportFlags.ViaLocation) != 0))
                    {
                        pos = land.LandData.UserLocation;
                    }
                }
                
                land.SendLandUpdateToClient(ControllingClient);
            }

            if (pos.X < 0 || pos.Y < 0 || pos.Z < 0)
            {
                Vector3 emergencyPos = new Vector3(((int)Constants.RegionSize * 0.5f), ((int)Constants.RegionSize * 0.5f), 128);
                
                if (pos.X < 0)
                {
                    emergencyPos.X = (int)Constants.RegionSize + pos.X;
                    if (!(pos.Y < 0))
                        emergencyPos.Y = pos.Y;
                    if (!(pos.Z < 0))
                        emergencyPos.Z = pos.Z;
                }
                if (pos.Y < 0)
                {
                    emergencyPos.Y = (int)Constants.RegionSize + pos.Y;
                    if (!(pos.X < 0))
                        emergencyPos.X = pos.X;
                    if (!(pos.Z < 0))
                        emergencyPos.Z = pos.Z;
                }
                if (pos.Z < 0)
                {
                    emergencyPos.Z = 128;
                    if (!(pos.Y < 0))
                        emergencyPos.Y = pos.Y;
                    if (!(pos.X < 0))
                        emergencyPos.X = pos.X;
                }
            }

            if (pos.X < 0f || pos.Y < 0f || pos.Z < 0f)
            {
                m_log.WarnFormat(
                    "[SCENE PRESENCE]: MakeRootAgent() was given an illegal position of {0} for avatar {1}, {2}. Clamping",
                    pos, Name, UUID);

                if (pos.X < 0f) pos.X = 0f;
                if (pos.Y < 0f) pos.Y = 0f;
                if (pos.Z < 0f) pos.Z = 0f;
            }

            float localAVHeight = 1.56f;
            if (Appearance.AvatarHeight > 0)
                localAVHeight = Appearance.AvatarHeight;

            float posZLimit = 0;

            if (pos.X < Constants.RegionSize && pos.Y < Constants.RegionSize)
                posZLimit = (float)m_scene.Heightmap[(int)pos.X, (int)pos.Y];
            
            float newPosZ = posZLimit + localAVHeight / 2;
            if (posZLimit >= (pos.Z - (localAVHeight / 2)) && !(Single.IsInfinity(newPosZ) || Single.IsNaN(newPosZ)))
            {
                pos.Z = newPosZ;
            }
            AbsolutePosition = pos;

            AddToPhysicalScene(isFlying);

            if (ForceFly)
            {
                PhysicsActor.Flying = true;
            }
            else if (FlyDisabled)
            {
                PhysicsActor.Flying = false;
            }

            // Don't send an animation pack here, since on a region crossing this will sometimes cause a flying 
            // avatar to return to the standing position in mid-air.  On login it looks like this is being sent
            // elsewhere anyway
            // Animator.SendAnimPack();

            m_scene.SwapRootAgentCount(false);

            // The initial login scene presence is already root when it gets here
            // and it has already rezzed the attachments and started their scripts.
            // We do the following only for non-login agents, because their scripts
            // haven't started yet.
            lock (m_attachments)
            {
                if (wasChild && HasAttachments())
                {
                    m_log.DebugFormat("[SCENE PRESENCE]: Restarting scripts in attachments...");
                    // Resume scripts
                    foreach (SceneObjectGroup sog in m_attachments)
                    {
                        sog.RootPart.ParentGroup.CreateScriptInstances(0, false, m_scene.DefaultScriptEngine, GetStateSource());
                        sog.ResumeScripts();
                    }
                }
            }

            // send the animations of the other presences to me
            m_scene.ForEachScenePresence(delegate(ScenePresence presence)
            {
                if (presence != this)
                    presence.Animator.SendAnimPackToClient(ControllingClient);
            });

            // If we don't reset the movement flag here, an avatar that crosses to a neighbouring sim and returns will
            // stall on the border crossing since the existing child agent will still have the last movement
            // recorded, which stops the input from being processed.
            MovementFlag = 0;

            m_scene.EventManager.TriggerOnMakeRootAgent(this);
        }

        public int GetStateSource()
        {
            AgentCircuitData aCircuit = m_scene.AuthenticateHandler.GetAgentCircuitData(UUID);

            if (aCircuit != null && (aCircuit.teleportFlags != (uint)TeleportFlags.Default))
            {
                // This will get your attention
                //m_log.Error("[XXX] Triggering CHANGED_TELEPORT");

                return 5; // StateSource.Teleporting
            }
            return 2; // StateSource.PrimCrossing
        }

        /// <summary>
        /// This turns a root agent into a child agent
        /// when an agent departs this region for a neighbor, this gets called.
        ///
        /// It doesn't get called for a teleport.  Reason being, an agent that
        /// teleports out may not end up anywhere near this region
        /// </summary>
        public void MakeChildAgent()
        {
            // Reset these so that teleporting in and walking out isn't seen
            // as teleporting back
            TeleportFlags = TeleportFlags.Default;

            // It looks like Animator is set to null somewhere, and MakeChild
            // is called after that. Probably in aborted teleports.
            if (Animator == null)
                Animator = new ScenePresenceAnimator(this);
            else
                Animator.ResetAnimations();

//            m_log.DebugFormat(
//                 "[SCENE PRESENCE]: Downgrading root agent {0}, {1} to a child agent in {2}",
//                 Name, UUID, m_scene.RegionInfo.RegionName);

            // Don't zero out the velocity since this can cause problems when an avatar is making a region crossing,
            // depending on the exact timing.  This shouldn't matter anyway since child agent positions are not updated.
            //Velocity = new Vector3(0, 0, 0);
            
            IsChildAgent = true;
            m_scene.SwapRootAgentCount(true);
            RemoveFromPhysicalScene();

            // FIXME: Set RegionHandle to the region handle of the scene this agent is moving into
            
            m_scene.EventManager.TriggerOnMakeChildAgent(this);
        }

        /// <summary>
        /// Removes physics plugin scene representation of this agent if it exists.
        /// </summary>
        public void RemoveFromPhysicalScene()
        {
            if (PhysicsActor != null)
            {
                try
                {
                    m_physicsActor.OnRequestTerseUpdate -= SendTerseUpdateToAllClients;
                    m_physicsActor.OnOutOfBounds -= OutOfBoundsCall;
                    m_physicsActor.OnCollisionUpdate -= PhysicsCollisionUpdate;
                    m_scene.PhysicsScene.RemoveAvatar(PhysicsActor);
                    m_physicsActor.UnSubscribeEvents();
                    PhysicsActor = null;
                }
                catch
                { }
            }
        }

        /// <summary>
        ///
        /// </summary>
        /// <param name="pos"></param>
        public void Teleport(Vector3 pos)
        {
            bool isFlying = false;
            if (PhysicsActor != null)
                isFlying = PhysicsActor.Flying;
            
            RemoveFromPhysicalScene();
            Velocity = Vector3.Zero;
            CheckLandingPoint(ref pos);
            AbsolutePosition = pos;
            AddToPhysicalScene(isFlying);

            SendTerseUpdateToAllClients();
            
        }

        public void TeleportWithMomentum(Vector3 pos)
        {
            bool isFlying = false;
            if (PhysicsActor != null)
                isFlying = PhysicsActor.Flying;

            RemoveFromPhysicalScene();
            CheckLandingPoint(ref pos);
            AbsolutePosition = pos;
            AddToPhysicalScene(isFlying);

            SendTerseUpdateToAllClients();
        }

        public void StopFlying()
        {
            ControllingClient.StopFlying(this);
        }

        // neighbouring regions we have enabled a child agent in
        // holds the seed cap for the child agent in that region
        private Dictionary<ulong, string> m_knownChildRegions = new Dictionary<ulong, string>();

        public void AddNeighbourRegion(ulong regionHandle, string cap)
        {
            lock (m_knownChildRegions)
            {
                if (!m_knownChildRegions.ContainsKey(regionHandle))
                {
                    uint x, y;
                    Utils.LongToUInts(regionHandle, out x, out y);
                    m_knownChildRegions.Add(regionHandle, cap);
                }
            }
        }

        public void RemoveNeighbourRegion(ulong regionHandle)
        {
            lock (m_knownChildRegions)
            {
                // Checking ContainsKey is redundant as Remove works either way and returns a bool
                // This is here to allow the Debug output to be conditional on removal
                //if (m_knownChildRegions.ContainsKey(regionHandle))
                //    m_log.DebugFormat(" !!! removing known region {0} in {1}. Count = {2}", regionHandle, Scene.RegionInfo.RegionName, m_knownChildRegions.Count);
                m_knownChildRegions.Remove(regionHandle);
            }
        }

        public void DropOldNeighbours(List<ulong> oldRegions)
        {
            foreach (ulong handle in oldRegions)
            {
                RemoveNeighbourRegion(handle);
                Scene.CapsModule.DropChildSeed(UUID, handle);
            }
        }

        public Dictionary<ulong, string> KnownRegions
        {
            get
            {
                lock (m_knownChildRegions)
                    return new Dictionary<ulong, string>(m_knownChildRegions);
            }
            set
            {
                // Replacing the reference is atomic but we still need to lock on
                // the original dictionary object which may be in use elsewhere
                lock (m_knownChildRegions)
                    m_knownChildRegions = value;
            }
        }

        public List<ulong> KnownRegionHandles
        {
            get
            {
                return new List<ulong>(KnownRegions.Keys);
            }
        }

        public int KnownRegionCount
        {
            get
            {
                lock (m_knownChildRegions)
                    return m_knownChildRegions.Count;
            }
        }

        #endregion

        #region Event Handlers

        /// <summary>
        /// Sets avatar height in the physics plugin
        /// </summary>
        public void SetHeight(float height)
        {
            if (PhysicsActor != null && !IsChildAgent)
            {
                Vector3 SetSize = new Vector3(0.45f, 0.6f, height);
                PhysicsActor.Size = SetSize;
            }
        }

        /// <summary>
        /// Complete Avatar's movement into the region.
        /// </summary>
        /// <param name="client"></param>
        /// <param name="openChildAgents">
        /// If true, send notification to neighbour regions to expect
        /// a child agent from the client.  These neighbours can be some distance away, depending right now on the
        /// configuration of DefaultDrawDistance in the [Startup] section of config
        /// </param>
        public void CompleteMovement(IClientAPI client, bool openChildAgents)
        {
//            DateTime startTime = DateTime.Now;
            
            m_log.DebugFormat(
                "[SCENE PRESENCE]: Completing movement of {0} into region {1}", 
                client.Name, Scene.RegionInfo.RegionName);

            Vector3 look = Velocity;
            if ((look.X == 0) && (look.Y == 0) && (look.Z == 0))
            {
                look = new Vector3(0.99f, 0.042f, 0);
            }

            // Prevent teleporting to an underground location
            // (may crash client otherwise)
            //
            Vector3 pos = AbsolutePosition;
            float ground = m_scene.GetGroundHeight(pos.X, pos.Y);
            if (pos.Z < ground + 1.5f)
            {
                pos.Z = ground + 1.5f;
                AbsolutePosition = pos;
            }

            bool m_flying = ((m_AgentControlFlags & AgentManager.ControlFlags.AGENT_CONTROL_FLY) != 0);
            MakeRootAgent(AbsolutePosition, m_flying);

            if ((m_callbackURI != null) && !m_callbackURI.Equals(""))
            {
                m_log.DebugFormat("[SCENE PRESENCE]: Releasing agent in URI {0}", m_callbackURI);
                Scene.SimulationService.ReleaseAgent(m_originRegionID, UUID, m_callbackURI);
                m_callbackURI = null;
            }

            //m_log.DebugFormat("[SCENE PRESENCE] Completed movement");

            ControllingClient.MoveAgentIntoRegion(m_scene.RegionInfo, AbsolutePosition, look);
            SendInitialData();

            // Create child agents in neighbouring regions
            if (openChildAgents && !IsChildAgent)
            {
                IEntityTransferModule m_agentTransfer = m_scene.RequestModuleInterface<IEntityTransferModule>();
                if (m_agentTransfer != null)
                    m_agentTransfer.EnableChildAgents(this);

                IFriendsModule friendsModule = m_scene.RequestModuleInterface<IFriendsModule>();
                if (friendsModule != null)
                    friendsModule.SendFriendsOnlineIfNeeded(ControllingClient);
            }

//            m_log.DebugFormat(
//                "[SCENE PRESENCE]: Completing movement of {0} into region {1} took {2}ms", 
//                client.Name, Scene.RegionInfo.RegionName, (DateTime.Now - startTime).Milliseconds);
        }

        /// <summary>
        /// Callback for the Camera view block check.  Gets called with the results of the camera view block test
        /// hitYN is true when there's something in the way.
        /// </summary>
        /// <param name="hitYN"></param>
        /// <param name="collisionPoint"></param>
        /// <param name="localid"></param>
        /// <param name="distance"></param>
        public void RayCastCameraCallback(bool hitYN, Vector3 collisionPoint, uint localid, float distance, Vector3 pNormal)
        {
            const float POSITION_TOLERANCE = 0.02f;
            const float VELOCITY_TOLERANCE = 0.02f;
            const float ROTATION_TOLERANCE = 0.02f;

            if (m_followCamAuto)
            {
                if (hitYN)
                {
                    CameraConstraintActive = true;
                    //m_log.DebugFormat("[RAYCASTRESULT]: {0}, {1}, {2}, {3}", hitYN, collisionPoint, localid, distance);
                    
                    Vector3 normal = Vector3.Normalize(new Vector3(0f, 0f, collisionPoint.Z) - collisionPoint);
                    ControllingClient.SendCameraConstraint(new Vector4(normal.X, normal.Y, normal.Z, -1 * Vector3.Distance(new Vector3(0,0,collisionPoint.Z),collisionPoint)));
                }
                else
                {
                    if (!m_pos.ApproxEquals(m_lastPosition, POSITION_TOLERANCE) ||
                        !Velocity.ApproxEquals(m_lastVelocity, VELOCITY_TOLERANCE) ||
                        !Rotation.ApproxEquals(m_lastRotation, ROTATION_TOLERANCE))
                    {
                        if (CameraConstraintActive)
                        {
                            ControllingClient.SendCameraConstraint(new Vector4(0f, 0.5f, 0.9f, -3000f));
                            CameraConstraintActive = false;
                        }
                    }
                }
            }
        }

        /// <summary>
        /// This is the event handler for client movement. If a client is moving, this event is triggering.
        /// </summary>
        /// <summary>
        /// This is the event handler for client movement. If a client is moving, this event is triggering.
        /// </summary>
        public void HandleAgentUpdate(IClientAPI remoteClient, AgentUpdateArgs agentData)
        {
            //            m_log.DebugFormat("[SCENE PRESENCE]: Received agent update from {0}", remoteClient.Name);

            //if (IsChildAgent)
            //{
            //    // m_log.Debug("DEBUG: HandleAgentUpdate: child agent");
            //    return;
            //}

            ++m_movementUpdateCount;
            if (m_movementUpdateCount < 1)
                m_movementUpdateCount = 1;

            #region Sanity Checking

            // This is irritating.  Really.
            if (!AbsolutePosition.IsFinite())
            {
                RemoveFromPhysicalScene();
                m_log.Error("[AVATAR]: NonFinite Avatar position detected... Reset Position. Mantis this please. Error #9999902");

                m_pos = m_LastFinitePos;
                if (!m_pos.IsFinite())
                {
                    m_pos.X = 127f;
                    m_pos.Y = 127f;
                    m_pos.Z = 127f;
                    m_log.Error("[AVATAR]: NonFinite Avatar position detected... Reset Position. Mantis this please. Error #9999903");
                }

                AddToPhysicalScene(false);
            }
            else
            {
                m_LastFinitePos = m_pos;
            }

            #endregion Sanity Checking

            #region Inputs

            AgentManager.ControlFlags flags = (AgentManager.ControlFlags)agentData.ControlFlags;

            // Camera location in world.  We'll need to raytrace
            // from this location from time to time.
            CameraPosition = agentData.CameraCenter;
            if (Vector3.Distance(m_lastCameraPosition, CameraPosition) >= Scene.RootReprioritizationDistance)
            {
                ReprioritizeUpdates();
                m_lastCameraPosition = CameraPosition;
            }

            // Use these three vectors to figure out what the agent is looking at
            // Convert it to a Matrix and/or Quaternion
            CameraAtAxis = agentData.CameraAtAxis;
            CameraLeftAxis = agentData.CameraLeftAxis;
            m_CameraUpAxis = agentData.CameraUpAxis;

            // The Agent's Draw distance setting
            // When we get to the point of re-computing neighbors everytime this
            // changes, then start using the agent's drawdistance rather than the 
            // region's draw distance.
            // DrawDistance = agentData.Far;
            DrawDistance = Scene.DefaultDrawDistance;

            // Check if Client has camera in 'follow cam' or 'build' mode.
            Vector3 camdif = (Vector3.One * Rotation - Vector3.One * CameraRotation);

            m_followCamAuto = ((m_CameraUpAxis.Z > 0.959f && m_CameraUpAxis.Z < 0.98f)
               && (Math.Abs(camdif.X) < 0.4f && Math.Abs(camdif.Y) < 0.4f)) ? true : false;

            m_mouseLook = (flags & AgentManager.ControlFlags.AGENT_CONTROL_MOUSELOOK) != 0;
            m_leftButtonDown = (flags & AgentManager.ControlFlags.AGENT_CONTROL_LBUTTON_DOWN) != 0;

            #endregion Inputs

            // Make anims work for client side autopilot
            if ((flags & AgentManager.ControlFlags.AGENT_CONTROL_AT_POS) != 0)
                m_updateCount = UPDATE_COUNT;

            if ((flags & AgentManager.ControlFlags.AGENT_CONTROL_STAND_UP) != 0)
            {
                StandUp();
            }

            //m_log.DebugFormat("[FollowCam]: {0}", m_followCamAuto);
            // Raycast from the avatar's head to the camera to see if there's anything blocking the view
            if ((m_movementUpdateCount % NumMovementsBetweenRayCast) == 0 && m_scene.PhysicsScene.SupportsRayCast())
            {
                if (m_followCamAuto)
                {
                    Vector3 posAdjusted = m_pos + HEAD_ADJUSTMENT;
                    m_scene.PhysicsScene.RaycastWorld(m_pos, Vector3.Normalize(CameraPosition - posAdjusted), Vector3.Distance(CameraPosition, posAdjusted) + 0.3f, RayCastCameraCallback);
                }
            }

            lock (scriptedcontrols)
            {
                if (scriptedcontrols.Count > 0)
                {
                    SendControlToScripts((uint)flags);
                    flags = RemoveIgnoredControls(flags, IgnoredControls);
                }
            }

            if (m_autopilotMoving)
                CheckAtSitTarget();

            if ((flags & AgentManager.ControlFlags.AGENT_CONTROL_SIT_ON_GROUND) != 0)
            {
                m_updateCount = 0;  // Kill animation update burst so that the SIT_G.. will stick.
                Animator.TrySetMovementAnimation("SIT_GROUND_CONSTRAINED");

                // TODO: This doesn't prevent the user from walking yet.
                // Setting parent ID would fix this, if we knew what value
                // to use.  Or we could add a m_isSitting variable.
                //Animator.TrySetMovementAnimation("SIT_GROUND_CONSTRAINED");
                SitGround = true;
            }

            // In the future, these values might need to go global.
            // Here's where you get them.
            m_AgentControlFlags = flags;
            m_headrotation = agentData.HeadRotation;
            State = agentData.State;

            PhysicsActor actor = PhysicsActor;
            if (actor == null)
            {
                return;
            }

            if (AllowMovement && !SitGround)
            {
                Quaternion bodyRotation = agentData.BodyRotation;
                bool update_rotation = false;

                if (bodyRotation != Rotation)
                {
                    Rotation = bodyRotation;
                    update_rotation = true;
                }

                bool update_movementflag = false;

                if (agentData.UseClientAgentPosition)
                {
                    MovingToTarget = (agentData.ClientAgentPosition - AbsolutePosition).Length() > 0.2f;
                    MoveToPositionTarget = agentData.ClientAgentPosition;
                }

                int i = 0;
                bool DCFlagKeyPressed = false;
                Vector3 agent_control_v3 = Vector3.Zero;

                bool oldflying = PhysicsActor.Flying;

                if (ForceFly)
                    actor.Flying = true;
                else if (FlyDisabled)
                    actor.Flying = false;
                else
                    actor.Flying = ((flags & AgentManager.ControlFlags.AGENT_CONTROL_FLY) != 0);

                if (actor.Flying != oldflying)
                    update_movementflag = true;

                if (ParentID == 0)
                {
                    bool bAllowUpdateMoveToPosition = false;

                    Vector3[] dirVectors;

                    // use camera up angle when in mouselook and not flying or when holding the left mouse button down and not flying
                    // this prevents 'jumping' in inappropriate situations.
                    if ((m_mouseLook && !PhysicsActor.Flying) || (m_leftButtonDown && !PhysicsActor.Flying))
                        dirVectors = GetWalkDirectionVectors();
                    else
                        dirVectors = Dir_Vectors;

                    // The fact that MovementFlag is a byte needs to be fixed
                    // it really should be a uint
                    // A DIR_CONTROL_FLAG occurs when the user is trying to move in a particular direction.
                    uint nudgehack = 250;
                    foreach (Dir_ControlFlags DCF in DIR_CONTROL_FLAGS)
                    {
                        if (((uint)flags & (uint)DCF) != 0)
                        {
                            DCFlagKeyPressed = true;

                            try
                            {
                                agent_control_v3 += dirVectors[i];
                                //m_log.DebugFormat("[Motion]: {0}, {1}",i, dirVectors[i]);
                            }
                            catch (IndexOutOfRangeException)
                            {
                                // Why did I get this?
                            }

                            if ((MovementFlag & (byte)(uint)DCF) == 0)
                            {
                                if (DCF == Dir_ControlFlags.DIR_CONTROL_FLAG_FORWARD_NUDGE || DCF == Dir_ControlFlags.DIR_CONTROL_FLAG_BACK_NUDGE)
                                {
                                    MovementFlag |= (byte)nudgehack;
                                }

//                                m_log.DebugFormat("[SCENE PRESENCE]: Updating MovementFlag for {0} with {1}", Name, DCF);
                                MovementFlag += (byte)(uint)DCF;
                                update_movementflag = true;
                            }
                        }
                        else
                        {
                            if ((m_movementflag & (byte)(uint)DCF) != 0 ||
                                ((DCF == Dir_ControlFlags.DIR_CONTROL_FLAG_FORWARD_NUDGE || DCF == Dir_ControlFlags.DIR_CONTROL_FLAG_BACK_NUDGE)
                                && ((m_movementflag & (byte)nudgehack) == nudgehack))
                                ) // This or is for Nudge forward
                            {
                                //                                m_log.DebugFormat("[SCENE PRESENCE]: Updating m_movementflag for {0} with lack of {1}", Name, DCF);
                                m_movementflag -= ((byte)(uint)DCF);
                                update_movementflag = true;

                                /*
                                    if ((DCF == Dir_ControlFlags.DIR_CONTROL_FLAG_FORWARD_NUDGE || DCF == Dir_ControlFlags.DIR_CONTROL_FLAG_BACKWARD_NUDGE)
                                    && ((MovementFlag & (byte)nudgehack) == nudgehack))
                                    {
                                        m_log.Debug("Removed Hack flag");
                                    }
                                */
                            }
                            else
                            {
                                bAllowUpdateMoveToPosition = true;
                            }
                        }

                        i++;
                    }

                    if (MovingToTarget)
                    {
                        // If the user has pressed a key then we want to cancel any move to target.
                        if (DCFlagKeyPressed)
                        {
                            ResetMoveToTarget();
                            update_movementflag = true;
                        }
                        else if (bAllowUpdateMoveToPosition)
                        {
                            if (HandleMoveToTargetUpdate(ref agent_control_v3))
                                update_movementflag = true;
                        }
                    }
                }

                // Cause the avatar to stop flying if it's colliding
                // with something with the down arrow pressed.

                // Only do this if we're flying
                if (PhysicsActor != null && PhysicsActor.Flying && !ForceFly)
                {
                    // Landing detection code

                    // Are the landing controls requirements filled?
                    bool controlland = (((flags & AgentManager.ControlFlags.AGENT_CONTROL_UP_NEG) != 0) ||
                                        ((flags & AgentManager.ControlFlags.AGENT_CONTROL_NUDGE_UP_NEG) != 0));

                    if (PhysicsActor.Flying && PhysicsActor.IsColliding && controlland)
                    {
                        // nesting this check because LengthSquared() is expensive and we don't 
                        // want to do it every step when flying.
                        if ((Velocity.LengthSquared() <= LAND_VELOCITYMAG_MAX))
                            StopFlying();
                    }
                }

                // If the agent update does move the avatar, then calculate the force ready for the velocity update,
                // which occurs later in the main scene loop
                if (update_movementflag || (update_rotation && DCFlagKeyPressed))
                {
                    //                    m_log.DebugFormat(
                    //                        "[SCENE PRESENCE]: In {0} adding velocity of {1} to {2}, umf = {3}, ur = {4}",
                    //                        m_scene.RegionInfo.RegionName, agent_control_v3, Name, update_movementflag, update_rotation);

                    AddNewMovement(agent_control_v3);
                }
                //                else
                //                {
                //                    if (!update_movementflag)
                //                    {
                //                        m_log.DebugFormat(
                //                            "[SCENE PRESENCE]: In {0} ignoring requested update of {1} for {2} as update_movementflag = false",
                //                            m_scene.RegionInfo.RegionName, agent_control_v3, Name);
                //                    }
                //                }

                if (update_movementflag && ParentID == 0)
                    Animator.UpdateMovementAnimations();
            }

            m_scene.EventManager.TriggerOnClientMovement(this);
        }

        /// <summary>
        /// Calculate an update to move the presence to the set target.
        /// </summary>
        /// <remarks>
        /// This doesn't actually perform the movement.  Instead, it adds its vector to agent_control_v3.
        /// </remarks>
        /// <param value="agent_control_v3">Cumulative agent movement that this method will update.</param>
        /// <returns>True if movement has been updated in some way.  False otherwise.</returns>
        public bool HandleMoveToTargetUpdate(ref Vector3 agent_control_v3)
        {
            //            m_log.DebugFormat("[SCENE PRESENCE]: Called HandleMoveToTargetUpdate() for {0}", Name);

            bool updated = false;

            //            m_log.DebugFormat(
            //                "[SCENE PRESENCE]: bAllowUpdateMoveToPosition {0}, m_moveToPositionInProgress {1}, m_autopilotMoving {2}",
            //                allowUpdate, m_moveToPositionInProgress, m_autopilotMoving);

            if (!m_autopilotMoving)
            {
                double distanceToTarget = Util.GetDistanceTo(AbsolutePosition, MoveToPositionTarget);
                //                        m_log.DebugFormat(
                //                            "[SCENE PRESENCE]: Abs pos of {0} is {1}, target {2}, distance {3}",
                //                            Name, AbsolutePosition, MoveToPositionTarget, distanceToTarget);

                // Check the error term of the current position in relation to the target position
                if (distanceToTarget <= 1)
                {
                    // We are close enough to the target
                    AbsolutePosition = MoveToPositionTarget;
                    ResetMoveToTarget();
                    updated = true;
                }
                else
                {
                    try
                    {
                        // move avatar in 3D at one meter/second towards target, in avatar coordinate frame.
                        // This movement vector gets added to the velocity through AddNewMovement().
                        // Theoretically we might need a more complex PID approach here if other
                        // unknown forces are acting on the avatar and we need to adaptively respond
                        // to such forces, but the following simple approach seems to works fine.
                        Vector3 LocalVectorToTarget3D =
                            (MoveToPositionTarget - AbsolutePosition) // vector from cur. pos to target in global coords
                            * Matrix4.CreateFromQuaternion(Quaternion.Inverse(Rotation)); // change to avatar coords
                        // Ignore z component of vector
                        //                        Vector3 LocalVectorToTarget2D = new Vector3((float)(LocalVectorToTarget3D.X), (float)(LocalVectorToTarget3D.Y), 0f);
                        LocalVectorToTarget3D.Normalize();

                        // update avatar movement flags. the avatar coordinate system is as follows:
                        //
                        //                        +X (forward)
                        //
                        //                        ^
                        //                        |
                        //                        |
                        //                        |
                        //                        |
                        //     (left) +Y <--------o--------> -Y
                        //                       avatar
                        //                        |
                        //                        |
                        //                        |
                        //                        |
                        //                        v
                        //                        -X
                        //

                        // based on the above avatar coordinate system, classify the movement into
                        // one of left/right/back/forward.
                        if (LocalVectorToTarget3D.X < 0) //MoveBack
                        {
                            MovementFlag += (byte)(uint)Dir_ControlFlags.DIR_CONTROL_FLAG_BACK;
                            AgentControlFlags |= (uint)Dir_ControlFlags.DIR_CONTROL_FLAG_BACK;
                            updated = true;
                        }
                        else if (LocalVectorToTarget3D.X > 0) //Move Forward
                        {
                            MovementFlag += (byte)(uint)Dir_ControlFlags.DIR_CONTROL_FLAG_FORWARD;
                            AgentControlFlags |= (uint)Dir_ControlFlags.DIR_CONTROL_FLAG_FORWARD;
                            updated = true;
                        }

                        if (LocalVectorToTarget3D.Y > 0) //MoveLeft
                        {
                            MovementFlag += (byte)(uint)Dir_ControlFlags.DIR_CONTROL_FLAG_LEFT;
                            AgentControlFlags |= (uint)Dir_ControlFlags.DIR_CONTROL_FLAG_LEFT;
                            updated = true;
                        }
                        else if (LocalVectorToTarget3D.Y < 0) //MoveRight
                        {
                            MovementFlag += (byte)(uint)Dir_ControlFlags.DIR_CONTROL_FLAG_RIGHT;
                            AgentControlFlags |= (uint)Dir_ControlFlags.DIR_CONTROL_FLAG_RIGHT;
                            updated = true;
                        }

                        if (LocalVectorToTarget3D.Z > 0) //Up
                        {
                            // Don't set these flags for up or down - doing so will make the avatar crouch or
                            // keep trying to jump even if walking along level ground
                            //MovementFlag += (byte)(uint)Dir_ControlFlags.DIR_CONTROL_FLAG_UP;
                            //AgentControlFlags
                            //AgentControlFlags |= (uint)Dir_ControlFlags.DIR_CONTROL_FLAG_UP;
                            updated = true;
                        }
                        else if (LocalVectorToTarget3D.Z < 0) //Down
                        {
                            //MovementFlag += (byte)(uint)Dir_ControlFlags.DIR_CONTROL_FLAG_DOWN;
                            //AgentControlFlags |= (uint)Dir_ControlFlags.DIR_CONTROL_FLAG_DOWN;
                            updated = true;
                        }

                        //                        m_log.DebugFormat(
                        //                            "[SCENE PRESENCE]: HandleMoveToTargetUpdate adding {0} to move vector {1} for {2}",
                        //                            LocalVectorToTarget3D, agent_control_v3, Name);

                        agent_control_v3 += LocalVectorToTarget3D;
                    }
                    catch (Exception e)
                    {
                        //Avoid system crash, can be slower but...
                        m_log.DebugFormat("Crash! {0}", e.ToString());
                    }
                }
            }

            return updated;
        }

        /// <summary>
        /// Move to the given target over time.
        /// </summary>
        /// <param name="pos"></param>
        /// <param name="noFly">
        /// If true, then don't allow the avatar to fly to the target, even if it's up in the air.
        /// This is to allow movement to targets that are known to be on an elevated platform with a continuous path
        /// from start to finish.
        /// </param>
        /// <param name="landAtTarget">
        /// If true and the avatar starts flying during the move then land at the target.
        /// </param>
        public void MoveToTarget(Vector3 pos, bool noFly, bool landAtTarget)
        {
            if (SitGround)
                StandUp();

//            m_log.DebugFormat(
//                "[SCENE PRESENCE]: Avatar {0} received request to move to position {1} in {2}",
//                Name, pos, m_scene.RegionInfo.RegionName);

            if (pos.X < 0 || pos.X >= Constants.RegionSize
                || pos.Y < 0 || pos.Y >= Constants.RegionSize
                || pos.Z < 0)
                return;

//            Vector3 heightAdjust = new Vector3(0, 0, Appearance.AvatarHeight / 2);
//            pos += heightAdjust;
//
//            // Anti duck-walking measure
//            if (Math.Abs(pos.Z - AbsolutePosition.Z) < 0.2f)
//            {
////                m_log.DebugFormat("[SCENE PRESENCE]: Adjusting MoveToPosition from {0} to {1}", pos, AbsolutePosition);
//                pos.Z = AbsolutePosition.Z;
//            }

            float terrainHeight = (float)m_scene.Heightmap[(int)pos.X, (int)pos.Y];
            pos.Z = Math.Max(terrainHeight, pos.Z);

            // Fudge factor.  It appears that if one clicks "go here" on a piece of ground, the go here request is
            // always slightly higher than the actual terrain height.
            // FIXME: This constrains NPC movements as well, so should be somewhere else.
            if (pos.Z - terrainHeight < 0.2)
                pos.Z = terrainHeight;

//            m_log.DebugFormat(
//                "[SCENE PRESENCE]: Avatar {0} set move to target {1} (terrain height {2}) in {3}",
//                Name, pos, terrainHeight, m_scene.RegionInfo.RegionName);

            if (noFly)
                PhysicsActor.Flying = false;
            else if (pos.Z > terrainHeight)
                PhysicsActor.Flying = true;

            LandAtTarget = landAtTarget;
            MovingToTarget = true;
            MoveToPositionTarget = pos;

            // Rotate presence around the z-axis to point in same direction as movement.
            // Ignore z component of vector
            Vector3 localVectorToTarget3D = pos - AbsolutePosition;
            Vector3 localVectorToTarget2D = new Vector3((float)(localVectorToTarget3D.X), (float)(localVectorToTarget3D.Y), 0f);

//            m_log.DebugFormat("[SCENE PRESENCE]: Local vector to target is {0}", localVectorToTarget2D);

            // Calculate the yaw.
            Vector3 angle = new Vector3(0, 0, (float)(Math.Atan2(localVectorToTarget2D.Y, localVectorToTarget2D.X)));

//            m_log.DebugFormat("[SCENE PRESENCE]: Angle is {0}", angle);

            Rotation = Quaternion.CreateFromEulers(angle);
//            m_log.DebugFormat("[SCENE PRESENCE]: Body rot for {0} set to {1}", Name, Rotation);

            Vector3 agent_control_v3 = new Vector3();
            HandleMoveToTargetUpdate(ref agent_control_v3);
            AddNewMovement(agent_control_v3);
        }

        /// <summary>
        /// Reset the move to target.
        /// </summary>
        public void ResetMoveToTarget()
        {
//            m_log.DebugFormat("[SCENE PRESENCE]: Resetting move to target for {0}", Name);

            MovingToTarget = false;
            MoveToPositionTarget = Vector3.Zero;

            // We need to reset the control flag as the ScenePresenceAnimator uses this to determine the correct
            // resting animation (e.g. hover or stand).  NPCs don't have a client that will quickly reset this flag.
            // However, the line is here rather than in the NPC module since it also appears necessary to stop a
            // viewer that uses "go here" from juddering on all subsequent avatar movements.
            AgentControlFlags = (uint)AgentManager.ControlFlags.NONE;
        }

        private void CheckAtSitTarget()
        {
            //m_log.Debug("[AUTOPILOT]: " + Util.GetDistanceTo(AbsolutePosition, m_autoPilotTarget).ToString());
            if (Util.GetDistanceTo(AbsolutePosition, m_autoPilotTarget) <= 1.5)
            {
                if (m_sitAtAutoTarget)
                {
                    SceneObjectPart part = m_scene.GetSceneObjectPart(m_requestedSitTargetUUID);
                    if (part != null)
                    {
                        AbsolutePosition = part.AbsolutePosition;
                        Velocity = Vector3.Zero;
                        SendAvatarDataToAllAgents();

                        HandleAgentSit(ControllingClient, m_requestedSitTargetUUID);  //KF ??
                    }
                    //ControllingClient.SendSitResponse(m_requestedSitTargetID, m_requestedSitOffset, Quaternion.Identity, false, Vector3.Zero, Vector3.Zero, false);
                    m_requestedSitTargetUUID = UUID.Zero;
                }
                    /*
                else
                {
                    //ControllingClient.SendAlertMessage("Autopilot cancelled");
                    //SendTerseUpdateToAllClients();
                    //PrimitiveBaseShape proxy = PrimitiveBaseShape.Default;
                    //proxy.PCode = (byte)PCode.ParticleSystem;
                    ////uint nextUUID = m_scene.NextLocalId;

                    //proxyObjectGroup = new SceneObjectGroup(m_scene, m_scene.RegionInfo.RegionHandle, UUID, nextUUID, m_autoPilotTarget, Quaternion.Identity, proxy);
                    //if (proxyObjectGroup != null)
                    //{
                        //proxyObjectGroup.SendGroupFullUpdate();
                        //ControllingClient.SendSitResponse(UUID.Zero, m_autoPilotTarget, Quaternion.Identity, true, Vector3.Zero, Vector3.Zero, false);
                        //m_scene.DeleteSceneObject(proxyObjectGroup);
                    //}
                }
                */
                m_autoPilotTarget = Vector3.Zero;
                m_autopilotMoving = false;
            }
        }
        /// <summary>
        /// Perform the logic necessary to stand the avatar up.  This method also executes
        /// the stand animation.
        /// </summary>
        public void StandUp()
        {
            SitGround = false;

            if (ParentID != 0)
            {
                SceneObjectPart part = m_scene.GetSceneObjectPart(m_requestedSitTargetID);
                if (part != null)
                {
                    part.TaskInventory.LockItemsForRead(true);
                    TaskInventoryDictionary taskIDict = part.TaskInventory;
                    if (taskIDict != null)
                    {
                        foreach (UUID taskID in taskIDict.Keys)
                        {
                            UnRegisterControlEventsToScript(LocalId, taskID);
                            taskIDict[taskID].PermsMask &= ~(
                                2048 | //PERMISSION_CONTROL_CAMERA
                                4); // PERMISSION_TAKE_CONTROLS
                        }
                    }
<<<<<<< HEAD
                    part.TaskInventory.LockItemsForRead(false);
=======

>>>>>>> 62a63f83
                    // Reset sit target.
                    if (part.SitTargetAvatar == UUID)
                        part.SitTargetAvatar = UUID.Zero;

                    part.ParentGroup.TriggerScriptChangedEvent(Changed.LINK);

                    ParentPosition = part.GetWorldPosition();
                    ControllingClient.SendClearFollowCamProperties(part.ParentUUID);
                }
				// part.GetWorldRotation()   is the rotation of the object being sat on
				// Rotation  is the sittiing Av's rotation

	           	Quaternion partRot;
//	            if (part.LinkNum == 1)
//	            {				// Root prim of linkset
//	                partRot = part.ParentGroup.RootPart.RotationOffset;
//	            }
//	            else
//	            {				// single or child prim

//	            }                       
                if (part == null) //CW: Part may be gone. llDie() for example.
                {
                    partRot = new Quaternion(0.0f, 0.0f, 0.0f, 1.0f);
                }
                else
                {
                    partRot = part.GetWorldRotation();
                }

	            Quaternion partIRot = Quaternion.Inverse(partRot);

				Quaternion avatarRot = Quaternion.Inverse(Quaternion.Inverse(Rotation) * partIRot); // world or. of the av
				Vector3 avStandUp = new Vector3(0.3f, 0f, 0f) * avatarRot;		// 0.3M infront of av

                
                if (m_physicsActor == null)
                {
                    AddToPhysicalScene(false);
                }
                //CW: If the part isn't null then we can set the current position 
                if (part != null)
                {
                    Vector3 avWorldStandUp = avStandUp + part.GetWorldPosition() + ((m_pos - part.OffsetPosition) * partRot);			// + av sit offset!
                    AbsolutePosition = avWorldStandUp;                	 //KF: Fix stand up.
                    part.IsOccupied = false;
                    part.ParentGroup.DeleteAvatar(ControllingClient.AgentId);
                }
                else
                {
                    //CW: Since the part doesn't exist, a coarse standup position isn't an issue
                    AbsolutePosition = m_lastWorldPosition;
                }
                
		        m_parentPosition = Vector3.Zero;
				m_parentID = 0;
                m_offsetRotation = new Quaternion(0.0f, 0.0f, 0.0f, 1.0f);
                SendAvatarDataToAllAgents();
                m_requestedSitTargetID = 0;
            }

            Animator.UpdateMovementAnimations();
        }

        private SceneObjectPart FindNextAvailableSitTarget(UUID targetID)
        {
            SceneObjectPart targetPart = m_scene.GetSceneObjectPart(targetID);
            if (targetPart == null)
                return null;

            // If the primitive the player clicked on has a sit target and that sit target is not full, that sit target is used.
            // If the primitive the player clicked on has no sit target, and one or more other linked objects have sit targets that are not full, the sit target of the object with the lowest link number will be used.

            // Get our own copy of the part array, and sort into the order we want to test
            SceneObjectPart[] partArray = targetPart.ParentGroup.Parts;
            Array.Sort(partArray, delegate(SceneObjectPart p1, SceneObjectPart p2)
                       {
                           // we want the originally selected part first, then the rest in link order -- so make the selected part link num (-1)
                           int linkNum1 = p1==targetPart ? -1 : p1.LinkNum;
                           int linkNum2 = p2==targetPart ? -1 : p2.LinkNum;
                           return linkNum1 - linkNum2;
                       }
                );

            //look for prims with explicit sit targets that are available
            foreach (SceneObjectPart part in partArray)
            {
                // Is a sit target available?
                Vector3 avSitOffSet = part.SitTargetPosition;
                Quaternion avSitOrientation = part.SitTargetOrientation;
<<<<<<< HEAD
                UUID avOnTargetAlready = part.GetAvatarOnSitTarget();
                bool SitTargetOccupied = (avOnTargetAlready != UUID.Zero);
	            bool SitTargetisSet = (Vector3.Zero != avSitOffSet);		//NB Latest SL Spec shows Sit Rotation setting is ignored.
                if (SitTargetisSet && !SitTargetOccupied)
=======
                UUID avOnTargetAlready = part.SitTargetAvatar;

                bool SitTargetUnOccupied = (!(avOnTargetAlready != UUID.Zero));
                bool SitTargetisSet =
                    (!(avSitOffSet.X == 0f && avSitOffSet.Y == 0f && avSitOffSet.Z == 0f && avSitOrientation.W == 1f &&
                       avSitOrientation.X == 0f && avSitOrientation.Y == 0f && avSitOrientation.Z == 0f));

                if (SitTargetisSet && SitTargetUnOccupied)
>>>>>>> 62a63f83
                {
                    //switch the target to this prim
                    return part;
                }
            }

            // no explicit sit target found - use original target
            return targetPart;
        }

        private void SendSitResponse(IClientAPI remoteClient, UUID targetID, Vector3 offset, Quaternion pSitOrientation)
        {
            bool autopilot = true;
            Vector3 autopilotTarget = new Vector3();
            Quaternion sitOrientation = Quaternion.Identity;
            Vector3 pos = new Vector3();
            Vector3 cameraEyeOffset = Vector3.Zero;
            Vector3 cameraAtOffset = Vector3.Zero;
            bool forceMouselook = false;

            //SceneObjectPart part =  m_scene.GetSceneObjectPart(targetID);
            SceneObjectPart part = FindNextAvailableSitTarget(targetID);
            if (part == null) return;
            
            // TODO: determine position to sit at based on scene geometry; don't trust offset from client
            // see http://wiki.secondlife.com/wiki/User:Andrew_Linden/Office_Hours/2007_11_06 for details on how LL does it
                
			// part is the prim to sit on
			// offset is the world-ref vector distance from that prim center to the click-spot
			// UUID  is the UUID of the Avatar doing the clicking
				
			m_avInitialPos = AbsolutePosition; 			// saved to calculate unscripted sit rotation
			
            // Is a sit target available?
            Vector3 avSitOffSet = part.SitTargetPosition;
            Quaternion avSitOrientation = part.SitTargetOrientation;

            bool SitTargetisSet = (Vector3.Zero != avSitOffSet);		//NB Latest SL Spec shows Sit Rotation setting is ignored.
   //     	Quaternion partIRot = Quaternion.Inverse(part.GetWorldRotation());
           	Quaternion partRot;
//            if (part.LinkNum == 1)
//            {				// Root prim of linkset
//                partRot = part.ParentGroup.RootPart.RotationOffset;
//            }
//            else
//            {				// single or child prim
                partRot = part.GetWorldRotation();
//            }                       
           	Quaternion partIRot = Quaternion.Inverse(partRot);
//Console.WriteLine("SendSitResponse offset=" + offset + "  Occup=" + part.IsOccupied + "    TargSet=" + SitTargetisSet);
			// Sit analysis rewritten by KF 091125 
            if (SitTargetisSet) 		// scipted sit
            {
<<<<<<< HEAD
				if (!part.IsOccupied)
				{
//Console.WriteLine("Scripted, unoccupied");
    	            part.SitTargetAvatar = UUID;		// set that Av will be on it
    	            offset = new Vector3(avSitOffSet.X, avSitOffSet.Y, avSitOffSet.Z);	// change ofset to the scripted one

                    Quaternion nrot = avSitOrientation;
                    if (!part.IsRoot)
=======
                // TODO: determine position to sit at based on scene geometry; don't trust offset from client
                // see http://wiki.secondlife.com/wiki/User:Andrew_Linden/Office_Hours/2007_11_06 for details on how LL does it

                // Is a sit target available?
                Vector3 avSitOffSet = part.SitTargetPosition;
                Quaternion avSitOrientation = part.SitTargetOrientation;
                UUID avOnTargetAlready = part.SitTargetAvatar;

                bool SitTargetUnOccupied = (!(avOnTargetAlready != UUID.Zero));
                bool SitTargetisSet =
                    (!(avSitOffSet.X == 0f && avSitOffSet.Y == 0f && avSitOffSet.Z == 0f &&
                       (
                           avSitOrientation.X == 0f && avSitOrientation.Y == 0f && avSitOrientation.Z == 0f && avSitOrientation.W == 1f // Valid Zero Rotation quaternion
                           || avSitOrientation.X == 0f && avSitOrientation.Y == 0f && avSitOrientation.Z == 1f && avSitOrientation.W == 0f // W-Z Mapping was invalid at one point
                           || avSitOrientation.X == 0f && avSitOrientation.Y == 0f && avSitOrientation.Z == 0f && avSitOrientation.W == 0f // Invalid Quaternion
                       )
                       ));

//                m_log.DebugFormat("[SCENE PRESENCE]: {0} {1}", SitTargetisSet, SitTargetUnOccupied);

                if (SitTargetisSet && SitTargetUnOccupied)
                {
                    part.SitTargetAvatar = UUID;
                    offset = new Vector3(avSitOffSet.X, avSitOffSet.Y, avSitOffSet.Z);
                    sitOrientation = avSitOrientation;
                    autopilot = false;
                }
                part.ParentGroup.TriggerScriptChangedEvent(Changed.LINK);

                pos = part.AbsolutePosition + offset;
                //if (Math.Abs(part.AbsolutePosition.Z - AbsolutePosition.Z) > 1)
                //{
                   // offset = pos;
                    //autopilot = false;
                //}
                if (PhysicsActor != null)
                {
                    // If we're not using the client autopilot, we're immediately warping the avatar to the location
                    // We can remove the physicsActor until they stand up.
                    m_sitAvatarHeight = PhysicsActor.Size.Z;

                    if (autopilot)
>>>>>>> 62a63f83
                    {
                        nrot = part.RotationOffset * avSitOrientation;
                    }
    	            sitOrientation = nrot;		// Change rotatione to the scripted one
                    OffsetRotation = nrot;
    	            autopilot = false;						// Jump direct to scripted llSitPos()
    	        }
    	       	else
    	       	{
//Console.WriteLine("Scripted, occupied");    	        	
    	    		 return;
    	       	}
    	    }
    	    else	// Not Scripted
    	    {
    	       	if ( (Math.Abs(offset.X) > 0.1f) || (Math.Abs(offset.Y) > 0.1f) ) // Changed 0.5M to 0.1M as they want to be able to sit close together 
    	       	{
    	       		// large prim & offset, ignore if other Avs sitting
//    	       		offset.Z -= 0.05f;
    	       		m_avUnscriptedSitPos = offset * partIRot;					// (non-zero) sit where clicked
    	       		autopilotTarget = part.AbsolutePosition + offset;			// World location of clicked point
    	                
//Console.WriteLine(" offset ={0}", offset);            
//Console.WriteLine(" UnscriptedSitPos={0}", m_avUnscriptedSitPos);            
//Console.WriteLine(" autopilotTarget={0}", autopilotTarget);            
    	                
    	       	}
    	       	else		// small offset
    	       	{
//Console.WriteLine("Small offset");    	        	
					if (!part.IsOccupied)
					{
						m_avUnscriptedSitPos = Vector3.Zero;	// Zero = Sit on prim center
						autopilotTarget = part.AbsolutePosition;
//Console.WriteLine("UsSmall autopilotTarget={0}", autopilotTarget);						
    	       		}
    	       		else return; 		// occupied small
    	       	}	// end large/small
    	    } // end Scripted/not

            part.ParentGroup.TriggerScriptChangedEvent(Changed.LINK);

            cameraAtOffset = part.GetCameraAtOffset();
            cameraEyeOffset = part.GetCameraEyeOffset();
            forceMouselook = part.GetForceMouselook();
            if(cameraAtOffset == Vector3.Zero) cameraAtOffset =  new Vector3(0f, 0f, 0.1f); // 
            if(cameraEyeOffset == Vector3.Zero) cameraEyeOffset =  new Vector3(0f, 0f, 0.1f); // 

            if (m_physicsActor != null)
            {
                // If we're not using the client autopilot, we're immediately warping the avatar to the location
                // We can remove the physicsActor until they stand up.
                m_sitAvatarHeight = m_physicsActor.Size.Z;
                if (autopilot)
                {				// its not a scripted sit
//                        if (Util.GetDistanceTo(AbsolutePosition, autopilotTarget) < 4.5)
					if( (Math.Abs(AbsolutePosition.X - autopilotTarget.X) < 256.0f) && (Math.Abs(AbsolutePosition.Y - autopilotTarget.Y) < 256.0f) )
                    {
                        autopilot = false;		// close enough
                        m_lastWorldPosition = m_pos; /* CW - This give us a position to return the avatar to if the part is killed before standup.
                                                             Not using the part's position because returning the AV to the last known standing
                                                             position is likely to be more friendly, isn't it? */
                        RemoveFromPhysicalScene();
                        Velocity = Vector3.Zero;
                        AbsolutePosition = autopilotTarget + new Vector3(0.0f, 0.0f, (m_sitAvatarHeight / 2.0f));  // Warp av to over sit target
                    } // else the autopilot will get us close
                }
                else
                {	// its a scripted sit
                    m_lastWorldPosition = part.AbsolutePosition;  /* CW - This give us a position to return the avatar to if the part is killed before standup.
                                                                          I *am* using the part's position this time because we have no real idea how far away
                                                                          the avatar is from the sit target. */
                    RemoveFromPhysicalScene();
                    Velocity = Vector3.Zero;
                }
            }
            else return;    // physactor is null! 

			Vector3 offsetr; // = offset * partIRot;	
			// KF: In a linkset, offsetr needs to be relative to the group root!  091208	
	//		offsetr = (part.OffsetPosition * Quaternion.Inverse(part.ParentGroup.RootPart.RotationOffset)) + (offset * partIRot);
 //           if (part.LinkNum < 2)    091216 All this was necessary because of the GetWorldRotation error.
  //          {				// Single, or Root prim of linkset, target is ClickOffset * RootRot
            	//offsetr = offset * partIRot;
//
  //          }
  //          else
    //        {	// Child prim, offset is (ChildOffset * RootRot) + (ClickOffset * ChildRot)
        //    	offsetr = //(part.OffsetPosition * Quaternion.Inverse(part.ParentGroup.RootPart.RotationOffset)) +	
      //      				(offset * partRot);
    //        }

//Console.WriteLine(" ");
//Console.WriteLine("link number ={0}", part.LinkNum);		
//Console.WriteLine("Prim offset ={0}", part.OffsetPosition );			
//Console.WriteLine("Root Rotate ={0}", part.ParentGroup.RootPart.RotationOffset);
//Console.WriteLine("Click offst ={0}", offset);
//Console.WriteLine("Prim Rotate ={0}", part.GetWorldRotation());
//Console.WriteLine("offsetr     ={0}", offsetr);
//Console.WriteLine("Camera At   ={0}", cameraAtOffset);
//Console.WriteLine("Camera Eye  ={0}", cameraEyeOffset);

            //NOTE: SendSitResponse should be relative to the GROUP *NOT* THE PRIM if we're sitting on a child
            ControllingClient.SendSitResponse(part.ParentGroup.UUID, ((offset * part.RotationOffset) + part.OffsetPosition), sitOrientation, autopilot, cameraAtOffset, cameraEyeOffset, forceMouselook);
            
            m_requestedSitTargetUUID = part.UUID;		//KF: Correct autopilot target
            // This calls HandleAgentSit twice, once from here, and the client calls
            // HandleAgentSit itself after it gets to the location
            // It doesn't get to the location until we've moved them there though
            // which happens in HandleAgentSit :P
            m_autopilotMoving = autopilot;
            m_autoPilotTarget = autopilotTarget;
            m_sitAtAutoTarget = autopilot;
            m_initialSitTarget = autopilotTarget;
            if (!autopilot)
                HandleAgentSit(remoteClient, UUID);
        }

        // public void HandleAgentRequestSit(IClientAPI remoteClient, UUID agentID, UUID targetID, Vector3 offset, string sitAnimation)
        public void HandleAgentRequestSit(IClientAPI remoteClient, UUID agentID, UUID targetID, Vector3 offset)
        {
            if (ParentID != 0)
            {
                StandUp();
            }

//            if (!String.IsNullOrEmpty(sitAnimation))
//            {
//                m_nextSitAnimation = sitAnimation;
//            }
//            else
//            {
            m_nextSitAnimation = "SIT";
//            }

            //SceneObjectPart part = m_scene.GetSceneObjectPart(targetID);
            SceneObjectPart part = FindNextAvailableSitTarget(targetID);

            if (part != null)
            {
                if (!String.IsNullOrEmpty(part.SitAnimation))
                {
                    m_nextSitAnimation = part.SitAnimation;
                }
                m_requestedSitTargetID = part.LocalId;
                //m_requestedSitOffset = offset;
                m_requestedSitTargetUUID = targetID;
                
                m_log.DebugFormat("[SIT]: Client requested Sit Position: {0}", offset);
                
                if (m_scene.PhysicsScene.SupportsRayCast())
                {
                    //m_scene.PhysicsScene.RaycastWorld(Vector3.Zero,Vector3.Zero, 0.01f,new RaycastCallback());
                    //SitRayCastAvatarPosition(part);
                    //return;
                }
            }
            else
            {
                m_log.Warn("Sit requested on unknown object: " + targetID.ToString());
            }

            SendSitResponse(remoteClient, targetID, offset, Quaternion.Identity);
        }

        /*
        public void SitRayCastAvatarPosition(SceneObjectPart part)
        {
            Vector3 EndRayCastPosition = part.AbsolutePosition + m_requestedSitOffset;
            Vector3 StartRayCastPosition = AbsolutePosition;
            Vector3 direction = Vector3.Normalize(EndRayCastPosition - StartRayCastPosition);
            float distance = Vector3.Distance(EndRayCastPosition, StartRayCastPosition);
            m_scene.PhysicsScene.RaycastWorld(StartRayCastPosition, direction, distance, SitRayCastAvatarPositionResponse);
        }

        public void SitRayCastAvatarPositionResponse(bool hitYN, Vector3 collisionPoint, uint localid, float pdistance, Vector3 normal)
        {
            SceneObjectPart part =  FindNextAvailableSitTarget(m_requestedSitTargetUUID);
            if (part != null)
            {
                if (hitYN)
                {
                    if (collisionPoint.ApproxEquals(m_requestedSitOffset + part.AbsolutePosition, 0.2f))
                    {
                        SitRaycastFindEdge(collisionPoint, normal);
                        m_log.DebugFormat("[SIT]: Raycast Avatar Position succeeded at point: {0}, normal:{1}", collisionPoint, normal);
                    }
                    else
                    {
                        SitRayCastAvatarPositionCameraZ(part);
                    }
                }
                else
                {
                    SitRayCastAvatarPositionCameraZ(part);
                }
            }
            else
            {
                ControllingClient.SendAlertMessage("Sit position no longer exists");
                m_requestedSitTargetUUID = UUID.Zero;
                m_requestedSitTargetID = 0;
                m_requestedSitOffset = Vector3.Zero;
            }

        }

        public void SitRayCastAvatarPositionCameraZ(SceneObjectPart part)
        {
            // Next, try to raycast from the camera Z position
            Vector3 EndRayCastPosition = part.AbsolutePosition + m_requestedSitOffset;
            Vector3 StartRayCastPosition = AbsolutePosition; StartRayCastPosition.Z = CameraPosition.Z;
            Vector3 direction = Vector3.Normalize(EndRayCastPosition - StartRayCastPosition);
            float distance = Vector3.Distance(EndRayCastPosition, StartRayCastPosition);
            m_scene.PhysicsScene.RaycastWorld(StartRayCastPosition, direction, distance, SitRayCastAvatarPositionCameraZResponse);
        }

        public void SitRayCastAvatarPositionCameraZResponse(bool hitYN, Vector3 collisionPoint, uint localid, float pdistance, Vector3 normal)
        {
            SceneObjectPart part = FindNextAvailableSitTarget(m_requestedSitTargetUUID);
            if (part != null)
            {
                if (hitYN)
                {
                    if (collisionPoint.ApproxEquals(m_requestedSitOffset + part.AbsolutePosition, 0.2f))
                    {
                        SitRaycastFindEdge(collisionPoint, normal);
                        m_log.DebugFormat("[SIT]: Raycast Avatar Position + CameraZ succeeded at point: {0}, normal:{1}", collisionPoint, normal);
                    }
                    else
                    {
                        SitRayCastCameraPosition(part);
                    }
                }
                else
                {
                    SitRayCastCameraPosition(part);
                }
            }
            else
            {
                ControllingClient.SendAlertMessage("Sit position no longer exists");
                m_requestedSitTargetUUID = UUID.Zero;
                m_requestedSitTargetID = 0;
                m_requestedSitOffset = Vector3.Zero;
            }

        }

        public void SitRayCastCameraPosition(SceneObjectPart part)
        {
            // Next, try to raycast from the camera position
            Vector3 EndRayCastPosition = part.AbsolutePosition + m_requestedSitOffset;
            Vector3 StartRayCastPosition = CameraPosition;
            Vector3 direction = Vector3.Normalize(EndRayCastPosition - StartRayCastPosition);
            float distance = Vector3.Distance(EndRayCastPosition, StartRayCastPosition);
            m_scene.PhysicsScene.RaycastWorld(StartRayCastPosition, direction, distance, SitRayCastCameraPositionResponse);
        }

        public void SitRayCastCameraPositionResponse(bool hitYN, Vector3 collisionPoint, uint localid, float pdistance, Vector3 normal)
        {
            SceneObjectPart part = FindNextAvailableSitTarget(m_requestedSitTargetUUID);
            if (part != null)
            {
                if (hitYN)
                {
                    if (collisionPoint.ApproxEquals(m_requestedSitOffset + part.AbsolutePosition, 0.2f))
                    {
                        SitRaycastFindEdge(collisionPoint, normal);
                        m_log.DebugFormat("[SIT]: Raycast Camera Position succeeded at point: {0}, normal:{1}", collisionPoint, normal);
                    }
                    else
                    {
                        SitRayHorizontal(part);
                    }
                }
                else
                {
                    SitRayHorizontal(part);
                }
            }
            else
            {
                ControllingClient.SendAlertMessage("Sit position no longer exists");
                m_requestedSitTargetUUID = UUID.Zero;
                m_requestedSitTargetID = 0;
                m_requestedSitOffset = Vector3.Zero;
            }

        }

        public void SitRayHorizontal(SceneObjectPart part)
        {
            // Next, try to raycast from the avatar position to fwd
            Vector3 EndRayCastPosition = part.AbsolutePosition + m_requestedSitOffset;
            Vector3 StartRayCastPosition = CameraPosition;
            Vector3 direction = Vector3.Normalize(EndRayCastPosition - StartRayCastPosition);
            float distance = Vector3.Distance(EndRayCastPosition, StartRayCastPosition);
            m_scene.PhysicsScene.RaycastWorld(StartRayCastPosition, direction, distance, SitRayCastHorizontalResponse);
        }

        public void SitRayCastHorizontalResponse(bool hitYN, Vector3 collisionPoint, uint localid, float pdistance, Vector3 normal)
        {
            SceneObjectPart part = FindNextAvailableSitTarget(m_requestedSitTargetUUID);
            if (part != null)
            {
                if (hitYN)
                {
                    if (collisionPoint.ApproxEquals(m_requestedSitOffset + part.AbsolutePosition, 0.2f))
                    {
                        SitRaycastFindEdge(collisionPoint, normal);
                        m_log.DebugFormat("[SIT]: Raycast Horizontal Position succeeded at point: {0}, normal:{1}", collisionPoint, normal);
                        // Next, try to raycast from the camera position
                        Vector3 EndRayCastPosition = part.AbsolutePosition + m_requestedSitOffset;
                        Vector3 StartRayCastPosition = CameraPosition;
                        Vector3 direction = Vector3.Normalize(EndRayCastPosition - StartRayCastPosition);
                        float distance = Vector3.Distance(EndRayCastPosition, StartRayCastPosition);
                        //m_scene.PhysicsScene.RaycastWorld(StartRayCastPosition, direction, distance, SitRayCastResponseAvatarPosition);
                    }
                    else
                    {
                        ControllingClient.SendAlertMessage("Sit position not accessable.");
                        m_requestedSitTargetUUID = UUID.Zero;
                        m_requestedSitTargetID = 0;
                        m_requestedSitOffset = Vector3.Zero;
                    }
                }
                else
                {
                    ControllingClient.SendAlertMessage("Sit position not accessable.");
                    m_requestedSitTargetUUID = UUID.Zero;
                    m_requestedSitTargetID = 0;
                    m_requestedSitOffset = Vector3.Zero;
                }
            }
            else
            {
                ControllingClient.SendAlertMessage("Sit position no longer exists");
                m_requestedSitTargetUUID = UUID.Zero;
                m_requestedSitTargetID = 0;
                m_requestedSitOffset = Vector3.Zero;
            }

        }

        private void SitRaycastFindEdge(Vector3 collisionPoint, Vector3 collisionNormal)
        {
            int i = 0;
            //throw new NotImplementedException();
            //m_requestedSitTargetUUID = UUID.Zero;
            //m_requestedSitTargetID = 0;
            //m_requestedSitOffset = Vector3.Zero;

            SendSitResponse(ControllingClient, m_requestedSitTargetUUID, collisionPoint - m_requestedSitOffset, Quaternion.Identity);
        }
        */

        public void HandleAgentSit(IClientAPI remoteClient, UUID agentID)
        {
            if (!String.IsNullOrEmpty(m_nextSitAnimation))
            {
                HandleAgentSit(remoteClient, agentID, m_nextSitAnimation);
            }
            else
            {
                HandleAgentSit(remoteClient, agentID, "SIT");
            }
        }
        
        public void HandleAgentSit(IClientAPI remoteClient, UUID agentID, string sitAnimation)
        {
            SceneObjectPart part = m_scene.GetSceneObjectPart(m_requestedSitTargetID);

            if (m_sitAtAutoTarget || !m_autopilotMoving)
            {
                if (part != null)
                {
<<<<<<< HEAD
//Console.WriteLine("Link #{0}, Rot {1}", part.LinkNum, part.GetWorldRotation());                
                    if (part.GetAvatarOnSitTarget() == UUID)
=======
                    if (part.SitTargetAvatar == UUID)
>>>>>>> 62a63f83
                    {
//Console.WriteLine("Scripted Sit");
                    	// Scripted sit
                        Vector3 sitTargetPos = part.SitTargetPosition;
                        Quaternion sitTargetOrient = part.SitTargetOrientation;
                        m_pos = new Vector3(sitTargetPos.X, sitTargetPos.Y, sitTargetPos.Z);
                        m_pos += SIT_TARGET_ADJUSTMENT;
                        if (!part.IsRoot)
                        {
                            m_pos *= part.RotationOffset;
                        }
                        m_bodyRot = sitTargetOrient;
                        m_parentPosition = part.AbsolutePosition;
	    	            part.IsOccupied = true;
                        part.ParentGroup.AddAvatar(agentID); 	                                
                    }
                    else
                    {
						// if m_avUnscriptedSitPos is zero then Av sits above center
						// Else Av sits at m_avUnscriptedSitPos						
						
                    	// Non-scripted sit by Kitto Flora 21Nov09
                    	// Calculate angle of line from prim to Av
                    	Quaternion partIRot;
//                    	if (part.LinkNum == 1)
//                  	{				// Root prim of linkset
//                    		partIRot = Quaternion.Inverse(part.ParentGroup.RootPart.RotationOffset);
//                    	}
//                    	else
//                    	{				// single or child prim
                    		partIRot = Quaternion.Inverse(part.GetWorldRotation());
//                    	}
                    	Vector3 sitTargetPos= part.AbsolutePosition + m_avUnscriptedSitPos;
	                	float y_diff = (m_avInitialPos.Y - sitTargetPos.Y);
    	            	float x_diff = ( m_avInitialPos.X - sitTargetPos.X);
    	            	if(Math.Abs(x_diff) < 0.001f) x_diff = 0.001f;			// avoid div by 0
    	            	if(Math.Abs(y_diff) < 0.001f) y_diff = 0.001f;			// avoid pol flip at 0
    	            	float sit_angle = (float)Math.Atan2( (double)y_diff, (double)x_diff);
						// NOTE: when sitting m_ pos and m_bodyRot are *relative* to the prim location/rotation, not 'World'.
    	            	//  Av sits at world euler <0,0, z>, translated by part rotation 
    	            	m_bodyRot = partIRot * Quaternion.CreateFromEulers(0f, 0f, sit_angle);		// sit at 0,0,inv-click
    	            	
                        m_parentPosition = part.AbsolutePosition;
    	                part.IsOccupied = true;
                        part.ParentGroup.AddAvatar(agentID);
                        m_pos = new Vector3(0f, 0f, 0.05f) + 					// corrections to get Sit Animation
                        		(new Vector3(0.0f, 0f, 0.61f) * partIRot) + 	// located on center
                        		(new Vector3(0.34f, 0f, 0.0f) * m_bodyRot) +
                        		m_avUnscriptedSitPos;							// adds click offset, if any
	                    //Set up raytrace to find top surface of prim
	         			Vector3 size = part.Scale;
	 					float mag = 2.0f; // 0.1f + (float)Math.Sqrt((size.X * size.X) + (size.Y * size.Y) + (size.Z * size.Z));
						Vector3 start =  part.AbsolutePosition + new Vector3(0f, 0f, mag);
	 					Vector3 down = new Vector3(0f, 0f, -1f);    
//Console.WriteLine("st={0}  do={1}  ma={2}", start, down, mag);	 					
		                m_scene.PhysicsScene.RaycastWorld(
	                    		start,		// Vector3 position,
	                    		down, 		// Vector3 direction,
	                    		mag, 		// float length,
	                    		SitAltitudeCallback);          	// retMethod
	                } // end scripted/not
                }
                else  // no Av
                {
                    return;
                }
            }
            ParentID = m_requestedSitTargetID;

            //We want our offsets to reference the root prim, not the child we may have sat on
            if (!part.IsRoot)
            {
                m_parentID = part.ParentGroup.RootPart.LocalId;
                m_pos += part.OffsetPosition;
            }
            else
            {
                m_parentID = m_requestedSitTargetID;
            }

            if (part.GetAvatarOnSitTarget() != UUID)
            {
                m_offsetRotation = m_offsetRotation / part.RotationOffset;
            }
            Velocity = Vector3.Zero;
            RemoveFromPhysicalScene();
            Animator.TrySetMovementAnimation(sitAnimation);
            SendAvatarDataToAllAgents();
            //SendTerseUpdateToAllClients();
        }
        
        public void SitAltitudeCallback(bool hitYN, Vector3 collisionPoint, uint localid, float distance, Vector3 normal)
        {
			// KF: 091202 There appears to be a bug in Prim Edit Size - the process sometimes make a prim that RayTrace no longer
			//     sees. Take/re-rez, or sim restart corrects the condition. Result of bug is incorrect sit height.
			if(hitYN)
			{
				// m_pos = Av offset from prim center to make look like on center
				// m_parentPosition = Actual center pos of prim
				// collisionPoint = spot on prim where we want to sit
				// collisionPoint.Z = global sit surface height
				SceneObjectPart part = m_scene.GetSceneObjectPart(localid);
				Quaternion partIRot;
//	            if (part.LinkNum == 1)
///    	        {				// Root prim of linkset
//    	            partIRot = Quaternion.Inverse(part.ParentGroup.RootPart.RotationOffset);
//    	        }
//    	        else
//    	        {				// single or child prim
    	            partIRot = Quaternion.Inverse(part.GetWorldRotation());
//    	        }          
                if (m_initialSitTarget != null)
                {
                    float offZ = collisionPoint.Z - m_initialSitTarget.Z;
                    Vector3 offset = new Vector3(0.0f, 0.0f, offZ) * partIRot; // Altitude correction
                    //Console.WriteLine("sitPoint={0},  offset={1}",  sitPoint,  offset);
                    m_pos += offset;
                    //  ControllingClient.SendClearFollowCamProperties(part.UUID);
                }
				
			}
		} // End SitAltitudeCallback  KF.

        /// <summary>
        /// Event handler for the 'Always run' setting on the client
        /// Tells the physics plugin to increase speed of movement.
        /// </summary>
        public void HandleSetAlwaysRun(IClientAPI remoteClient, bool pSetAlwaysRun)
        {
            SetAlwaysRun = pSetAlwaysRun;
        }

        public void HandleStartAnim(IClientAPI remoteClient, UUID animID)
        {
            Animator.AddAnimation(animID, UUID.Zero);
        }

        public void HandleStopAnim(IClientAPI remoteClient, UUID animID)
        {
            Animator.RemoveAnimation(animID);
        }

        /// <summary>
        /// Rotate the avatar to the given rotation and apply a movement in the given relative vector
        /// </summary>
        /// <param name="vec">The vector in which to move.  This is relative to the rotation argument</param>
        public void AddNewMovement(Vector3 vec)
        {
            Vector3 direc = vec * Rotation;
            direc.Normalize();

            if (PhysicsActor.Flying != m_flyingOld)                // add for fly velocity control
            {
                m_flyingOld = PhysicsActor.Flying;                 // add for fly velocity control
                if (!PhysicsActor.Flying)
                    m_wasFlying = true;      // add for fly velocity control
            }

            if (PhysicsActor.IsColliding == true)
                m_wasFlying = false;        // add for fly velocity control

            if ((vec.Z == 0f) && !PhysicsActor.Flying)
                direc.Z = 0f; // Prevent camera WASD up.

            direc *= 0.03f * 128f * SpeedModifier;

            if (PhysicsActor != null)
            {
                if (PhysicsActor.Flying)
                {
                    direc *= 4.0f;
                    //bool controlland = (((m_AgentControlFlags & (uint)AgentManager.ControlFlags.AGENT_CONTROL_UP_NEG) != 0) || ((m_AgentControlFlags & (uint)AgentManager.ControlFlags.AGENT_CONTROL_NUDGE_UP_NEG) != 0));
                    //if (controlland)
                    //    m_log.Info("[AGENT]: landCommand");
                    //if (PhysicsActor.IsColliding)
                    //    m_log.Info("[AGENT]: colliding");
                    //if (PhysicsActor.Flying && PhysicsActor.IsColliding && controlland)
                    //{
                    //    StopFlying();
                    //    m_log.Info("[AGENT]: Stop Flying");
                    //}
                }
                if (Animator.m_falling && m_wasFlying)    // if falling from flying, disable motion add
                {
                    direc *= 0.0f;
                }
                else if (!PhysicsActor.Flying && PhysicsActor.IsColliding)
                {
                    if (direc.Z > 2.0f)
                    {
                        direc.Z *= 3.0f;

                        // TODO: PreJump and jump happen too quickly.  Many times prejump gets ignored.
                        Animator.TrySetMovementAnimation("PREJUMP");
                        Animator.TrySetMovementAnimation("JUMP");
                    }
                }
            }

            // TODO: Add the force instead of only setting it to support multiple forces per frame?
            m_forceToApply = direc;
        }

        #endregion

        #region Overridden Methods

        private bool sendingPrims = false;

        public override void Update()
        {
            const float ROTATION_TOLERANCE = 0.01f;
            const float VELOCITY_TOLERANCE = 0.001f;
            const float POSITION_TOLERANCE = 0.05f;
            //const int TIME_MS_TOLERANCE = 3000;

            if (!sendingPrims)
                Util.FireAndForget(delegate { sendingPrims = true; SendPrimUpdates(); sendingPrims = false; });

            if (IsChildAgent == false)
            {
                // NOTE: Velocity is not the same as m_velocity. Velocity will attempt to
                // grab the latest PhysicsActor velocity, whereas m_velocity is often
                // storing a requested force instead of an actual traveling velocity

                // Throw away duplicate or insignificant updates
                if (!Rotation.ApproxEquals(m_lastRotation, ROTATION_TOLERANCE) ||
                    !Velocity.ApproxEquals(m_lastVelocity, VELOCITY_TOLERANCE) ||
                    !m_pos.ApproxEquals(m_lastPosition, POSITION_TOLERANCE))
                    //Environment.TickCount - m_lastTerseSent > TIME_MS_TOLERANCE)
                {
                    SendTerseUpdateToAllClients();

                    // Update the "last" values
                    m_lastPosition = m_pos;
                    m_lastRotation = Rotation;
                    m_lastVelocity = Velocity;
                    //m_lastTerseSent = Environment.TickCount;
                }

                // followed suggestion from mic bowman. reversed the two lines below.
                if (ParentID == 0 && PhysicsActor != null || ParentID != 0) // Check that we have a physics actor or we're sitting on something
                    CheckForBorderCrossing();

                CheckForSignificantMovement(); // sends update to the modules.
            }
            
            //Sending prim updates AFTER the avatar terse updates are sent
            SendPrimUpdates();
        }

        #endregion

        #region Update Client(s)


        /// <summary>
        /// Sends a location update to the client connected to this scenePresence
        /// </summary>
        /// <param name="remoteClient"></param>
        public void SendTerseUpdateToClient(IClientAPI remoteClient)
        {
            // If the client is inactive, it's getting its updates from another
            // server.
            if (remoteClient.IsActive)
            {
                Vector3 pos = m_pos;
                pos.Z += Appearance.HipOffset;

                //m_log.DebugFormat("[SCENE PRESENCE]: " + Name + " sending TerseUpdate to " + remoteClient.Name + " : Pos={0} Rot={1} Vel={2}", m_pos, Rotation, m_velocity);

                remoteClient.SendEntityUpdate(
                    this,
                    PrimUpdateFlags.Position | PrimUpdateFlags.Rotation | PrimUpdateFlags.Velocity
                    | PrimUpdateFlags.Acceleration | PrimUpdateFlags.AngularVelocity);

                m_scene.StatsReporter.AddAgentUpdates(1);
            }
        }


        // vars to support reduced update frequency when velocity is unchanged
        private Vector3 lastVelocitySentToAllClients = Vector3.Zero;
        private Vector3 lastPositionSentToAllClients = Vector3.Zero;
        private int lastTerseUpdateToAllClientsTick = Util.EnvironmentTickCount();

        /// <summary>
        /// Send a location/velocity/accelleration update to all agents in scene
        /// </summary>
        public void SendTerseUpdateToAllClients()
        {
            int currentTick = Util.EnvironmentTickCount();

            // Decrease update frequency when avatar is moving but velocity is
            // not changing.
            // If there is a mismatch between distance travelled and expected
            // distance based on last velocity sent and velocity hasnt changed,
            // then send a new terse update

            float timeSinceLastUpdate = (currentTick - lastTerseUpdateToAllClientsTick) * 0.001f;

            Vector3 expectedPosition = lastPositionSentToAllClients + lastVelocitySentToAllClients * timeSinceLastUpdate;

            float distanceError = Vector3.Distance(OffsetPosition, expectedPosition);

            float speed = Velocity.Length();
            float velocidyDiff = Vector3.Distance(lastVelocitySentToAllClients, Velocity);

            // assuming 5 ms. worst case precision for timer, use 2x that 
            // for distance error threshold
            float distanceErrorThreshold = speed * 0.01f;

            if (speed < 0.01f // allow rotation updates if avatar position is unchanged
                || Math.Abs(distanceError) > distanceErrorThreshold
                || velocidyDiff > 0.01f) // did velocity change from last update?
            {
                lastVelocitySentToAllClients = Velocity;
                lastTerseUpdateToAllClientsTick = currentTick;
                lastPositionSentToAllClients = OffsetPosition;

                m_scene.ForEachClient(SendTerseUpdateToClient);
            }
        }

        public void SendCoarseLocations(List<Vector3> coarseLocations, List<UUID> avatarUUIDs)
        {
            SendCourseLocationsMethod d = m_sendCourseLocationsMethod;
            if (d != null)
            {
                d.Invoke(m_scene.RegionInfo.originRegionID, this, coarseLocations, avatarUUIDs);
            }
        }

        public void SetSendCourseLocationMethod(SendCourseLocationsMethod d)
        {
            if (d != null)
                m_sendCourseLocationsMethod = d;
        }

        public void SendCoarseLocationsDefault(UUID sceneId, ScenePresence p, List<Vector3> coarseLocations, List<UUID> avatarUUIDs)
        {
            ControllingClient.SendCoarseLocationUpdate(avatarUUIDs, coarseLocations);
        }

        /// <summary>
        /// Do everything required once a client completes its movement into a region and becomes
        /// a root agent.
        /// </summary>
        private void SendInitialData()
        {
            //m_log.DebugFormat("[SCENE PRESENCE] SendInitialData: {0} ({1})", Name, UUID);
            // Moved this into CompleteMovement to ensure that Appearance is initialized before
            // the inventory arrives
            // m_scene.GetAvatarAppearance(ControllingClient, out Appearance);

            bool cachedappearance = false;

            // We have an appearance but we may not have the baked textures. Check the asset cache 
            // to see if all the baked textures are already here. 
            if (m_scene.AvatarFactory != null)
                cachedappearance = m_scene.AvatarFactory.ValidateBakedTextureCache(ControllingClient);
            
            // If we aren't using a cached appearance, then clear out the baked textures
            if (!cachedappearance)
            {
                Appearance.ResetAppearance();
                if (m_scene.AvatarFactory != null)
                    m_scene.AvatarFactory.QueueAppearanceSave(UUID);
            }
            
            // This agent just became root. We are going to tell everyone about it. The process of
            // getting other avatars information was initiated in the constructor... don't do it 
            // again here... this comes after the cached appearance check because the avatars
            // appearance goes into the avatar update packet
            SendAvatarDataToAllAgents();
            SendAppearanceToAgent(this);

            // If we are using the the cached appearance then send it out to everyone
            if (cachedappearance)
            {
                m_log.DebugFormat("[SCENEPRESENCE]: baked textures are in the cache for {0}", Name);

                // If the avatars baked textures are all in the cache, then we have a 
                // complete appearance... send it out, if not, then we'll send it when
                // the avatar finishes updating its appearance
                SendAppearanceToAllOtherAgents();
            }
        }

        /// <summary>
        /// Send this agent's avatar data to all other root and child agents in the scene
        /// This agent must be root. This avatar will receive its own update. 
        /// </summary>
        public void SendAvatarDataToAllAgents()
        {
            //m_log.DebugFormat("[SCENE PRESENCE] SendAvatarDataToAllAgents: {0} ({1})", Name, UUID);
            // only send update from root agents to other clients; children are only "listening posts"
            if (IsChildAgent)
            {
                m_log.Warn("[SCENE PRESENCE] attempt to send avatar data from a child agent");
                return;
            }

            int count = 0;
            m_scene.ForEachScenePresence(delegate(ScenePresence scenePresence)
                                         {
                                             SendAvatarDataToAgent(scenePresence);
                                             count++;
                                         });

            m_scene.StatsReporter.AddAgentUpdates(count);
        }

        /// <summary>
        /// Send avatar data for all other root agents to this agent, this agent
        /// can be either a child or root
        /// </summary>
        public void SendOtherAgentsAvatarDataToMe()
        {
            int count = 0;
            m_scene.ForEachScenePresence(delegate(ScenePresence scenePresence)
                                         {
                                             // only send information about root agents
                                             if (scenePresence.IsChildAgent)
                                                 return;
                                             
                                             // only send information about other root agents
                                             if (scenePresence.UUID == UUID)
                                                 return;
                                             
                                             scenePresence.SendAvatarDataToAgent(this);
                                             count++;
                                         });

            m_scene.StatsReporter.AddAgentUpdates(count);
        }

        /// <summary>
        /// Send avatar data to an agent.
        /// </summary>
        /// <param name="avatar"></param>
        public void SendAvatarDataToAgent(ScenePresence avatar)
        {
            //m_log.DebugFormat("[SCENE PRESENCE] SendAvatarDataToAgent from {0} ({1}) to {2} ({3})", Name, UUID, avatar.Name, avatar.UUID);

            avatar.ControllingClient.SendAvatarDataImmediate(this);
            if (Animator != null)
                Animator.SendAnimPackToClient(avatar.ControllingClient);
        }

        /// <summary>
        /// Send this agent's appearance to all other root and child agents in the scene
        /// This agent must be root.
        /// </summary>
        public void SendAppearanceToAllOtherAgents()
        {
            //m_log.DebugFormat("[SCENE PRESENCE] SendAppearanceToAllOtherAgents: {0} ({1})", Name, UUID);
            // only send update from root agents to other clients; children are only "listening posts"
            if (IsChildAgent)
            {
                m_log.Warn("[SCENE PRESENCE] attempt to send avatar data from a child agent");
                return;
            }

            int count = 0;
            m_scene.ForEachScenePresence(delegate(ScenePresence scenePresence)
                                         {
                                             if (scenePresence.UUID == UUID)
                                                 return;

                                             SendAppearanceToAgent(scenePresence);
                                             count++;
                                         });

            m_scene.StatsReporter.AddAgentUpdates(count);
        }

        /// <summary>
        /// Send appearance from all other root agents to this agent. this agent
        /// can be either root or child
        /// </summary>
        public void SendOtherAgentsAppearanceToMe()
        {
            //m_log.DebugFormat("[SCENE PRESENCE] SendOtherAgentsAppearanceToMe: {0} ({1})", Name, UUID);

            int count = 0;
            m_scene.ForEachScenePresence(delegate(ScenePresence scenePresence)
                                         {
                                             // only send information about root agents
                                             if (scenePresence.IsChildAgent)
                                                 return;
                                             
                                             // only send information about other root agents
                                             if (scenePresence.UUID == UUID)
                                                 return;
                                             
                                             scenePresence.SendAppearanceToAgent(this);
                                             count++;
                                         });

            m_scene.StatsReporter.AddAgentUpdates(count);
        }

        /// <summary>
        /// Send appearance data to an agent.
        /// </summary>
        /// <param name="avatar"></param>
        public void SendAppearanceToAgent(ScenePresence avatar)
        {
//            m_log.DebugFormat(
//                "[SCENE PRESENCE] Send appearance from {0} {1} to {2} {3}", Name, m_uuid, avatar.Name, avatar.UUID);

            avatar.ControllingClient.SendAppearance(
                UUID, Appearance.VisualParams, Appearance.Texture.GetBytes());
        }

        #endregion

        #region Significant Movement Method

        /// <summary>
        /// This checks for a significant movement and sends a courselocationchange update
        /// </summary>
        protected void CheckForSignificantMovement()
        {
            if (Util.GetDistanceTo(AbsolutePosition, posLastSignificantMove) > SIGNIFICANT_MOVEMENT)
            {
                posLastSignificantMove = AbsolutePosition;
                m_scene.EventManager.TriggerSignificantClientMovement(this);
            }

            // Minimum Draw distance is 64 meters, the Radius of the draw distance sphere is 32m
            if (Util.GetDistanceTo(AbsolutePosition, m_lastChildAgentUpdatePosition) >= Scene.ChildReprioritizationDistance ||
                Util.GetDistanceTo(CameraPosition, m_lastChildAgentUpdateCamPosition) >= Scene.ChildReprioritizationDistance)
            {
                m_lastChildAgentUpdatePosition = AbsolutePosition;
                m_lastChildAgentUpdateCamPosition = CameraPosition;

                ChildAgentDataUpdate cadu = new ChildAgentDataUpdate();
                cadu.ActiveGroupID = UUID.Zero.Guid;
                cadu.AgentID = UUID.Guid;
                cadu.alwaysrun = SetAlwaysRun;
                cadu.AVHeight = Appearance.AvatarHeight;
                cadu.cameraPosition = CameraPosition;
                cadu.drawdistance = DrawDistance;
                cadu.GroupAccess = 0;
                cadu.Position = AbsolutePosition;
                cadu.regionHandle = RegionHandle;

                // Throttles 
                float multiplier = 1;
                int childRegions = KnownRegionCount;
                if (childRegions != 0)
                    multiplier = 1f / childRegions;

                // Minimum throttle for a child region is 1/4 of the root region throttle
                if (multiplier <= 0.25f)
                    multiplier = 0.25f;

                cadu.throttles = ControllingClient.GetThrottlesPacked(multiplier);
                cadu.Velocity = Velocity;

                AgentPosition agentpos = new AgentPosition();
                agentpos.CopyFrom(cadu);

                m_scene.SendOutChildAgentUpdates(agentpos, this);
            }
        }

        #endregion

        #region Border Crossing Methods

        /// <summary>
        /// Starts the process of moving an avatar into another region if they are crossing the border.
        /// </summary>
        /// <remarks>
        /// Also removes the avatar from the physical scene if transit has started.
        /// </remarks>
        protected void CheckForBorderCrossing()
        {
            if (IsChildAgent)
                return;

            Vector3 pos2 = AbsolutePosition;
            Vector3 vel = Velocity;
            int neighbor = 0;
            int[] fix = new int[2];

            float timeStep = 0.1f;
            pos2.X = pos2.X + (vel.X*timeStep);
            pos2.Y = pos2.Y + (vel.Y*timeStep);
            pos2.Z = pos2.Z + (vel.Z*timeStep);

            if (!IsInTransit)
            {
                // Checks if where it's headed exists a region

                bool needsTransit = false;
                if (m_scene.TestBorderCross(pos2, Cardinals.W))
                {
                    if (m_scene.TestBorderCross(pos2, Cardinals.S))
                    {
                        needsTransit = true;
                        neighbor = HaveNeighbor(Cardinals.SW, ref fix);
                    }
                    else if (m_scene.TestBorderCross(pos2, Cardinals.N))
                    {
                        needsTransit = true;
                        neighbor = HaveNeighbor(Cardinals.NW, ref fix);
                    }
                    else
                    {
                        needsTransit = true;
                        neighbor = HaveNeighbor(Cardinals.W, ref fix);
                    }
                }
                else if (m_scene.TestBorderCross(pos2, Cardinals.E))
                {
                    if (m_scene.TestBorderCross(pos2, Cardinals.S))
                    {
                        needsTransit = true;
                        neighbor = HaveNeighbor(Cardinals.SE, ref fix);
                    }
                    else if (m_scene.TestBorderCross(pos2, Cardinals.N))
                    {
                        needsTransit = true;
                        neighbor = HaveNeighbor(Cardinals.NE, ref fix);
                    }
                    else
                    {
                        needsTransit = true;
                        neighbor = HaveNeighbor(Cardinals.E, ref fix);
                    }
                }
                else if (m_scene.TestBorderCross(pos2, Cardinals.S))
                {
                    needsTransit = true;
                    neighbor = HaveNeighbor(Cardinals.S, ref fix);
                }
                else if (m_scene.TestBorderCross(pos2, Cardinals.N))
                {
                    needsTransit = true;
                    neighbor = HaveNeighbor(Cardinals.N, ref fix);
                }

                // Makes sure avatar does not end up outside region
                if (neighbor <= 0)
                {
                    if (needsTransit)
                    {
                        if (m_requestedSitTargetUUID == UUID.Zero)
                        {
                            bool isFlying = PhysicsActor.Flying;
                            RemoveFromPhysicalScene();

                            Vector3 pos = AbsolutePosition;
                            if (AbsolutePosition.X < 0)
                                pos.X += Velocity.X * 2;
                            else if (AbsolutePosition.X > Constants.RegionSize)
                                pos.X -= Velocity.X * 2;
                            if (AbsolutePosition.Y < 0)
                                pos.Y += Velocity.Y * 2;
                            else if (AbsolutePosition.Y > Constants.RegionSize)
                                pos.Y -= Velocity.Y * 2;
                            Velocity = Vector3.Zero;
                            AbsolutePosition = pos;

                            AddToPhysicalScene(isFlying);
                        }
                    }
                }
                else if (neighbor > 0)
                {
                    if (!CrossToNewRegion())
                    {
                        if (m_requestedSitTargetUUID == UUID.Zero)
                        {
                            bool isFlying = PhysicsActor.Flying;
                            RemoveFromPhysicalScene();

                            Vector3 pos = AbsolutePosition;
                            if (AbsolutePosition.X < 0)
                                pos.X += Velocity.X * 2;
                            else if (AbsolutePosition.X > Constants.RegionSize)
                                pos.X -= Velocity.X * 2;
                            if (AbsolutePosition.Y < 0)
                                pos.Y += Velocity.Y * 2;
                            else if (AbsolutePosition.Y > Constants.RegionSize)
                                pos.Y -= Velocity.Y * 2;
                            Velocity = Vector3.Zero;
                            AbsolutePosition = pos;

                            AddToPhysicalScene(isFlying);
                        }
                    }
                }
            }
            else
            {
                // We must remove the agent from the physical scene if it has been placed in transit.  If we don't,
                // then this method continues to be called from ScenePresence.Update() until the handover of the client between
                // regions is completed.  Since this handover can take more than 1000ms (due to the 1000ms
                // event queue polling response from the server), this results in the avatar pausing on the border
                // for the handover period.
                RemoveFromPhysicalScene();
                
                // This constant has been inferred from experimentation
                // I'm not sure what this value should be, so I tried a few values.
                timeStep = 0.04f;
                pos2 = AbsolutePosition;
                pos2.X = pos2.X + (vel.X * timeStep);
                pos2.Y = pos2.Y + (vel.Y * timeStep);
                pos2.Z = pos2.Z + (vel.Z * timeStep);
                m_pos = pos2;
            }
        }

        /// <summary>
        /// Checks whether this region has a neighbour in the given direction.
        /// </summary>
        /// <param name="car"></param>
        /// <param name="fix"></param>
        /// <returns>
        /// An integer which represents a compass point.  N == 1, going clockwise until we reach NW == 8.
        /// Returns a positive integer if there is a region in that direction, a negative integer if not.
        /// </returns>
        protected int HaveNeighbor(Cardinals car, ref int[] fix)
        {
            uint neighbourx = m_scene.RegionInfo.RegionLocX;
            uint neighboury = m_scene.RegionInfo.RegionLocY;

            int dir = (int)car;

            if (dir > 1 && dir < 5) //Heading East
                neighbourx++;
            else if (dir > 5) // Heading West
                neighbourx--;

            if (dir < 3 || dir == 8) // Heading North
                neighboury++;
            else if (dir > 3 && dir < 7) // Heading Sout
                neighboury--;

            int x = (int)(neighbourx * Constants.RegionSize);
            int y = (int)(neighboury * Constants.RegionSize);
            GridRegion neighbourRegion = m_scene.GridService.GetRegionByPosition(m_scene.RegionInfo.ScopeID, x, y);

            if (neighbourRegion == null)
            {
                fix[0] = (int)(m_scene.RegionInfo.RegionLocX - neighbourx);
                fix[1] = (int)(m_scene.RegionInfo.RegionLocY - neighboury);
                return dir * (-1);
            }
            else
                return dir;
        }

        /// <summary>
        /// Moves the agent outside the region bounds
        /// Tells neighbor region that we're crossing to it
        /// If the neighbor accepts, remove the agent's viewable avatar from this scene
        /// set them to a child agent.
        /// </summary>
        protected bool CrossToNewRegion()
        {
            try
            {
                return m_scene.CrossAgentToNewRegion(this, PhysicsActor.Flying);
            }
            catch
            {
                return m_scene.CrossAgentToNewRegion(this, false);
            }
        }

        public void NotInTransit()
        {
            IsInTransit = false;
        }

        public void RestoreInCurrentScene()
        {
            AddToPhysicalScene(false); // not exactly false
        }

        public void Reset()
        {
            // Put the child agent back at the center
            AbsolutePosition 
                = new Vector3(((float)Constants.RegionSize * 0.5f), ((float)Constants.RegionSize * 0.5f), 70);
            Animator.ResetAnimations();
        }

        /// <summary>
        /// Computes which child agents to close when the scene presence moves to another region.
        /// Removes those regions from m_knownRegions.
        /// </summary>
        /// <param name="newRegionX">The new region's x on the map</param>
        /// <param name="newRegionY">The new region's y on the map</param>
        /// <returns></returns>
        public void CloseChildAgents(uint newRegionX, uint newRegionY)
        {
            List<ulong> byebyeRegions = new List<ulong>();
            List<ulong> knownRegions = KnownRegionHandles;
            m_log.DebugFormat(
                "[SCENE PRESENCE]: Closing child agents. Checking {0} regions in {1}", 
                knownRegions.Count, Scene.RegionInfo.RegionName);
            //DumpKnownRegions();

            foreach (ulong handle in knownRegions)
            {
                // Don't close the agent on this region yet
                if (handle != Scene.RegionInfo.RegionHandle)
                {
                    uint x, y;
                    Utils.LongToUInts(handle, out x, out y);
                    x = x / Constants.RegionSize;
                    y = y / Constants.RegionSize;

                    //m_log.Debug("---> x: " + x + "; newx:" + newRegionX + "; Abs:" + (int)Math.Abs((int)(x - newRegionX)));
                    //m_log.Debug("---> y: " + y + "; newy:" + newRegionY + "; Abs:" + (int)Math.Abs((int)(y - newRegionY)));
                    if (Util.IsOutsideView(DrawDistance, x, newRegionX, y, newRegionY))
                    {
                        byebyeRegions.Add(handle);
                    }
                }
            }
            
            if (byebyeRegions.Count > 0)
            {
                m_log.Debug("[SCENE PRESENCE]: Closing " + byebyeRegions.Count + " child agents");
                m_scene.SceneGridService.SendCloseChildAgentConnections(ControllingClient.AgentId, byebyeRegions);
            }
            
            foreach (ulong handle in byebyeRegions)
            {
                RemoveNeighbourRegion(handle);
            }
        }

        #endregion

        /// <summary>
        /// This allows the Sim owner the abiility to kick users from their sim currently.
        /// It tells the client that the agent has permission to do so.
        /// </summary>
        public void GrantGodlikePowers(UUID agentID, UUID sessionID, UUID token, bool godStatus)
        {
            if (godStatus)
            {
                // For now, assign god level 200 to anyone
                // who is granted god powers, but has no god level set.
                //
                UserAccount account = m_scene.UserAccountService.GetUserAccount(m_scene.RegionInfo.ScopeID, agentID);
                if (account != null)
                {
                    if (account.UserLevel > 0)
                        GodLevel = account.UserLevel;
                    else
                        GodLevel = 200;
                }
            }
            else
            {
                GodLevel = 0;
            }

            ControllingClient.SendAdminResponse(token, (uint)GodLevel);
        }

        #region Child Agent Updates

        public void ChildAgentDataUpdate(AgentData cAgentData)
        {
            //m_log.Debug("   >>> ChildAgentDataUpdate <<< " + Scene.RegionInfo.RegionName);
            if (!IsChildAgent)
                return;

            CopyFrom(cAgentData);
        }

        /// <summary>
        /// This updates important decision making data about a child agent
        /// The main purpose is to figure out what objects to send to a child agent that's in a neighboring region
        /// </summary>
        public void ChildAgentDataUpdate(AgentPosition cAgentData, uint tRegionX, uint tRegionY, uint rRegionX, uint rRegionY)
        {
            if (!IsChildAgent)
                return;

            //m_log.Debug("   >>> ChildAgentPositionUpdate <<< " + rRegionX + "-" + rRegionY);
            int shiftx = ((int)rRegionX - (int)tRegionX) * (int)Constants.RegionSize;
            int shifty = ((int)rRegionY - (int)tRegionY) * (int)Constants.RegionSize;

            Vector3 offset = new Vector3(shiftx, shifty, 0f);

            // When we get to the point of re-computing neighbors everytime this
            // changes, then start using the agent's drawdistance rather than the 
            // region's draw distance.
            // DrawDistance = cAgentData.Far;
            DrawDistance = Scene.DefaultDrawDistance;
            
            if (cAgentData.Position != new Vector3(-1f, -1f, -1f)) // UGH!!
                m_pos = cAgentData.Position + offset;

            if (Vector3.Distance(AbsolutePosition, posLastSignificantMove) >= Scene.ChildReprioritizationDistance)
            {
                posLastSignificantMove = AbsolutePosition;
                ReprioritizeUpdates();
            }

            CameraPosition = cAgentData.Center + offset;

            //SetHeight(cAgentData.AVHeight);

            if ((cAgentData.Throttles != null) && cAgentData.Throttles.Length > 0)
                ControllingClient.SetChildAgentThrottle(cAgentData.Throttles);

            //cAgentData.AVHeight;
            RegionHandle = cAgentData.RegionHandle;
            //m_velocity = cAgentData.Velocity;
        }

        public void CopyTo(AgentData cAgent)
        {
            cAgent.CallbackURI = m_callbackURI;

            cAgent.AgentID = UUID;
            cAgent.RegionID = Scene.RegionInfo.RegionID;

            cAgent.Position = AbsolutePosition;
            cAgent.Velocity = m_velocity;
            cAgent.Center = CameraPosition;
            cAgent.AtAxis = CameraAtAxis;
            cAgent.LeftAxis = CameraLeftAxis;
            cAgent.UpAxis = m_CameraUpAxis;

            cAgent.Far = DrawDistance;

            // Throttles 
            float multiplier = 1;
            int childRegions = KnownRegionCount;
            if (childRegions != 0)
                multiplier = 1f / childRegions;

            // Minimum throttle for a child region is 1/4 of the root region throttle
            if (multiplier <= 0.25f)
                multiplier = 0.25f;

            cAgent.Throttles = ControllingClient.GetThrottlesPacked(multiplier);

            cAgent.HeadRotation = m_headrotation;
            cAgent.BodyRotation = Rotation;
            cAgent.ControlFlags = (uint)m_AgentControlFlags;

            if (m_scene.Permissions.IsGod(new UUID(cAgent.AgentID)))
                cAgent.GodLevel = (byte)GodLevel;
            else 
                cAgent.GodLevel = (byte) 0;

            cAgent.AlwaysRun = SetAlwaysRun;

            cAgent.Appearance = new AvatarAppearance(Appearance);
            
            lock (scriptedcontrols)
            {
                ControllerData[] controls = new ControllerData[scriptedcontrols.Count];
                int i = 0;

                foreach (ScriptControllers c in scriptedcontrols.Values)
                {
                    controls[i++] = new ControllerData(c.itemID, (uint)c.ignoreControls, (uint)c.eventControls);
                }
                cAgent.Controllers = controls;
            }

            // Animations
            try
            {
                cAgent.Anims = Animator.Animations.ToArray();
            }
            catch { }

            // Attachment objects
            lock (m_attachments)
            {
                if (m_attachments.Count > 0)
                {
                    cAgent.AttachmentObjects = new List<ISceneObject>();
                    cAgent.AttachmentObjectStates = new List<string>();
    //                IScriptModule se = m_scene.RequestModuleInterface<IScriptModule>();
                    InTransitScriptStates.Clear();

                    foreach (SceneObjectGroup sog in m_attachments)
                    {
                        // We need to make a copy and pass that copy
                        // because of transfers withn the same sim
                        ISceneObject clone = sog.CloneForNewScene();
                        // Attachment module assumes that GroupPosition holds the offsets...!
                        ((SceneObjectGroup)clone).RootPart.GroupPosition = sog.RootPart.AttachedPos;
                        ((SceneObjectGroup)clone).IsAttachment = false;
                        cAgent.AttachmentObjects.Add(clone);
                        string state = sog.GetStateSnapshot();
                        cAgent.AttachmentObjectStates.Add(state);
                        InTransitScriptStates.Add(state);
                        // Let's remove the scripts of the original object here
                        sog.RemoveScriptInstances(true);
                    }
                }
            }
        }

        public void CopyFrom(AgentData cAgent)
        {
            m_originRegionID = cAgent.RegionID;

            m_callbackURI = cAgent.CallbackURI;

            m_pos = cAgent.Position;
            
            m_velocity = cAgent.Velocity;
            CameraPosition = cAgent.Center;
            CameraAtAxis = cAgent.AtAxis;
            CameraLeftAxis = cAgent.LeftAxis;
            m_CameraUpAxis = cAgent.UpAxis;

            // When we get to the point of re-computing neighbors everytime this
            // changes, then start using the agent's drawdistance rather than the 
            // region's draw distance.
            // DrawDistance = cAgent.Far;
            DrawDistance = Scene.DefaultDrawDistance;

            if ((cAgent.Throttles != null) && cAgent.Throttles.Length > 0)
                ControllingClient.SetChildAgentThrottle(cAgent.Throttles);

            m_headrotation = cAgent.HeadRotation;
            Rotation = cAgent.BodyRotation;
            m_AgentControlFlags = (AgentManager.ControlFlags)cAgent.ControlFlags; 

            if (m_scene.Permissions.IsGod(new UUID(cAgent.AgentID)))
                GodLevel = cAgent.GodLevel;
            SetAlwaysRun = cAgent.AlwaysRun;

            Appearance = new AvatarAppearance(cAgent.Appearance);
            if (PhysicsActor != null)
            {
                bool isFlying = PhysicsActor.Flying;
                RemoveFromPhysicalScene();
                AddToPhysicalScene(isFlying);
            }
            
            try
            {
                lock (scriptedcontrols)
                {
                    if (cAgent.Controllers != null)
                    {
                        scriptedcontrols.Clear();

                        foreach (ControllerData c in cAgent.Controllers)
                        {
                            ScriptControllers sc = new ScriptControllers();
                            sc.itemID = c.ItemID;
                            sc.ignoreControls = (ScriptControlled)c.IgnoreControls;
                            sc.eventControls = (ScriptControlled)c.EventControls;

                            scriptedcontrols[sc.itemID] = sc;
                        }
                    }
                }
            }
            catch { }
            // Animations
            try
            {
                Animator.ResetAnimations();
                Animator.Animations.FromArray(cAgent.Anims);
            }
            catch {  }

            if (cAgent.AttachmentObjects != null && cAgent.AttachmentObjects.Count > 0)
            {
                m_attachments = new List<SceneObjectGroup>();
                int i = 0;
                foreach (ISceneObject so in cAgent.AttachmentObjects)
                {
                    ((SceneObjectGroup)so).LocalId = 0;
                    ((SceneObjectGroup)so).RootPart.UpdateFlag = 0;
                    so.SetState(cAgent.AttachmentObjectStates[i++], m_scene);
                    m_scene.IncomingCreateObject(so);
                }
            }
        }

        public bool CopyAgent(out IAgentData agent)
        {
            agent = new CompleteAgentData();
            CopyTo((AgentData)agent);
            return true;
        }

        #endregion Child Agent Updates

        /// <summary>
        /// Handles part of the PID controller function for moving an avatar.
        /// </summary>
        public void UpdateMovement()
        {
            if (m_forceToApply.HasValue)
            {
                Vector3 force = m_forceToApply.Value;

                Updated = true;

                Velocity = force;

                m_forceToApply = null;
            }
        }

        /// <summary>
        /// Adds a physical representation of the avatar to the Physics plugin
        /// </summary>
        public void AddToPhysicalScene(bool isFlying)
        {
//            m_log.DebugFormat(
//                "[SCENE PRESENCE]: Adding physics actor for {0}, ifFlying = {1} in {2}",
//                Name, isFlying, Scene.RegionInfo.RegionName);

            if (Appearance.AvatarHeight == 0)
                Appearance.SetHeight();

            PhysicsScene scene = m_scene.PhysicsScene;

            Vector3 pVec = AbsolutePosition;

            // Old bug where the height was in centimeters instead of meters
            PhysicsActor = scene.AddAvatar(LocalId, Firstname + "." + Lastname, pVec,
                                                 new Vector3(0f, 0f, Appearance.AvatarHeight), isFlying);

            scene.AddPhysicsActorTaint(PhysicsActor);
            //PhysicsActor.OnRequestTerseUpdate += SendTerseUpdateToAllClients;
            PhysicsActor.OnCollisionUpdate += PhysicsCollisionUpdate;
            PhysicsActor.OnOutOfBounds += OutOfBoundsCall; // Called for PhysicsActors when there's something wrong
            PhysicsActor.SubscribeEvents(500);
            PhysicsActor.LocalID = LocalId;

            SetHeight(Appearance.AvatarHeight);
        }

        private void OutOfBoundsCall(Vector3 pos)
        {
            //bool flying = PhysicsActor.Flying;
            //RemoveFromPhysicalScene();

            //AddToPhysicalScene(flying);
            if (ControllingClient != null)
                ControllingClient.SendAgentAlertMessage("Physics is having a problem with your avatar.  You may not be able to move until you relog.", true);
        }

        // Event called by the physics plugin to tell the avatar about a collision.
        private void PhysicsCollisionUpdate(EventArgs e)
        {
            if (e == null)
                return;

            //if ((Math.Abs(Velocity.X) > 0.1e-9f) || (Math.Abs(Velocity.Y) > 0.1e-9f))
            // The Physics Scene will send updates every 500 ms grep: PhysicsActor.SubscribeEvents(
            // as of this comment the interval is set in AddToPhysicalScene
            if (Animator!=null)
            {
				if (m_updateCount > 0)			//KF: DO NOT call UpdateMovementAnimations outside of the m_updateCount wrapper,
				{								//  else its will lock out other animation changes, like ground sit.
	            	Animator.UpdateMovementAnimations();
	            	m_updateCount--;
				}
			}

            CollisionEventUpdate collisionData = (CollisionEventUpdate)e;
            Dictionary<uint, ContactPoint> coldata = collisionData.m_objCollisionList;

            CollisionPlane = Vector4.UnitW;

            // No collisions at all means we may be flying. Update always
            // to make falling work
			if (m_lastColCount != coldata.Count || coldata.Count == 0)
			{	
				m_updateCount = UPDATE_COUNT;
				m_lastColCount = coldata.Count;
			}
			
            if (coldata.Count != 0 && Animator != null)
            {
                switch (Animator.CurrentMovementAnimation)
                {
                    case "STAND":
                    case "WALK":
                    case "RUN":
                    case "CROUCH":
                    case "CROUCHWALK":
                        {
                            ContactPoint lowest;
                            lowest.SurfaceNormal = Vector3.Zero;
                            lowest.Position = Vector3.Zero;
                            lowest.Position.Z = Single.NaN;

                            foreach (ContactPoint contact in coldata.Values)
                            {
                                if (Single.IsNaN(lowest.Position.Z) || contact.Position.Z < lowest.Position.Z)
                                {
                                    lowest = contact;
                                }
                            }

                            CollisionPlane = new Vector4(-lowest.SurfaceNormal, -Vector3.Dot(lowest.Position, lowest.SurfaceNormal));
                        }
                        break;
                }
            }

            List<uint> thisHitColliders = new List<uint>();
            List<uint> endedColliders = new List<uint>();
            List<uint> startedColliders = new List<uint>();

            foreach (uint localid in coldata.Keys)
            {
                thisHitColliders.Add(localid);
                if (!m_lastColliders.Contains(localid))
                {
                    startedColliders.Add(localid);
                }
                //m_log.Debug("[SCENE PRESENCE]: Collided with:" + localid.ToString() + " at depth of: " + collissionswith[localid].ToString());
            }
            
            // calculate things that ended colliding
            foreach (uint localID in m_lastColliders)
            {
                if (!thisHitColliders.Contains(localID))
                {
                    endedColliders.Add(localID);
                }
            }
            //add the items that started colliding this time to the last colliders list.
            foreach (uint localID in startedColliders)
            {
                m_lastColliders.Add(localID);
            }
            // remove things that ended colliding from the last colliders list
            foreach (uint localID in endedColliders)
            {
                m_lastColliders.Remove(localID);
            }

            // do event notification
            if (startedColliders.Count > 0)
            {
                ColliderArgs StartCollidingMessage = new ColliderArgs();
                List<DetectedObject> colliding = new List<DetectedObject>();
                foreach (uint localId in startedColliders)
                {
                    if (localId == 0)
                        continue;

                    SceneObjectPart obj = Scene.GetSceneObjectPart(localId);
                    string data = "";
                    if (obj != null)
                    {
                        DetectedObject detobj = new DetectedObject();
                        detobj.keyUUID = obj.UUID;
                        detobj.nameStr = obj.Name;
                        detobj.ownerUUID = obj.OwnerID;
                        detobj.posVector = obj.AbsolutePosition;
                        detobj.rotQuat = obj.GetWorldRotation();
                        detobj.velVector = obj.Velocity;
                        detobj.colliderType = 0;
                        detobj.groupUUID = obj.GroupID;
                        colliding.Add(detobj);
                    }
                }

                if (colliding.Count > 0)
                {
                    StartCollidingMessage.Colliders = colliding;

                    foreach (SceneObjectGroup att in GetAttachments())
                        Scene.EventManager.TriggerScriptCollidingStart(att.LocalId, StartCollidingMessage);
                }
            }

            if (endedColliders.Count > 0)
            {
                ColliderArgs EndCollidingMessage = new ColliderArgs();
                List<DetectedObject> colliding = new List<DetectedObject>();
                foreach (uint localId in endedColliders)
                {
                    if (localId == 0)
                        continue;

                    SceneObjectPart obj = Scene.GetSceneObjectPart(localId);
                    string data = "";
                    if (obj != null)
                    {
                        DetectedObject detobj = new DetectedObject();
                        detobj.keyUUID = obj.UUID;
                        detobj.nameStr = obj.Name;
                        detobj.ownerUUID = obj.OwnerID;
                        detobj.posVector = obj.AbsolutePosition;
                        detobj.rotQuat = obj.GetWorldRotation();
                        detobj.velVector = obj.Velocity;
                        detobj.colliderType = 0;
                        detobj.groupUUID = obj.GroupID;
                        colliding.Add(detobj);
                    }
                }

                if (colliding.Count > 0)
                {
                    EndCollidingMessage.Colliders = colliding;

                    foreach (SceneObjectGroup att in GetAttachments())
                        Scene.EventManager.TriggerScriptCollidingEnd(att.LocalId, EndCollidingMessage);
                }
            }

            if (thisHitColliders.Count > 0)
            {
                ColliderArgs CollidingMessage = new ColliderArgs();
                List<DetectedObject> colliding = new List<DetectedObject>();
                foreach (uint localId in thisHitColliders)
                {
                    if (localId == 0)
                        continue;

                    SceneObjectPart obj = Scene.GetSceneObjectPart(localId);
                    string data = "";
                    if (obj != null)
                    {
                        DetectedObject detobj = new DetectedObject();
                        detobj.keyUUID = obj.UUID;
                        detobj.nameStr = obj.Name;
                        detobj.ownerUUID = obj.OwnerID;
                        detobj.posVector = obj.AbsolutePosition;
                        detobj.rotQuat = obj.GetWorldRotation();
                        detobj.velVector = obj.Velocity;
                        detobj.colliderType = 0;
                        detobj.groupUUID = obj.GroupID;
                        colliding.Add(detobj);
                    }
                }

                if (colliding.Count > 0)
                {
                    CollidingMessage.Colliders = colliding;

                    lock (m_attachments)
                    {
                        foreach (SceneObjectGroup att in m_attachments)
                            Scene.EventManager.TriggerScriptColliding(att.LocalId, CollidingMessage);
                    }
                }
            }

            if (Invulnerable)
                return;
            
            float starthealth = Health;
            uint killerObj = 0;
            foreach (uint localid in coldata.Keys)
            {
                SceneObjectPart part = Scene.GetSceneObjectPart(localid);

                if (part != null && part.ParentGroup.Damage != -1.0f)
                    Health -= part.ParentGroup.Damage;
                else
                {
                    if (coldata[localid].PenetrationDepth >= 0.10f)
                        Health -= coldata[localid].PenetrationDepth * 5.0f;
                }

                if (Health <= 0.0f)
                {
                    if (localid != 0)
                        killerObj = localid;
                }
                //m_log.Debug("[AVATAR]: Collision with localid: " + localid.ToString() + " at depth: " + coldata[localid].ToString());
            }
            //Health = 100;
            if (!Invulnerable)
            {
                if (starthealth != Health)
                {
                    ControllingClient.SendHealth(Health);
                }
                if (Health <= 0)
                    m_scene.EventManager.TriggerAvatarKill(killerObj, this);
            }
        }

        public void setHealthWithUpdate(float health)
        {
            Health = health;
            ControllingClient.SendHealth(Health);
        }

        public void Close()
        {
            if (!IsChildAgent)
                m_scene.AttachmentsModule.DeleteAttachmentsFromScene(this, false);

            // Clear known regions
            KnownRegions = new Dictionary<ulong, string>();

            lock (m_reprioritization_timer)
            {
                m_reprioritization_timer.Enabled = false;
                m_reprioritization_timer.Elapsed -= new ElapsedEventHandler(Reprioritize);
            }
            
            // I don't get it but mono crashes when you try to dispose of this timer,
            // unsetting the elapsed callback should be enough to allow for cleanup however.
            // m_reprioritizationTimer.Dispose(); 

            SceneViewer.Close();

            RemoveFromPhysicalScene();
            Animator.Close();
            Animator = null;
        }

        public void AddAttachment(SceneObjectGroup gobj)
        {
            lock (m_attachments)
            {
                // This may be true when the attachment comes back
                // from serialization after login. Clear it.
                gobj.IsDeleted = false;

                m_attachments.Add(gobj);
            }
        }

        /// <summary>
        /// Get all the presence's attachments.
        /// </summary>
        /// <returns>A copy of the list which contains the attachments.</returns>
        public List<SceneObjectGroup> GetAttachments()
        {
            lock (m_attachments)
                return new List<SceneObjectGroup>(m_attachments);
        }

        /// <summary>
        /// Get the scene objects attached to the given point.
        /// </summary>
        /// <param name="attachmentPoint"></param>
        /// <returns>Returns an empty list if there were no attachments at the point.</returns>
        public List<SceneObjectGroup> GetAttachments(uint attachmentPoint)
        {
            List<SceneObjectGroup> attachments = new List<SceneObjectGroup>();
            
            lock (m_attachments)
            {
                foreach (SceneObjectGroup so in m_attachments)
                {
                    if (attachmentPoint == so.AttachmentPoint)
                        attachments.Add(so);
                }
            }
            
            return attachments;
        }

        public bool HasAttachments()
        {
            lock (m_attachments)
                return m_attachments.Count > 0;
        }

        public bool HasScriptedAttachments()
        {
            lock (m_attachments)
            {
                foreach (SceneObjectGroup gobj in m_attachments)
                {
                    if (gobj != null)
                    {
                        if (gobj.RootPart.Inventory.ContainsScripts())
                            return true;
                    }
                }
            }
            return false;
        }

        public void RemoveAttachment(SceneObjectGroup gobj)
        {
            lock (m_attachments)
                m_attachments.Remove(gobj);
        }

        /// <summary>
        /// Clear all attachments
        /// </summary>
        public void ClearAttachments()
        {
            lock (m_attachments)
                m_attachments.Clear();
        }

        /// <summary>
        /// This is currently just being done for information.
        /// </summary>
        public bool ValidateAttachments()
        {
            bool validated = true;

            lock (m_attachments)
            {
                // Validate
                foreach (SceneObjectGroup gobj in m_attachments)
                {
                    if (gobj == null)
                    {
                        m_log.WarnFormat(
                            "[SCENE PRESENCE]: Failed to validate an attachment for {0} since it was null.  Continuing", Name);

                        validated = false;
                    }
                    else if (gobj.IsDeleted)
                    {
                        m_log.WarnFormat(
                            "[SCENE PRESENCE]: Failed to validate attachment {0} {1} for {2} since it had been deleted.  Continuing",
                            gobj.Name, gobj.UUID, Name);

                        validated = false;
                    }
                }
            }

            return validated;
        }

        /// <summary>
        /// Send a script event to this scene presence's attachments
        /// </summary>
        /// <param name="eventName">The name of the event</param>
        /// <param name="args">The arguments for the event</param>
        public void SendScriptEventToAttachments(string eventName, Object[] args)
        {
            if (m_scriptEngines != null)
            {
                lock (m_attachments)
                {
                    foreach (SceneObjectGroup grp in m_attachments)
                    {
                        // 16384 is CHANGED_ANIMATION
                        //
                        // Send this to all attachment root prims
                        //
                        foreach (IScriptModule m in m_scriptEngines)
                        {
                            if (m == null) // No script engine loaded
                                continue;

                            m.PostObjectEvent(grp.RootPart.UUID, "changed", new Object[] { (int)Changed.ANIMATION });
                        }
                    }
                }
            }
        }

        internal void PushForce(Vector3 impulse)
        {
            if (PhysicsActor != null)
            {
                PhysicsActor.AddForce(impulse,true);
            }
        }

        public void RegisterControlEventsToScript(int controls, int accept, int pass_on, uint Obj_localID, UUID Script_item_UUID)
        {
            ScriptControllers obj = new ScriptControllers();
            obj.ignoreControls = ScriptControlled.CONTROL_ZERO;
            obj.eventControls = ScriptControlled.CONTROL_ZERO;

            obj.itemID = Script_item_UUID;
            if (pass_on == 0 && accept == 0)
            {
                IgnoredControls |= (ScriptControlled)controls;
                obj.ignoreControls = (ScriptControlled)controls;
            }

            if (pass_on == 0 && accept == 1)
            {
                IgnoredControls |= (ScriptControlled)controls;
                obj.ignoreControls = (ScriptControlled)controls;
                obj.eventControls = (ScriptControlled)controls;
            }

            if (pass_on == 1 && accept == 1)
            {
                IgnoredControls = ScriptControlled.CONTROL_ZERO;
                obj.eventControls = (ScriptControlled)controls;
                obj.ignoreControls = ScriptControlled.CONTROL_ZERO;
            }

            lock (scriptedcontrols)
            {
                if (pass_on == 1 && accept == 0)
                {
                    IgnoredControls &= ~(ScriptControlled)controls;
                    if (scriptedcontrols.ContainsKey(Script_item_UUID))
                        scriptedcontrols.Remove(Script_item_UUID);
                }
                else
                {
                    scriptedcontrols[Script_item_UUID] = obj;
                }
            }

            ControllingClient.SendTakeControls(controls, pass_on == 1 ? true : false, true);
        }

        public void HandleForceReleaseControls(IClientAPI remoteClient, UUID agentID)
        {
            IgnoredControls = ScriptControlled.CONTROL_ZERO;
            lock (scriptedcontrols)
            {
                scriptedcontrols.Clear();
            }
            ControllingClient.SendTakeControls(int.MaxValue, false, false);
        }

        public void UnRegisterControlEventsToScript(uint Obj_localID, UUID Script_item_UUID)
        {
            ScriptControllers takecontrols;

            lock (scriptedcontrols)
            {
                if (scriptedcontrols.TryGetValue(Script_item_UUID, out takecontrols))
                {
                    ScriptControlled sctc = takecontrols.eventControls;

                    ControllingClient.SendTakeControls((int)sctc, false, false);
                    ControllingClient.SendTakeControls((int)sctc, true, false);

                    scriptedcontrols.Remove(Script_item_UUID);
                    IgnoredControls = ScriptControlled.CONTROL_ZERO;
                    foreach (ScriptControllers scData in scriptedcontrols.Values)
                    {
                        IgnoredControls |= scData.ignoreControls;
                    }
                }
            }
        }

        internal void SendControlToScripts(uint flags)
        {
            ScriptControlled allflags = ScriptControlled.CONTROL_ZERO;

            if (MouseDown)
            {
                allflags = LastCommands & (ScriptControlled.CONTROL_ML_LBUTTON | ScriptControlled.CONTROL_LBUTTON);
                if ((flags & (uint)AgentManager.ControlFlags.AGENT_CONTROL_LBUTTON_UP) != 0 || (flags & unchecked((uint)AgentManager.ControlFlags.AGENT_CONTROL_ML_LBUTTON_UP)) != 0)
                {
                    allflags = ScriptControlled.CONTROL_ZERO;
                    MouseDown = true;
                }
            }

            if ((flags & (uint)AgentManager.ControlFlags.AGENT_CONTROL_ML_LBUTTON_DOWN) != 0)
            {
                allflags |= ScriptControlled.CONTROL_ML_LBUTTON;
                MouseDown = true;
            }
            if ((flags & (uint)AgentManager.ControlFlags.AGENT_CONTROL_LBUTTON_DOWN) != 0)
            {
                allflags |= ScriptControlled.CONTROL_LBUTTON;
                MouseDown = true;
            }

            // find all activated controls, whether the scripts are interested in them or not
            if ((flags & (uint)AgentManager.ControlFlags.AGENT_CONTROL_AT_POS) != 0 || (flags & (uint)AgentManager.ControlFlags.AGENT_CONTROL_NUDGE_AT_POS) != 0)
            {
                allflags |= ScriptControlled.CONTROL_FWD;
            }
            if ((flags & (uint)AgentManager.ControlFlags.AGENT_CONTROL_AT_NEG) != 0 || (flags & (uint)AgentManager.ControlFlags.AGENT_CONTROL_NUDGE_AT_NEG) != 0)
            {
                allflags |= ScriptControlled.CONTROL_BACK;
            }
            if ((flags & (uint)AgentManager.ControlFlags.AGENT_CONTROL_UP_POS) != 0 || (flags & (uint)AgentManager.ControlFlags.AGENT_CONTROL_NUDGE_UP_POS) != 0)
            {
                allflags |= ScriptControlled.CONTROL_UP;
            }
            if ((flags & (uint)AgentManager.ControlFlags.AGENT_CONTROL_UP_NEG) != 0 || (flags & (uint)AgentManager.ControlFlags.AGENT_CONTROL_NUDGE_UP_NEG) != 0)
            {
                allflags |= ScriptControlled.CONTROL_DOWN;
            }
            if ((flags & (uint)AgentManager.ControlFlags.AGENT_CONTROL_LEFT_POS) != 0 || (flags & (uint)AgentManager.ControlFlags.AGENT_CONTROL_NUDGE_LEFT_POS) != 0)
            {
                allflags |= ScriptControlled.CONTROL_LEFT;
            }
            if ((flags & (uint)AgentManager.ControlFlags.AGENT_CONTROL_LEFT_NEG) != 0 || (flags & (uint)AgentManager.ControlFlags.AGENT_CONTROL_NUDGE_LEFT_NEG) != 0)
            {
                allflags |= ScriptControlled.CONTROL_RIGHT;
            }
            if ((flags & (uint)AgentManager.ControlFlags.AGENT_CONTROL_YAW_NEG) != 0)
            {
                allflags |= ScriptControlled.CONTROL_ROT_RIGHT;
            }
            if ((flags & (uint)AgentManager.ControlFlags.AGENT_CONTROL_YAW_POS) != 0)
            {
                allflags |= ScriptControlled.CONTROL_ROT_LEFT;
            }
            // optimization; we have to check per script, but if nothing is pressed and nothing changed, we can skip that
            if (allflags != ScriptControlled.CONTROL_ZERO || allflags != LastCommands)
            {
                lock (scriptedcontrols)
                {
                    foreach (KeyValuePair<UUID, ScriptControllers> kvp in scriptedcontrols)
                    {
                        UUID scriptUUID = kvp.Key;
                        ScriptControllers scriptControlData = kvp.Value;

                        ScriptControlled localHeld = allflags & scriptControlData.eventControls;     // the flags interesting for us
                        ScriptControlled localLast = LastCommands & scriptControlData.eventControls; // the activated controls in the last cycle
                        ScriptControlled localChange = localHeld ^ localLast;                        // the changed bits
                        if (localHeld != ScriptControlled.CONTROL_ZERO || localChange != ScriptControlled.CONTROL_ZERO)
                        {
                            // only send if still pressed or just changed
                            m_scene.EventManager.TriggerControlEvent(scriptUUID, UUID, (uint)localHeld, (uint)localChange);
                        }
                    }
                }
            }

            LastCommands = allflags;
        }

        internal static AgentManager.ControlFlags RemoveIgnoredControls(AgentManager.ControlFlags flags, ScriptControlled ignored)
        {
            if (ignored == ScriptControlled.CONTROL_ZERO)
                return flags;

            if ((ignored & ScriptControlled.CONTROL_BACK) != 0)
                flags &= ~(AgentManager.ControlFlags.AGENT_CONTROL_AT_NEG | AgentManager.ControlFlags.AGENT_CONTROL_NUDGE_AT_NEG);
            if ((ignored & ScriptControlled.CONTROL_FWD) != 0)
                flags &= ~(AgentManager.ControlFlags.AGENT_CONTROL_NUDGE_AT_POS | AgentManager.ControlFlags.AGENT_CONTROL_AT_POS);
            if ((ignored & ScriptControlled.CONTROL_DOWN) != 0)
                flags &= ~(AgentManager.ControlFlags.AGENT_CONTROL_UP_NEG | AgentManager.ControlFlags.AGENT_CONTROL_NUDGE_UP_NEG);
            if ((ignored & ScriptControlled.CONTROL_UP) != 0)
                flags &= ~(AgentManager.ControlFlags.AGENT_CONTROL_NUDGE_UP_POS | AgentManager.ControlFlags.AGENT_CONTROL_UP_POS);
            if ((ignored & ScriptControlled.CONTROL_LEFT) != 0)
                flags &= ~(AgentManager.ControlFlags.AGENT_CONTROL_LEFT_POS | AgentManager.ControlFlags.AGENT_CONTROL_NUDGE_LEFT_POS);
            if ((ignored & ScriptControlled.CONTROL_RIGHT) != 0)
                flags &= ~(AgentManager.ControlFlags.AGENT_CONTROL_NUDGE_LEFT_NEG | AgentManager.ControlFlags.AGENT_CONTROL_LEFT_NEG);
            if ((ignored & ScriptControlled.CONTROL_ROT_LEFT) != 0)
                flags &= ~(AgentManager.ControlFlags.AGENT_CONTROL_YAW_NEG);
            if ((ignored & ScriptControlled.CONTROL_ROT_RIGHT) != 0)
                flags &= ~(AgentManager.ControlFlags.AGENT_CONTROL_YAW_POS);
            if ((ignored & ScriptControlled.CONTROL_ML_LBUTTON) != 0)
                flags &= ~(AgentManager.ControlFlags.AGENT_CONTROL_ML_LBUTTON_DOWN);
            if ((ignored & ScriptControlled.CONTROL_LBUTTON) != 0)
                flags &= ~(AgentManager.ControlFlags.AGENT_CONTROL_LBUTTON_UP | AgentManager.ControlFlags.AGENT_CONTROL_LBUTTON_DOWN);

            //DIR_CONTROL_FLAG_FORWARD = AgentManager.ControlFlags.AGENT_CONTROL_AT_POS,
            //DIR_CONTROL_FLAG_BACK = AgentManager.ControlFlags.AGENT_CONTROL_AT_NEG,
            //DIR_CONTROL_FLAG_LEFT = AgentManager.ControlFlags.AGENT_CONTROL_LEFT_POS,
            //DIR_CONTROL_FLAG_RIGHT = AgentManager.ControlFlags.AGENT_CONTROL_LEFT_NEG,
            //DIR_CONTROL_FLAG_UP = AgentManager.ControlFlags.AGENT_CONTROL_UP_POS,
            //DIR_CONTROL_FLAG_DOWN = AgentManager.ControlFlags.AGENT_CONTROL_UP_NEG,
            //DIR_CONTROL_FLAG_DOWN_NUDGE = AgentManager.ControlFlags.AGENT_CONTROL_NUDGE_UP_NEG

            return flags;
        }

        private void ReprioritizeUpdates()
        {
            if (Scene.IsReprioritizationEnabled && Scene.UpdatePrioritizationScheme != UpdatePrioritizationSchemes.Time)
            {
                lock (m_reprioritization_timer)
                {
                    if (!m_reprioritizing)
                        m_reprioritization_timer.Enabled = m_reprioritizing = true;
                    else
                        m_reprioritization_called = true;
                }
            }
        }

        private void Reprioritize(object sender, ElapsedEventArgs e)
        {
            ControllingClient.ReprioritizeUpdates();

            lock (m_reprioritization_timer)
            {
                m_reprioritization_timer.Enabled = m_reprioritizing = m_reprioritization_called;
                m_reprioritization_called = false;
            }
        }
        
        private Vector3 Quat2Euler(Quaternion rot){
        	float x = Utils.RAD_TO_DEG * (float)Math.Atan2((double)((2.0f * rot.X * rot.W) - (2.0f * rot.Y * rot.Z)) , 
        													(double)(1 - (2.0f * rot.X * rot.X) - (2.0f * rot.Z * rot.Z)));
        	float y = Utils.RAD_TO_DEG * (float)Math.Asin ((double)((2.0f * rot.X * rot.Y) + (2.0f * rot.Z * rot.W)));
        	float z = Utils.RAD_TO_DEG * (float)Math.Atan2(((double)(2.0f * rot.Y * rot.W) - (2.0f * rot.X * rot.Z)) , 
        													(double)(1 - (2.0f * rot.Y * rot.Y) - (2.0f * rot.Z * rot.Z)));
	        return(new Vector3(x,y,z));
	    }

        private void CheckLandingPoint(ref Vector3 pos)
        {
            // Never constrain lures
            if ((TeleportFlags & TeleportFlags.ViaLure) != 0)
                return;

            if (m_scene.RegionInfo.EstateSettings.AllowDirectTeleport)
                return;

            ILandObject land = m_scene.LandChannel.GetLandObject(pos.X, pos.Y);

            if (land.LandData.LandingType == (byte)LandingType.LandingPoint &&
                land.LandData.UserLocation != Vector3.Zero &&
                land.LandData.OwnerID != m_uuid &&
                (!m_scene.Permissions.IsGod(m_uuid)) &&
                (!m_scene.RegionInfo.EstateSettings.IsEstateManager(m_uuid)))
            {
                float curr = Vector3.Distance(AbsolutePosition, pos);
                if (Vector3.Distance(land.LandData.UserLocation, pos) < curr)
                    pos = land.LandData.UserLocation;
                else
                    ControllingClient.SendAlertMessage("Can't teleport closer to destination");
            }
        }
    }
}<|MERGE_RESOLUTION|>--- conflicted
+++ resolved
@@ -1993,11 +1993,8 @@
                                 4); // PERMISSION_TAKE_CONTROLS
                         }
                     }
-<<<<<<< HEAD
                     part.TaskInventory.LockItemsForRead(false);
-=======
-
->>>>>>> 62a63f83
+
                     // Reset sit target.
                     if (part.SitTargetAvatar == UUID)
                         part.SitTargetAvatar = UUID.Zero;
@@ -2088,21 +2085,12 @@
                 // Is a sit target available?
                 Vector3 avSitOffSet = part.SitTargetPosition;
                 Quaternion avSitOrientation = part.SitTargetOrientation;
-<<<<<<< HEAD
-                UUID avOnTargetAlready = part.GetAvatarOnSitTarget();
-                bool SitTargetOccupied = (avOnTargetAlready != UUID.Zero);
+                UUID avOnTargetAlready = part.SitTargetAvatar;
+
+                bool SitTargetUnOccupied = (!(avOnTargetAlready != UUID.Zero));
 	            bool SitTargetisSet = (Vector3.Zero != avSitOffSet);		//NB Latest SL Spec shows Sit Rotation setting is ignored.
-                if (SitTargetisSet && !SitTargetOccupied)
-=======
-                UUID avOnTargetAlready = part.SitTargetAvatar;
-
-                bool SitTargetUnOccupied = (!(avOnTargetAlready != UUID.Zero));
-                bool SitTargetisSet =
-                    (!(avSitOffSet.X == 0f && avSitOffSet.Y == 0f && avSitOffSet.Z == 0f && avSitOrientation.W == 1f &&
-                       avSitOrientation.X == 0f && avSitOrientation.Y == 0f && avSitOrientation.Z == 0f));
 
                 if (SitTargetisSet && SitTargetUnOccupied)
->>>>>>> 62a63f83
                 {
                     //switch the target to this prim
                     return part;
@@ -2156,7 +2144,6 @@
 			// Sit analysis rewritten by KF 091125 
             if (SitTargetisSet) 		// scipted sit
             {
-<<<<<<< HEAD
 				if (!part.IsOccupied)
 				{
 //Console.WriteLine("Scripted, unoccupied");
@@ -2165,50 +2152,6 @@
 
                     Quaternion nrot = avSitOrientation;
                     if (!part.IsRoot)
-=======
-                // TODO: determine position to sit at based on scene geometry; don't trust offset from client
-                // see http://wiki.secondlife.com/wiki/User:Andrew_Linden/Office_Hours/2007_11_06 for details on how LL does it
-
-                // Is a sit target available?
-                Vector3 avSitOffSet = part.SitTargetPosition;
-                Quaternion avSitOrientation = part.SitTargetOrientation;
-                UUID avOnTargetAlready = part.SitTargetAvatar;
-
-                bool SitTargetUnOccupied = (!(avOnTargetAlready != UUID.Zero));
-                bool SitTargetisSet =
-                    (!(avSitOffSet.X == 0f && avSitOffSet.Y == 0f && avSitOffSet.Z == 0f &&
-                       (
-                           avSitOrientation.X == 0f && avSitOrientation.Y == 0f && avSitOrientation.Z == 0f && avSitOrientation.W == 1f // Valid Zero Rotation quaternion
-                           || avSitOrientation.X == 0f && avSitOrientation.Y == 0f && avSitOrientation.Z == 1f && avSitOrientation.W == 0f // W-Z Mapping was invalid at one point
-                           || avSitOrientation.X == 0f && avSitOrientation.Y == 0f && avSitOrientation.Z == 0f && avSitOrientation.W == 0f // Invalid Quaternion
-                       )
-                       ));
-
-//                m_log.DebugFormat("[SCENE PRESENCE]: {0} {1}", SitTargetisSet, SitTargetUnOccupied);
-
-                if (SitTargetisSet && SitTargetUnOccupied)
-                {
-                    part.SitTargetAvatar = UUID;
-                    offset = new Vector3(avSitOffSet.X, avSitOffSet.Y, avSitOffSet.Z);
-                    sitOrientation = avSitOrientation;
-                    autopilot = false;
-                }
-                part.ParentGroup.TriggerScriptChangedEvent(Changed.LINK);
-
-                pos = part.AbsolutePosition + offset;
-                //if (Math.Abs(part.AbsolutePosition.Z - AbsolutePosition.Z) > 1)
-                //{
-                   // offset = pos;
-                    //autopilot = false;
-                //}
-                if (PhysicsActor != null)
-                {
-                    // If we're not using the client autopilot, we're immediately warping the avatar to the location
-                    // We can remove the physicsActor until they stand up.
-                    m_sitAvatarHeight = PhysicsActor.Size.Z;
-
-                    if (autopilot)
->>>>>>> 62a63f83
                     {
                         nrot = part.RotationOffset * avSitOrientation;
                     }
@@ -2586,12 +2529,7 @@
             {
                 if (part != null)
                 {
-<<<<<<< HEAD
-//Console.WriteLine("Link #{0}, Rot {1}", part.LinkNum, part.GetWorldRotation());                
-                    if (part.GetAvatarOnSitTarget() == UUID)
-=======
                     if (part.SitTargetAvatar == UUID)
->>>>>>> 62a63f83
                     {
 //Console.WriteLine("Scripted Sit");
                     	// Scripted sit
@@ -2672,7 +2610,7 @@
                 m_parentID = m_requestedSitTargetID;
             }
 
-            if (part.GetAvatarOnSitTarget() != UUID)
+            if (part.SitTargetAvatar != UUID)
             {
                 m_offsetRotation = m_offsetRotation / part.RotationOffset;
             }
