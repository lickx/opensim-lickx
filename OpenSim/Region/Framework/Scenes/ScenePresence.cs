﻿/*
 * Copyright (c) Contributors, http://opensimulator.org/
 * See CONTRIBUTORS.TXT for a full list of copyright holders.
 *
 * Redistribution and use in source and binary forms, with or without
 * modification, are permitted provided that the following conditions are met:
 *     * Redistributions of source code must retain the above copyright
 *       notice, this list of conditions and the following disclaimer.
 *     * Redistributions in binary form must reproduce the above copyright
 *       notice, this list of conditions and the following disclaimer in the
 *       documentation and/or other materials provided with the distribution.
 *     * Neither the name of the OpenSimulator Project nor the
 *       names of its contributors may be used to endorse or promote products
 *       derived from this software without specific prior written permission.
 *
 * THIS SOFTWARE IS PROVIDED BY THE DEVELOPERS ``AS IS'' AND ANY
 * EXPRESS OR IMPLIED WARRANTIES, INCLUDING, BUT NOT LIMITED TO, THE IMPLIED
 * WARRANTIES OF MERCHANTABILITY AND FITNESS FOR A PARTICULAR PURPOSE ARE
 * DISCLAIMED. IN NO EVENT SHALL THE CONTRIBUTORS BE LIABLE FOR ANY
 * DIRECT, INDIRECT, INCIDENTAL, SPECIAL, EXEMPLARY, OR CONSEQUENTIAL DAMAGES
 * (INCLUDING, BUT NOT LIMITED TO, PROCUREMENT OF SUBSTITUTE GOODS OR SERVICES;
 * LOSS OF USE, DATA, OR PROFITS; OR BUSINESS INTERRUPTION) HOWEVER CAUSED AND
 * ON ANY THEORY OF LIABILITY, WHETHER IN CONTRACT, STRICT LIABILITY, OR TORT
 * (INCLUDING NEGLIGENCE OR OTHERWISE) ARISING IN ANY WAY OUT OF THE USE OF THIS
 * SOFTWARE, EVEN IF ADVISED OF THE POSSIBILITY OF SUCH DAMAGE.
 */

using System;
using System.Xml;
using System.Collections.Generic;
using System.Reflection;
using System.Timers;
using OpenMetaverse;
using log4net;
using Nini.Config;
using OpenSim.Framework;
using OpenSim.Framework.Client;
using OpenSim.Region.Framework.Interfaces;
using OpenSim.Region.Framework.Scenes.Animation;
using OpenSim.Region.Framework.Scenes.Types;
using OpenSim.Region.Physics.Manager;
using GridRegion = OpenSim.Services.Interfaces.GridRegion;
using OpenSim.Services.Interfaces;
using TeleportFlags = OpenSim.Framework.Constants.TeleportFlags;

namespace OpenSim.Region.Framework.Scenes
{
    [Flags]
    enum ScriptControlled : uint
    {
        CONTROL_ZERO = 0,
        CONTROL_FWD = 1,
        CONTROL_BACK = 2,
        CONTROL_LEFT = 4,
        CONTROL_RIGHT = 8,
        CONTROL_UP = 16,
        CONTROL_DOWN = 32,
        CONTROL_ROT_LEFT = 256,
        CONTROL_ROT_RIGHT = 512,
        CONTROL_LBUTTON = 268435456,
        CONTROL_ML_LBUTTON = 1073741824
    }

    struct ScriptControllers
    {
        public UUID objectID;
        public UUID itemID;
        public ScriptControlled ignoreControls;
        public ScriptControlled eventControls;
    }

    public delegate void SendCourseLocationsMethod(UUID scene, ScenePresence presence, List<Vector3> coarseLocations, List<UUID> avatarUUIDs);

    public class ScenePresence : EntityBase, IScenePresence
    {
//        ~ScenePresence()
//        {
//            m_log.Debug("[SCENE PRESENCE] Destructor called");
//        }
        private void TriggerScenePresenceUpdated()
        {
            if (m_scene != null)
                m_scene.EventManager.TriggerScenePresenceUpdated(this);
        }

        private static readonly ILog m_log = LogManager.GetLogger(MethodBase.GetCurrentMethod().DeclaringType);

        public PresenceType PresenceType { get; private set; }

//        private static readonly byte[] DEFAULT_TEXTURE = AvatarAppearance.GetDefaultTexture().GetBytes();
        private static readonly Array DIR_CONTROL_FLAGS = Enum.GetValues(typeof(Dir_ControlFlags));
        private static readonly Vector3 HEAD_ADJUSTMENT = new Vector3(0f, 0f, 0.3f);
        
        /// <summary>
        /// Experimentally determined "fudge factor" to make sit-target positions
        /// the same as in SecondLife. Fudge factor was tested for 36 different
        /// test cases including prims of type box, sphere, cylinder, and torus,
        /// with varying parameters for sit target location, prim size, prim
        /// rotation, prim cut, prim twist, prim taper, and prim shear. See mantis
        /// issue #1716
        /// </summary>
        public static readonly Vector3 SIT_TARGET_ADJUSTMENT = new Vector3(0.0f, 0.0f, 0.4f);

        /// <summary>
        /// Movement updates for agents in neighboring regions are sent directly to clients.
        /// This value only affects how often agent positions are sent to neighbor regions
        /// for things such as distance-based update prioritization
        /// </summary>
        public static readonly float SIGNIFICANT_MOVEMENT = 2.0f;

        public UUID currentParcelUUID = UUID.Zero;

        /// <value>
        /// The animator for this avatar
        /// </value>
        public ScenePresenceAnimator Animator { get; private set; }

        /// <summary>
        /// Attachments recorded on this avatar.
        /// </summary>
        /// <remarks>
        /// TODO: For some reason, we effectively have a list both here and in Appearance.  Need to work out if this is
        /// necessary.
        /// </remarks>
        private List<SceneObjectGroup> m_attachments = new List<SceneObjectGroup>();

        public Object AttachmentsSyncLock { get; private set; }

        private Dictionary<UUID, ScriptControllers> scriptedcontrols = new Dictionary<UUID, ScriptControllers>();
        private ScriptControlled IgnoredControls = ScriptControlled.CONTROL_ZERO;
        private ScriptControlled LastCommands = ScriptControlled.CONTROL_ZERO;
        private bool MouseDown = false;
//        private SceneObjectGroup proxyObjectGroup;
        //private SceneObjectPart proxyObjectPart = null;
        public Vector3 lastKnownAllowedPosition;
        public bool sentMessageAboutRestrictedParcelFlyingDown;
        public Vector4 CollisionPlane = Vector4.UnitW;

        private Vector3 m_lastPosition;
        private Quaternion m_lastRotation;
        private Vector3 m_lastVelocity;

        private Vector3? m_forceToApply;
        private int m_userFlags;
        public int UserFlags
        {
            get { return m_userFlags; }
        }

        // Flying
        public bool Flying
        {
            get { return PhysicsActor != null && PhysicsActor.Flying; }
            set { PhysicsActor.Flying = value; }
        }

        // add for fly velocity control
        private bool FlyingOld {get; set;}
        public bool WasFlying
        {
            get; private set;
        }

        public bool IsColliding
        {
            get { return PhysicsActor != null && PhysicsActor.IsColliding; }
            // We would expect setting IsColliding to be private but it's used by a hack in Scene
            set { PhysicsActor.IsColliding = value; }
        }

//        private int m_lastColCount = -1;		//KF: Look for Collision chnages
//        private int m_updateCount = 0;			//KF: Update Anims for a while
//        private static readonly int UPDATE_COUNT = 10;		// how many frames to update for
        private List<uint> m_lastColliders = new List<uint>();

        private TeleportFlags m_teleportFlags;
        public TeleportFlags TeleportFlags
        {
            get { return m_teleportFlags; }
            set { m_teleportFlags = value; }
        }

        private uint m_requestedSitTargetID;
        private UUID m_requestedSitTargetUUID;

        /// <summary>
        /// Are we sitting on the ground?
        /// </summary>
        public bool SitGround { get; private set; }

        private SendCourseLocationsMethod m_sendCourseLocationsMethod;

        //private Vector3 m_requestedSitOffset = new Vector3();

        private Vector3 m_LastFinitePos;

        private float m_sitAvatarHeight = 2.0f;

        private Vector3 m_lastChildAgentUpdatePosition;
        private Vector3 m_lastChildAgentUpdateCamPosition;

        private const int LAND_VELOCITYMAG_MAX = 12;

        private float m_health = 100f;

        protected ulong crossingFromRegion;

        private readonly Vector3[] Dir_Vectors = new Vector3[11];

        protected Timer m_reprioritization_timer;
        protected bool m_reprioritizing;
        protected bool m_reprioritization_called;

        private Quaternion m_headrotation = Quaternion.Identity;

        private string m_nextSitAnimation = String.Empty;

        //PauPaw:Proper PID Controler for autopilot************
        public bool MovingToTarget { get; private set; }
        public Vector3 MoveToPositionTarget { get; private set; }

        /// <summary>
        /// Controls whether an avatar automatically moving to a target will land when it gets there (if flying).
        /// </summary>
        public bool LandAtTarget { get; private set; }

        private bool m_followCamAuto;

        private int m_movementUpdateCount;
        private const int NumMovementsBetweenRayCast = 5;

        private bool CameraConstraintActive;
        //private int m_moveToPositionStateStatus;
        //*****************************************************

        private bool m_collisionEventFlag = false;
        private object m_collisionEventLock = new Object();

        private int m_movementAnimationUpdateCounter = 0;

        private Vector3 m_prevSitOffset;

        protected AvatarAppearance m_appearance;

        public AvatarAppearance Appearance
        {
            get { return m_appearance; }
            set
            {
                m_appearance = value;
//                m_log.DebugFormat("[SCENE PRESENCE]: Set appearance for {0} to {1}", Name, value);
            }
        }

        /// <summary>
        /// Copy of the script states while the agent is in transit. This state may
        /// need to be placed back in case of transfer fail.
        /// </summary>
        public List<string> InTransitScriptStates
        {
            get { return m_InTransitScriptStates; }
            private set { m_InTransitScriptStates = value; }
        }
        private List<string> m_InTransitScriptStates = new List<string>();

        /// <summary>
        /// Implemented Control Flags
        /// </summary>
        private enum Dir_ControlFlags
        {
            DIR_CONTROL_FLAG_FORWARD = AgentManager.ControlFlags.AGENT_CONTROL_AT_POS,
            DIR_CONTROL_FLAG_BACK = AgentManager.ControlFlags.AGENT_CONTROL_AT_NEG,
            DIR_CONTROL_FLAG_LEFT = AgentManager.ControlFlags.AGENT_CONTROL_LEFT_POS,
            DIR_CONTROL_FLAG_RIGHT = AgentManager.ControlFlags.AGENT_CONTROL_LEFT_NEG,
            DIR_CONTROL_FLAG_UP = AgentManager.ControlFlags.AGENT_CONTROL_UP_POS,
            DIR_CONTROL_FLAG_DOWN = AgentManager.ControlFlags.AGENT_CONTROL_UP_NEG,
            DIR_CONTROL_FLAG_FORWARD_NUDGE = AgentManager.ControlFlags.AGENT_CONTROL_NUDGE_AT_POS,
            DIR_CONTROL_FLAG_BACKWARD_NUDGE = AgentManager.ControlFlags.AGENT_CONTROL_NUDGE_AT_NEG,
            DIR_CONTROL_FLAG_LEFT_NUDGE = AgentManager.ControlFlags.AGENT_CONTROL_NUDGE_LEFT_POS,
            DIR_CONTROL_FLAG_RIGHT_NUDGE = AgentManager.ControlFlags.AGENT_CONTROL_NUDGE_LEFT_NEG,
            DIR_CONTROL_FLAG_DOWN_NUDGE = AgentManager.ControlFlags.AGENT_CONTROL_NUDGE_UP_NEG
        }
        
        /// <summary>
        /// Position at which a significant movement was made
        /// </summary>
        private Vector3 posLastSignificantMove;

        // For teleports and crossings callbacks
        string m_callbackURI;
        UUID m_originRegionID;

        /// <value>
        /// Script engines present in the scene
        /// </value>
        private IScriptModule[] m_scriptEngines;

        #region Properties

        /// <summary>
        /// Physical scene representation of this Avatar.
        /// </summary>
        public PhysicsActor PhysicsActor { get; private set; }

        /// <summary>
        /// Record user movement inputs.
        /// </summary>
        public byte MovementFlag { get; private set; }

        private bool m_updateflag;

        public bool Updated
        {
            set { m_updateflag = value; }
            get { return m_updateflag; }
        }

        private bool m_invulnerable = true;

        public bool Invulnerable
        {
            set { m_invulnerable = value; }
            get { return m_invulnerable; }
        }

        private int m_userLevel;

        public int UserLevel
        {
            get { return m_userLevel; }
            private set { m_userLevel = value; }
        }

        private int m_godLevel;

        public int GodLevel
        {
            get { return m_godLevel; }
            private set { m_godLevel = value; }
        }

        private ulong m_rootRegionHandle;

        public ulong RegionHandle
        {
            get { return m_rootRegionHandle; }
            private set { m_rootRegionHandle = value; }
        }

        #region Client Camera

        /// <summary>
        /// Position of agent's camera in world (region cordinates)
        /// </summary>
        protected Vector3 m_lastCameraPosition;

        public Vector3 CameraPosition { get; set; }

        public Quaternion CameraRotation
        {
            get { return Util.Axes2Rot(CameraAtAxis, CameraLeftAxis, CameraUpAxis); }
        }

        // Use these three vectors to figure out what the agent is looking at
        // Convert it to a Matrix and/or Quaternion
        //
        public Vector3 CameraAtAxis { get; set; }
        public Vector3 CameraLeftAxis { get; set; }
        public Vector3 CameraUpAxis { get; set; }

        public Vector3 Lookat
        {
            get
            {
                Vector3 a = new Vector3(CameraAtAxis.X, CameraAtAxis.Y, 0);

                if (a == Vector3.Zero)
                    return a;

                return Util.GetNormalizedVector(a);
            }
        }
        #endregion        

        public string Firstname { get; private set; }
        public string Lastname { get; private set; }

        public string Grouptitle { get; set; }

        // Agent's Draw distance.
        public float DrawDistance { get; set; }

        public bool AllowMovement { get; set; }

        private bool m_setAlwaysRun;
        
        public bool SetAlwaysRun
        {
            get
            {
                if (PhysicsActor != null)
                {
                    return PhysicsActor.SetAlwaysRun;
                }
                else
                {
                    return m_setAlwaysRun;
                }
            }
            set
            {
                m_setAlwaysRun = value;
                if (PhysicsActor != null)
                {
                    PhysicsActor.SetAlwaysRun = value;
                }
            }
        }

        public byte State { get; set; }

        private AgentManager.ControlFlags m_AgentControlFlags;

        public uint AgentControlFlags
        {
            get { return (uint)m_AgentControlFlags; }
            set { m_AgentControlFlags = (AgentManager.ControlFlags)value; }
        }

        public IClientAPI ControllingClient { get; set; }

        public IClientCore ClientView
        {
            get { return (IClientCore)ControllingClient; }
        }

//        public Vector3 ParentPosition { get; set; }

        /// <summary>
        /// Position of this avatar relative to the region the avatar is in
        /// </summary>
        public override Vector3 AbsolutePosition
        {
            get
            {
                if (PhysicsActor != null)
                {
                    m_pos = PhysicsActor.Position;

                    //m_log.DebugFormat(
                    //    "[SCENE PRESENCE]: Set position {0} for {1} in {2} via getting AbsolutePosition!",
                    //    m_pos, Name, Scene.RegionInfo.RegionName);
                }
                else
                {
                    // Obtain the correct position of a seated avatar.
                    // In addition to providing the correct position while
                    // the avatar is seated, this value will also
                    // be used as the location to unsit to.
                    //
                    // If ParentID is not 0, assume we are a seated avatar
                    // and we should return the position based on the sittarget
                    // offset and rotation of the prim we are seated on.
                    //
                    // Generally, m_pos will contain the position of the avatar
                    // in the sim unless the avatar is on a sit target. While
                    // on a sit target, m_pos will contain the desired offset
                    // without the parent rotation applied.
                    SceneObjectPart sitPart = ParentPart;

                    if (sitPart != null)
                        return sitPart.AbsolutePosition + (m_pos * sitPart.GetWorldRotation());
                }
                
                return m_pos;
            }
            set
            {
                if (PhysicsActor != null)
                {
                    try
                    {
                        PhysicsActor.Position = value;
                    }
                    catch (Exception e)
                    {
                        m_log.Error("[SCENE PRESENCE]: ABSOLUTE POSITION " + e.Message);
                    }
                }

                // Don't update while sitting.  The PhysicsActor above is null whilst sitting.
                if (ParentID == 0)
                {
                    m_pos = value;
//                    ParentPosition = Vector3.Zero;
                }

                //m_log.DebugFormat(
                //    "[ENTITY BASE]: In {0} set AbsolutePosition of {1} to {2}",
                //    Scene.RegionInfo.RegionName, Name, m_pos);
                TriggerScenePresenceUpdated();
            }
        }

        /// <summary>
        /// If sitting, returns the offset position from the prim the avatar is sitting on.
        /// Otherwise, returns absolute position in the scene.
        /// </summary>
        public Vector3 OffsetPosition
        {
            get { return m_pos; }
            // Don't remove setter. It's not currently used in core but
            // upcoming Avination code needs it.
            set
            {
                // There is no offset position when not seated
                if (ParentID == 0)
                    return;

                m_pos = value;
                TriggerScenePresenceUpdated();
            }
        }

        /// <summary>
        /// Current velocity of the avatar.
        /// </summary>
        public override Vector3 Velocity
        {
            get
            {
                if (PhysicsActor != null)
                {
                    m_velocity = PhysicsActor.Velocity;

//                    m_log.DebugFormat(
//                        "[SCENE PRESENCE]: Set velocity {0} for {1} in {2} via getting Velocity!",
//                        m_velocity, Name, Scene.RegionInfo.RegionName);
                }

                return m_velocity;
            }
            set
            {
                if (PhysicsActor != null)
                {
                    try
                    {
                        PhysicsActor.Velocity = value;
                    }
                    catch (Exception e)
                    {
                        m_log.Error("[SCENE PRESENCE]: VELOCITY " + e.Message);
                    }
                }

                m_velocity = value;

//                m_log.DebugFormat(
//                    "[SCENE PRESENCE]: In {0} set velocity of {1} to {2}",
//                    Scene.RegionInfo.RegionName, Name, m_velocity);
            }
        }

        private Quaternion m_bodyRot = Quaternion.Identity;

        public Quaternion Rotation
        {
            get { return m_bodyRot; }
            set
            {
                m_bodyRot = value;
//                m_log.DebugFormat("[SCENE PRESENCE]: Body rot for {0} set to {1}", Name, m_bodyRot);
            }
        }

        public bool IsChildAgent { get; set; }

        /// <summary>
        /// If the avatar is sitting, the local ID of the prim that it's sitting on.  If not sitting then zero.
        /// </summary>
        public uint ParentID { get; set; }

        public UUID ParentUUID
        {
            get { return m_parentUUID; }
            set { m_parentUUID = value; }
        }
        private UUID m_parentUUID = UUID.Zero;

        /// <summary>
        /// Are we sitting on an object?
        /// </summary>
        /// <remarks>A more readable way of testing presence sit status than ParentID == 0</remarks>
        public bool IsSatOnObject { get { return ParentID != 0; } }

        /// <summary>
        /// If the avatar is sitting, the prim that it's sitting on.  If not sitting then null.
        /// </summary>
        /// <remarks>
        /// If you use this property then you must take a reference since another thread could set it to null.
        /// </remarks>
        public SceneObjectPart ParentPart { get; set; }

        public float Health
        {
            get { return m_health; }
            set { m_health = value; }
        }

        public void AdjustKnownSeeds()
        {
            Dictionary<ulong, string> seeds;

            if (Scene.CapsModule != null)
                seeds = Scene.CapsModule.GetChildrenSeeds(UUID);
            else
                seeds = new Dictionary<ulong, string>();

            List<ulong> old = new List<ulong>();
            foreach (ulong handle in seeds.Keys)
            {
                uint x, y;
                Utils.LongToUInts(handle, out x, out y);
                x = x / Constants.RegionSize;
                y = y / Constants.RegionSize;
                if (Util.IsOutsideView(DrawDistance, x, Scene.RegionInfo.RegionLocX, y, Scene.RegionInfo.RegionLocY))
                {
                    old.Add(handle);
                }
            }
            DropOldNeighbours(old);
            
            if (Scene.CapsModule != null)
                Scene.CapsModule.SetChildrenSeed(UUID, seeds);
            
            KnownRegions = seeds;
            //m_log.Debug(" ++++++++++AFTER+++++++++++++ ");
            //DumpKnownRegions();
        }

        public void DumpKnownRegions()
        {
            m_log.Info("================ KnownRegions "+Scene.RegionInfo.RegionName+" ================");
            foreach (KeyValuePair<ulong, string> kvp in KnownRegions)
            {
                uint x, y;
                Utils.LongToUInts(kvp.Key, out x, out y);
                x = x / Constants.RegionSize;
                y = y / Constants.RegionSize;
                m_log.Info(" >> "+x+", "+y+": "+kvp.Value);
            }
        }

        private bool m_mouseLook;
        private bool m_leftButtonDown;

        private bool m_inTransit;

        public bool IsInTransit
        {
            get { return m_inTransit; }
            set { 
                if(value)
                {
                    if (Flying)
                        m_AgentControlFlags |= AgentManager.ControlFlags.AGENT_CONTROL_FLY;
                    else
                        m_AgentControlFlags &= ~AgentManager.ControlFlags.AGENT_CONTROL_FLY;
                }
                m_inTransit = value;
            }
        }

        private float m_speedModifier = 1.0f;

        public float SpeedModifier
        {
            get { return m_speedModifier; }
            set { m_speedModifier = value; }
        }

        private bool m_forceFly;

        public bool ForceFly
        {
            get { return m_forceFly; }
            set { m_forceFly = value; }
        }

        private bool m_flyDisabled;

        public bool FlyDisabled
        {
            get { return m_flyDisabled; }
            set { m_flyDisabled = value; }
        }

        public string Viewer
        {
            get { return m_scene.AuthenticateHandler.GetAgentCircuitData(ControllingClient.CircuitCode).Viewer; }
        }

        #endregion

        #region Constructor(s)

        public ScenePresence(
            IClientAPI client, Scene world, AvatarAppearance appearance, PresenceType type)
        {
            AttachmentsSyncLock = new Object();
            AllowMovement = true;
            IsChildAgent = true;
            m_sendCourseLocationsMethod = SendCoarseLocationsDefault;
            Animator = new ScenePresenceAnimator(this);
            PresenceType = type;
            DrawDistance = world.DefaultDrawDistance;
            RegionHandle = world.RegionInfo.RegionHandle;
            ControllingClient = client;
            Firstname = ControllingClient.FirstName;
            Lastname = ControllingClient.LastName;
            m_name = String.Format("{0} {1}", Firstname, Lastname);
            m_scene = world;
            m_uuid = client.AgentId;
            LocalId = m_scene.AllocateLocalId();

            UserAccount account = m_scene.UserAccountService.GetUserAccount(m_scene.RegionInfo.ScopeID, m_uuid);
            if (account != null)
                m_userFlags = account.UserFlags;
            else
                m_userFlags = 0;

            if (account != null)
                UserLevel = account.UserLevel;

            IGroupsModule gm = m_scene.RequestModuleInterface<IGroupsModule>();
            if (gm != null)
                Grouptitle = gm.GetGroupTitle(m_uuid);

            m_scriptEngines = m_scene.RequestModuleInterfaces<IScriptModule>();
            
            AbsolutePosition = posLastSignificantMove = CameraPosition =
                m_lastCameraPosition = ControllingClient.StartPos;

            m_reprioritization_timer = new Timer(world.ReprioritizationInterval);
            m_reprioritization_timer.Elapsed += new ElapsedEventHandler(Reprioritize);
            m_reprioritization_timer.AutoReset = false;

            AdjustKnownSeeds();

            RegisterToEvents();
            SetDirectionVectors();

            Appearance = appearance;
        }

        private void RegionHeartbeatEnd(Scene scene)
        {
            if (IsChildAgent)
                return;

            m_movementAnimationUpdateCounter ++;
            if (m_movementAnimationUpdateCounter >= 2)
            {
                m_movementAnimationUpdateCounter = 0;
                if (Animator != null)
                {
                    // If the parentID == 0 we are not sitting
                    // if !SitGournd then we are not sitting on the ground
                    // Fairly straightforward, now here comes the twist
                    // if ParentUUID is NOT UUID.Zero, we are looking to
                    // be sat on an object that isn't there yet. Should
                    // be treated as if sat.
                    if(ParentID == 0 && !SitGround && ParentUUID == UUID.Zero) // skip it if sitting
                        Animator.UpdateMovementAnimations();
                }
                else
                {
                    m_scene.EventManager.OnRegionHeartbeatEnd -= RegionHeartbeatEnd;
                }
            }
        }

        public void RegisterToEvents()
        {
            ControllingClient.OnCompleteMovementToRegion += CompleteMovement;
            ControllingClient.OnAgentUpdate += HandleAgentUpdate;
            ControllingClient.OnAgentRequestSit += HandleAgentRequestSit;
            ControllingClient.OnAgentSit += HandleAgentSit;
            ControllingClient.OnSetAlwaysRun += HandleSetAlwaysRun;
            ControllingClient.OnStartAnim += HandleStartAnim;
            ControllingClient.OnStopAnim += HandleStopAnim;
            ControllingClient.OnChangeAnim += avnHandleChangeAnim;
            ControllingClient.OnForceReleaseControls += HandleForceReleaseControls;
            ControllingClient.OnAutoPilotGo += MoveToTarget;

            // ControllingClient.OnChildAgentStatus += new StatusChange(this.ChildStatusChange);
            // ControllingClient.OnStopMovement += new GenericCall2(this.StopMovement);
        }

        private void SetDirectionVectors()
        {
            Dir_Vectors[0] = Vector3.UnitX; //FORWARD
            Dir_Vectors[1] = -Vector3.UnitX; //BACK
            Dir_Vectors[2] = Vector3.UnitY; //LEFT
            Dir_Vectors[3] = -Vector3.UnitY; //RIGHT
            Dir_Vectors[4] = Vector3.UnitZ; //UP
            Dir_Vectors[5] = -Vector3.UnitZ; //DOWN
            Dir_Vectors[6] = new Vector3(0.5f, 0f, 0f); //FORWARD_NUDGE
            Dir_Vectors[7] = new Vector3(-0.5f, 0f, 0f);  //BACK_NUDGE
            Dir_Vectors[8] = new Vector3(0f, 0.5f, 0f);  //LEFT_NUDGE
            Dir_Vectors[9] = new Vector3(0f, -0.5f, 0f);  //RIGHT_NUDGE
            Dir_Vectors[10] = new Vector3(0f, 0f, -0.5f); //DOWN_Nudge
        }

        private Vector3[] GetWalkDirectionVectors()
        {
            Vector3[] vector = new Vector3[11];
            vector[0] = new Vector3(CameraUpAxis.Z, 0f, -CameraAtAxis.Z); //FORWARD
            vector[1] = new Vector3(-CameraUpAxis.Z, 0f, CameraAtAxis.Z); //BACK
            vector[2] = Vector3.UnitY; //LEFT
            vector[3] = -Vector3.UnitY; //RIGHT
            vector[4] = new Vector3(CameraAtAxis.Z, 0f, CameraUpAxis.Z); //UP
            vector[5] = new Vector3(-CameraAtAxis.Z, 0f, -CameraUpAxis.Z); //DOWN
            vector[6] = new Vector3(CameraUpAxis.Z, 0f, -CameraAtAxis.Z); //FORWARD_NUDGE
            vector[7] = new Vector3(-CameraUpAxis.Z, 0f, CameraAtAxis.Z); //BACK_NUDGE
            vector[8] = Vector3.UnitY; //LEFT_NUDGE
            vector[9] = -Vector3.UnitY; //RIGHT_NUDGE
            vector[10] = new Vector3(-CameraAtAxis.Z, 0f, -CameraUpAxis.Z); //DOWN_NUDGE
            return vector;
        }

        #endregion

        #region Status Methods

        /// <summary>
        /// Turns a child agent into a root agent.
        /// </summary>
        /// Child agents are logged into neighbouring sims largely to observe changes.  Root agents exist when the
        /// avatar is actual in the sim.  They can perform all actions.
        /// This change is made whenever an avatar enters a region, whether by crossing over from a neighbouring sim,
        /// teleporting in or on initial login.
        ///
        /// This method is on the critical path for transferring an avatar from one region to another.  Delay here
        /// delays that crossing.
        /// </summary>
        public void MakeRootAgent(Vector3 pos, bool isFlying)
        {
            m_log.DebugFormat(
                "[SCENE]: Upgrading child to root agent for {0} in {1}",
                Name, m_scene.RegionInfo.RegionName);

            bool wasChild = IsChildAgent;

            if (ParentUUID != UUID.Zero)
            {
                m_log.DebugFormat("[SCENE PRESENCE]: Sitting avatar back on prim {0}", ParentUUID);
                SceneObjectPart part = m_scene.GetSceneObjectPart(ParentUUID);
                if (part == null)
                {
                    m_log.ErrorFormat("[SCENE PRESENCE]: Can't find prim {0} to sit on", ParentUUID);
                }
                else
                {
                    part.ParentGroup.AddAvatar(UUID);
                    if (part.SitTargetPosition != Vector3.Zero)
                        part.SitTargetAvatar = UUID;
//                    ParentPosition = part.GetWorldPosition();
                    ParentID = part.LocalId;
                    ParentPart = part;
                    m_pos = m_prevSitOffset;
//                    pos = ParentPosition;
                    pos = part.GetWorldPosition();
                }
                ParentUUID = UUID.Zero;

                IsChildAgent = false;

//                Animator.TrySetMovementAnimation("SIT");
            }
            else
            {
                IsChildAgent = false;
            }


            IGroupsModule gm = m_scene.RequestModuleInterface<IGroupsModule>();
            if (gm != null)
                Grouptitle = gm.GetGroupTitle(m_uuid);

            RegionHandle = m_scene.RegionInfo.RegionHandle;

            m_scene.EventManager.TriggerSetRootAgentScene(m_uuid, m_scene);

            if (ParentID == 0)
            {
                // Moved this from SendInitialData to ensure that Appearance is initialized
                // before the inventory is processed in MakeRootAgent. This fixes a race condition
                // related to the handling of attachments
                //m_scene.GetAvatarAppearance(ControllingClient, out Appearance);
                if (m_scene.TestBorderCross(pos, Cardinals.E))
                {
                    Border crossedBorder = m_scene.GetCrossedBorder(pos, Cardinals.E);
                    pos.X = crossedBorder.BorderLine.Z - 1;
                }

                if (m_scene.TestBorderCross(pos, Cardinals.N))
                {
                    Border crossedBorder = m_scene.GetCrossedBorder(pos, Cardinals.N);
                    pos.Y = crossedBorder.BorderLine.Z - 1;
                }

                CheckAndAdjustLandingPoint(ref pos);

                if (pos.X < 0f || pos.Y < 0f || pos.Z < 0f)
                {
                    m_log.WarnFormat(
                        "[SCENE PRESENCE]: MakeRootAgent() was given an illegal position of {0} for avatar {1}, {2}. Clamping",
                        pos, Name, UUID);

                    if (pos.X < 0f) pos.X = 0f;
                    if (pos.Y < 0f) pos.Y = 0f;
                    if (pos.Z < 0f) pos.Z = 0f;
                }

                float localAVHeight = 1.56f;
                if (Appearance.AvatarHeight > 0)
                    localAVHeight = Appearance.AvatarHeight;

                float posZLimit = 0;

                if (pos.X < Constants.RegionSize && pos.Y < Constants.RegionSize)
                    posZLimit = (float)m_scene.Heightmap[(int)pos.X, (int)pos.Y];
                
                float newPosZ = posZLimit + localAVHeight / 2;
                if (posZLimit >= (pos.Z - (localAVHeight / 2)) && !(Single.IsInfinity(newPosZ) || Single.IsNaN(newPosZ)))
                {
                    pos.Z = newPosZ;
                }
                AbsolutePosition = pos;

                if (m_teleportFlags == TeleportFlags.Default)
                {
                    Vector3 vel = Velocity;
                    AddToPhysicalScene(isFlying);
                    if (PhysicsActor != null)
                        PhysicsActor.SetMomentum(vel);
                }
                else
                    AddToPhysicalScene(isFlying);

                if (ForceFly)
                {
                    Flying = true;
                }
                else if (FlyDisabled)
                {
                    Flying = false;
                }
            }
            // Don't send an animation pack here, since on a region crossing this will sometimes cause a flying 
            // avatar to return to the standing position in mid-air.  On login it looks like this is being sent
            // elsewhere anyway
            // Animator.SendAnimPack();

            m_scene.SwapRootAgentCount(false);

            // The initial login scene presence is already root when it gets here
            // and it has already rezzed the attachments and started their scripts.
            // We do the following only for non-login agents, because their scripts
            // haven't started yet.
            lock (m_attachments)
            {
                if (wasChild && HasAttachments())
                {
                    m_log.DebugFormat("[SCENE PRESENCE]: Restarting scripts in attachments...");
                    // Resume scripts
                    Util.FireAndForget(delegate(object x) {
                        foreach (SceneObjectGroup sog in m_attachments)
                        {
                            sog.ScheduleGroupForFullUpdate();
                            sog.RootPart.ParentGroup.CreateScriptInstances(0, false, m_scene.DefaultScriptEngine, GetStateSource());
                            sog.ResumeScripts();
                        }
                    });
                }
            }

            SendAvatarDataToAllAgents();

            // send the animations of the other presences to me
            m_scene.ForEachRootScenePresence(delegate(ScenePresence presence)
            {
                if (presence != this)
                    presence.Animator.SendAnimPackToClient(ControllingClient);
            });

            // If we don't reset the movement flag here, an avatar that crosses to a neighbouring sim and returns will
            // stall on the border crossing since the existing child agent will still have the last movement
            // recorded, which stops the input from being processed.

            MovementFlag = 0;

            m_scene.EventManager.TriggerOnMakeRootAgent(this);

            m_scene.EventManager.OnRegionHeartbeatEnd += RegionHeartbeatEnd;
        }

        public int GetStateSource()
        {
            AgentCircuitData aCircuit = m_scene.AuthenticateHandler.GetAgentCircuitData(UUID);

            if (aCircuit != null && (aCircuit.teleportFlags != (uint)TeleportFlags.Default))
            {
                // This will get your attention
                //m_log.Error("[XXX] Triggering CHANGED_TELEPORT");

                return 5; // StateSource.Teleporting
            }
            return 2; // StateSource.PrimCrossing
        }

        /// <summary>
        /// This turns a root agent into a child agent
        /// </summary>
        /// <remarks>
        /// when an agent departs this region for a neighbor, this gets called.
        ///
        /// It doesn't get called for a teleport.  Reason being, an agent that
        /// teleports out may not end up anywhere near this region
        /// </remarks>
        public void MakeChildAgent()
        {
            m_scene.EventManager.OnRegionHeartbeatEnd -= RegionHeartbeatEnd;

            m_log.DebugFormat("[SCENE PRESENCE]: Making {0} a child agent in {1}", Name, Scene.RegionInfo.RegionName);

            // Reset these so that teleporting in and walking out isn't seen
            // as teleporting back
            TeleportFlags = TeleportFlags.Default;

            MovementFlag = 0;

            // It looks like Animator is set to null somewhere, and MakeChild
            // is called after that. Probably in aborted teleports.
            if (Animator == null)
                Animator = new ScenePresenceAnimator(this);
            else
                Animator.ResetAnimations();

            
//            m_log.DebugFormat(
//                 "[SCENE PRESENCE]: Downgrading root agent {0}, {1} to a child agent in {2}",
//                 Name, UUID, m_scene.RegionInfo.RegionName);

            // Don't zero out the velocity since this can cause problems when an avatar is making a region crossing,
            // depending on the exact timing.  This shouldn't matter anyway since child agent positions are not updated.
            //Velocity = new Vector3(0, 0, 0);
            
            IsChildAgent = true;
            m_scene.SwapRootAgentCount(true);
            RemoveFromPhysicalScene();
            ParentID = 0; // Child agents can't be sitting

            // FIXME: Set RegionHandle to the region handle of the scene this agent is moving into
            
            m_scene.EventManager.TriggerOnMakeChildAgent(this);
        }

        /// <summary>
        /// Removes physics plugin scene representation of this agent if it exists.
        /// </summary>
        public void RemoveFromPhysicalScene()
        {
            if (PhysicsActor != null)
            {
//                PhysicsActor.OnRequestTerseUpdate -= SendTerseUpdateToAllClients;
                PhysicsActor.OnOutOfBounds -= OutOfBoundsCall;
                PhysicsActor.OnCollisionUpdate -= PhysicsCollisionUpdate;
                PhysicsActor.UnSubscribeEvents();
                m_scene.PhysicsScene.RemoveAvatar(PhysicsActor);
                PhysicsActor = null;
            }
//            else
//            {
//                m_log.ErrorFormat(
//                    "[SCENE PRESENCE]: Attempt to remove physics actor for {0} on {1} but this scene presence has no physics actor",
//                    Name, Scene.RegionInfo.RegionName);
//            }
        }

        /// <summary>
        /// Do not call this directly.  Call Scene.RequestTeleportLocation() instead.
        /// </summary>
        /// <param name="pos"></param>
        public void Teleport(Vector3 pos)
        {
            TeleportWithMomentum(pos, Vector3.Zero);
        }

        public void TeleportWithMomentum(Vector3 pos, Vector3? v)
        {
            if (ParentID != (uint)0)
                StandUp();
            bool isFlying = Flying;
            Vector3 vel = Velocity;
            RemoveFromPhysicalScene();
            CheckLandingPoint(ref pos);
            AbsolutePosition = pos;
            AddToPhysicalScene(isFlying);
            if (PhysicsActor != null)
            {
                if (v.HasValue)
                    PhysicsActor.SetMomentum((Vector3)v);
                else
                    PhysicsActor.SetMomentum(vel);
            }

            SendTerseUpdateToAllClients();
        }

        public void avnLocalTeleport(Vector3 newpos, Vector3? newvel, bool rotateToVelXY)
        {
            CheckLandingPoint(ref newpos);
            AbsolutePosition = newpos;

            if (newvel.HasValue)
            {
                if ((Vector3)newvel == Vector3.Zero)
                {
                    if (PhysicsActor != null)
                        PhysicsActor.SetMomentum(Vector3.Zero);
                    m_velocity = Vector3.Zero;
                }
                else
                {
                    if (PhysicsActor != null)
                        PhysicsActor.SetMomentum((Vector3)newvel);
                    m_velocity = (Vector3)newvel;

                    if (rotateToVelXY)
                    {
                        Vector3 lookAt = (Vector3)newvel;
                        lookAt.Z = 0;
                        lookAt.Normalize();
                        ControllingClient.SendLocalTeleport(newpos, lookAt, (uint)TeleportFlags.ViaLocation);
                        return;
                    }
                }
            }

            SendTerseUpdateToAllClients();
        }



        public void StopFlying()
        {
            ControllingClient.StopFlying(this);
        }

        // neighbouring regions we have enabled a child agent in
        // holds the seed cap for the child agent in that region
        private Dictionary<ulong, string> m_knownChildRegions = new Dictionary<ulong, string>();

        public void AddNeighbourRegion(ulong regionHandle, string cap)
        {
            lock (m_knownChildRegions)
            {
                if (!m_knownChildRegions.ContainsKey(regionHandle))
                {
                    uint x, y;
                    Utils.LongToUInts(regionHandle, out x, out y);
                    m_knownChildRegions.Add(regionHandle, cap);
                }
            }
        }

        public void RemoveNeighbourRegion(ulong regionHandle)
        {
            lock (m_knownChildRegions)
            {
                // Checking ContainsKey is redundant as Remove works either way and returns a bool
                // This is here to allow the Debug output to be conditional on removal
                //if (m_knownChildRegions.ContainsKey(regionHandle))
                //    m_log.DebugFormat(" !!! removing known region {0} in {1}. Count = {2}", regionHandle, Scene.RegionInfo.RegionName, m_knownChildRegions.Count);
                m_knownChildRegions.Remove(regionHandle);
            }
        }

        public void DropOldNeighbours(List<ulong> oldRegions)
        {
            foreach (ulong handle in oldRegions)
            {
                RemoveNeighbourRegion(handle);
                Scene.CapsModule.DropChildSeed(UUID, handle);
            }
        }

        public Dictionary<ulong, string> KnownRegions
        {
            get
            {
                lock (m_knownChildRegions)
                    return new Dictionary<ulong, string>(m_knownChildRegions);
            }
            set
            {
                // Replacing the reference is atomic but we still need to lock on
                // the original dictionary object which may be in use elsewhere
                lock (m_knownChildRegions)
                    m_knownChildRegions = value;
            }
        }

        public List<ulong> KnownRegionHandles
        {
            get
            {
                return new List<ulong>(KnownRegions.Keys);
            }
        }

        public int KnownRegionCount
        {
            get
            {
                lock (m_knownChildRegions)
                    return m_knownChildRegions.Count;
            }
        }

        #endregion

        #region Event Handlers

        /// <summary>
        /// Sets avatar height in the physics plugin
        /// </summary>
        /// <param name="height">New height of avatar</param>
        public void SetHeight(float height)
        {
            if (PhysicsActor != null && !IsChildAgent)
                PhysicsActor.Size = new Vector3(0.45f, 0.6f, height);
        }

        /// <summary>
        /// Complete Avatar's movement into the region.
        /// </summary>
        /// <param name="client"></param>
        /// <param name="openChildAgents">
        /// If true, send notification to neighbour regions to expect
        /// a child agent from the client.  These neighbours can be some distance away, depending right now on the
        /// configuration of DefaultDrawDistance in the [Startup] section of config
        /// </param>
        public void CompleteMovement(IClientAPI client, bool openChildAgents)
        {
//            DateTime startTime = DateTime.Now;

            m_log.DebugFormat(
                "[SCENE PRESENCE]: Completing movement of {0} into region {1} in position {2}",
                client.Name, Scene.RegionInfo.RegionName, AbsolutePosition);

            Vector3 look = Velocity;

            if ((look.X == 0) && (look.Y == 0) && (look.Z == 0))
            {
                look = new Vector3(0.99f, 0.042f, 0);
            }

            // Prevent teleporting to an underground location
            // (may crash client otherwise)
            //
            Vector3 pos = AbsolutePosition;
            float ground = m_scene.GetGroundHeight(pos.X, pos.Y);
            if (pos.Z < ground + 1.5f)
            {
                pos.Z = ground + 1.5f;
                AbsolutePosition = pos;
            }

            bool flying = ((m_AgentControlFlags & AgentManager.ControlFlags.AGENT_CONTROL_FLY) != 0);
            MakeRootAgent(AbsolutePosition, flying);
            ControllingClient.MoveAgentIntoRegion(m_scene.RegionInfo, AbsolutePosition, look);

//            m_log.DebugFormat("[SCENE PRESENCE] Completed movement");

            if ((m_callbackURI != null) && !m_callbackURI.Equals(""))
            {
                // We cannot sleep here since this would hold up the inbound packet processing thread, as
                // CompleteMovement() is executed synchronously.  However, it might be better to delay the release
                // here until we know for sure that the agent is active in this region.  Sending AgentMovementComplete
                // is not enough for Imprudence clients - there appears to be a small delay (<200ms, <500ms) until they regard this
                // region as the current region, meaning that a close sent before then will fail the teleport.
//                System.Threading.Thread.Sleep(2000);

                m_log.DebugFormat(
                    "[SCENE PRESENCE]: Releasing {0} {1} with callback to {2}",
                    client.Name, client.AgentId, m_callbackURI);

                Scene.SimulationService.ReleaseAgent(m_originRegionID, UUID, m_callbackURI);
                m_callbackURI = null;
            }
//            else
//            {
//                m_log.DebugFormat(
//                    "[SCENE PRESENCE]: No callback provided on CompleteMovement of {0} {1} to {2}",
//                    client.Name, client.AgentId, m_scene.RegionInfo.RegionName);
//            }

            ValidateAndSendAppearanceAndAgentData();

            // Create child agents in neighbouring regions
            if (openChildAgents && !IsChildAgent)
            {
                IEntityTransferModule m_agentTransfer = m_scene.RequestModuleInterface<IEntityTransferModule>();
                if (m_agentTransfer != null)
                    Util.FireAndForget(delegate { m_agentTransfer.EnableChildAgents(this); });

                IFriendsModule friendsModule = m_scene.RequestModuleInterface<IFriendsModule>();
                if (friendsModule != null)
                    friendsModule.SendFriendsOnlineIfNeeded(ControllingClient);
            }

//            m_log.DebugFormat(
//                "[SCENE PRESENCE]: Completing movement of {0} into region {1} took {2}ms", 
//                client.Name, Scene.RegionInfo.RegionName, (DateTime.Now - startTime).Milliseconds);
        }

        /// <summary>
        /// Callback for the Camera view block check.  Gets called with the results of the camera view block test
        /// hitYN is true when there's something in the way.
        /// </summary>
        /// <param name="hitYN"></param>
        /// <param name="collisionPoint"></param>
        /// <param name="localid"></param>
        /// <param name="distance"></param>
        public void RayCastCameraCallback(bool hitYN, Vector3 collisionPoint, uint localid, float distance, Vector3 pNormal)
        {
            const float POSITION_TOLERANCE = 0.02f;
            const float VELOCITY_TOLERANCE = 0.02f;
            const float ROTATION_TOLERANCE = 0.02f;

            if (m_followCamAuto)
            {
                if (hitYN)
                {
                    CameraConstraintActive = true;
                    //m_log.DebugFormat("[RAYCASTRESULT]: {0}, {1}, {2}, {3}", hitYN, collisionPoint, localid, distance);
                    
                    Vector3 normal = Vector3.Normalize(new Vector3(0f, 0f, collisionPoint.Z) - collisionPoint);
                    ControllingClient.SendCameraConstraint(new Vector4(normal.X, normal.Y, normal.Z, -1 * Vector3.Distance(new Vector3(0,0,collisionPoint.Z),collisionPoint)));
                }
                else
                {
                    if (!m_pos.ApproxEquals(m_lastPosition, POSITION_TOLERANCE) ||
                        !Velocity.ApproxEquals(m_lastVelocity, VELOCITY_TOLERANCE) ||
                        !Rotation.ApproxEquals(m_lastRotation, ROTATION_TOLERANCE))
                    {
                        if (CameraConstraintActive)
                        {
                            ControllingClient.SendCameraConstraint(new Vector4(0f, 0.5f, 0.9f, -3000f));
                            CameraConstraintActive = false;
                        }
                    }
                }
            }
        }

        /// <summary>
        /// This is the event handler for client movement. If a client is moving, this event is triggering.
        /// </summary>
        public void HandleAgentUpdate(IClientAPI remoteClient, AgentUpdateArgs agentData)
        {
//            m_log.DebugFormat(
//                "[SCENE PRESENCE]: In {0} received agent update from {1}, flags {2}",
//                Scene.RegionInfo.RegionName, remoteClient.Name, (AgentManager.ControlFlags)agentData.ControlFlags);

            if (IsChildAgent)
            {
            //    // m_log.Debug("DEBUG: HandleAgentUpdate: child agent");
                return;
            }

            ++m_movementUpdateCount;
            if (m_movementUpdateCount < 1)
                m_movementUpdateCount = 1;

            #region Sanity Checking

            // This is irritating.  Really.
            if (!AbsolutePosition.IsFinite())
            {
                RemoveFromPhysicalScene();
                m_log.Error("[AVATAR]: NonFinite Avatar position detected... Reset Position. Mantis this please. Error #9999902");

                m_pos = m_LastFinitePos;
                if (!m_pos.IsFinite())
                {
                    m_pos.X = 127f;
                    m_pos.Y = 127f;
                    m_pos.Z = 127f;
                    m_log.Error("[AVATAR]: NonFinite Avatar position detected... Reset Position. Mantis this please. Error #9999903");
                }

                AddToPhysicalScene(false);
            }
            else
            {
                m_LastFinitePos = m_pos;
            }

            #endregion Sanity Checking

            #region Inputs

            AgentManager.ControlFlags flags = (AgentManager.ControlFlags)agentData.ControlFlags;

            // Camera location in world.  We'll need to raytrace
            // from this location from time to time.
            CameraPosition = agentData.CameraCenter;
            if (Vector3.Distance(m_lastCameraPosition, CameraPosition) >= Scene.RootReprioritizationDistance)
            {
                ReprioritizeUpdates();
                m_lastCameraPosition = CameraPosition;
            }

            // Use these three vectors to figure out what the agent is looking at
            // Convert it to a Matrix and/or Quaternion
            CameraAtAxis = agentData.CameraAtAxis;
            CameraLeftAxis = agentData.CameraLeftAxis;
            CameraUpAxis = agentData.CameraUpAxis;

            // The Agent's Draw distance setting
            // When we get to the point of re-computing neighbors everytime this
            // changes, then start using the agent's drawdistance rather than the 
            // region's draw distance.
            // DrawDistance = agentData.Far;
            DrawDistance = Scene.DefaultDrawDistance;

            // Check if Client has camera in 'follow cam' or 'build' mode.
            Vector3 camdif = (Vector3.One * Rotation - Vector3.One * CameraRotation);

            m_followCamAuto = ((CameraUpAxis.Z > 0.959f && CameraUpAxis.Z < 0.98f)
               && (Math.Abs(camdif.X) < 0.4f && Math.Abs(camdif.Y) < 0.4f)) ? true : false;

            m_mouseLook = (flags & AgentManager.ControlFlags.AGENT_CONTROL_MOUSELOOK) != 0;
            m_leftButtonDown = (flags & AgentManager.ControlFlags.AGENT_CONTROL_LBUTTON_DOWN) != 0;

            #endregion Inputs

//            // Make anims work for client side autopilot
//            if ((flags & AgentManager.ControlFlags.AGENT_CONTROL_AT_POS) != 0)
//                m_updateCount = UPDATE_COUNT;
//
//            // Make turning in place work
//            if ((flags & AgentManager.ControlFlags.AGENT_CONTROL_YAW_POS) != 0 ||
//                (flags & AgentManager.ControlFlags.AGENT_CONTROL_YAW_NEG) != 0)
//                m_updateCount = UPDATE_COUNT;

            if ((flags & AgentManager.ControlFlags.AGENT_CONTROL_STAND_UP) != 0)
            {
                StandUp();
            }

            //m_log.DebugFormat("[FollowCam]: {0}", m_followCamAuto);
            // Raycast from the avatar's head to the camera to see if there's anything blocking the view
            if ((m_movementUpdateCount % NumMovementsBetweenRayCast) == 0 && m_scene.PhysicsScene.SupportsRayCast())
            {
                if (m_followCamAuto)
                {
                    //                    Vector3 posAdjusted = m_pos + HEAD_ADJUSTMENT;
                    //                    m_scene.PhysicsScene.RaycastWorld(m_pos, Vector3.Normalize(CameraPosition - posAdjusted), Vector3.Distance(CameraPosition, posAdjusted) + 0.3f, RayCastCameraCallback);
                    
                    Vector3 posAdjusted = AbsolutePosition + HEAD_ADJUSTMENT;
                    Vector3 distTocam = CameraPosition - posAdjusted;
                    float distTocamlen = distTocam.Length();
                    if (distTocamlen > 0)
                    {
                        distTocam *= 1.0f / distTocamlen;
                        m_scene.PhysicsScene.RaycastWorld(posAdjusted, distTocam, distTocamlen + 0.3f, RayCastCameraCallback);
                    }
                    
                }
            }

            uint flagsForScripts = (uint)flags;
            flags = RemoveIgnoredControls(flags, IgnoredControls);

            if ((flags & AgentManager.ControlFlags.AGENT_CONTROL_SIT_ON_GROUND) != 0)
                HandleAgentSitOnGround();

            // In the future, these values might need to go global.
            // Here's where you get them.
            m_AgentControlFlags = flags;
            m_headrotation = agentData.HeadRotation;
            State = agentData.State;

            PhysicsActor actor = PhysicsActor;
            if (actor == null)
            {
                SendControlsToScripts(flagsForScripts);
                return;
            }

            if (AllowMovement && !SitGround)
            {
                Quaternion bodyRotation = agentData.BodyRotation;
                bool update_rotation = false;

                if (bodyRotation != Rotation)
                {
                    Rotation = bodyRotation;
                    update_rotation = true;
                }

                bool update_movementflag = false;

                if (agentData.UseClientAgentPosition)
                {
                    MovingToTarget = (agentData.ClientAgentPosition - AbsolutePosition).Length() > 0.2f;
                    MoveToPositionTarget = agentData.ClientAgentPosition;
                }

                int i = 0;
                bool DCFlagKeyPressed = false;
                Vector3 agent_control_v3 = Vector3.Zero;

                bool oldflying = Flying;

                if (ForceFly)
                    actor.Flying = true;
                else if (FlyDisabled)
                    actor.Flying = false;
                else
                    actor.Flying = ((flags & AgentManager.ControlFlags.AGENT_CONTROL_FLY) != 0);

                if (actor.Flying != oldflying)
                    update_movementflag = true;

                if (ParentID == 0)
                {
                    bool bAllowUpdateMoveToPosition = false;

                    Vector3[] dirVectors;

                    // use camera up angle when in mouselook and not flying or when holding the left mouse button down and not flying
                    // this prevents 'jumping' in inappropriate situations.
                    if (!Flying && (m_mouseLook || m_leftButtonDown))
                        dirVectors = GetWalkDirectionVectors();
                    else
                        dirVectors = Dir_Vectors;

                    // The fact that MovementFlag is a byte needs to be fixed
                    // it really should be a uint
                    // A DIR_CONTROL_FLAG occurs when the user is trying to move in a particular direction.
                    uint nudgehack = 250;
                    foreach (Dir_ControlFlags DCF in DIR_CONTROL_FLAGS)
                    {
                        if (((uint)flags & (uint)DCF) != 0)
                        {
                            DCFlagKeyPressed = true;

                            try
                            {
                                agent_control_v3 += dirVectors[i];
                                //m_log.DebugFormat("[Motion]: {0}, {1}",i, dirVectors[i]);
                            }
                            catch (IndexOutOfRangeException)
                            {
                                // Why did I get this?
                            }

                            if ((MovementFlag & (byte)(uint)DCF) == 0)
                            {
                                if (DCF == Dir_ControlFlags.DIR_CONTROL_FLAG_FORWARD_NUDGE || DCF == Dir_ControlFlags.DIR_CONTROL_FLAG_BACKWARD_NUDGE ||
                                    DCF == Dir_ControlFlags.DIR_CONTROL_FLAG_LEFT_NUDGE || DCF == Dir_ControlFlags.DIR_CONTROL_FLAG_RIGHT_NUDGE)
                                {
                                    MovementFlag |= (byte)nudgehack;
                                }

                                //m_log.DebugFormat("[SCENE PRESENCE]: Updating MovementFlag for {0} with {1}", Name, DCF);
                                MovementFlag += (byte)(uint)DCF;
                                update_movementflag = true;
                            }
                        }
                        else
                        {
                            if ((MovementFlag & (byte)(uint)DCF) != 0 ||
                                ((DCF == Dir_ControlFlags.DIR_CONTROL_FLAG_FORWARD_NUDGE || DCF == Dir_ControlFlags.DIR_CONTROL_FLAG_BACKWARD_NUDGE ||
                                DCF == Dir_ControlFlags.DIR_CONTROL_FLAG_LEFT_NUDGE || DCF == Dir_ControlFlags.DIR_CONTROL_FLAG_RIGHT_NUDGE)
                                && ((MovementFlag & (byte)nudgehack) == nudgehack))
                                ) // This or is for Nudge forward
                            {
                                //m_log.DebugFormat("[SCENE PRESENCE]: Updating MovementFlag for {0} with lack of {1}", Name, DCF);
                                MovementFlag -= ((byte)(uint)DCF);
                                update_movementflag = true;

                                /*
                                    if ((DCF == Dir_ControlFlags.DIR_CONTROL_FLAG_FORWARD_NUDGE || DCF == Dir_ControlFlags.DIR_CONTROL_FLAG_BACKWARD_NUDGE)
                                    && ((MovementFlag & (byte)nudgehack) == nudgehack))
                                    {
                                        m_log.Debug("Removed Hack flag");
                                    }
                                */
                            }
                            else
                            {
                                bAllowUpdateMoveToPosition = true;
                            }
                        }

                        i++;
                    }

                    if (MovingToTarget)
                    {
                        // If the user has pressed a key then we want to cancel any move to target.
                        if (DCFlagKeyPressed)
                        {
                            ResetMoveToTarget();
                            update_movementflag = true;
                        }
                        else if (bAllowUpdateMoveToPosition)
                        {
                            // The UseClientAgentPosition is set if parcel ban is forcing the avatar to move to a
                            // certain position.  It's only check for tolerance on returning to that position is 0.2
                            // rather than 1, at which point it removes its force target.
                            if (HandleMoveToTargetUpdate(agentData.UseClientAgentPosition ? 0.2 : 1, ref agent_control_v3))
                                update_movementflag = true;
                        }
                    }
                }

                // Cause the avatar to stop flying if it's colliding
                // with something with the down arrow pressed.

                // Only do this if we're flying
                if (Flying && !ForceFly)
                {
                    // Landing detection code

                    // Are the landing controls requirements filled?
                    bool controlland = (((flags & AgentManager.ControlFlags.AGENT_CONTROL_UP_NEG) != 0) ||
                                        ((flags & AgentManager.ControlFlags.AGENT_CONTROL_NUDGE_UP_NEG) != 0));

                    if (Flying && IsColliding && controlland)
                    {
                        // nesting this check because LengthSquared() is expensive and we don't 
                        // want to do it every step when flying.
                        if ((Velocity.LengthSquared() <= LAND_VELOCITYMAG_MAX))
                            StopFlying();
                    }
                }

                // If the agent update does move the avatar, then calculate the force ready for the velocity update,
                // which occurs later in the main scene loop
                if (update_movementflag || (update_rotation && DCFlagKeyPressed))
                {
//                    m_log.DebugFormat(
//                        "[SCENE PRESENCE]: In {0} adding velocity of {1} to {2}, umf = {3}, ur = {4}",
//                        m_scene.RegionInfo.RegionName, agent_control_v3, Name, update_movementflag, update_rotation);

                    AddNewMovement(agent_control_v3);
                }
//                else
//                {
//                    if (!update_movementflag)
//                    {
//                        m_log.DebugFormat(
//                            "[SCENE PRESENCE]: In {0} ignoring requested update of {1} for {2} as update_movementflag = false",
//                            m_scene.RegionInfo.RegionName, agent_control_v3, Name);
//                    }
//                }

                if (update_movementflag && ParentID == 0)
                    Animator.UpdateMovementAnimations();

                SendControlsToScripts(flagsForScripts);
            }

            m_scene.EventManager.TriggerOnClientMovement(this);
            TriggerScenePresenceUpdated();
        }

        /// <summary>
        /// Calculate an update to move the presence to the set target.
        /// </summary>
        /// <remarks>
        /// This doesn't actually perform the movement.  Instead, it adds its vector to agent_control_v3.
        /// </remarks>
        /// <param value="agent_control_v3">Cumulative agent movement that this method will update.</param>
        /// <returns>True if movement has been updated in some way.  False otherwise.</returns>
        public bool HandleMoveToTargetUpdate(double tolerance, ref Vector3 agent_control_v3)
        {
//            m_log.DebugFormat("[SCENE PRESENCE]: Called HandleMoveToTargetUpdate() for {0}", Name);

            bool updated = false;

//            m_log.DebugFormat(
//                "[SCENE PRESENCE]: bAllowUpdateMoveToPosition {0}, m_moveToPositionInProgress {1}, m_autopilotMoving {2}",
//                allowUpdate, m_moveToPositionInProgress, m_autopilotMoving);

            double distanceToTarget = Util.GetDistanceTo(AbsolutePosition, MoveToPositionTarget);

//                        m_log.DebugFormat(
//                            "[SCENE PRESENCE]: Abs pos of {0} is {1}, target {2}, distance {3}",
//                            Name, AbsolutePosition, MoveToPositionTarget, distanceToTarget);

            // Check the error term of the current position in relation to the target position
            if (distanceToTarget <= tolerance)
            {
                // We are close enough to the target
                AbsolutePosition = MoveToPositionTarget;
                ResetMoveToTarget();
                updated = true;
            }
            else
            {
                try
                {
                    // move avatar in 3D at one meter/second towards target, in avatar coordinate frame.
                    // This movement vector gets added to the velocity through AddNewMovement().
                    // Theoretically we might need a more complex PID approach here if other
                    // unknown forces are acting on the avatar and we need to adaptively respond
                    // to such forces, but the following simple approach seems to works fine.
                    Vector3 LocalVectorToTarget3D =
                        (MoveToPositionTarget - AbsolutePosition) // vector from cur. pos to target in global coords
                        * Matrix4.CreateFromQuaternion(Quaternion.Inverse(Rotation)); // change to avatar coords
                    // Ignore z component of vector
//                        Vector3 LocalVectorToTarget2D = new Vector3((float)(LocalVectorToTarget3D.X), (float)(LocalVectorToTarget3D.Y), 0f);
                    LocalVectorToTarget3D.Normalize();

                    // update avatar movement flags. the avatar coordinate system is as follows:
                    //
                    //                        +X (forward)
                    //
                    //                        ^
                    //                        |
                    //                        |
                    //                        |
                    //                        |
                    //     (left) +Y <--------o--------> -Y
                    //                       avatar
                    //                        |
                    //                        |
                    //                        |
                    //                        |
                    //                        v
                    //                        -X
                    //

                    // based on the above avatar coordinate system, classify the movement into
                    // one of left/right/back/forward.
                    if (LocalVectorToTarget3D.X < 0) //MoveBack
                    {
                        MovementFlag += (byte)(uint)Dir_ControlFlags.DIR_CONTROL_FLAG_BACK;
                        AgentControlFlags |= (uint)Dir_ControlFlags.DIR_CONTROL_FLAG_BACK;
                        updated = true;
                    }
                    else if (LocalVectorToTarget3D.X > 0) //Move Forward
                    {
                        MovementFlag += (byte)(uint)Dir_ControlFlags.DIR_CONTROL_FLAG_FORWARD;
                        AgentControlFlags |= (uint)Dir_ControlFlags.DIR_CONTROL_FLAG_FORWARD;
                        updated = true;
                    }

                    if (LocalVectorToTarget3D.Y > 0) //MoveLeft
                    {
                        MovementFlag += (byte)(uint)Dir_ControlFlags.DIR_CONTROL_FLAG_LEFT;
                        AgentControlFlags |= (uint)Dir_ControlFlags.DIR_CONTROL_FLAG_LEFT;
                        updated = true;
                    }
                    else if (LocalVectorToTarget3D.Y < 0) //MoveRight
                    {
                        MovementFlag += (byte)(uint)Dir_ControlFlags.DIR_CONTROL_FLAG_RIGHT;
                        AgentControlFlags |= (uint)Dir_ControlFlags.DIR_CONTROL_FLAG_RIGHT;
                        updated = true;
                    }

                    if (LocalVectorToTarget3D.Z > 0) //Up
                    {
                        // Don't set these flags for up or down - doing so will make the avatar crouch or
                        // keep trying to jump even if walking along level ground
                        //MovementFlag += (byte)(uint)Dir_ControlFlags.DIR_CONTROL_FLAG_UP;
                        //AgentControlFlags
                        //AgentControlFlags |= (uint)Dir_ControlFlags.DIR_CONTROL_FLAG_UP;
                        updated = true;
                    }
                    else if (LocalVectorToTarget3D.Z < 0) //Down
                    {
                        //MovementFlag += (byte)(uint)Dir_ControlFlags.DIR_CONTROL_FLAG_DOWN;
                        //AgentControlFlags |= (uint)Dir_ControlFlags.DIR_CONTROL_FLAG_DOWN;
                        updated = true;
                    }

//                        m_log.DebugFormat(
//                            "[SCENE PRESENCE]: HandleMoveToTargetUpdate adding {0} to move vector {1} for {2}",
//                            LocalVectorToTarget3D, agent_control_v3, Name);

                    agent_control_v3 += LocalVectorToTarget3D;
                }
                catch (Exception e)
                {
                    //Avoid system crash, can be slower but...
                    m_log.DebugFormat("Crash! {0}", e.ToString());
                }
            }

            return updated;
        }

        /// <summary>
        /// Move to the given target over time.
        /// </summary>
        /// <param name="pos"></param>
        /// <param name="noFly">
        /// If true, then don't allow the avatar to fly to the target, even if it's up in the air.
        /// This is to allow movement to targets that are known to be on an elevated platform with a continuous path
        /// from start to finish.
        /// </param>
        /// <param name="landAtTarget">
        /// If true and the avatar starts flying during the move then land at the target.
        /// </param>
        public void MoveToTarget(Vector3 pos, bool noFly, bool landAtTarget)
        {
            if (SitGround)
                StandUp();

//            m_log.DebugFormat(
//                "[SCENE PRESENCE]: Avatar {0} received request to move to position {1} in {2}",
//                Name, pos, m_scene.RegionInfo.RegionName);

            if (pos.X < 0 || pos.X >= Constants.RegionSize
                || pos.Y < 0 || pos.Y >= Constants.RegionSize
                || pos.Z < 0)
                return;

//            Vector3 heightAdjust = new Vector3(0, 0, Appearance.AvatarHeight / 2);
//            pos += heightAdjust;
//
//            // Anti duck-walking measure
//            if (Math.Abs(pos.Z - AbsolutePosition.Z) < 0.2f)
//            {
////                m_log.DebugFormat("[SCENE PRESENCE]: Adjusting MoveToPosition from {0} to {1}", pos, AbsolutePosition);
//                pos.Z = AbsolutePosition.Z;
//            }

            float terrainHeight = (float)m_scene.Heightmap[(int)pos.X, (int)pos.Y];
            pos.Z = Math.Max(terrainHeight, pos.Z);

            // Fudge factor.  It appears that if one clicks "go here" on a piece of ground, the go here request is
            // always slightly higher than the actual terrain height.
            // FIXME: This constrains NPC movements as well, so should be somewhere else.
            if (pos.Z - terrainHeight < 0.2)
                pos.Z = terrainHeight;

//            m_log.DebugFormat(
//                "[SCENE PRESENCE]: Avatar {0} set move to target {1} (terrain height {2}) in {3}",
//                Name, pos, terrainHeight, m_scene.RegionInfo.RegionName);

            if (noFly)
                Flying = false;
            else if (pos.Z > terrainHeight)
                Flying = true;

            LandAtTarget = landAtTarget;
            MovingToTarget = true;
            MoveToPositionTarget = pos;

            // Rotate presence around the z-axis to point in same direction as movement.
            // Ignore z component of vector
            Vector3 localVectorToTarget3D = pos - AbsolutePosition;
            Vector3 localVectorToTarget2D = new Vector3((float)(localVectorToTarget3D.X), (float)(localVectorToTarget3D.Y), 0f);

//            m_log.DebugFormat("[SCENE PRESENCE]: Local vector to target is {0}", localVectorToTarget2D);

            // Calculate the yaw.
            Vector3 angle = new Vector3(0, 0, (float)(Math.Atan2(localVectorToTarget2D.Y, localVectorToTarget2D.X)));

//            m_log.DebugFormat("[SCENE PRESENCE]: Angle is {0}", angle);

            Rotation = Quaternion.CreateFromEulers(angle);
//            m_log.DebugFormat("[SCENE PRESENCE]: Body rot for {0} set to {1}", Name, Rotation);
            
            Vector3 agent_control_v3 = new Vector3();
            HandleMoveToTargetUpdate(1, ref agent_control_v3);
            AddNewMovement(agent_control_v3);
        }

        /// <summary>
        /// Reset the move to target.
        /// </summary>
        public void ResetMoveToTarget()
        {
//            m_log.DebugFormat("[SCENE PRESENCE]: Resetting move to target for {0}", Name);

            MovingToTarget = false;
            MoveToPositionTarget = Vector3.Zero;

            // We need to reset the control flag as the ScenePresenceAnimator uses this to determine the correct
            // resting animation (e.g. hover or stand).  NPCs don't have a client that will quickly reset this flag.
            // However, the line is here rather than in the NPC module since it also appears necessary to stop a
            // viewer that uses "go here" from juddering on all subsequent avatar movements.
            AgentControlFlags = (uint)AgentManager.ControlFlags.NONE;
        }

        /// <summary>
        /// Perform the logic necessary to stand the avatar up.  This method also executes
        /// the stand animation.
        /// </summary>
        public void StandUp()
        {
//            m_log.DebugFormat("[SCENE PRESENCE]: StandUp() for {0}", Name);

            SitGround = false;

/* move this down so avatar gets physical in the new position and not where it is siting
            if (PhysicsActor == null)
                AddToPhysicalScene(false);
 */

            if (ParentID != 0)
            {
                SceneObjectPart part = ParentPart;
                UnRegisterSeatControls(part.ParentGroup.UUID);

                TaskInventoryDictionary taskIDict = part.TaskInventory;
                if (taskIDict != null)
                {
                    lock (taskIDict)
                    {
                        foreach (UUID taskID in taskIDict.Keys)
                        {
                            UnRegisterControlEventsToScript(LocalId, taskID);
                            taskIDict[taskID].PermsMask &= ~(
                                2048 | //PERMISSION_CONTROL_CAMERA
                                4); // PERMISSION_TAKE_CONTROLS
                        }
                    }
                }

                part.ParentGroup.DeleteAvatar(UUID);
//                ParentPosition = part.GetWorldPosition();
                ControllingClient.SendClearFollowCamProperties(part.ParentUUID);

//                m_pos += ParentPosition + new Vector3(0.0f, 0.0f, 2.0f * m_sitAvatarHeight);
//                ParentPosition = Vector3.Zero;
                m_pos += part.GetWorldPosition() + new Vector3(0.0f, 0.0f, 2.0f * m_sitAvatarHeight);

                ParentID = 0;
                ParentPart = null;

                if (PhysicsActor == null)
                    AddToPhysicalScene(false);

                SendAvatarDataToAllAgents();
                m_requestedSitTargetID = 0;

                part.RemoveSittingAvatar(UUID);

                if (part != null)
                    part.ParentGroup.TriggerScriptChangedEvent(Changed.LINK);
            }

            else if (PhysicsActor == null)
                AddToPhysicalScene(false);

            Animator.TrySetMovementAnimation("STAND");
        }

        private SceneObjectPart FindNextAvailableSitTarget(UUID targetID)
        {
            SceneObjectPart targetPart = m_scene.GetSceneObjectPart(targetID);
            if (targetPart == null)
                return null;

            // If the primitive the player clicked on has a sit target and that sit target is not full, that sit target is used.
            // If the primitive the player clicked on has no sit target, and one or more other linked objects have sit targets that are not full, the sit target of the object with the lowest link number will be used.

            // Get our own copy of the part array, and sort into the order we want to test
            SceneObjectPart[] partArray = targetPart.ParentGroup.Parts;
            Array.Sort(partArray, delegate(SceneObjectPart p1, SceneObjectPart p2)
                       {
                           // we want the originally selected part first, then the rest in link order -- so make the selected part link num (-1)
                           int linkNum1 = p1==targetPart ? -1 : p1.LinkNum;
                           int linkNum2 = p2==targetPart ? -1 : p2.LinkNum;
                           return linkNum1 - linkNum2;
                       }
                );

            //look for prims with explicit sit targets that are available
            foreach (SceneObjectPart part in partArray)
            {
                if (part.IsSitTargetSet && part.SitTargetAvatar == UUID.Zero)
                {
                    //switch the target to this prim
                    return part;
                }
            }

            // no explicit sit target found - use original target
            return targetPart;
        }

        private void SendSitResponse(UUID targetID, Vector3 offset, Quaternion sitOrientation)
        {
            Vector3 cameraEyeOffset = Vector3.Zero;
            Vector3 cameraAtOffset = Vector3.Zero;
            bool forceMouselook = false;

            SceneObjectPart part = FindNextAvailableSitTarget(targetID);
            if (part == null)
                return;

            // TODO: determine position to sit at based on scene geometry; don't trust offset from client
            // see http://wiki.secondlife.com/wiki/User:Andrew_Linden/Office_Hours/2007_11_06 for details on how LL does it

            if (PhysicsActor != null)
                m_sitAvatarHeight = PhysicsActor.Size.Z * 0.5f;

            bool canSit = false;
            Vector3 pos = part.AbsolutePosition + offset;

            if (part.IsSitTargetSet && part.SitTargetAvatar == UUID.Zero)
            {
//                    m_log.DebugFormat(
//                        "[SCENE PRESENCE]: Sitting {0} on {1} {2} because sit target is set and unoccupied",
//                        Name, part.Name, part.LocalId);

                offset = part.SitTargetPosition;
                sitOrientation = part.SitTargetOrientation;
                canSit = true;
            }
            else
            {
                if (Util.GetDistanceTo(AbsolutePosition, pos) <= 10)
                {
//                    m_log.DebugFormat(
//                        "[SCENE PRESENCE]: Sitting {0} on {1} {2} because sit target is unset and within 10m",
//                        Name, part.Name, part.LocalId);

                    AbsolutePosition = pos + new Vector3(0.0f, 0.0f, m_sitAvatarHeight);
                    canSit = true;
                }
//                else
//                {
//                    m_log.DebugFormat(
//                        "[SCENE PRESENCE]: Ignoring sit request of {0} on {1} {2} because sit target is unset and outside 10m",
//                        Name, part.Name, part.LocalId);
//                }
            }

            if (canSit)
            {
                if (PhysicsActor != null)
                {
                    // We can remove the physicsActor until they stand up.
                    RemoveFromPhysicalScene();
                }

                part.AddSittingAvatar(UUID);

                cameraAtOffset = part.GetCameraAtOffset();
                cameraEyeOffset = part.GetCameraEyeOffset();
                forceMouselook = part.GetForceMouselook();

                ControllingClient.SendSitResponse(
                    part.UUID, offset, sitOrientation, false, cameraAtOffset, cameraEyeOffset, forceMouselook);

                m_requestedSitTargetUUID = targetID;

                HandleAgentSit(ControllingClient, UUID);

                // Moved here to avoid a race with default sit anim
                // The script event needs to be raised after the default sit anim is set.
                part.ParentGroup.TriggerScriptChangedEvent(Changed.LINK);
            }
        }

        public void HandleAgentRequestSit(IClientAPI remoteClient, UUID agentID, UUID targetID, Vector3 offset)
        {
            if (IsChildAgent)
                return;

            if (ParentID != 0)
            {
                StandUp();
            }

//            if (!String.IsNullOrEmpty(sitAnimation))
//            {
//                m_nextSitAnimation = sitAnimation;
//            }
//            else
//            {
            m_nextSitAnimation = "SIT";
//            }

            //SceneObjectPart part = m_scene.GetSceneObjectPart(targetID);
            SceneObjectPart part = FindNextAvailableSitTarget(targetID);

            if (part != null)
            {
                if (!String.IsNullOrEmpty(part.SitAnimation))
                {
                    m_nextSitAnimation = part.SitAnimation;
                }

                m_requestedSitTargetID = part.LocalId;
                m_requestedSitTargetUUID = targetID;

//                m_log.DebugFormat("[SIT]: Client requested Sit Position: {0}", offset);

                if (m_scene.PhysicsScene.SupportsRayCast())
                {
                    //m_scene.PhysicsScene.RaycastWorld(Vector3.Zero,Vector3.Zero, 0.01f,new RaycastCallback());
                    //SitRayCastAvatarPosition(part);
                    //return;
                }
            }
            else
            {
                m_log.Warn("Sit requested on unknown object: " + targetID.ToString());
            }

            SendSitResponse(targetID, offset, Quaternion.Identity);
        }

        /*
        public void SitRayCastAvatarPosition(SceneObjectPart part)
        {
            Vector3 EndRayCastPosition = part.AbsolutePosition + m_requestedSitOffset;
            Vector3 StartRayCastPosition = AbsolutePosition;
            Vector3 direction = Vector3.Normalize(EndRayCastPosition - StartRayCastPosition);
            float distance = Vector3.Distance(EndRayCastPosition, StartRayCastPosition);
            m_scene.PhysicsScene.RaycastWorld(StartRayCastPosition, direction, distance, SitRayCastAvatarPositionResponse);
        }

        public void SitRayCastAvatarPositionResponse(bool hitYN, Vector3 collisionPoint, uint localid, float pdistance, Vector3 normal)
        {
            SceneObjectPart part =  FindNextAvailableSitTarget(m_requestedSitTargetUUID);
            if (part != null)
            {
                if (hitYN)
                {
                    if (collisionPoint.ApproxEquals(m_requestedSitOffset + part.AbsolutePosition, 0.2f))
                    {
                        SitRaycastFindEdge(collisionPoint, normal);
                        m_log.DebugFormat("[SIT]: Raycast Avatar Position succeeded at point: {0}, normal:{1}", collisionPoint, normal);
                    }
                    else
                    {
                        SitRayCastAvatarPositionCameraZ(part);
                    }
                }
                else
                {
                    SitRayCastAvatarPositionCameraZ(part);
                }
            }
            else
            {
                ControllingClient.SendAlertMessage("Sit position no longer exists");
                m_requestedSitTargetUUID = UUID.Zero;
                m_requestedSitTargetID = 0;
                m_requestedSitOffset = Vector3.Zero;
            }

        }

        public void SitRayCastAvatarPositionCameraZ(SceneObjectPart part)
        {
            // Next, try to raycast from the camera Z position
            Vector3 EndRayCastPosition = part.AbsolutePosition + m_requestedSitOffset;
            Vector3 StartRayCastPosition = AbsolutePosition; StartRayCastPosition.Z = CameraPosition.Z;
            Vector3 direction = Vector3.Normalize(EndRayCastPosition - StartRayCastPosition);
            float distance = Vector3.Distance(EndRayCastPosition, StartRayCastPosition);
            m_scene.PhysicsScene.RaycastWorld(StartRayCastPosition, direction, distance, SitRayCastAvatarPositionCameraZResponse);
        }

        public void SitRayCastAvatarPositionCameraZResponse(bool hitYN, Vector3 collisionPoint, uint localid, float pdistance, Vector3 normal)
        {
            SceneObjectPart part = FindNextAvailableSitTarget(m_requestedSitTargetUUID);
            if (part != null)
            {
                if (hitYN)
                {
                    if (collisionPoint.ApproxEquals(m_requestedSitOffset + part.AbsolutePosition, 0.2f))
                    {
                        SitRaycastFindEdge(collisionPoint, normal);
                        m_log.DebugFormat("[SIT]: Raycast Avatar Position + CameraZ succeeded at point: {0}, normal:{1}", collisionPoint, normal);
                    }
                    else
                    {
                        SitRayCastCameraPosition(part);
                    }
                }
                else
                {
                    SitRayCastCameraPosition(part);
                }
            }
            else
            {
                ControllingClient.SendAlertMessage("Sit position no longer exists");
                m_requestedSitTargetUUID = UUID.Zero;
                m_requestedSitTargetID = 0;
                m_requestedSitOffset = Vector3.Zero;
            }

        }

        public void SitRayCastCameraPosition(SceneObjectPart part)
        {
            // Next, try to raycast from the camera position
            Vector3 EndRayCastPosition = part.AbsolutePosition + m_requestedSitOffset;
            Vector3 StartRayCastPosition = CameraPosition;
            Vector3 direction = Vector3.Normalize(EndRayCastPosition - StartRayCastPosition);
            float distance = Vector3.Distance(EndRayCastPosition, StartRayCastPosition);
            m_scene.PhysicsScene.RaycastWorld(StartRayCastPosition, direction, distance, SitRayCastCameraPositionResponse);
        }

        public void SitRayCastCameraPositionResponse(bool hitYN, Vector3 collisionPoint, uint localid, float pdistance, Vector3 normal)
        {
            SceneObjectPart part = FindNextAvailableSitTarget(m_requestedSitTargetUUID);
            if (part != null)
            {
                if (hitYN)
                {
                    if (collisionPoint.ApproxEquals(m_requestedSitOffset + part.AbsolutePosition, 0.2f))
                    {
                        SitRaycastFindEdge(collisionPoint, normal);
                        m_log.DebugFormat("[SIT]: Raycast Camera Position succeeded at point: {0}, normal:{1}", collisionPoint, normal);
                    }
                    else
                    {
                        SitRayHorizontal(part);
                    }
                }
                else
                {
                    SitRayHorizontal(part);
                }
            }
            else
            {
                ControllingClient.SendAlertMessage("Sit position no longer exists");
                m_requestedSitTargetUUID = UUID.Zero;
                m_requestedSitTargetID = 0;
                m_requestedSitOffset = Vector3.Zero;
            }

        }

        public void SitRayHorizontal(SceneObjectPart part)
        {
            // Next, try to raycast from the avatar position to fwd
            Vector3 EndRayCastPosition = part.AbsolutePosition + m_requestedSitOffset;
            Vector3 StartRayCastPosition = CameraPosition;
            Vector3 direction = Vector3.Normalize(EndRayCastPosition - StartRayCastPosition);
            float distance = Vector3.Distance(EndRayCastPosition, StartRayCastPosition);
            m_scene.PhysicsScene.RaycastWorld(StartRayCastPosition, direction, distance, SitRayCastHorizontalResponse);
        }

        public void SitRayCastHorizontalResponse(bool hitYN, Vector3 collisionPoint, uint localid, float pdistance, Vector3 normal)
        {
            SceneObjectPart part = FindNextAvailableSitTarget(m_requestedSitTargetUUID);
            if (part != null)
            {
                if (hitYN)
                {
                    if (collisionPoint.ApproxEquals(m_requestedSitOffset + part.AbsolutePosition, 0.2f))
                    {
                        SitRaycastFindEdge(collisionPoint, normal);
                        m_log.DebugFormat("[SIT]: Raycast Horizontal Position succeeded at point: {0}, normal:{1}", collisionPoint, normal);
                        // Next, try to raycast from the camera position
                        Vector3 EndRayCastPosition = part.AbsolutePosition + m_requestedSitOffset;
                        Vector3 StartRayCastPosition = CameraPosition;
                        Vector3 direction = Vector3.Normalize(EndRayCastPosition - StartRayCastPosition);
                        float distance = Vector3.Distance(EndRayCastPosition, StartRayCastPosition);
                        //m_scene.PhysicsScene.RaycastWorld(StartRayCastPosition, direction, distance, SitRayCastResponseAvatarPosition);
                    }
                    else
                    {
                        ControllingClient.SendAlertMessage("Sit position not accessable.");
                        m_requestedSitTargetUUID = UUID.Zero;
                        m_requestedSitTargetID = 0;
                        m_requestedSitOffset = Vector3.Zero;
                    }
                }
                else
                {
                    ControllingClient.SendAlertMessage("Sit position not accessable.");
                    m_requestedSitTargetUUID = UUID.Zero;
                    m_requestedSitTargetID = 0;
                    m_requestedSitOffset = Vector3.Zero;
                }
            }
            else
            {
                ControllingClient.SendAlertMessage("Sit position no longer exists");
                m_requestedSitTargetUUID = UUID.Zero;
                m_requestedSitTargetID = 0;
                m_requestedSitOffset = Vector3.Zero;
            }

        }

        private void SitRaycastFindEdge(Vector3 collisionPoint, Vector3 collisionNormal)
        {
            int i = 0;
            //throw new NotImplementedException();
            //m_requestedSitTargetUUID = UUID.Zero;
            //m_requestedSitTargetID = 0;
            //m_requestedSitOffset = Vector3.Zero;

            SendSitResponse(ControllingClient, m_requestedSitTargetUUID, collisionPoint - m_requestedSitOffset, Quaternion.Identity);
        }
        */

        public void HandleAgentSit(IClientAPI remoteClient, UUID agentID)
        {
            if (!String.IsNullOrEmpty(m_nextSitAnimation))
            {
                HandleAgentSit(remoteClient, agentID, m_nextSitAnimation);
            }
            else
            {
                HandleAgentSit(remoteClient, agentID, "SIT");
            }
        }

        public void HandleAgentSit(IClientAPI remoteClient, UUID agentID, string sitAnimation)
        {
            SceneObjectPart part = m_scene.GetSceneObjectPart(m_requestedSitTargetID);

            if (part != null)
            {
                if (part.ParentGroup.IsAttachment)
                {
                    m_log.WarnFormat(
                        "[SCENE PRESENCE]: Avatar {0} tried to sit on part {1} from object {2} in {3} but this is an attachment for avatar id {4}",
                        Name, part.Name, part.ParentGroup.Name, Scene.Name, part.ParentGroup.AttachedAvatar);

                    return;
                }

                if (part.SitTargetAvatar == UUID)
                {
                    Vector3 sitTargetPos = part.SitTargetPosition;
                    Quaternion sitTargetOrient = part.SitTargetOrientation;

//                        m_log.DebugFormat(
//                            "[SCENE PRESENCE]: Sitting {0} at sit target {1}, {2} on {3} {4}",
//                            Name, sitTargetPos, sitTargetOrient, part.Name, part.LocalId);

                    //Quaternion vq = new Quaternion(sitTargetPos.X, sitTargetPos.Y+0.2f, sitTargetPos.Z+0.2f, 0);
                    //Quaternion nq = new Quaternion(-sitTargetOrient.X, -sitTargetOrient.Y, -sitTargetOrient.Z, sitTargetOrient.w);

                    //Quaternion result = (sitTargetOrient * vq) * nq;

                    double x, y, z, m;

                    Quaternion r = sitTargetOrient;
                    m = r.X * r.X + r.Y * r.Y + r.Z * r.Z + r.W * r.W;

                    if (Math.Abs(1.0 - m) > 0.000001)
                    {
                        m = 1.0 / Math.Sqrt(m);
                        r.X *= (float)m;
                        r.Y *= (float)m;
                        r.Z *= (float)m;
                        r.W *= (float)m;
                    }

                    x = 2 * (r.X * r.Z + r.Y * r.W);
                    y = 2 * (-r.X * r.W + r.Y * r.Z);
                    z = -r.X * r.X - r.Y * r.Y + r.Z * r.Z + r.W * r.W;

                    Vector3 up = new Vector3((float)x, (float)y, (float)z);
                    Vector3 sitOffset = up * Appearance.AvatarHeight * 0.02638f;

                    m_pos = sitTargetPos + sitOffset + SIT_TARGET_ADJUSTMENT;

//                    m_pos = sitTargetPos + SIT_TARGET_ADJUSTMENT - sitOffset;
                    Rotation = sitTargetOrient;
//                    ParentPosition = part.AbsolutePosition;
                    part.ParentGroup.AddAvatar(UUID);
                }
                else
                {
                    m_pos -= part.AbsolutePosition;
//                    ParentPosition = part.AbsolutePosition;
                    part.ParentGroup.AddAvatar(UUID);

//                        m_log.DebugFormat(
//                            "[SCENE PRESENCE]: Sitting {0} at position {1} ({2} + {3}) on part {4} {5} without sit target",
//                            Name, part.AbsolutePosition, m_pos, ParentPosition, part.Name, part.LocalId);
                }

                ParentPart = m_scene.GetSceneObjectPart(m_requestedSitTargetID);
                ParentID = m_requestedSitTargetID;

                Velocity = Vector3.Zero;
                RemoveFromPhysicalScene();
        
                Animator.TrySetMovementAnimation(sitAnimation);
                SendAvatarDataToAllAgents();
            }
        }

        public void HandleAgentSitOnGround()
        {
//            m_updateCount = 0;  // Kill animation update burst so that the SIT_G.. will stick.
            Animator.TrySetMovementAnimation("SIT_GROUND_CONSTRAINED");
            SitGround = true;
            RemoveFromPhysicalScene();
        }

        /// <summary>
        /// Event handler for the 'Always run' setting on the client
        /// Tells the physics plugin to increase speed of movement.
        /// </summary>
        public void HandleSetAlwaysRun(IClientAPI remoteClient, bool pSetAlwaysRun)
        {
            SetAlwaysRun = pSetAlwaysRun;
        }

        public void HandleStartAnim(IClientAPI remoteClient, UUID animID)
        {
            Animator.AddAnimation(animID, UUID.Zero);
        }

        public void HandleStopAnim(IClientAPI remoteClient, UUID animID)
        {
            Animator.RemoveAnimation(animID);
        }

        public void avnHandleChangeAnim(UUID animID, bool addRemove,bool sendPack)
        {
            Animator.avnChangeAnim(animID, addRemove, sendPack);
        }



        /// <summary>
        /// Rotate the avatar to the given rotation and apply a movement in the given relative vector
        /// </summary>
        /// <param name="vec">The vector in which to move.  This is relative to the rotation argument</param>
        public void AddNewMovement(Vector3 vec)
        {
//            m_log.DebugFormat("[SCENE PRESENCE]: Adding new movement {0} for {1}", vec, Name);

            Vector3 direc = vec * Rotation;
            direc.Normalize();

            if (Flying != FlyingOld)                // add for fly velocity control
            {
                FlyingOld = Flying;                 // add for fly velocity control
                if (!Flying)
                    WasFlying = true;      // add for fly velocity control
            }

            if (IsColliding)
                WasFlying = false;        // add for fly velocity control

            if ((vec.Z == 0f) && !Flying)
                direc.Z = 0f; // Prevent camera WASD up.

            direc *= 0.03f * 128f * SpeedModifier;

            if (PhysicsActor != null)
            {
                if (Flying)
                {
                    direc *= 4.0f;
                    //bool controlland = (((m_AgentControlFlags & (uint)AgentManager.ControlFlags.AGENT_CONTROL_UP_NEG) != 0) || ((m_AgentControlFlags & (uint)AgentManager.ControlFlags.AGENT_CONTROL_NUDGE_UP_NEG) != 0));
                    //if (controlland)
                    //    m_log.Info("[AGENT]: landCommand");
                    //if (IsColliding)
                    //    m_log.Info("[AGENT]: colliding");
                    //if (Flying && IsColliding && controlland)
                    //{
                    //    StopFlying();
                    //    m_log.Info("[AGENT]: Stop Flying");
                    //}
                }
                if (Animator.Falling && WasFlying)    // if falling from flying, disable motion add
                {
                    direc *= 0.0f;
                }
                else if (!Flying && IsColliding)
                {
                    if (direc.Z > 2.0f)
                    {
                        direc.Z *= 2.6f;

                        // TODO: PreJump and jump happen too quickly.  Many times prejump gets ignored.
//                        Animator.TrySetMovementAnimation("PREJUMP");
//                        Animator.TrySetMovementAnimation("JUMP");
                    }
                }
            }

            // TODO: Add the force instead of only setting it to support multiple forces per frame?
            m_forceToApply = direc;
            Animator.UpdateMovementAnimations();
        }

        #endregion

        #region Overridden Methods

        public override void Update()
        {
            const float ROTATION_TOLERANCE = 0.01f;
            const float VELOCITY_TOLERANCE = 0.001f;
            const float POSITION_TOLERANCE = 0.05f;

            if (IsChildAgent == false)
            {
                // NOTE: Velocity is not the same as m_velocity. Velocity will attempt to
                // grab the latest PhysicsActor velocity, whereas m_velocity is often
                // storing a requested force instead of an actual traveling velocity

                // Throw away duplicate or insignificant updates
                if (!Rotation.ApproxEquals(m_lastRotation, ROTATION_TOLERANCE) ||
                    !Velocity.ApproxEquals(m_lastVelocity, VELOCITY_TOLERANCE) ||
                    !m_pos.ApproxEquals(m_lastPosition, POSITION_TOLERANCE))
                {
                    SendTerseUpdateToAllClients();

                    // Update the "last" values
                    m_lastPosition = m_pos;
                    m_lastRotation = Rotation;
                    m_lastVelocity = Velocity;
                }

                CheckForBorderCrossing();

                CheckForSignificantMovement(); // sends update to the modules.
            }
        }

        #endregion

        #region Update Client(s)


        /// <summary>
        /// Sends a location update to the client connected to this scenePresence
        /// </summary>
        /// <param name="remoteClient"></param>
        public void SendTerseUpdateToClient(IClientAPI remoteClient)
        {
            // If the client is inactive, it's getting its updates from another
            // server.
            if (remoteClient.IsActive)
            {
                //m_log.DebugFormat("[SCENE PRESENCE]: " + Name + " sending TerseUpdate to " + remoteClient.Name + " : Pos={0} Rot={1} Vel={2}", m_pos, Rotation, m_velocity);

                remoteClient.SendEntityUpdate(
                    this,
                    PrimUpdateFlags.Position | PrimUpdateFlags.Rotation | PrimUpdateFlags.Velocity
                    | PrimUpdateFlags.Acceleration | PrimUpdateFlags.AngularVelocity);

                m_scene.StatsReporter.AddAgentUpdates(1);
            }
        }


        // vars to support reduced update frequency when velocity is unchanged
        private Vector3 lastVelocitySentToAllClients = Vector3.Zero;
        private Vector3 lastPositionSentToAllClients = Vector3.Zero;
        private int lastTerseUpdateToAllClientsTick = Util.EnvironmentTickCount();

        /// <summary>
        /// Send a location/velocity/accelleration update to all agents in scene
        /// </summary>
        public void SendTerseUpdateToAllClients()
        {
            int currentTick = Util.EnvironmentTickCount();

            // Decrease update frequency when avatar is moving but velocity is
            // not changing.
            // If there is a mismatch between distance travelled and expected
            // distance based on last velocity sent and velocity hasnt changed,
            // then send a new terse update

            float timeSinceLastUpdate = (currentTick - lastTerseUpdateToAllClientsTick) * 0.001f;

            Vector3 expectedPosition = lastPositionSentToAllClients + lastVelocitySentToAllClients * timeSinceLastUpdate;

            float distanceError = Vector3.Distance(OffsetPosition, expectedPosition);

            float speed = Velocity.Length();
            float velocidyDiff = Vector3.Distance(lastVelocitySentToAllClients, Velocity);

            // assuming 5 ms. worst case precision for timer, use 2x that 
            // for distance error threshold
            float distanceErrorThreshold = speed * 0.01f;

            if (speed < 0.01f // allow rotation updates if avatar position is unchanged
                || Math.Abs(distanceError) > distanceErrorThreshold
                || velocidyDiff > 0.01f) // did velocity change from last update?
            {
                lastVelocitySentToAllClients = Velocity;
                lastTerseUpdateToAllClientsTick = currentTick;
                lastPositionSentToAllClients = OffsetPosition;

                m_scene.ForEachClient(SendTerseUpdateToClient);
            }
            TriggerScenePresenceUpdated();
        }

        public void SendCoarseLocations(List<Vector3> coarseLocations, List<UUID> avatarUUIDs)
        {
            SendCourseLocationsMethod d = m_sendCourseLocationsMethod;
            if (d != null)
            {
                d.Invoke(m_scene.RegionInfo.originRegionID, this, coarseLocations, avatarUUIDs);
            }
        }

        public void SetSendCourseLocationMethod(SendCourseLocationsMethod d)
        {
            if (d != null)
                m_sendCourseLocationsMethod = d;
        }

        public void SendCoarseLocationsDefault(UUID sceneId, ScenePresence p, List<Vector3> coarseLocations, List<UUID> avatarUUIDs)
        {
            ControllingClient.SendCoarseLocationUpdate(avatarUUIDs, coarseLocations);
        }

        public void SendInitialDataToMe()
        {
            // Send all scene object to the new client
            Util.FireAndForget(delegate
            {
                // we created a new ScenePresence (a new child agent) in a fresh region.
                // Request info about all the (root) agents in this region
                // Note: This won't send data *to* other clients in that region (children don't send)
                SendOtherAgentsAvatarDataToMe();
                SendOtherAgentsAppearanceToMe();

                EntityBase[] entities = Scene.Entities.GetEntities();
                foreach(EntityBase e in entities)
                {
                    if (e != null && e is SceneObjectGroup)
                        ((SceneObjectGroup)e).SendFullUpdateToClient(ControllingClient);
                }
            });
        }

        /// <summary>
        /// Do everything required once a client completes its movement into a region and becomes
        /// a root agent.
        /// </summary>
        private void ValidateAndSendAppearanceAndAgentData()
        {
            //m_log.DebugFormat("[SCENE PRESENCE] SendInitialData: {0} ({1})", Name, UUID);
            // Moved this into CompleteMovement to ensure that Appearance is initialized before
            // the inventory arrives
            // m_scene.GetAvatarAppearance(ControllingClient, out Appearance);

            bool cachedappearance = false;

            // We have an appearance but we may not have the baked textures. Check the asset cache 
            // to see if all the baked textures are already here. 
            if (m_scene.AvatarFactory != null)
                cachedappearance = m_scene.AvatarFactory.ValidateBakedTextureCache(this);
            
            // If we aren't using a cached appearance, then clear out the baked textures
            if (!cachedappearance)
            {
                Appearance.ResetAppearance();
                if (m_scene.AvatarFactory != null)
                    m_scene.AvatarFactory.QueueAppearanceSave(UUID);
            }
            
            // This agent just became root. We are going to tell everyone about it. The process of
            // getting other avatars information was initiated elsewhere immediately after the child circuit connected... don't do it
            // again here... this comes after the cached appearance check because the avatars
            // appearance goes into the avatar update packet
            SendAvatarDataToAllAgents();
            SendAppearanceToAgent(this);

            // If we are using the the cached appearance then send it out to everyone
            if (cachedappearance)
            {
                m_log.DebugFormat("[SCENE PRESENCE]: baked textures are in the cache for {0}", Name);

                // If the avatars baked textures are all in the cache, then we have a 
                // complete appearance... send it out, if not, then we'll send it when
                // the avatar finishes updating its appearance
                SendAppearanceToAllOtherAgents();
            }
        }

        /// <summary>
        /// Send this agent's avatar data to all other root and child agents in the scene
        /// This agent must be root. This avatar will receive its own update. 
        /// </summary>
        public void SendAvatarDataToAllAgents()
        {
            //m_log.DebugFormat("[SCENE PRESENCE] SendAvatarDataToAllAgents: {0} ({1})", Name, UUID);
            // only send update from root agents to other clients; children are only "listening posts"
            if (IsChildAgent)
            {
                m_log.WarnFormat(
                    "[SCENE PRESENCE]: Attempt to send avatar data from a child agent for {0} in {1}",
                    Name, Scene.RegionInfo.RegionName);

                return;
            }

            int count = 0;
            m_scene.ForEachScenePresence(delegate(ScenePresence scenePresence)
                                         {
                                             SendAvatarDataToAgent(scenePresence);
                                             count++;
                                         });

            m_scene.StatsReporter.AddAgentUpdates(count);
        }

        /// <summary>
        /// Send avatar data for all other root agents to this agent, this agent
        /// can be either a child or root
        /// </summary>
        public void SendOtherAgentsAvatarDataToMe()
        {
            int count = 0;
            m_scene.ForEachRootScenePresence(delegate(ScenePresence scenePresence)
                        {
                            // only send information about other root agents
                            if (scenePresence.UUID == UUID)
                                return;
                                             
                            scenePresence.SendAvatarDataToAgent(this);
                            count++;
                        });

            m_scene.StatsReporter.AddAgentUpdates(count);
        }

        /// <summary>
        /// Send avatar data to an agent.
        /// </summary>
        /// <param name="avatar"></param>
        public void SendAvatarDataToAgent(ScenePresence avatar)
        {
            //m_log.DebugFormat("[SCENE PRESENCE] SendAvatarDataToAgent from {0} ({1}) to {2} ({3})", Name, UUID, avatar.Name, avatar.UUID);

            avatar.ControllingClient.SendAvatarDataImmediate(this);
            Animator.SendAnimPackToClient(avatar.ControllingClient);
        }

        /// <summary>
        /// Send this agent's appearance to all other root and child agents in the scene
        /// This agent must be root.
        /// </summary>
        public void SendAppearanceToAllOtherAgents()
        {
//            m_log.DebugFormat("[SCENE PRESENCE] SendAppearanceToAllOtherAgents: {0} {1}", Name, UUID);

            // only send update from root agents to other clients; children are only "listening posts"
            if (IsChildAgent)
            {
                m_log.WarnFormat(
                    "[SCENE PRESENCE]: Attempt to send avatar data from a child agent for {0} in {1}",
                    Name, Scene.RegionInfo.RegionName);

                return;
            }
            
            int count = 0;
            m_scene.ForEachScenePresence(delegate(ScenePresence scenePresence)
                        {
                            // only send information to other root agents
                            if (scenePresence.UUID == UUID)
                                return;

                            SendAppearanceToAgent(scenePresence);
                            count++;
                        });

            m_scene.StatsReporter.AddAgentUpdates(count);
        }

        /// <summary>
        /// Send appearance from all other root agents to this agent. this agent
        /// can be either root or child
        /// </summary>
        public void SendOtherAgentsAppearanceToMe()
        {
//            m_log.DebugFormat("[SCENE PRESENCE] SendOtherAgentsAppearanceToMe: {0} {1}", Name, UUID);

            int count = 0;
            m_scene.ForEachRootScenePresence(delegate(ScenePresence scenePresence)
                        {
                            // only send information about other root agents
                            if (scenePresence.UUID == UUID)
                                return;
                                             
                            scenePresence.SendAppearanceToAgent(this);
                            count++;
                        });

            m_scene.StatsReporter.AddAgentUpdates(count);
        }

        /// <summary>
        /// Send appearance data to an agent.
        /// </summary>
        /// <param name="avatar"></param>
        public void SendAppearanceToAgent(ScenePresence avatar)
        {
//            m_log.DebugFormat(
//                "[SCENE PRESENCE]: Sending appearance data from {0} {1} to {2} {3}", Name, m_uuid, avatar.Name, avatar.UUID);

            avatar.ControllingClient.SendAppearance(
                UUID, Appearance.VisualParams, Appearance.Texture.GetBytes());
        }

        #endregion

        #region Significant Movement Method

        /// <summary>
        /// This checks for a significant movement and sends a courselocationchange update
        /// </summary>
        protected void CheckForSignificantMovement()
        {
            if (Util.GetDistanceTo(AbsolutePosition, posLastSignificantMove) > SIGNIFICANT_MOVEMENT)
            {
                posLastSignificantMove = AbsolutePosition;
                m_scene.EventManager.TriggerSignificantClientMovement(this);
            }

            // Minimum Draw distance is 64 meters, the Radius of the draw distance sphere is 32m
            if (Util.GetDistanceTo(AbsolutePosition, m_lastChildAgentUpdatePosition) >= Scene.ChildReprioritizationDistance ||
                Util.GetDistanceTo(CameraPosition, m_lastChildAgentUpdateCamPosition) >= Scene.ChildReprioritizationDistance)
            {
                m_lastChildAgentUpdatePosition = AbsolutePosition;
                m_lastChildAgentUpdateCamPosition = CameraPosition;

                ChildAgentDataUpdate cadu = new ChildAgentDataUpdate();
                cadu.ActiveGroupID = UUID.Zero.Guid;
                cadu.AgentID = UUID.Guid;
                cadu.alwaysrun = SetAlwaysRun;
                cadu.AVHeight = Appearance.AvatarHeight;
                cadu.cameraPosition = CameraPosition;
                cadu.drawdistance = DrawDistance;
                cadu.GroupAccess = 0;
                cadu.Position = AbsolutePosition;
                cadu.regionHandle = RegionHandle;

                // Throttles 
                float multiplier = 1;
                int childRegions = KnownRegionCount;
                if (childRegions != 0)
                    multiplier = 1f / childRegions;

                // Minimum throttle for a child region is 1/4 of the root region throttle
                if (multiplier <= 0.25f)
                    multiplier = 0.25f;

                cadu.throttles = ControllingClient.GetThrottlesPacked(multiplier);
                cadu.Velocity = Velocity;

                AgentPosition agentpos = new AgentPosition();
                agentpos.CopyFrom(cadu);

                // Let's get this out of the update loop
                Util.FireAndForget(delegate { m_scene.SendOutChildAgentUpdates(agentpos, this); });
            }
        }

        #endregion

        #region Border Crossing Methods

        /// <summary>
        /// Starts the process of moving an avatar into another region if they are crossing the border.
        /// </summary>
        /// <remarks>
        /// Also removes the avatar from the physical scene if transit has started.
        /// </remarks>
        protected void CheckForBorderCrossing()
        {
            // Check that we we are not a child
            if (IsChildAgent) 
                return;

            // If we don't have a PhysActor, we can't cross anyway
            // Also don't do this while sat, sitting avatars cross with the
            // object they sit on. ParentUUID denoted a pending sit, don't
            // interfere with it.
            if (ParentID != 0 || PhysicsActor == null || ParentUUID != UUID.Zero)
                return;

            if (!IsInTransit)
            {
                Vector3 pos2 = AbsolutePosition;
                Vector3 vel = Velocity;
                int neighbor = 0;
                int[] fix = new int[2];

                float timeStep = 0.1f;
                pos2.X = pos2.X + (vel.X * timeStep);
                pos2.Y = pos2.Y + (vel.Y * timeStep);
                pos2.Z = pos2.Z + (vel.Z * timeStep);

                if (!IsInTransit)
                {
                    // Checks if where it's headed exists a region
                    bool needsTransit = false;
                    if (m_scene.TestBorderCross(pos2, Cardinals.W))
                    {
                        if (m_scene.TestBorderCross(pos2, Cardinals.S))
                        {
                            needsTransit = true;
                            neighbor = m_scene.HaveNeighbor(Cardinals.SW, ref fix);
                        }
                        else if (m_scene.TestBorderCross(pos2, Cardinals.N))
                        {
                            needsTransit = true;
                            neighbor = m_scene.HaveNeighbor(Cardinals.NW, ref fix);
                        }
                        else
                        {
                            needsTransit = true;
                            neighbor = m_scene.HaveNeighbor(Cardinals.W, ref fix);
                        }
                    }
                    else if (m_scene.TestBorderCross(pos2, Cardinals.E))
                    {
                        if (m_scene.TestBorderCross(pos2, Cardinals.S))
                        {
                            needsTransit = true;
                            neighbor = m_scene.HaveNeighbor(Cardinals.SE, ref fix);
                        }
                        else if (m_scene.TestBorderCross(pos2, Cardinals.N))
                        {
                            needsTransit = true;
                            neighbor = m_scene.HaveNeighbor(Cardinals.NE, ref fix);
                        }
                        else
                        {
                            needsTransit = true;
                            neighbor = m_scene.HaveNeighbor(Cardinals.E, ref fix);
                        }
                    }
                    else if (m_scene.TestBorderCross(pos2, Cardinals.S))
                    {
                        needsTransit = true;
                        neighbor = m_scene.HaveNeighbor(Cardinals.S, ref fix);
                    }
                    else if (m_scene.TestBorderCross(pos2, Cardinals.N))
                    {
                        needsTransit = true;
                        neighbor = m_scene.HaveNeighbor(Cardinals.N, ref fix);
                    }

                    // Makes sure avatar does not end up outside region
                    if (neighbor <= 0)
                    {
                        if (needsTransit)
                        {
                            if (m_requestedSitTargetUUID == UUID.Zero)
                            {
                                bool isFlying = Flying;
                                RemoveFromPhysicalScene();

                                Vector3 pos = AbsolutePosition;
                                if (AbsolutePosition.X < 0)
                                    pos.X += Velocity.X * 2;
                                else if (AbsolutePosition.X > Constants.RegionSize)
                                    pos.X -= Velocity.X * 2;
                                if (AbsolutePosition.Y < 0)
                                    pos.Y += Velocity.Y * 2;
                                else if (AbsolutePosition.Y > Constants.RegionSize)
                                    pos.Y -= Velocity.Y * 2;
                                Velocity = Vector3.Zero;
                                AbsolutePosition = pos;

//                                m_log.DebugFormat("[SCENE PRESENCE]: Prevented flyoff for {0} at {1}", Name, AbsolutePosition);

                                AddToPhysicalScene(isFlying);
                            }
                        }
                    }
                    else if (neighbor > 0)
                    {
                        if (!CrossToNewRegion())
                        {
                            if (m_requestedSitTargetUUID == UUID.Zero)
                            {
                                bool isFlying = Flying;
                                RemoveFromPhysicalScene();

                                Vector3 pos = AbsolutePosition;
                                if (AbsolutePosition.X < 0)
                                    pos.X += Velocity.X * 2;
                                else if (AbsolutePosition.X > Constants.RegionSize)
                                    pos.X -= Velocity.X * 2;
                                if (AbsolutePosition.Y < 0)
                                    pos.Y += Velocity.Y * 2;
                                else if (AbsolutePosition.Y > Constants.RegionSize)
                                    pos.Y -= Velocity.Y * 2;
                                Velocity = Vector3.Zero;
                                AbsolutePosition = pos;

                                AddToPhysicalScene(isFlying);
                            }
                        }
                    }
                }
                else
                {
                    // This constant has been inferred from experimentation
                    // I'm not sure what this value should be, so I tried a few values.
                    timeStep = 0.04f;
                    pos2 = AbsolutePosition;
                    pos2.X = pos2.X + (vel.X * timeStep);
                    pos2.Y = pos2.Y + (vel.Y * timeStep);
                    // Don't touch the Z
                    m_pos = pos2;
                    m_log.DebugFormat("[SCENE PRESENCE]: In transit m_pos={0}", m_pos);
                }
            }   
        }

        /// <summary>
        /// Moves the agent outside the region bounds
        /// Tells neighbor region that we're crossing to it
        /// If the neighbor accepts, remove the agent's viewable avatar from this scene
        /// set them to a child agent.
        /// </summary>
        protected bool CrossToNewRegion()
        {
            try
            {
                return m_scene.CrossAgentToNewRegion(this, Flying);
            }
            catch
            {
                return m_scene.CrossAgentToNewRegion(this, false);
            }
        }

        public void RestoreInCurrentScene()
        {
            AddToPhysicalScene(false); // not exactly false
        }

        public void Reset()
        {
//            m_log.DebugFormat("[SCENE PRESENCE]: Resetting {0} in {1}", Name, Scene.RegionInfo.RegionName);

            // Put the child agent back at the center
            AbsolutePosition 
                = new Vector3(((float)Constants.RegionSize * 0.5f), ((float)Constants.RegionSize * 0.5f), 70);

            Animator.ResetAnimations();
        }

        /// <summary>
        /// Computes which child agents to close when the scene presence moves to another region.
        /// Removes those regions from m_knownRegions.
        /// </summary>
        /// <param name="newRegionX">The new region's x on the map</param>
        /// <param name="newRegionY">The new region's y on the map</param>
        /// <returns></returns>
        public void CloseChildAgents(uint newRegionX, uint newRegionY)
        {
            List<ulong> byebyeRegions = new List<ulong>();
            List<ulong> knownRegions = KnownRegionHandles;
            m_log.DebugFormat(
                "[SCENE PRESENCE]: Closing child agents. Checking {0} regions in {1}", 
                knownRegions.Count, Scene.RegionInfo.RegionName);
            //DumpKnownRegions();

            foreach (ulong handle in knownRegions)
            {
                // Don't close the agent on this region yet
                if (handle != Scene.RegionInfo.RegionHandle)
                {
                    uint x, y;
                    Utils.LongToUInts(handle, out x, out y);
                    x = x / Constants.RegionSize;
                    y = y / Constants.RegionSize;

//                    m_log.Debug("---> x: " + x + "; newx:" + newRegionX + "; Abs:" + (int)Math.Abs((int)(x - newRegionX)));
//                    m_log.Debug("---> y: " + y + "; newy:" + newRegionY + "; Abs:" + (int)Math.Abs((int)(y - newRegionY)));
                    if (Util.IsOutsideView(DrawDistance, x, newRegionX, y, newRegionY))
                    {
                        byebyeRegions.Add(handle);
                    }
                }
            }
            
            if (byebyeRegions.Count > 0)
            {
                m_log.Debug("[SCENE PRESENCE]: Closing " + byebyeRegions.Count + " child agents");
                Util.FireAndForget(delegate 
                { 
                    m_scene.SceneGridService.SendCloseChildAgentConnections(ControllingClient.AgentId, byebyeRegions); 
                });
            }
            
            foreach (ulong handle in byebyeRegions)
            {
                RemoveNeighbourRegion(handle);
            }
        }

        #endregion

        /// <summary>
        /// This allows the Sim owner the abiility to kick users from their sim currently.
        /// It tells the client that the agent has permission to do so.
        /// </summary>
        public void GrantGodlikePowers(UUID agentID, UUID sessionID, UUID token, bool godStatus)
        {
            if (godStatus)
            {
                // For now, assign god level 200 to anyone
                // who is granted god powers, but has no god level set.
                //
                UserAccount account = m_scene.UserAccountService.GetUserAccount(m_scene.RegionInfo.ScopeID, agentID);
                if (account != null)
                {
                    if (account.UserLevel > 0)
                        GodLevel = account.UserLevel;
                    else
                        GodLevel = 200;
                }
            }
            else
            {
                GodLevel = 0;
            }

            ControllingClient.SendAdminResponse(token, (uint)GodLevel);
        }

        #region Child Agent Updates

        public void ChildAgentDataUpdate(AgentData cAgentData)
        {
//            m_log.Debug("   >>> ChildAgentDataUpdate <<< " + Scene.RegionInfo.RegionName);
            if (!IsChildAgent)
                return;

            CopyFrom(cAgentData);
        }

        private static Vector3 marker = new Vector3(-1f, -1f, -1f);
        /// <summary>
        /// This updates important decision making data about a child agent
        /// The main purpose is to figure out what objects to send to a child agent that's in a neighboring region
        /// </summary>
        public void ChildAgentDataUpdate(AgentPosition cAgentData, uint tRegionX, uint tRegionY, uint rRegionX, uint rRegionY)
        {
            if (!IsChildAgent)
                return;

            //m_log.Debug("   >>> ChildAgentPositionUpdate <<< " + rRegionX + "-" + rRegionY);
            int shiftx = ((int)rRegionX - (int)tRegionX) * (int)Constants.RegionSize;
            int shifty = ((int)rRegionY - (int)tRegionY) * (int)Constants.RegionSize;

            Vector3 offset = new Vector3(shiftx, shifty, 0f);

            // When we get to the point of re-computing neighbors everytime this
            // changes, then start using the agent's drawdistance rather than the 
            // region's draw distance.
            // DrawDistance = cAgentData.Far;
            DrawDistance = Scene.DefaultDrawDistance;

            if (cAgentData.Position != marker) // UGH!!
                m_pos = cAgentData.Position + offset;

            if (Vector3.Distance(AbsolutePosition, posLastSignificantMove) >= Scene.ChildReprioritizationDistance)
            {
                posLastSignificantMove = AbsolutePosition;
                ReprioritizeUpdates();
            }

            CameraPosition = cAgentData.Center + offset;

            if ((cAgentData.Throttles != null) && cAgentData.Throttles.Length > 0)
                ControllingClient.SetChildAgentThrottle(cAgentData.Throttles);

            //cAgentData.AVHeight;
            RegionHandle = cAgentData.RegionHandle;
            //m_velocity = cAgentData.Velocity;
        }

        public void CopyTo(AgentData cAgent)
        {
            cAgent.CallbackURI = m_callbackURI;

            cAgent.AgentID = UUID;
            cAgent.RegionID = Scene.RegionInfo.RegionID;

            cAgent.Position = AbsolutePosition;
            cAgent.Velocity = m_velocity;
            cAgent.Center = CameraPosition;
            cAgent.AtAxis = CameraAtAxis;
            cAgent.LeftAxis = CameraLeftAxis;
            cAgent.UpAxis = CameraUpAxis;

            cAgent.Far = DrawDistance;

            // Throttles 
            float multiplier = 1;
            int childRegions = KnownRegionCount;
            if (childRegions != 0)
                multiplier = 1f / childRegions;

            // Minimum throttle for a child region is 1/4 of the root region throttle
            if (multiplier <= 0.25f)
                multiplier = 0.25f;

            cAgent.Throttles = ControllingClient.GetThrottlesPacked(multiplier);

            cAgent.HeadRotation = m_headrotation;
            cAgent.BodyRotation = Rotation;
            cAgent.ControlFlags = (uint)m_AgentControlFlags;

            if (m_scene.Permissions.IsGod(new UUID(cAgent.AgentID)))
                cAgent.GodLevel = (byte)GodLevel;
            else 
                cAgent.GodLevel = (byte) 0;

            cAgent.AlwaysRun = SetAlwaysRun;

            cAgent.Appearance = new AvatarAppearance(Appearance);

            cAgent.ParentPart = ParentUUID;
            cAgent.SitOffset = m_pos;
            
            lock (scriptedcontrols)
            {
                ControllerData[] controls = new ControllerData[scriptedcontrols.Count];
                int i = 0;

                foreach (ScriptControllers c in scriptedcontrols.Values)
                {
                    controls[i++] = new ControllerData(c.objectID, c.itemID, (uint)c.ignoreControls, (uint)c.eventControls);
                }
                cAgent.Controllers = controls;
            }

            // Animations
            try
            {
                cAgent.Anims = Animator.Animations.ToArray();
            }
            catch { }
            cAgent.DefaultAnim = Animator.Animations.DefaultAnimation;

            if (Scene.AttachmentsModule != null)
                Scene.AttachmentsModule.CopyAttachments(this, cAgent);
        }

        private void CopyFrom(AgentData cAgent)
        {
            m_originRegionID = cAgent.RegionID;

            m_callbackURI = cAgent.CallbackURI;
//            m_log.DebugFormat(
//                "[SCENE PRESENCE]: Set callback for {0} in {1} to {2} in CopyFrom()",
//                Name, m_scene.RegionInfo.RegionName, m_callbackURI);

            m_pos = cAgent.Position;
            m_velocity = cAgent.Velocity;
            CameraPosition = cAgent.Center;
            CameraAtAxis = cAgent.AtAxis;
            CameraLeftAxis = cAgent.LeftAxis;
            CameraUpAxis = cAgent.UpAxis;
            ParentUUID = cAgent.ParentPart;
            m_prevSitOffset = cAgent.SitOffset;

            // When we get to the point of re-computing neighbors everytime this
            // changes, then start using the agent's drawdistance rather than the 
            // region's draw distance.
            // DrawDistance = cAgent.Far;
            DrawDistance = Scene.DefaultDrawDistance;

            if ((cAgent.Throttles != null) && cAgent.Throttles.Length > 0)
                ControllingClient.SetChildAgentThrottle(cAgent.Throttles);

            m_headrotation = cAgent.HeadRotation;
            Rotation = cAgent.BodyRotation;
            m_AgentControlFlags = (AgentManager.ControlFlags)cAgent.ControlFlags; 

            if (m_scene.Permissions.IsGod(new UUID(cAgent.AgentID)))
                GodLevel = cAgent.GodLevel;
            SetAlwaysRun = cAgent.AlwaysRun;

            Appearance = new AvatarAppearance(cAgent.Appearance);
            if (PhysicsActor != null)
            {
                bool isFlying = Flying;
                RemoveFromPhysicalScene();
                AddToPhysicalScene(isFlying);
            }
            
            try
            {
                lock (scriptedcontrols)
                {
                    if (cAgent.Controllers != null)
                    {
                        scriptedcontrols.Clear();

                        foreach (ControllerData c in cAgent.Controllers)
                        {
                            ScriptControllers sc = new ScriptControllers();
                            sc.objectID = c.ObjectID;
                            sc.itemID = c.ItemID;
                            sc.ignoreControls = (ScriptControlled)c.IgnoreControls;
                            sc.eventControls = (ScriptControlled)c.EventControls;

                            scriptedcontrols[sc.itemID] = sc;
                        }
                    }
                }
            }
            catch { }

            // FIXME: Why is this null check necessary?  Where are the cases where we get a null Anims object?
            if (cAgent.Anims != null)
                Animator.Animations.FromArray(cAgent.Anims);
            if (cAgent.DefaultAnim != null)
                Animator.Animations.SetDefaultAnimation(cAgent.DefaultAnim.AnimID, cAgent.DefaultAnim.SequenceNum, UUID.Zero);

            if (Scene.AttachmentsModule != null)
                Scene.AttachmentsModule.CopyAttachments(cAgent, this);
        }

        public bool CopyAgent(out IAgentData agent)
        {
            agent = new CompleteAgentData();
            CopyTo((AgentData)agent);
            return true;
        }

        #endregion Child Agent Updates

        /// <summary>
        /// Handles part of the PID controller function for moving an avatar.
        /// </summary>
        public void UpdateMovement()
        {
            if (m_forceToApply.HasValue)
            {
                Vector3 force = m_forceToApply.Value;

                Updated = true;

                Velocity = force;

                m_forceToApply = null;
                TriggerScenePresenceUpdated();
            }
        }

        /// <summary>
        /// Adds a physical representation of the avatar to the Physics plugin
        /// </summary>
        public void AddToPhysicalScene(bool isFlying)
        {
//            m_log.DebugFormat(
//                "[SCENE PRESENCE]: Adding physics actor for {0}, ifFlying = {1} in {2}",
//                Name, isFlying, Scene.RegionInfo.RegionName);

            if (PhysicsActor != null)
            {
                m_log.ErrorFormat(
                    "[SCENE PRESENCE]: Adding physics actor for {0} to {1} but this scene presence already has a physics actor",
                    Name, Scene.RegionInfo.RegionName);
            }

            if (Appearance.AvatarHeight == 0)
                Appearance.SetHeight();

            PhysicsScene scene = m_scene.PhysicsScene;

            Vector3 pVec = AbsolutePosition;

            PhysicsActor = scene.AddAvatar(
                LocalId, Firstname + "." + Lastname, pVec,
                new Vector3(0f, 0f, Appearance.AvatarHeight), isFlying);

            //PhysicsActor.OnRequestTerseUpdate += SendTerseUpdateToAllClients;
            PhysicsActor.OnCollisionUpdate += PhysicsCollisionUpdate;
            PhysicsActor.OnOutOfBounds += OutOfBoundsCall; // Called for PhysicsActors when there's something wrong
            PhysicsActor.SubscribeEvents(100);
            PhysicsActor.LocalID = LocalId;
        }

        private void OutOfBoundsCall(Vector3 pos)
        {
            //bool flying = Flying;
            //RemoveFromPhysicalScene();

            //AddToPhysicalScene(flying);
            if (ControllingClient != null)
                ControllingClient.SendAgentAlertMessage("Physics is having a problem with your avatar.  You may not be able to move until you relog.", true);
        }

        /// <summary>
        /// Event called by the physics plugin to tell the avatar about a collision.
        /// </summary>
        /// <remarks>
        /// This function is called continuously, even when there are no collisions.  If the avatar is walking on the
        /// ground or a prim then there will be collision information between the avatar and the surface.
        ///
        /// FIXME: However, we can't safely avoid calling this yet where there are no collisions without analyzing whether
        /// any part of this method is relying on an every-frame call.
        /// </remarks>
        /// <param name="e"></param>
        public void PhysicsCollisionUpdate(EventArgs e)
        {
            if (IsChildAgent)
                return;
            
<<<<<<< HEAD
=======
            //if ((Math.Abs(Velocity.X) > 0.1e-9f) || (Math.Abs(Velocity.Y) > 0.1e-9f))
            // The Physics Scene will send updates every 500 ms grep: PhysicsActor.SubscribeEvents(
            // as of this comment the interval is set in AddToPhysicalScene

//                if (m_updateCount > 0)
//                {
            Animator.UpdateMovementAnimations();
//                    m_updateCount--;
//                }

>>>>>>> be39f03c
            CollisionEventUpdate collisionData = (CollisionEventUpdate)e;
            Dictionary<uint, ContactPoint> coldata = collisionData.m_objCollisionList;

            CollisionPlane = Vector4.UnitW;

//            // No collisions at all means we may be flying. Update always
//            // to make falling work
//            if (m_lastColCount != coldata.Count || coldata.Count == 0)
//            {
//                m_updateCount = UPDATE_COUNT;
//                m_lastColCount = coldata.Count;
//            }

            if (coldata.Count != 0)
            {
                switch (Animator.CurrentMovementAnimation)
                {
                    case "STAND":
                    case "WALK":
                    case "RUN":
                    case "CROUCH":
                    case "CROUCHWALK":
                        {
                            ContactPoint lowest;
                            lowest.SurfaceNormal = Vector3.Zero;
                            lowest.Position = Vector3.Zero;
                            lowest.Position.Z = Single.NaN;

                            foreach (ContactPoint contact in coldata.Values)
                            {
                                if (Single.IsNaN(lowest.Position.Z) || contact.Position.Z < lowest.Position.Z)
                                {
                                    lowest = contact;
                                }
                            }

                            CollisionPlane = new Vector4(-lowest.SurfaceNormal, -Vector3.Dot(lowest.Position, lowest.SurfaceNormal));
                        }
                        break;
                }
            }

            RaiseCollisionScriptEvents(coldata);

            // Gods do not take damage and Invulnerable is set depending on parcel/region flags
            if (Invulnerable || GodLevel > 0)
                return;

            // The following may be better in the ICombatModule
            // probably tweaking of the values for ground and normal prim collisions will be needed
            float starthealth = Health;
            uint killerObj = 0;
            SceneObjectPart part = null;
            foreach (uint localid in coldata.Keys)
            {
                if (localid == 0)
                {
                    part = null;
                }
                else
                {
                    part = Scene.GetSceneObjectPart(localid);
                }
                if (part != null)
                {
                    // Ignore if it has been deleted or volume detect
                    if (!part.ParentGroup.IsDeleted && !part.ParentGroup.IsVolumeDetect)
                    {
                        if (part.ParentGroup.Damage > 0.0f)
                        {
                            // Something with damage...
                            Health -= part.ParentGroup.Damage;
                            part.ParentGroup.Scene.DeleteSceneObject(part.ParentGroup, false);
                        }
                        else
                        {
                            // An ordinary prim
                            if (coldata[localid].PenetrationDepth >= 0.10f)
                                Health -= coldata[localid].PenetrationDepth * 5.0f;
                        }
                    }
                }
                else
                {
                    // 0 is the ground
                    // what about collisions with other avatars?
                    if (localid == 0 && coldata[localid].PenetrationDepth >= 0.10f)
                        Health -= coldata[localid].PenetrationDepth * 5.0f;
                }


                if (Health <= 0.0f)
                {
                    if (localid != 0)
                        killerObj = localid;
                }
                //m_log.Debug("[AVATAR]: Collision with localid: " + localid.ToString() + " at depth: " + coldata[localid].ToString());
            }
            //Health = 100;
            if (!Invulnerable)
            {
                if (starthealth != Health)
                {
                    ControllingClient.SendHealth(Health);
                }
                if (Health <= 0)
                {
                    m_scene.EventManager.TriggerAvatarKill(killerObj, this);
                }
                if (starthealth == Health && Health < 100.0f)
                {
                    Health += 0.03f;
                    if (Health > 100.0f)
                        Health = 100.0f;
                    ControllingClient.SendHealth(Health);
                }
            }
        }

        public void setHealthWithUpdate(float health)
        {
            Health = health;
            ControllingClient.SendHealth(Health);
        }

        protected internal void Close()
        {
            // Clear known regions
            KnownRegions = new Dictionary<ulong, string>();

            lock (m_reprioritization_timer)
            {
                m_reprioritization_timer.Enabled = false;
                m_reprioritization_timer.Elapsed -= new ElapsedEventHandler(Reprioritize);
            }
            
            // I don't get it but mono crashes when you try to dispose of this timer,
            // unsetting the elapsed callback should be enough to allow for cleanup however.
            // m_reprioritizationTimer.Dispose(); 

            RemoveFromPhysicalScene();
<<<<<<< HEAD
            if(Animator != null)
                Animator.Close();
            Animator = null;
=======
>>>>>>> be39f03c
        }

        public void AddAttachment(SceneObjectGroup gobj)
        {
            lock (m_attachments)
            {
                // This may be true when the attachment comes back
                // from serialization after login. Clear it.
                gobj.IsDeleted = false;

                m_attachments.Add(gobj);
            }
        }

        /// <summary>
        /// Get all the presence's attachments.
        /// </summary>
        /// <returns>A copy of the list which contains the attachments.</returns>
        public List<SceneObjectGroup> GetAttachments()
        {
            lock (m_attachments)
                return new List<SceneObjectGroup>(m_attachments);
        }

        /// <summary>
        /// Get the scene objects attached to the given point.
        /// </summary>
        /// <param name="attachmentPoint"></param>
        /// <returns>Returns an empty list if there were no attachments at the point.</returns>
        public List<SceneObjectGroup> GetAttachments(uint attachmentPoint)
        {
            List<SceneObjectGroup> attachments = new List<SceneObjectGroup>();
            
            lock (m_attachments)
            {
                foreach (SceneObjectGroup so in m_attachments)
                {
                    if (attachmentPoint == so.AttachmentPoint)
                        attachments.Add(so);
                }
            }
            
            return attachments;
        }

        public bool HasAttachments()
        {
            lock (m_attachments)
                return m_attachments.Count > 0;
        }

        /// <summary>
        /// Returns the total count of scripts in all parts inventories.
        /// </summary>
        public int ScriptCount()
        {
            int count = 0;
            lock (m_attachments)
            {
                foreach (SceneObjectGroup gobj in m_attachments)
                {
                    if (gobj != null)
                    {
                        count += gobj.ScriptCount();
                    }
                }
            }
            return count;
        }

        /// <summary>
        /// A float the value is a representative execution time in milliseconds of all scripts in all attachments.
        /// </summary>
        public float ScriptExecutionTime()
        {
            float time = 0.0f;
            lock (m_attachments)
            {
                foreach (SceneObjectGroup gobj in m_attachments)
                {
                    if (gobj != null)
                    {
                        time += gobj.ScriptExecutionTime();
                    }
                }
            }
            return time;
        }

        /// <summary>
        /// Returns the total count of running scripts in all parts.
        /// </summary>
        public int RunningScriptCount()
        {
            int count = 0;
            lock (m_attachments)
            {
                foreach (SceneObjectGroup gobj in m_attachments)
                {
                    if (gobj != null)
                    {
                        count += gobj.RunningScriptCount();
                    }
                }
            }
            return count;
        }

        public bool HasScriptedAttachments()
        {
            lock (m_attachments)
            {
                foreach (SceneObjectGroup gobj in m_attachments)
                {
                    if (gobj != null)
                    {
                        if (gobj.RootPart.Inventory.ContainsScripts())
                            return true;
                    }
                }
            }
            return false;
        }

        public void RemoveAttachment(SceneObjectGroup gobj)
        {
            lock (m_attachments)
                m_attachments.Remove(gobj);
        }

        /// <summary>
        /// Clear all attachments
        /// </summary>
        public void ClearAttachments()
        {
            lock (m_attachments)
                m_attachments.Clear();
        }

        /// <summary>
        /// This is currently just being done for information.
        /// </summary>
        public bool ValidateAttachments()
        {
            bool validated = true;

            lock (m_attachments)
            {
                // Validate
                foreach (SceneObjectGroup gobj in m_attachments)
                {
                    if (gobj == null)
                    {
                        m_log.WarnFormat(
                            "[SCENE PRESENCE]: Failed to validate an attachment for {0} since it was null.  Continuing", Name);

                        validated = false;
                    }
                    else if (gobj.IsDeleted)
                    {
                        m_log.WarnFormat(
                            "[SCENE PRESENCE]: Failed to validate attachment {0} {1} for {2} since it had been deleted.  Continuing",
                            gobj.Name, gobj.UUID, Name);

                        validated = false;
                    }
                }
            }

            return validated;
        }

        /// <summary>
        /// Send a script event to this scene presence's attachments
        /// </summary>
        /// <param name="eventName">The name of the event</param>
        /// <param name="args">The arguments for the event</param>
        public void SendScriptEventToAttachments(string eventName, Object[] args)
        {
            Util.FireAndForget(delegate(object x)
            {
                if (m_scriptEngines.Length == 0)
                    return;

                lock (m_attachments)
                {
                    foreach (SceneObjectGroup grp in m_attachments)
                    {
                        // 16384 is CHANGED_ANIMATION
                        //
                        // Send this to all attachment root prims
                        //
                        foreach (IScriptModule m in m_scriptEngines)
                        {
                            if (m == null) // No script engine loaded
                                continue;

                            m.PostObjectEvent(grp.RootPart.UUID, "changed", new Object[] { (int)Changed.ANIMATION });
                        }
                    }
                }
            });
        }

        /// <summary>
        /// Gets the mass.
        /// </summary>
        /// <returns>
        /// The mass.
        /// </returns>
        public float GetMass()
        {
            PhysicsActor pa = PhysicsActor;

            if (pa != null)
                return pa.Mass;
            else
                return 0;
        }

        internal void PushForce(Vector3 impulse)
        {
            if (PhysicsActor != null)
            {
                PhysicsActor.AddForce(impulse,true);
            }
        }

        public void RegisterControlEventsToScript(int controls, int accept, int pass_on, uint Obj_localID, UUID Script_item_UUID)
        {
            SceneObjectPart p = m_scene.GetSceneObjectPart(Obj_localID);
            if (p == null)
                return;

            ScriptControllers obj = new ScriptControllers();
            obj.ignoreControls = ScriptControlled.CONTROL_ZERO;
            obj.eventControls = ScriptControlled.CONTROL_ZERO;

            obj.objectID = p.ParentGroup.UUID;
            obj.itemID = Script_item_UUID;
            if (pass_on == 0 && accept == 0)
            {
                IgnoredControls |= (ScriptControlled)controls;
                obj.ignoreControls = (ScriptControlled)controls;
            }

            if (pass_on == 0 && accept == 1)
            {
                IgnoredControls |= (ScriptControlled)controls;
                obj.ignoreControls = (ScriptControlled)controls;
                obj.eventControls = (ScriptControlled)controls;
            }

            if (pass_on == 1 && accept == 1)
            {
                IgnoredControls = ScriptControlled.CONTROL_ZERO;
                obj.eventControls = (ScriptControlled)controls;
                obj.ignoreControls = ScriptControlled.CONTROL_ZERO;
            }

            lock (scriptedcontrols)
            {
                if (pass_on == 1 && accept == 0)
                {
                    IgnoredControls &= ~(ScriptControlled)controls;
                    if (scriptedcontrols.ContainsKey(Script_item_UUID))
                        scriptedcontrols.Remove(Script_item_UUID);
                }
                else
                {
                    scriptedcontrols[Script_item_UUID] = obj;
                }
            }

            ControllingClient.SendTakeControls(controls, pass_on == 1 ? true : false, true);
        }

        public void HandleForceReleaseControls(IClientAPI remoteClient, UUID agentID)
        {
            IgnoredControls = ScriptControlled.CONTROL_ZERO;
            lock (scriptedcontrols)
            {
                scriptedcontrols.Clear();
            }
            ControllingClient.SendTakeControls(int.MaxValue, false, false);
        }

        private void UnRegisterSeatControls(UUID obj)
        {
            List<UUID> takers = new List<UUID>();

            foreach (ScriptControllers c in scriptedcontrols.Values)
            {
                if (c.objectID == obj)
                    takers.Add(c.itemID);
            }
            foreach (UUID t in takers)
            {
                UnRegisterControlEventsToScript(0, t);
            }
        }

        public void UnRegisterControlEventsToScript(uint Obj_localID, UUID Script_item_UUID)
        {
            ScriptControllers takecontrols;

            lock (scriptedcontrols)
            {
                if (scriptedcontrols.TryGetValue(Script_item_UUID, out takecontrols))
                {
                    ScriptControlled sctc = takecontrols.eventControls;

                    ControllingClient.SendTakeControls((int)sctc, false, false);
                    ControllingClient.SendTakeControls((int)sctc, true, false);

                    scriptedcontrols.Remove(Script_item_UUID);
                    IgnoredControls = ScriptControlled.CONTROL_ZERO;
                    foreach (ScriptControllers scData in scriptedcontrols.Values)
                    {
                        IgnoredControls |= scData.ignoreControls;
                    }
                }
            }
        }

        private void SendControlsToScripts(uint flags)
        {
            // Notify the scripts only after calling UpdateMovementAnimations(), so that if a script
            // (e.g., a walking script) checks which animation is active it will be the correct animation.
            lock (scriptedcontrols)
            {
                if (scriptedcontrols.Count <= 0)
                    return;

                ScriptControlled allflags = ScriptControlled.CONTROL_ZERO;
    
                if (MouseDown)
                {
                    allflags = LastCommands & (ScriptControlled.CONTROL_ML_LBUTTON | ScriptControlled.CONTROL_LBUTTON);
                    if ((flags & (uint)AgentManager.ControlFlags.AGENT_CONTROL_LBUTTON_UP) != 0 || (flags & unchecked((uint)AgentManager.ControlFlags.AGENT_CONTROL_ML_LBUTTON_UP)) != 0)
                    {
                        allflags = ScriptControlled.CONTROL_ZERO;
                        MouseDown = true;
                    }
                }
    
                if ((flags & (uint)AgentManager.ControlFlags.AGENT_CONTROL_ML_LBUTTON_DOWN) != 0)
                {
                    allflags |= ScriptControlled.CONTROL_ML_LBUTTON;
                    MouseDown = true;
                }
    
                if ((flags & (uint)AgentManager.ControlFlags.AGENT_CONTROL_LBUTTON_DOWN) != 0)
                {
                    allflags |= ScriptControlled.CONTROL_LBUTTON;
                    MouseDown = true;
                }
    
                // find all activated controls, whether the scripts are interested in them or not
                if ((flags & (uint)AgentManager.ControlFlags.AGENT_CONTROL_AT_POS) != 0 || (flags & (uint)AgentManager.ControlFlags.AGENT_CONTROL_NUDGE_AT_POS) != 0)
                {
                    allflags |= ScriptControlled.CONTROL_FWD;
                }
    
                if ((flags & (uint)AgentManager.ControlFlags.AGENT_CONTROL_AT_NEG) != 0 || (flags & (uint)AgentManager.ControlFlags.AGENT_CONTROL_NUDGE_AT_NEG) != 0)
                {
                    allflags |= ScriptControlled.CONTROL_BACK;
                }
    
                if ((flags & (uint)AgentManager.ControlFlags.AGENT_CONTROL_UP_POS) != 0 || (flags & (uint)AgentManager.ControlFlags.AGENT_CONTROL_NUDGE_UP_POS) != 0)
                {
                    allflags |= ScriptControlled.CONTROL_UP;
                }
    
                if ((flags & (uint)AgentManager.ControlFlags.AGENT_CONTROL_UP_NEG) != 0 || (flags & (uint)AgentManager.ControlFlags.AGENT_CONTROL_NUDGE_UP_NEG) != 0)
                {
                    allflags |= ScriptControlled.CONTROL_DOWN;
                }

                if ((flags & (uint)AgentManager.ControlFlags.AGENT_CONTROL_LEFT_POS) != 0 || (flags & (uint)AgentManager.ControlFlags.AGENT_CONTROL_NUDGE_LEFT_POS) != 0)
                {
                    allflags |= ScriptControlled.CONTROL_LEFT;
                }
    
                if ((flags & (uint)AgentManager.ControlFlags.AGENT_CONTROL_LEFT_NEG) != 0 || (flags & (uint)AgentManager.ControlFlags.AGENT_CONTROL_NUDGE_LEFT_NEG) != 0)
                {
                    allflags |= ScriptControlled.CONTROL_RIGHT;
                }
    
                if ((flags & (uint)AgentManager.ControlFlags.AGENT_CONTROL_YAW_NEG) != 0)
                {
                    allflags |= ScriptControlled.CONTROL_ROT_RIGHT;
                }
    
                if ((flags & (uint)AgentManager.ControlFlags.AGENT_CONTROL_YAW_POS) != 0)
                {
                    allflags |= ScriptControlled.CONTROL_ROT_LEFT;
                }

                // optimization; we have to check per script, but if nothing is pressed and nothing changed, we can skip that
                if (allflags != ScriptControlled.CONTROL_ZERO || allflags != LastCommands)
                {
                    foreach (KeyValuePair<UUID, ScriptControllers> kvp in scriptedcontrols)
                    {
                        UUID scriptUUID = kvp.Key;
                        ScriptControllers scriptControlData = kvp.Value;
    
                        ScriptControlled localHeld = allflags & scriptControlData.eventControls;     // the flags interesting for us
                        ScriptControlled localLast = LastCommands & scriptControlData.eventControls; // the activated controls in the last cycle
                        ScriptControlled localChange = localHeld ^ localLast;                        // the changed bits

                        if (localHeld != ScriptControlled.CONTROL_ZERO || localChange != ScriptControlled.CONTROL_ZERO)
                        {
                            // only send if still pressed or just changed
                            m_scene.EventManager.TriggerControlEvent(scriptUUID, UUID, (uint)localHeld, (uint)localChange);
                        }
                    }
                }
    
                LastCommands = allflags;
            }
        }

        internal static AgentManager.ControlFlags RemoveIgnoredControls(AgentManager.ControlFlags flags, ScriptControlled ignored)
        {
            if (ignored == ScriptControlled.CONTROL_ZERO)
                return flags;

            if ((ignored & ScriptControlled.CONTROL_BACK) != 0)
                flags &= ~(AgentManager.ControlFlags.AGENT_CONTROL_AT_NEG | AgentManager.ControlFlags.AGENT_CONTROL_NUDGE_AT_NEG);
            if ((ignored & ScriptControlled.CONTROL_FWD) != 0)
                flags &= ~(AgentManager.ControlFlags.AGENT_CONTROL_NUDGE_AT_POS | AgentManager.ControlFlags.AGENT_CONTROL_AT_POS);
            if ((ignored & ScriptControlled.CONTROL_DOWN) != 0)
                flags &= ~(AgentManager.ControlFlags.AGENT_CONTROL_UP_NEG | AgentManager.ControlFlags.AGENT_CONTROL_NUDGE_UP_NEG);
            if ((ignored & ScriptControlled.CONTROL_UP) != 0)
                flags &= ~(AgentManager.ControlFlags.AGENT_CONTROL_NUDGE_UP_POS | AgentManager.ControlFlags.AGENT_CONTROL_UP_POS);
            if ((ignored & ScriptControlled.CONTROL_LEFT) != 0)
                flags &= ~(AgentManager.ControlFlags.AGENT_CONTROL_LEFT_POS | AgentManager.ControlFlags.AGENT_CONTROL_NUDGE_LEFT_POS);
            if ((ignored & ScriptControlled.CONTROL_RIGHT) != 0)
                flags &= ~(AgentManager.ControlFlags.AGENT_CONTROL_NUDGE_LEFT_NEG | AgentManager.ControlFlags.AGENT_CONTROL_LEFT_NEG);
            if ((ignored & ScriptControlled.CONTROL_ROT_LEFT) != 0)
                flags &= ~(AgentManager.ControlFlags.AGENT_CONTROL_YAW_NEG);
            if ((ignored & ScriptControlled.CONTROL_ROT_RIGHT) != 0)
                flags &= ~(AgentManager.ControlFlags.AGENT_CONTROL_YAW_POS);
            if ((ignored & ScriptControlled.CONTROL_ML_LBUTTON) != 0)
                flags &= ~(AgentManager.ControlFlags.AGENT_CONTROL_ML_LBUTTON_DOWN);
            if ((ignored & ScriptControlled.CONTROL_LBUTTON) != 0)
                flags &= ~(AgentManager.ControlFlags.AGENT_CONTROL_LBUTTON_UP | AgentManager.ControlFlags.AGENT_CONTROL_LBUTTON_DOWN);

            //DIR_CONTROL_FLAG_FORWARD = AgentManager.ControlFlags.AGENT_CONTROL_AT_POS,
            //DIR_CONTROL_FLAG_BACK = AgentManager.ControlFlags.AGENT_CONTROL_AT_NEG,
            //DIR_CONTROL_FLAG_LEFT = AgentManager.ControlFlags.AGENT_CONTROL_LEFT_POS,
            //DIR_CONTROL_FLAG_RIGHT = AgentManager.ControlFlags.AGENT_CONTROL_LEFT_NEG,
            //DIR_CONTROL_FLAG_UP = AgentManager.ControlFlags.AGENT_CONTROL_UP_POS,
            //DIR_CONTROL_FLAG_DOWN = AgentManager.ControlFlags.AGENT_CONTROL_UP_NEG,
            //DIR_CONTROL_FLAG_DOWN_NUDGE = AgentManager.ControlFlags.AGENT_CONTROL_NUDGE_UP_NEG

            return flags;
        }

        private void ReprioritizeUpdates()
        {
            if (Scene.IsReprioritizationEnabled && Scene.UpdatePrioritizationScheme != UpdatePrioritizationSchemes.Time)
            {
                lock (m_reprioritization_timer)
                {
                    if (!m_reprioritizing)
                        m_reprioritization_timer.Enabled = m_reprioritizing = true;
                    else
                        m_reprioritization_called = true;
                }
            }
        }

        private void Reprioritize(object sender, ElapsedEventArgs e)
        {
            ControllingClient.ReprioritizeUpdates();

            lock (m_reprioritization_timer)
            {
                m_reprioritization_timer.Enabled = m_reprioritizing = m_reprioritization_called;
                m_reprioritization_called = false;
            }
        }

        private void CheckLandingPoint(ref Vector3 pos)
        {
            // Never constrain lures
            if ((TeleportFlags & TeleportFlags.ViaLure) != 0)
                return;

            if (m_scene.RegionInfo.EstateSettings.AllowDirectTeleport)
                return;

            ILandObject land = m_scene.LandChannel.GetLandObject(pos.X, pos.Y);

            if (land.LandData.LandingType == (byte)LandingType.LandingPoint &&
                land.LandData.UserLocation != Vector3.Zero &&
                land.LandData.OwnerID != m_uuid &&
                (!m_scene.Permissions.IsGod(m_uuid)) &&
                (!m_scene.RegionInfo.EstateSettings.IsEstateManagerOrOwner(m_uuid)))
            {
                float curr = Vector3.Distance(AbsolutePosition, pos);
                if (Vector3.Distance(land.LandData.UserLocation, pos) < curr)
                    pos = land.LandData.UserLocation;
                else
                    ControllingClient.SendAlertMessage("Can't teleport closer to destination");
            }
        }

        private void CheckAndAdjustTelehub(SceneObjectGroup telehub, ref Vector3 pos)
        {
            if ((m_teleportFlags & (TeleportFlags.ViaLogin | TeleportFlags.ViaRegionID)) ==
                (TeleportFlags.ViaLogin | TeleportFlags.ViaRegionID) ||
                (m_scene.TelehubAllowLandmarks == true ? false : ((m_teleportFlags & TeleportFlags.ViaLandmark) != 0 )) ||
                (m_teleportFlags & TeleportFlags.ViaLocation) != 0 ||
                (m_teleportFlags & Constants.TeleportFlags.ViaHGLogin) != 0)
            {
                if (GodLevel < 200 &&
                    ((!m_scene.Permissions.IsGod(m_uuid) &&
                    !m_scene.RegionInfo.EstateSettings.IsEstateManagerOrOwner(m_uuid)) || 
                    (m_teleportFlags & TeleportFlags.ViaLocation) != 0 ||
                    (m_teleportFlags & Constants.TeleportFlags.ViaHGLogin) != 0))
                {
                    SpawnPoint[] spawnPoints = m_scene.RegionInfo.RegionSettings.SpawnPoints().ToArray();
                    if (spawnPoints.Length == 0)
                        return;

                    int index;
                    bool selected = false;

                    switch (m_scene.SpawnPointRouting)
                    {
                        case "random":

                            do
                            {
                                index = Util.RandomClass.Next(spawnPoints.Length - 1);
                                
                                Vector3 spawnPosition = spawnPoints[index].GetLocation(
                                    telehub.AbsolutePosition,
                                    telehub.GroupRotation
                                );
                                // SpawnPoint sp = spawnPoints[index];

                                ILandObject land = m_scene.LandChannel.GetLandObject(spawnPosition.X, spawnPosition.Y);
                                if (land == null || land.IsEitherBannedOrRestricted(UUID))
                                    selected = false;
                                else
                                    selected = true;

                            } while ( selected == false);

                            pos = spawnPoints[index].GetLocation(
                                telehub.AbsolutePosition,
                                telehub.GroupRotation
                            );
                            return;

                        case "sequence":

                            do
                            {
                                index = m_scene.SpawnPoint();
                                
                                Vector3 spawnPosition = spawnPoints[index].GetLocation(
                                    telehub.AbsolutePosition,
                                    telehub.GroupRotation
                                );
                                // SpawnPoint sp = spawnPoints[index];

                                ILandObject land = m_scene.LandChannel.GetLandObject(spawnPosition.X, spawnPosition.Y);
                                if (land == null || land.IsEitherBannedOrRestricted(UUID))
                                    selected = false;
                                else
                                    selected = true;

                            } while (selected == false);

                            pos = spawnPoints[index].GetLocation(telehub.AbsolutePosition, telehub.GroupRotation);
                            ;
                            return;

                        default:
                        case "closest":

                            float distance = 9999;
                            int closest = -1;
        
                            for (int i = 0; i < spawnPoints.Length; i++)
                            {
                                Vector3 spawnPosition = spawnPoints[i].GetLocation(
                                    telehub.AbsolutePosition,
                                    telehub.GroupRotation
                                );
                                Vector3 offset = spawnPosition - pos;
                                float d = Vector3.Mag(offset);
                                if (d >= distance)
                                    continue;
                                ILandObject land = m_scene.LandChannel.GetLandObject(spawnPosition.X, spawnPosition.Y);
                                if (land == null)
                                    continue;
                                if (land.IsEitherBannedOrRestricted(UUID))
                                    continue;
                                distance = d;
                                closest = i;
                            }
                            if (closest == -1)
                                return;
                            
                            pos = spawnPoints[closest].GetLocation(telehub.AbsolutePosition, telehub.GroupRotation);
                            return;

                    }
                }
            }
        }

        private void CheckAndAdjustLandingPoint(ref Vector3 pos)
        {
            string reason;

            // Honor bans
            if (!m_scene.TestLandRestrictions(UUID, out reason, ref pos.X, ref pos.Y))
                return;

            SceneObjectGroup telehub = null;
            if (m_scene.RegionInfo.RegionSettings.TelehubObject != UUID.Zero && (telehub = m_scene.GetSceneObjectGroup(m_scene.RegionInfo.RegionSettings.TelehubObject)) != null)
            {
                if (!m_scene.RegionInfo.EstateSettings.AllowDirectTeleport)
                {
                    CheckAndAdjustTelehub(telehub, ref pos);
                    return;
                }
            }

            ILandObject land = m_scene.LandChannel.GetLandObject(pos.X, pos.Y);
            if (land != null)
            {
                if (Scene.DebugTeleporting)
                    TeleportFlagsDebug();

                // If we come in via login, landmark or map, we want to
                // honor landing points. If we come in via Lure, we want
                // to ignore them.
                if ((m_teleportFlags & (TeleportFlags.ViaLogin | TeleportFlags.ViaRegionID)) ==
                    (TeleportFlags.ViaLogin | TeleportFlags.ViaRegionID) ||
                    (m_teleportFlags & TeleportFlags.ViaLandmark) != 0 ||
                    (m_teleportFlags & TeleportFlags.ViaLocation) != 0 ||
                    (m_teleportFlags & Constants.TeleportFlags.ViaHGLogin) != 0)
                {
                    // Don't restrict gods, estate managers, or land owners to
                    // the TP point. This behaviour mimics agni.
                    if (land.LandData.LandingType == (byte)LandingType.LandingPoint &&
                        land.LandData.UserLocation != Vector3.Zero &&
                        GodLevel < 200 &&
                        ((land.LandData.OwnerID != m_uuid && 
                          !m_scene.Permissions.IsGod(m_uuid) &&
                          !m_scene.RegionInfo.EstateSettings.IsEstateManagerOrOwner(m_uuid)) || 
                         (m_teleportFlags & TeleportFlags.ViaLocation) != 0 ||
                         (m_teleportFlags & Constants.TeleportFlags.ViaHGLogin) != 0))
                    {
                        pos = land.LandData.UserLocation;
                    }
                }
                
                land.SendLandUpdateToClient(ControllingClient);
            }
        }

        private DetectedObject CreateDetObject(SceneObjectPart obj)
        {
            DetectedObject detobj = new DetectedObject();
            detobj.keyUUID = obj.UUID;
            detobj.nameStr = obj.Name;
            detobj.ownerUUID = obj.OwnerID;
            detobj.posVector = obj.AbsolutePosition;
            detobj.rotQuat = obj.GetWorldRotation();
            detobj.velVector = obj.Velocity;
            detobj.colliderType = 0;
            detobj.groupUUID = obj.GroupID;

            return detobj;
        }

        private DetectedObject CreateDetObject(ScenePresence av)
        {
            DetectedObject detobj = new DetectedObject();
            detobj.keyUUID = av.UUID;
            detobj.nameStr = av.ControllingClient.Name;
            detobj.ownerUUID = av.UUID;
            detobj.posVector = av.AbsolutePosition;
            detobj.rotQuat = av.Rotation;
            detobj.velVector = av.Velocity;
            detobj.colliderType = 0;
            detobj.groupUUID = av.ControllingClient.ActiveGroupId;

            return detobj;
        }

        private DetectedObject CreateDetObjectForGround()
        {
            DetectedObject detobj = new DetectedObject();
            detobj.keyUUID = UUID.Zero;
            detobj.nameStr = "";
            detobj.ownerUUID = UUID.Zero;
            detobj.posVector = AbsolutePosition;
            detobj.rotQuat = Quaternion.Identity;
            detobj.velVector = Vector3.Zero;
            detobj.colliderType = 0;
            detobj.groupUUID = UUID.Zero;

            return detobj;
        }

        private ColliderArgs CreateColliderArgs(SceneObjectPart dest, List<uint> colliders)
        {
            ColliderArgs colliderArgs = new ColliderArgs();
            List<DetectedObject> colliding = new List<DetectedObject>();
            foreach (uint localId in colliders)
            {
                if (localId == 0)
                    continue;

                SceneObjectPart obj = m_scene.GetSceneObjectPart(localId);
                if (obj != null)
                {
                    if (!dest.CollisionFilteredOut(obj.UUID, obj.Name))
                        colliding.Add(CreateDetObject(obj));
                }
                else
                {
                    ScenePresence av = m_scene.GetScenePresence(localId);
                    if (av != null && (!av.IsChildAgent))
                    {
                        if (!dest.CollisionFilteredOut(av.UUID, av.Name))
                            colliding.Add(CreateDetObject(av));
                    }
                }
            }

            colliderArgs.Colliders = colliding;

            return colliderArgs;
        }

        private delegate void ScriptCollidingNotification(uint localID, ColliderArgs message);

        private void SendCollisionEvent(SceneObjectGroup dest, scriptEvents ev, List<uint> colliders, ScriptCollidingNotification notify)
        {
            ColliderArgs CollidingMessage;

            if (colliders.Count > 0)
            {
                if ((dest.RootPart.ScriptEvents & ev) != 0)
                {
                    CollidingMessage = CreateColliderArgs(dest.RootPart, colliders);

                    if (CollidingMessage.Colliders.Count > 0)
                        notify(dest.RootPart.LocalId, CollidingMessage);
                }
            }
        }

        private void SendLandCollisionEvent(SceneObjectGroup dest, scriptEvents ev, ScriptCollidingNotification notify)
        {
            if ((dest.RootPart.ScriptEvents & ev) != 0)
            {
                ColliderArgs LandCollidingMessage = new ColliderArgs();
                List<DetectedObject> colliding = new List<DetectedObject>();

                colliding.Add(CreateDetObjectForGround());
                LandCollidingMessage.Colliders = colliding;

                notify(dest.RootPart.LocalId, LandCollidingMessage);
            }
        }

        private void RaiseCollisionScriptEvents(Dictionary<uint, ContactPoint> coldata)
        {
            try
            {
                List<uint> thisHitColliders = new List<uint>();
                List<uint> endedColliders = new List<uint>();
                List<uint> startedColliders = new List<uint>();
                List<CollisionForSoundInfo> soundinfolist = new List<CollisionForSoundInfo>();
                CollisionForSoundInfo soundinfo;
                ContactPoint curcontact;

                if (coldata.Count == 0)
                {
                    if (m_lastColliders.Count == 0)
                        return; // nothing to do

                    foreach (uint localID in m_lastColliders)
                    {
                        endedColliders.Add(localID);
                    }
                    m_lastColliders.Clear();
                }

                else
                {
                    foreach (uint id in coldata.Keys)
                    {
                        thisHitColliders.Add(id);
                        if (!m_lastColliders.Contains(id))
                        {
                            startedColliders.Add(id);
                            curcontact = coldata[id];
                            if (Math.Abs(curcontact.RelativeSpeed) > 0.2)
                            {
                                soundinfo = new CollisionForSoundInfo();
                                soundinfo.colliderID = id;
                                soundinfo.position = curcontact.Position;
                                soundinfo.relativeVel = curcontact.RelativeSpeed;
                                soundinfolist.Add(soundinfo);
                            }
                        }
                        //m_log.Debug("[SCENE PRESENCE]: Collided with:" + localid.ToString() + " at depth of: " + collissionswith[localid].ToString());
                    }

                    // calculate things that ended colliding
                    foreach (uint localID in m_lastColliders)
                    {
                        if (!thisHitColliders.Contains(localID))
                        {
                            endedColliders.Add(localID);
                        }
                    }
                    //add the items that started colliding this time to the last colliders list.
                    foreach (uint localID in startedColliders)
                    {
                        m_lastColliders.Add(localID);
                    }
                    // remove things that ended colliding from the last colliders list
                    foreach (uint localID in endedColliders)
                    {
                        m_lastColliders.Remove(localID);
                    }

                    if (soundinfolist.Count > 0)
                        CollisionSounds.AvatarCollisionSound(this, soundinfolist);
                }

                foreach (SceneObjectGroup att in GetAttachments())
                {
                    SendCollisionEvent(att, scriptEvents.collision_start, startedColliders, m_scene.EventManager.TriggerScriptCollidingStart);
                    SendCollisionEvent(att, scriptEvents.collision      , m_lastColliders , m_scene.EventManager.TriggerScriptColliding);
                    SendCollisionEvent(att, scriptEvents.collision_end  , endedColliders  , m_scene.EventManager.TriggerScriptCollidingEnd);

                    if (startedColliders.Contains(0))
                        SendLandCollisionEvent(att, scriptEvents.land_collision_start, m_scene.EventManager.TriggerScriptLandCollidingStart);
                    if (m_lastColliders.Contains(0))
                        SendLandCollisionEvent(att, scriptEvents.land_collision, m_scene.EventManager.TriggerScriptLandColliding);
                    if (endedColliders.Contains(0))
                        SendLandCollisionEvent(att, scriptEvents.land_collision_end, m_scene.EventManager.TriggerScriptLandCollidingEnd);
                }
            }
            finally
            {
                m_collisionEventFlag = false;
            }
        }

        private void TeleportFlagsDebug() {
    
            // Some temporary debugging help to show all the TeleportFlags we have...
            bool HG = false;
            if((m_teleportFlags & TeleportFlags.ViaHGLogin) == TeleportFlags.ViaHGLogin)
                HG = true;
    
            m_log.InfoFormat("[SCENE PRESENCE]: TELEPORT ******************");
    
            uint i = 0u;
            for (int x = 0; x <= 30 ; x++, i = 1u << x)
            {
                i = 1u << x;
    
                if((m_teleportFlags & (TeleportFlags)i) == (TeleportFlags)i)
                    if (HG == false)
                        m_log.InfoFormat("[SCENE PRESENCE]: Teleport Flags include {0}", ((TeleportFlags) i).ToString());
                    else
                        m_log.InfoFormat("[SCENE PRESENCE]: HG Teleport Flags include {0}", ((TeleportFlags)i).ToString());
            }
    
            m_log.InfoFormat("[SCENE PRESENCE]: TELEPORT ******************");
    
        }
    }
}<|MERGE_RESOLUTION|>--- conflicted
+++ resolved
@@ -3432,8 +3432,6 @@
             if (IsChildAgent)
                 return;
             
-<<<<<<< HEAD
-=======
             //if ((Math.Abs(Velocity.X) > 0.1e-9f) || (Math.Abs(Velocity.Y) > 0.1e-9f))
             // The Physics Scene will send updates every 500 ms grep: PhysicsActor.SubscribeEvents(
             // as of this comment the interval is set in AddToPhysicalScene
@@ -3444,7 +3442,6 @@
 //                    m_updateCount--;
 //                }
 
->>>>>>> be39f03c
             CollisionEventUpdate collisionData = (CollisionEventUpdate)e;
             Dictionary<uint, ContactPoint> coldata = collisionData.m_objCollisionList;
 
@@ -3586,12 +3583,6 @@
             // m_reprioritizationTimer.Dispose(); 
 
             RemoveFromPhysicalScene();
-<<<<<<< HEAD
-            if(Animator != null)
-                Animator.Close();
-            Animator = null;
-=======
->>>>>>> be39f03c
         }
 
         public void AddAttachment(SceneObjectGroup gobj)
