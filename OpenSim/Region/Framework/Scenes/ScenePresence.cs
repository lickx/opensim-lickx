--- conflicted
+++ resolved
@@ -2368,8 +2368,12 @@
                 cameraEyeOffset = part.GetCameraEyeOffset();
                 forceMouselook = part.GetForceMouselook();
 
+                // An viewer expects to specify sit positions as offsets to the root prim, even if a child prim is
+                // being sat upon.
+                offset += part.OffsetPosition;
+
                 ControllingClient.SendSitResponse(
-                    part.UUID, offset, sitOrientation, false, cameraAtOffset, cameraEyeOffset, forceMouselook);
+                    part.ParentGroup.UUID, offset, sitOrientation, false, cameraAtOffset, cameraEyeOffset, forceMouselook);
 
                 m_requestedSitTargetUUID = part.UUID;
 
@@ -2642,10 +2646,6 @@
 
                     //Quaternion result = (sitTargetOrient * vq) * nq;
 
-<<<<<<< HEAD
-                    m_pos = sitTargetPos + SIT_TARGET_ADJUSTMENT;
-                    Rotation = sitTargetOrient;
-=======
                     Vector3 newPos = sitTargetPos + SIT_TARGET_ADJUSTMENT;
                     Quaternion newRot;
 
@@ -2663,12 +2663,14 @@
 
                     m_pos = newPos;
                     Rotation = newRot;
->>>>>>> 868c0c27
                     ParentPosition = part.AbsolutePosition;
                 }
                 else
                 {
-                    m_pos -= part.AbsolutePosition;
+                    // An viewer expects to specify sit positions as offsets to the root prim, even if a child prim is
+                    // being sat upon.
+                    m_pos -= part.GroupPosition;
+
                     ParentPosition = part.AbsolutePosition;
 
 //                        m_log.DebugFormat(
