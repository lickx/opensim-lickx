/*
 * Copyright (c) Contributors, http://opensimulator.org/
 * See CONTRIBUTORS.TXT for a full list of copyright holders.
 *
 * Redistribution and use in source and binary forms, with or without
 * modification, are permitted provided that the following conditions are met:
 *     * Redistributions of source code must retain the above copyright
 *       notice, this list of conditions and the following disclaimer.
 *     * Redistributions in binary form must reproduce the above copyright
 *       notice, this list of conditions and the following disclaimer in the
 *       documentation and/or other materials provided with the distribution.
 *     * Neither the name of the OpenSimulator Project nor the
 *       names of its contributors may be used to endorse or promote products
 *       derived from this software without specific prior written permission.
 *
 * THIS SOFTWARE IS PROVIDED BY THE DEVELOPERS ``AS IS'' AND ANY
 * EXPRESS OR IMPLIED WARRANTIES, INCLUDING, BUT NOT LIMITED TO, THE IMPLIED
 * WARRANTIES OF MERCHANTABILITY AND FITNESS FOR A PARTICULAR PURPOSE ARE
 * DISCLAIMED. IN NO EVENT SHALL THE CONTRIBUTORS BE LIABLE FOR ANY
 * DIRECT, INDIRECT, INCIDENTAL, SPECIAL, EXEMPLARY, OR CONSEQUENTIAL DAMAGES
 * (INCLUDING, BUT NOT LIMITED TO, PROCUREMENT OF SUBSTITUTE GOODS OR SERVICES;
 * LOSS OF USE, DATA, OR PROFITS; OR BUSINESS INTERRUPTION) HOWEVER CAUSED AND
 * ON ANY THEORY OF LIABILITY, WHETHER IN CONTRACT, STRICT LIABILITY, OR TORT
 * (INCLUDING NEGLIGENCE OR OTHERWISE) ARISING IN ANY WAY OUT OF THE USE OF THIS
 * SOFTWARE, EVEN IF ADVISED OF THE POSSIBILITY OF SUCH DAMAGE.
 */

using System;
using System.Xml;
using System.Collections.Generic;
using System.Reflection;
using System.Timers;
using OpenMetaverse;
using log4net;
using OpenSim.Framework;
using OpenSim.Framework.Client;
using OpenSim.Region.Framework.Interfaces;
using OpenSim.Region.Framework.Scenes.Animation;
using OpenSim.Region.Framework.Scenes.Types;
using OpenSim.Region.Physics.Manager;
using GridRegion = OpenSim.Services.Interfaces.GridRegion;
using OpenSim.Services.Interfaces;

namespace OpenSim.Region.Framework.Scenes
{
    enum ScriptControlled : uint
    {
        CONTROL_ZERO = 0,
        CONTROL_FWD = 1,
        CONTROL_BACK = 2,
        CONTROL_LEFT = 4,
        CONTROL_RIGHT = 8,
        CONTROL_UP = 16,
        CONTROL_DOWN = 32,
        CONTROL_ROT_LEFT = 256,
        CONTROL_ROT_RIGHT = 512,
        CONTROL_LBUTTON = 268435456,
        CONTROL_ML_LBUTTON = 1073741824
    }

    struct ScriptControllers
    {
        public UUID itemID;
        public ScriptControlled ignoreControls;
        public ScriptControlled eventControls;
    }

    public delegate void SendCourseLocationsMethod(UUID scene, ScenePresence presence, List<Vector3> coarseLocations, List<UUID> avatarUUIDs);

    public class ScenePresence : EntityBase, IScenePresence
    {
//        ~ScenePresence()
//        {
//            m_log.Debug("[SCENE PRESENCE] Destructor called");
//        }
        
        private static readonly ILog m_log = LogManager.GetLogger(MethodBase.GetCurrentMethod().DeclaringType);

        public PresenceType PresenceType { get; private set; }

//        private static readonly byte[] DEFAULT_TEXTURE = AvatarAppearance.GetDefaultTexture().GetBytes();
        private static readonly Array DIR_CONTROL_FLAGS = Enum.GetValues(typeof(Dir_ControlFlags));
        private static readonly Vector3 HEAD_ADJUSTMENT = new Vector3(0f, 0f, 0.3f);
        
        /// <summary>
        /// Experimentally determined "fudge factor" to make sit-target positions
        /// the same as in SecondLife. Fudge factor was tested for 36 different
        /// test cases including prims of type box, sphere, cylinder, and torus,
        /// with varying parameters for sit target location, prim size, prim
        /// rotation, prim cut, prim twist, prim taper, and prim shear. See mantis
        /// issue #1716
        /// </summary>
<<<<<<< HEAD
//        private static readonly Vector3 SIT_TARGET_ADJUSTMENT = new Vector3(0.1f, 0.0f, 0.3f);
		// Value revised by KF 091121 by comparison with SL.
        private static readonly Vector3 SIT_TARGET_ADJUSTMENT = new Vector3(0.0f, 0.0f, 0.418f);
=======
        public static readonly Vector3 SIT_TARGET_ADJUSTMENT = new Vector3(0.1f, 0.0f, 0.3f);
>>>>>>> 81057941

        /// <summary>
        /// Movement updates for agents in neighboring regions are sent directly to clients.
        /// This value only affects how often agent positions are sent to neighbor regions
        /// for things such as distance-based update prioritization
        /// </summary>
        public static readonly float SIGNIFICANT_MOVEMENT = 2.0f;

        public UUID currentParcelUUID = UUID.Zero;

        protected ScenePresenceAnimator m_animator;
        /// <value>
        /// The animator for this avatar
        /// </value>
        public ScenePresenceAnimator Animator
        {
            get { return m_animator; }
            private set { m_animator = value; }
        }

        /// <summary>
        /// Attachments recorded on this avatar.
        /// </summary>
        /// <remarks>
        /// TODO: For some reason, we effectively have a list both here and in Appearance.  Need to work out if this is
        /// necessary.
        /// </remarks>

        protected List<SceneObjectGroup> m_attachments = new List<SceneObjectGroup>();

        public Object AttachmentsSyncLock { get; private set; }

        private Dictionary<UUID, ScriptControllers> scriptedcontrols = new Dictionary<UUID, ScriptControllers>();
        private ScriptControlled IgnoredControls = ScriptControlled.CONTROL_ZERO;
        private ScriptControlled LastCommands = ScriptControlled.CONTROL_ZERO;
        private bool MouseDown = false;
//        private SceneObjectGroup proxyObjectGroup;
        //private SceneObjectPart proxyObjectPart = null;
        public Vector3 lastKnownAllowedPosition;
        public bool sentMessageAboutRestrictedParcelFlyingDown;
        public Vector4 CollisionPlane = Vector4.UnitW;
        
		private Vector3 m_avInitialPos;		// used to calculate unscripted sit rotation
		private Vector3 m_avUnscriptedSitPos;	// for non-scripted prims
        private Vector3 m_lastPosition;
        private Vector3 m_lastWorldPosition;
        private Quaternion m_lastRotation;
        private Vector3 m_lastVelocity;
        //private int m_lastTerseSent;

        private Vector3? m_forceToApply;
        private int m_userFlags;
        public int UserFlags
        {
            get { return m_userFlags; }
        }
        private TeleportFlags m_teleportFlags;
        public TeleportFlags TeleportFlags
        {
            get { return m_teleportFlags; }
            set { m_teleportFlags = value; }
        }

        private uint m_requestedSitTargetID;
        private UUID m_requestedSitTargetUUID;
        public bool SitGround = false;

        private SendCourseLocationsMethod m_sendCourseLocationsMethod;

        //private Vector3 m_requestedSitOffset = new Vector3();

        private Vector3 m_LastFinitePos;

        private float m_sitAvatarHeight = 2.0f;

        private Vector3 m_lastChildAgentUpdatePosition;
        private Vector3 m_lastChildAgentUpdateCamPosition;

        private bool m_flyingOld;		// add for fly velocity control
        public bool m_wasFlying;		// add for fly velocity control

        private const int LAND_VELOCITYMAG_MAX = 12;

        public bool IsRestrictedToRegion;

        public string JID = String.Empty;

        private float m_health = 100f;

        protected ulong crossingFromRegion;

        private readonly Vector3[] Dir_Vectors = new Vector3[11];


        protected Timer m_reprioritization_timer;
        protected bool m_reprioritizing;
        protected bool m_reprioritization_called;

        private Quaternion m_headrotation = Quaternion.Identity;

        //Reuse the Vector3 instead of creating a new one on the UpdateMovement method
//        private Vector3 movementvector;

        private bool m_autopilotMoving;
        private Vector3 m_autoPilotTarget;
        private bool m_sitAtAutoTarget;
        private Vector3 m_initialSitTarget = Vector3.Zero;		//KF: First estimate of where to sit

        private string m_nextSitAnimation = String.Empty;

        //PauPaw:Proper PID Controler for autopilot************
        public bool MovingToTarget { get; private set; }
        public Vector3 MoveToPositionTarget { get; private set; }
        private Quaternion m_offsetRotation = new Quaternion(0.0f, 0.0f, 0.0f, 1.0f);

        /// <summary>
        /// Controls whether an avatar automatically moving to a target will land when it gets there (if flying).
        /// </summary>
        public bool LandAtTarget { get; private set; }

        private bool m_followCamAuto;

        private int m_movementUpdateCount;
        private int m_lastColCount = -1;		//KF: Look for Collision chnages
        private int m_updateCount = 0;			//KF: Update Anims for a while
        private static readonly int UPDATE_COUNT = 10;		// how many frames to update for
        private const int NumMovementsBetweenRayCast = 5;
        private List<uint> m_lastColliders = new List<uint>();

        private object m_syncRoot = new Object();

        private bool CameraConstraintActive;
        //private int m_moveToPositionStateStatus;
        //*****************************************************

        protected AvatarAppearance m_appearance;

        public AvatarAppearance Appearance
        {
            get { return m_appearance; }
            set
            {
                m_appearance = value;
//                m_log.DebugFormat("[SCENE PRESENCE]: Set appearance for {0} to {1}", Name, value);
            }
        }

        /// <summary>
        /// Copy of the script states while the agent is in transit. This state may
        /// need to be placed back in case of transfer fail.
        /// </summary>
        public List<string> InTransitScriptStates
        {
            get { return m_InTransitScriptStates; }
            private set { m_InTransitScriptStates = value; }
        }
        private List<string> m_InTransitScriptStates = new List<string>();

        /// <summary>
        /// Implemented Control Flags
        /// </summary>
        private enum Dir_ControlFlags
        {
            DIR_CONTROL_FLAG_FORWARD = AgentManager.ControlFlags.AGENT_CONTROL_AT_POS,
            DIR_CONTROL_FLAG_BACK = AgentManager.ControlFlags.AGENT_CONTROL_AT_NEG,
            DIR_CONTROL_FLAG_LEFT = AgentManager.ControlFlags.AGENT_CONTROL_LEFT_POS,
            DIR_CONTROL_FLAG_RIGHT = AgentManager.ControlFlags.AGENT_CONTROL_LEFT_NEG,
            DIR_CONTROL_FLAG_UP = AgentManager.ControlFlags.AGENT_CONTROL_UP_POS,
            DIR_CONTROL_FLAG_DOWN = AgentManager.ControlFlags.AGENT_CONTROL_UP_NEG,
            DIR_CONTROL_FLAG_FORWARD_NUDGE = AgentManager.ControlFlags.AGENT_CONTROL_NUDGE_AT_POS,
            DIR_CONTROL_FLAG_BACK_NUDGE = AgentManager.ControlFlags.AGENT_CONTROL_NUDGE_AT_NEG,
            DIR_CONTROL_FLAG_LEFT_NUDGE = AgentManager.ControlFlags.AGENT_CONTROL_NUDGE_LEFT_POS,
            DIR_CONTROL_FLAG_RIGHT_NUDGE = AgentManager.ControlFlags.AGENT_CONTROL_NUDGE_LEFT_NEG,
            DIR_CONTROL_FLAG_DOWN_NUDGE = AgentManager.ControlFlags.AGENT_CONTROL_NUDGE_UP_NEG
        }
        
        /// <summary>
        /// Position at which a significant movement was made
        /// </summary>
        private Vector3 posLastSignificantMove;

        // For teleports and crossings callbacks
        string m_callbackURI;
        UUID m_originRegionID;

        /// <value>
        /// Script engines present in the scene
        /// </value>
        private IScriptModule[] m_scriptEngines;

        #region Properties

        protected PhysicsActor m_physicsActor;

        /// <summary>
        /// Physical scene representation of this Avatar.
        /// </summary>
        public PhysicsActor PhysicsActor
        {
            set { m_physicsActor = value; }
            get { return m_physicsActor; }
        }

        private byte m_movementflag;

        public byte MovementFlag
        {
            set { m_movementflag = value; }
            get { return m_movementflag; }
        }

        private bool m_updateflag;

        public bool Updated
        {
            set { m_updateflag = value; }
            get { return m_updateflag; }
        }

        private bool m_invulnerable = true;

        public bool Invulnerable
        {
            set { m_invulnerable = value; }
            get { return m_invulnerable; }
        }

        private int m_userLevel;

        public int UserLevel
        {
            get { return m_userLevel; }
            private set { m_userLevel = value; }
        }

        private int m_godLevel;

        public int GodLevel
        {
            get { return m_godLevel; }
            private set { m_godLevel = value; }
        }

        private ulong m_rootRegionHandle;

        public ulong RegionHandle
        {
            get { return m_rootRegionHandle; }
            private set { m_rootRegionHandle = value; }
        }

        #region Client Camera
        // Position of agent's camera in world (region cordinates)
        protected Vector3 m_lastCameraPosition;

        protected Vector3 m_CameraPosition;

        public Vector3 CameraPosition
        {
            get { return m_CameraPosition; }
            private set { m_CameraPosition = value; }
        }

        public Quaternion CameraRotation
        {
            get { return Util.Axes2Rot(CameraAtAxis, CameraLeftAxis, CameraUpAxis); }
        }

        // Use these three vectors to figure out what the agent is looking at
        // Convert it to a Matrix and/or Quaternion
        //
        protected Vector3 m_CameraAtAxis;
        protected Vector3 m_CameraLeftAxis;
        protected Vector3 m_CameraUpAxis;

        public Vector3 CameraAtAxis
        {
            get { return m_CameraAtAxis; }
            private set { m_CameraAtAxis = value; }
        }


        public Vector3 CameraLeftAxis
        {
            get { return m_CameraLeftAxis; }
            private set { m_CameraLeftAxis = value; }
        }

        public Vector3 CameraUpAxis
        {
            get { return m_CameraUpAxis; }
            private set { m_CameraUpAxis = value; }
        }

        public Vector3 Lookat
        {
            get
            {
                Vector3 a = new Vector3(CameraAtAxis.X, CameraAtAxis.Y, 0);

                if (a == Vector3.Zero)
                    return a;

                return Util.GetNormalizedVector(a);
            }
        }
        #endregion        

        public readonly string Firstname;
        public readonly string Lastname;

        private string m_grouptitle;

        public string Grouptitle
        {
            get { return m_grouptitle; }
            set { m_grouptitle = value; }
        }

        // Agent's Draw distance.
        protected float m_DrawDistance;

        public float DrawDistance
        {
            get { return m_DrawDistance; }
            private set { m_DrawDistance = value; }
        }

        protected bool m_allowMovement = true;

        public bool AllowMovement
        {
            get { return m_allowMovement; }
            set { m_allowMovement = value; }
        }

        private bool m_setAlwaysRun;
        
        public bool SetAlwaysRun
        {
            get
            {
                if (PhysicsActor != null)
                {
                    return PhysicsActor.SetAlwaysRun;
                }
                else
                {
                    return m_setAlwaysRun;
                }
            }
            set
            {
                m_setAlwaysRun = value;
                if (PhysicsActor != null)
                {
                    PhysicsActor.SetAlwaysRun = value;
                }
            }
        }

        private byte m_state;

        public byte State
        {
            get { return m_state; }
            set { m_state = value; }
        }

        private AgentManager.ControlFlags m_AgentControlFlags;

        public uint AgentControlFlags
        {
            get { return (uint)m_AgentControlFlags; }
            set { m_AgentControlFlags = (AgentManager.ControlFlags)value; }
        }

        /// <summary>
        /// This works out to be the ClientView object associated with this avatar, or it's client connection manager
        /// </summary>
        private IClientAPI m_controllingClient;

        public IClientAPI ControllingClient
        {
            get { return m_controllingClient; }
            private set { m_controllingClient = value; }
        }

        public IClientCore ClientView
        {
            get { return (IClientCore) m_controllingClient; }
        }

        protected Vector3 m_parentPosition;

        public Vector3 ParentPosition
        {
            get { return m_parentPosition; }
            set { m_parentPosition = value; }
        }

        /// <summary>
        /// Position of this avatar relative to the region the avatar is in
        /// </summary>
        public override Vector3 AbsolutePosition
        {
            get
            {
                PhysicsActor actor = m_physicsActor;
//                if (actor != null)
                if ((actor != null) && (m_parentID == 0))   // KF Do NOT update m_pos here if Av is sitting!
				{
                    m_pos = actor.Position;

//                    m_log.DebugFormat(
//                        "[SCENE PRESENCE]: Set position {0} for {1} in {2} via getting AbsolutePosition!",
//                        m_pos, Name, Scene.RegionInfo.RegionName);
                }
                else
                {
                    // Obtain the correct position of a seated avatar.
                    // In addition to providing the correct position while
                    // the avatar is seated, this value will also
                    // be used as the location to unsit to.
                    //
                    // If ParentID is not 0, assume we are a seated avatar
                    // and we should return the position based on the sittarget
                    // offset and rotation of the prim we are seated on.
                    //
                    // Generally, m_pos will contain the position of the avatar
                    // in the sim unless the avatar is on a sit target. While
                    // on a sit target, m_pos will contain the desired offset
                    // without the parent rotation applied.
                    if (ParentID != 0)
                    {
                        SceneObjectPart part = m_scene.GetSceneObjectPart(ParentID);
                        if (part != null)
                        {
                            return part.AbsolutePosition + (m_pos * part.GetWorldRotation());
                        }
                        else
                        {
                            return ParentPosition + m_pos;
                        }
                    }
                }

                return m_pos;
            }
            set
            {
                if (PhysicsActor != null)
                {
                    try
                    {
                        PhysicsActor.Position = value;
                    }
                    catch (Exception e)
                    {
                        m_log.Error("[SCENE PRESENCE]: ABSOLUTE POSITION " + e.Message);
                    }
                }

//				Changed this to update unconditionally to make npose work
//                if (m_parentID == 0)   // KF Do NOT update m_pos here if Av is sitting!
                    m_pos = value;
                m_parentPosition = Vector3.Zero;

//                m_log.DebugFormat(
//                    "[ENTITY BASE]: In {0} set AbsolutePosition of {1} to {2}",
//                    Scene.RegionInfo.RegionName, Name, m_pos);
            }
        }

        /// <summary>
        /// If sitting, returns the offset position from the prim the avatar is sitting on.
        /// Otherwise, returns absolute position in the scene.
        /// </summary>
        public Vector3 OffsetPosition
        {
            get { return m_pos; }
        }

        /// <summary>
        /// Current velocity of the avatar.
        /// </summary>
        public override Vector3 Velocity
        {
            get
            {
                if (PhysicsActor != null)
                {
                    m_velocity = PhysicsActor.Velocity;

//                    m_log.DebugFormat(
//                        "[SCENE PRESENCE]: Set velocity {0} for {1} in {2} via getting Velocity!",
//                        m_velocity, Name, Scene.RegionInfo.RegionName);
                }

                return m_velocity;
            }
            set
            {
                if (PhysicsActor != null)
                {
                    try
                    {
                        PhysicsActor.Velocity = value;
                    }
                    catch (Exception e)
                    {
                        m_log.Error("[SCENE PRESENCE]: VELOCITY " + e.Message);
                    }
                }

                m_velocity = value;

//                m_log.DebugFormat(
//                    "[SCENE PRESENCE]: In {0} set velocity of {1} to {2}",
//                    Scene.RegionInfo.RegionName, Name, m_velocity);
            }
        }

        public Quaternion OffsetRotation
        {
            get { return m_offsetRotation; }
            set { m_offsetRotation = value; }
        }
        private Quaternion m_bodyRot = Quaternion.Identity;

        public Quaternion Rotation
        {
            get {
                if (m_parentID != 0)
                {
                    if (m_offsetRotation != null)
                    {
                        return m_offsetRotation;
                    }
                    else
                    {
                        return new Quaternion(0.0f, 0.0f, 0.0f, 1.0f);
                    }
                    
                }
                else
                {
                    return m_bodyRot;
                }
            }
            set { 
                m_bodyRot = value;
                if (m_parentID != 0)
                {
                    m_offsetRotation = new Quaternion(0.0f, 0.0f, 0.0f, 1.0f);
                }
            }
        }

        /// <summary>
        /// If this is true, agent doesn't have a representation in this scene.
        ///    this is an agent 'looking into' this scene from a nearby scene(region)
        ///
        /// if False, this agent has a representation in this scene
        /// </summary>
        private bool m_isChildAgent = true;

        public bool IsChildAgent
        {
            get { return m_isChildAgent; }
            set { m_isChildAgent = value; }
        }

        private uint m_parentID;


        public uint ParentID
        {
            get { return m_parentID; }
            set { m_parentID = value; }
        }


        public float Health
        {
            get { return m_health; }
            set { m_health = value; }
        }

        private ISceneViewer m_sceneViewer;

        public ISceneViewer SceneViewer
        {
            get { return m_sceneViewer; }
            private set { m_sceneViewer = value; }
        }

        public void AdjustKnownSeeds()
        {
            Dictionary<ulong, string> seeds;

            if (Scene.CapsModule != null)
                seeds = Scene.CapsModule.GetChildrenSeeds(UUID);
            else
                seeds = new Dictionary<ulong, string>();

            List<ulong> old = new List<ulong>();
            foreach (ulong handle in seeds.Keys)
            {
                uint x, y;
                Utils.LongToUInts(handle, out x, out y);
                x = x / Constants.RegionSize;
                y = y / Constants.RegionSize;
                if (Util.IsOutsideView(DrawDistance, x, Scene.RegionInfo.RegionLocX, y, Scene.RegionInfo.RegionLocY))
                {
                    old.Add(handle);
                }
            }
            DropOldNeighbours(old);
            
            if (Scene.CapsModule != null)
                Scene.CapsModule.SetChildrenSeed(UUID, seeds);
            
            KnownRegions = seeds;
            //m_log.Debug(" ++++++++++AFTER+++++++++++++ ");
            //DumpKnownRegions();
        }

        public void DumpKnownRegions()
        {
            m_log.Info("================ KnownRegions "+Scene.RegionInfo.RegionName+" ================");
            foreach (KeyValuePair<ulong, string> kvp in KnownRegions)
            {
                uint x, y;
                Utils.LongToUInts(kvp.Key, out x, out y);
                x = x / Constants.RegionSize;
                y = y / Constants.RegionSize;
                m_log.Info(" >> "+x+", "+y+": "+kvp.Value);
            }
        }

        private bool m_mouseLook;
        private bool m_leftButtonDown;

        private bool m_inTransit;

        public bool IsInTransit
        {
            get { return m_inTransit; }
            set { 
                if(value)
                {
                    if ((PhysicsActor != null) && PhysicsActor.Flying)
                        m_AgentControlFlags |= AgentManager.ControlFlags.AGENT_CONTROL_FLY;
                    else if ((m_AgentControlFlags & AgentManager.ControlFlags.AGENT_CONTROL_FLY) != 0)
                        m_AgentControlFlags &= ~AgentManager.ControlFlags.AGENT_CONTROL_FLY;
                }
                m_inTransit = value;
            }
        }

        private float m_speedModifier = 1.0f;

        public float SpeedModifier
        {
            get { return m_speedModifier; }
            set { m_speedModifier = value; }
        }

        private bool m_forceFly;

        public bool ForceFly
        {
            get { return m_forceFly; }
            set { m_forceFly = value; }
        }

        private bool m_flyDisabled;

        public bool FlyDisabled
        {
            get { return m_flyDisabled; }
            set { m_flyDisabled = value; }
        }

        public string Viewer
        {
            get { return m_scene.AuthenticateHandler.GetAgentCircuitData(ControllingClient.CircuitCode).Viewer; }
        }

        #endregion

        #region Constructor(s)

        public ScenePresence(
            IClientAPI client, Scene world, AvatarAppearance appearance, PresenceType type)
        {
            AttachmentsSyncLock = new Object();

            m_sendCourseLocationsMethod = SendCoarseLocationsDefault;
            SceneViewer = new SceneViewer(this);
            Animator = new ScenePresenceAnimator(this);
            PresenceType = type;
            DrawDistance = world.DefaultDrawDistance;
            RegionHandle = world.RegionInfo.RegionHandle;
            ControllingClient = client;
            Firstname = ControllingClient.FirstName;
            Lastname = ControllingClient.LastName;
            m_name = String.Format("{0} {1}", Firstname, Lastname);
            m_scene = world;
            m_uuid = client.AgentId;
            m_localId = m_scene.AllocateLocalId();

            UserAccount account = m_scene.UserAccountService.GetUserAccount(m_scene.RegionInfo.ScopeID, m_uuid);
            m_userFlags = account.UserFlags;

            if (account != null)
                UserLevel = account.UserLevel;

            IGroupsModule gm = m_scene.RequestModuleInterface<IGroupsModule>();
            if (gm != null)
                Grouptitle = gm.GetGroupTitle(m_uuid);

            m_scriptEngines = m_scene.RequestModuleInterfaces<IScriptModule>();
            
            AbsolutePosition = posLastSignificantMove = CameraPosition =
                m_lastCameraPosition = ControllingClient.StartPos;

            m_reprioritization_timer = new Timer(world.ReprioritizationInterval);
            m_reprioritization_timer.Elapsed += new ElapsedEventHandler(Reprioritize);
            m_reprioritization_timer.AutoReset = false;

            AdjustKnownSeeds();
            Animator.TrySetMovementAnimation("STAND"); 
            // we created a new ScenePresence (a new child agent) in a fresh region.
            // Request info about all the (root) agents in this region
            // Note: This won't send data *to* other clients in that region (children don't send)

// MIC: This gets called again in CompleteMovement
            // SendInitialFullUpdateToAllClients();
            SendOtherAgentsAvatarDataToMe();
            SendOtherAgentsAppearanceToMe();

            RegisterToEvents();
            SetDirectionVectors();

            Appearance = appearance;
        }

        public void RegisterToEvents()
        {
            ControllingClient.OnCompleteMovementToRegion += CompleteMovement;
            //ControllingClient.OnCompleteMovementToRegion += SendInitialData;
            ControllingClient.OnAgentUpdate += HandleAgentUpdate;
            ControllingClient.OnAgentRequestSit += HandleAgentRequestSit;
            ControllingClient.OnAgentSit += HandleAgentSit;
            ControllingClient.OnSetAlwaysRun += HandleSetAlwaysRun;
            ControllingClient.OnStartAnim += HandleStartAnim;
            ControllingClient.OnStopAnim += HandleStopAnim;
            ControllingClient.OnForceReleaseControls += HandleForceReleaseControls;
            ControllingClient.OnAutoPilotGo += MoveToTarget;

            // ControllingClient.OnChildAgentStatus += new StatusChange(this.ChildStatusChange);
            // ControllingClient.OnStopMovement += new GenericCall2(this.StopMovement);
        }

        private void SetDirectionVectors()
        {
            Dir_Vectors[0] = Vector3.UnitX; //FORWARD
            Dir_Vectors[1] = -Vector3.UnitX; //BACK
            Dir_Vectors[2] = Vector3.UnitY; //LEFT
            Dir_Vectors[3] = -Vector3.UnitY; //RIGHT
            Dir_Vectors[4] = Vector3.UnitZ; //UP
            Dir_Vectors[5] = -Vector3.UnitZ; //DOWN
            Dir_Vectors[6] = new Vector3(0.5f, 0f, 0f); //FORWARD_NUDGE
            Dir_Vectors[7] = new Vector3(-0.5f, 0f, 0f);  //BACK_NUDGE
            Dir_Vectors[8] = new Vector3(0f, 0.5f, 0f);  //LEFT_NUDGE
            Dir_Vectors[9] = new Vector3(0f, -0.5f, 0f);  //RIGHT_NUDGE
            Dir_Vectors[10] = new Vector3(0f, 0f, -0.5f); //DOWN_Nudge
        }

        private Vector3[] GetWalkDirectionVectors()
        {
            Vector3[] vector = new Vector3[11];
            vector[0] = new Vector3(m_CameraUpAxis.Z, 0f, -m_CameraAtAxis.Z); //FORWARD
            vector[1] = new Vector3(-m_CameraUpAxis.Z, 0f, m_CameraAtAxis.Z); //BACK
            vector[2] = Vector3.UnitY; //LEFT
            vector[3] = -Vector3.UnitY; //RIGHT
            vector[4] = new Vector3(m_CameraAtAxis.Z, 0f, m_CameraUpAxis.Z); //UP
            vector[5] = new Vector3(-m_CameraAtAxis.Z, 0f, -m_CameraUpAxis.Z); //DOWN
            vector[6] = new Vector3(m_CameraUpAxis.Z, 0f, -m_CameraAtAxis.Z); //FORWARD_NUDGE
            vector[7] = new Vector3(-m_CameraUpAxis.Z, 0f, m_CameraAtAxis.Z); //BACK_NUDGE
            vector[8] = Vector3.UnitY; //LEFT_NUDGE
            vector[9] = -Vector3.UnitY; //RIGHT_NUDGE
            vector[10] = new Vector3(-m_CameraAtAxis.Z, 0f, -m_CameraUpAxis.Z); //DOWN_NUDGE
            return vector;
        }
        
        #endregion

        public uint GenerateClientFlags(UUID ObjectID)
        {
            return m_scene.Permissions.GenerateClientFlags(m_uuid, ObjectID);
        }

        /// <summary>
        /// Send updates to the client about prims which have been placed on the update queue.  We don't
        /// necessarily send updates for all the parts on the queue, e.g. if an updates with a more recent
        /// timestamp has already been sent.
        /// </summary>
        public void SendPrimUpdates()
        {
            m_sceneViewer.SendPrimUpdates();

            SceneViewer.SendPrimUpdates();
        }

        #region Status Methods

        /// <summary>
        /// This turns a child agent, into a root agent
        /// This is called when an agent teleports into a region, or if an
        /// agent crosses into this region from a neighbor over the border
        /// </summary>
        public void MakeRootAgent(Vector3 pos, bool isFlying)
        {
            m_log.DebugFormat(
                "[SCENE]: Upgrading child to root agent for {0} in {1}",
                Name, m_scene.RegionInfo.RegionName);

            //m_log.DebugFormat("[SCENE]: known regions in {0}: {1}", Scene.RegionInfo.RegionName, KnownChildRegionHandles.Count);

            bool wasChild = IsChildAgent;
            IsChildAgent = false;

            IGroupsModule gm = m_scene.RequestModuleInterface<IGroupsModule>();
            if (gm != null)
                Grouptitle = gm.GetGroupTitle(m_uuid);

            RegionHandle = m_scene.RegionInfo.RegionHandle;

            m_scene.EventManager.TriggerSetRootAgentScene(m_uuid, m_scene);

            // Moved this from SendInitialData to ensure that Appearance is initialized
            // before the inventory is processed in MakeRootAgent. This fixes a race condition
            // related to the handling of attachments
            //m_scene.GetAvatarAppearance(ControllingClient, out Appearance);
            if (m_scene.TestBorderCross(pos, Cardinals.E))
            {
                Border crossedBorder = m_scene.GetCrossedBorder(pos, Cardinals.E);
                pos.X = crossedBorder.BorderLine.Z - 1;
            }

            if (m_scene.TestBorderCross(pos, Cardinals.N))
            {
                Border crossedBorder = m_scene.GetCrossedBorder(pos, Cardinals.N);
                pos.Y = crossedBorder.BorderLine.Z - 1;
            }

            ILandObject land = m_scene.LandChannel.GetLandObject(pos.X, pos.Y);
            if (land != null)
            {
                // If we come in via login, landmark or map, we want to
                // honor landing points. If we come in via Lure, we want
                // to ignore them.
                if ((m_teleportFlags & (TeleportFlags.ViaLogin | TeleportFlags.ViaRegionID)) == (TeleportFlags.ViaLogin | TeleportFlags.ViaRegionID) ||
                    (m_teleportFlags & TeleportFlags.ViaLandmark) != 0 ||
                    (m_teleportFlags & TeleportFlags.ViaLocation) != 0)
                {
                    // Don't restrict gods, estate managers, or land owners to
                    // the TP point. This behaviour mimics agni.
                    if (land.LandData.LandingType == (byte)LandingType.LandingPoint &&
                        land.LandData.UserLocation != Vector3.Zero &&
                        GodLevel < 200 &&
                        ((land.LandData.OwnerID != m_uuid &&
                        (!m_scene.Permissions.IsGod(m_uuid)) &&
                        (!m_scene.RegionInfo.EstateSettings.IsEstateManager(m_uuid))) || (m_teleportFlags & TeleportFlags.ViaLocation) != 0))
                    {
                        pos = land.LandData.UserLocation;
                    }
                }
                
                land.SendLandUpdateToClient(ControllingClient);
            }

            if (pos.X < 0 || pos.Y < 0 || pos.Z < 0)
            {
                Vector3 emergencyPos = new Vector3(((int)Constants.RegionSize * 0.5f), ((int)Constants.RegionSize * 0.5f), 128);
                
                if (pos.X < 0)
                {
                    emergencyPos.X = (int)Constants.RegionSize + pos.X;
                    if (!(pos.Y < 0))
                        emergencyPos.Y = pos.Y;
                    if (!(pos.Z < 0))
                        emergencyPos.Z = pos.Z;
                }
                if (pos.Y < 0)
                {
                    emergencyPos.Y = (int)Constants.RegionSize + pos.Y;
                    if (!(pos.X < 0))
                        emergencyPos.X = pos.X;
                    if (!(pos.Z < 0))
                        emergencyPos.Z = pos.Z;
                }
                if (pos.Z < 0)
                {
                    emergencyPos.Z = 128;
                    if (!(pos.Y < 0))
                        emergencyPos.Y = pos.Y;
                    if (!(pos.X < 0))
                        emergencyPos.X = pos.X;
                }
            }

            if (pos.X < 0f || pos.Y < 0f || pos.Z < 0f)
            {
                m_log.WarnFormat(
                    "[SCENE PRESENCE]: MakeRootAgent() was given an illegal position of {0} for avatar {1}, {2}. Clamping",
                    pos, Name, UUID);

                if (pos.X < 0f) pos.X = 0f;
                if (pos.Y < 0f) pos.Y = 0f;
                if (pos.Z < 0f) pos.Z = 0f;
            }

            float localAVHeight = 1.56f;
            if (Appearance.AvatarHeight > 0)
                localAVHeight = Appearance.AvatarHeight;

            float posZLimit = 0;

            if (pos.X < Constants.RegionSize && pos.Y < Constants.RegionSize)
                posZLimit = (float)m_scene.Heightmap[(int)pos.X, (int)pos.Y];
            
            float newPosZ = posZLimit + localAVHeight / 2;
            if (posZLimit >= (pos.Z - (localAVHeight / 2)) && !(Single.IsInfinity(newPosZ) || Single.IsNaN(newPosZ)))
            {
                pos.Z = newPosZ;
            }
            AbsolutePosition = pos;

            AddToPhysicalScene(isFlying);

            if (ForceFly)
            {
                PhysicsActor.Flying = true;
            }
            else if (FlyDisabled)
            {
                PhysicsActor.Flying = false;
            }

            // Don't send an animation pack here, since on a region crossing this will sometimes cause a flying 
            // avatar to return to the standing position in mid-air.  On login it looks like this is being sent
            // elsewhere anyway
            // Animator.SendAnimPack();

            m_scene.SwapRootAgentCount(false);

            // The initial login scene presence is already root when it gets here
            // and it has already rezzed the attachments and started their scripts.
            // We do the following only for non-login agents, because their scripts
            // haven't started yet.
            lock (m_attachments)
            {
                if (wasChild && HasAttachments())
                {
                    m_log.DebugFormat("[SCENE PRESENCE]: Restarting scripts in attachments...");
                    // Resume scripts
                    foreach (SceneObjectGroup sog in m_attachments)
                    {
                        sog.RootPart.ParentGroup.CreateScriptInstances(0, false, m_scene.DefaultScriptEngine, GetStateSource());
                        sog.ResumeScripts();
                    }
                }
            }

            // send the animations of the other presences to me
            m_scene.ForEachRootScenePresence(delegate(ScenePresence presence)
            {
                if (presence != this)
                    presence.Animator.SendAnimPackToClient(ControllingClient);
            });

            // If we don't reset the movement flag here, an avatar that crosses to a neighbouring sim and returns will
            // stall on the border crossing since the existing child agent will still have the last movement
            // recorded, which stops the input from being processed.
            MovementFlag = 0;

            m_scene.EventManager.TriggerOnMakeRootAgent(this);
        }

        public int GetStateSource()
        {
            AgentCircuitData aCircuit = m_scene.AuthenticateHandler.GetAgentCircuitData(UUID);

            if (aCircuit != null && (aCircuit.teleportFlags != (uint)TeleportFlags.Default))
            {
                // This will get your attention
                //m_log.Error("[XXX] Triggering CHANGED_TELEPORT");

                return 5; // StateSource.Teleporting
            }
            return 2; // StateSource.PrimCrossing
        }

        /// <summary>
        /// This turns a root agent into a child agent
        /// when an agent departs this region for a neighbor, this gets called.
        ///
        /// It doesn't get called for a teleport.  Reason being, an agent that
        /// teleports out may not end up anywhere near this region
        /// </summary>
        public void MakeChildAgent()
        {
            // Reset these so that teleporting in and walking out isn't seen
            // as teleporting back
            TeleportFlags = TeleportFlags.Default;

            // It looks like Animator is set to null somewhere, and MakeChild
            // is called after that. Probably in aborted teleports.
            if (Animator == null)
                Animator = new ScenePresenceAnimator(this);
            else
                Animator.ResetAnimations();

//            m_log.DebugFormat(
//                 "[SCENE PRESENCE]: Downgrading root agent {0}, {1} to a child agent in {2}",
//                 Name, UUID, m_scene.RegionInfo.RegionName);

            // Don't zero out the velocity since this can cause problems when an avatar is making a region crossing,
            // depending on the exact timing.  This shouldn't matter anyway since child agent positions are not updated.
            //Velocity = new Vector3(0, 0, 0);
            
            IsChildAgent = true;
            m_scene.SwapRootAgentCount(true);
            RemoveFromPhysicalScene();

            // FIXME: Set RegionHandle to the region handle of the scene this agent is moving into
            
            m_scene.EventManager.TriggerOnMakeChildAgent(this);
        }

        /// <summary>
        /// Removes physics plugin scene representation of this agent if it exists.
        /// </summary>
        public void RemoveFromPhysicalScene()
        {
            if (PhysicsActor != null)
            {
                try
                {
                    m_physicsActor.OnRequestTerseUpdate -= SendTerseUpdateToAllClients;
                    m_physicsActor.OnOutOfBounds -= OutOfBoundsCall;
                    m_physicsActor.OnCollisionUpdate -= PhysicsCollisionUpdate;
                    m_scene.PhysicsScene.RemoveAvatar(PhysicsActor);
                    m_physicsActor.UnSubscribeEvents();
                    PhysicsActor = null;
                }
                catch
                { }
            }
        }

        /// <summary>
        ///
        /// </summary>
        /// <param name="pos"></param>
        public void Teleport(Vector3 pos)
        {
            bool isFlying = false;
            if (PhysicsActor != null)
                isFlying = PhysicsActor.Flying;
            
            RemoveFromPhysicalScene();
            Velocity = Vector3.Zero;
            CheckLandingPoint(ref pos);
            AbsolutePosition = pos;
            AddToPhysicalScene(isFlying);

            SendTerseUpdateToAllClients();
            
        }

        public void TeleportWithMomentum(Vector3 pos)
        {
            bool isFlying = false;
            if (PhysicsActor != null)
                isFlying = PhysicsActor.Flying;

            RemoveFromPhysicalScene();
            CheckLandingPoint(ref pos);
            AbsolutePosition = pos;
            AddToPhysicalScene(isFlying);

            SendTerseUpdateToAllClients();
        }

        public void StopFlying()
        {
            ControllingClient.StopFlying(this);
        }

        // neighbouring regions we have enabled a child agent in
        // holds the seed cap for the child agent in that region
        private Dictionary<ulong, string> m_knownChildRegions = new Dictionary<ulong, string>();

        public void AddNeighbourRegion(ulong regionHandle, string cap)
        {
            lock (m_knownChildRegions)
            {
                if (!m_knownChildRegions.ContainsKey(regionHandle))
                {
                    uint x, y;
                    Utils.LongToUInts(regionHandle, out x, out y);
                    m_knownChildRegions.Add(regionHandle, cap);
                }
            }
        }

        public void RemoveNeighbourRegion(ulong regionHandle)
        {
            lock (m_knownChildRegions)
            {
                // Checking ContainsKey is redundant as Remove works either way and returns a bool
                // This is here to allow the Debug output to be conditional on removal
                //if (m_knownChildRegions.ContainsKey(regionHandle))
                //    m_log.DebugFormat(" !!! removing known region {0} in {1}. Count = {2}", regionHandle, Scene.RegionInfo.RegionName, m_knownChildRegions.Count);
                m_knownChildRegions.Remove(regionHandle);
            }
        }

        public void DropOldNeighbours(List<ulong> oldRegions)
        {
            foreach (ulong handle in oldRegions)
            {
                RemoveNeighbourRegion(handle);
                Scene.CapsModule.DropChildSeed(UUID, handle);
            }
        }

        public Dictionary<ulong, string> KnownRegions
        {
            get
            {
                lock (m_knownChildRegions)
                    return new Dictionary<ulong, string>(m_knownChildRegions);
            }
            set
            {
                // Replacing the reference is atomic but we still need to lock on
                // the original dictionary object which may be in use elsewhere
                lock (m_knownChildRegions)
                    m_knownChildRegions = value;
            }
        }

        public List<ulong> KnownRegionHandles
        {
            get
            {
                return new List<ulong>(KnownRegions.Keys);
            }
        }

        public int KnownRegionCount
        {
            get
            {
                lock (m_knownChildRegions)
                    return m_knownChildRegions.Count;
            }
        }

        #endregion

        #region Event Handlers

        /// <summary>
        /// Sets avatar height in the physics plugin
        /// </summary>
        public void SetHeight(float height)
        {
            if (PhysicsActor != null && !IsChildAgent)
            {
                Vector3 SetSize = new Vector3(0.45f, 0.6f, height);
                PhysicsActor.Size = SetSize;
            }
        }

        /// <summary>
        /// Complete Avatar's movement into the region.
        /// </summary>
        /// <param name="client"></param>
        /// <param name="openChildAgents">
        /// If true, send notification to neighbour regions to expect
        /// a child agent from the client.  These neighbours can be some distance away, depending right now on the
        /// configuration of DefaultDrawDistance in the [Startup] section of config
        /// </param>
        public void CompleteMovement(IClientAPI client, bool openChildAgents)
        {
//            DateTime startTime = DateTime.Now;
            
            m_log.DebugFormat(
                "[SCENE PRESENCE]: Completing movement of {0} into region {1}", 
                client.Name, Scene.RegionInfo.RegionName);

            Vector3 look = Velocity;
            if ((look.X == 0) && (look.Y == 0) && (look.Z == 0))
            {
                look = new Vector3(0.99f, 0.042f, 0);
            }

            // Prevent teleporting to an underground location
            // (may crash client otherwise)
            //
            Vector3 pos = AbsolutePosition;
            float ground = m_scene.GetGroundHeight(pos.X, pos.Y);
            if (pos.Z < ground + 1.5f)
            {
                pos.Z = ground + 1.5f;
                AbsolutePosition = pos;
            }

            bool m_flying = ((m_AgentControlFlags & AgentManager.ControlFlags.AGENT_CONTROL_FLY) != 0);
            MakeRootAgent(AbsolutePosition, m_flying);

            if ((m_callbackURI != null) && !m_callbackURI.Equals(""))
            {
                m_log.DebugFormat("[SCENE PRESENCE]: Releasing agent in URI {0}", m_callbackURI);
                Scene.SimulationService.ReleaseAgent(m_originRegionID, UUID, m_callbackURI);
                m_callbackURI = null;
            }

            //m_log.DebugFormat("[SCENE PRESENCE] Completed movement");

            ControllingClient.MoveAgentIntoRegion(m_scene.RegionInfo, AbsolutePosition, look);
            SendInitialData();

            // Create child agents in neighbouring regions
            if (openChildAgents && !IsChildAgent)
            {
                IEntityTransferModule m_agentTransfer = m_scene.RequestModuleInterface<IEntityTransferModule>();
                if (m_agentTransfer != null)
                    m_agentTransfer.EnableChildAgents(this);

                IFriendsModule friendsModule = m_scene.RequestModuleInterface<IFriendsModule>();
                if (friendsModule != null)
                    friendsModule.SendFriendsOnlineIfNeeded(ControllingClient);
            }

//            m_log.DebugFormat(
//                "[SCENE PRESENCE]: Completing movement of {0} into region {1} took {2}ms", 
//                client.Name, Scene.RegionInfo.RegionName, (DateTime.Now - startTime).Milliseconds);
        }

        /// <summary>
        /// Callback for the Camera view block check.  Gets called with the results of the camera view block test
        /// hitYN is true when there's something in the way.
        /// </summary>
        /// <param name="hitYN"></param>
        /// <param name="collisionPoint"></param>
        /// <param name="localid"></param>
        /// <param name="distance"></param>
        public void RayCastCameraCallback(bool hitYN, Vector3 collisionPoint, uint localid, float distance, Vector3 pNormal)
        {
            const float POSITION_TOLERANCE = 0.02f;
            const float VELOCITY_TOLERANCE = 0.02f;
            const float ROTATION_TOLERANCE = 0.02f;

            if (m_followCamAuto)
            {
                if (hitYN)
                {
                    CameraConstraintActive = true;
                    //m_log.DebugFormat("[RAYCASTRESULT]: {0}, {1}, {2}, {3}", hitYN, collisionPoint, localid, distance);
                    
                    Vector3 normal = Vector3.Normalize(new Vector3(0f, 0f, collisionPoint.Z) - collisionPoint);
                    ControllingClient.SendCameraConstraint(new Vector4(normal.X, normal.Y, normal.Z, -1 * Vector3.Distance(new Vector3(0,0,collisionPoint.Z),collisionPoint)));
                }
                else
                {
                    if (!m_pos.ApproxEquals(m_lastPosition, POSITION_TOLERANCE) ||
                        !Velocity.ApproxEquals(m_lastVelocity, VELOCITY_TOLERANCE) ||
                        !Rotation.ApproxEquals(m_lastRotation, ROTATION_TOLERANCE))
                    {
                        if (CameraConstraintActive)
                        {
                            ControllingClient.SendCameraConstraint(new Vector4(0f, 0.5f, 0.9f, -3000f));
                            CameraConstraintActive = false;
                        }
                    }
                }
            }
        }

        /// <summary>
        /// This is the event handler for client movement. If a client is moving, this event is triggering.
        /// </summary>
        /// <summary>
        /// This is the event handler for client movement. If a client is moving, this event is triggering.
        /// </summary>
        public void HandleAgentUpdate(IClientAPI remoteClient, AgentUpdateArgs agentData)
        {
            //            m_log.DebugFormat("[SCENE PRESENCE]: Received agent update from {0}", remoteClient.Name);

            //if (IsChildAgent)
            //{
            //    // m_log.Debug("DEBUG: HandleAgentUpdate: child agent");
            //    return;
            //}

            ++m_movementUpdateCount;
            if (m_movementUpdateCount < 1)
                m_movementUpdateCount = 1;

            #region Sanity Checking

            // This is irritating.  Really.
            if (!AbsolutePosition.IsFinite())
            {
                RemoveFromPhysicalScene();
                m_log.Error("[AVATAR]: NonFinite Avatar position detected... Reset Position. Mantis this please. Error #9999902");

                m_pos = m_LastFinitePos;
                if (!m_pos.IsFinite())
                {
                    m_pos.X = 127f;
                    m_pos.Y = 127f;
                    m_pos.Z = 127f;
                    m_log.Error("[AVATAR]: NonFinite Avatar position detected... Reset Position. Mantis this please. Error #9999903");
                }

                AddToPhysicalScene(false);
            }
            else
            {
                m_LastFinitePos = m_pos;
            }

            #endregion Sanity Checking

            #region Inputs

            AgentManager.ControlFlags flags = (AgentManager.ControlFlags)agentData.ControlFlags;

            // Camera location in world.  We'll need to raytrace
            // from this location from time to time.
            CameraPosition = agentData.CameraCenter;
            if (Vector3.Distance(m_lastCameraPosition, CameraPosition) >= Scene.RootReprioritizationDistance)
            {
                ReprioritizeUpdates();
                m_lastCameraPosition = CameraPosition;
            }

            // Use these three vectors to figure out what the agent is looking at
            // Convert it to a Matrix and/or Quaternion
            CameraAtAxis = agentData.CameraAtAxis;
            CameraLeftAxis = agentData.CameraLeftAxis;
            m_CameraUpAxis = agentData.CameraUpAxis;

            // The Agent's Draw distance setting
            // When we get to the point of re-computing neighbors everytime this
            // changes, then start using the agent's drawdistance rather than the 
            // region's draw distance.
            // DrawDistance = agentData.Far;
            DrawDistance = Scene.DefaultDrawDistance;

            // Check if Client has camera in 'follow cam' or 'build' mode.
            Vector3 camdif = (Vector3.One * Rotation - Vector3.One * CameraRotation);

            m_followCamAuto = ((m_CameraUpAxis.Z > 0.959f && m_CameraUpAxis.Z < 0.98f)
               && (Math.Abs(camdif.X) < 0.4f && Math.Abs(camdif.Y) < 0.4f)) ? true : false;

            m_mouseLook = (flags & AgentManager.ControlFlags.AGENT_CONTROL_MOUSELOOK) != 0;
            m_leftButtonDown = (flags & AgentManager.ControlFlags.AGENT_CONTROL_LBUTTON_DOWN) != 0;

            #endregion Inputs

            // Make anims work for client side autopilot
            if ((flags & AgentManager.ControlFlags.AGENT_CONTROL_AT_POS) != 0)
                m_updateCount = UPDATE_COUNT;

            if ((flags & AgentManager.ControlFlags.AGENT_CONTROL_STAND_UP) != 0)
            {
                StandUp();
            }

            //m_log.DebugFormat("[FollowCam]: {0}", m_followCamAuto);
            // Raycast from the avatar's head to the camera to see if there's anything blocking the view
            if ((m_movementUpdateCount % NumMovementsBetweenRayCast) == 0 && m_scene.PhysicsScene.SupportsRayCast())
            {
                if (m_followCamAuto)
                {
                    Vector3 posAdjusted = m_pos + HEAD_ADJUSTMENT;
                    m_scene.PhysicsScene.RaycastWorld(m_pos, Vector3.Normalize(CameraPosition - posAdjusted), Vector3.Distance(CameraPosition, posAdjusted) + 0.3f, RayCastCameraCallback);
                }
            }

            lock (scriptedcontrols)
            {
                if (scriptedcontrols.Count > 0)
                {
                    SendControlToScripts((uint)flags);
                    flags = RemoveIgnoredControls(flags, IgnoredControls);
                }
            }

            if (m_autopilotMoving)
                CheckAtSitTarget();

            if ((flags & AgentManager.ControlFlags.AGENT_CONTROL_SIT_ON_GROUND) != 0)
            {
                m_updateCount = 0;  // Kill animation update burst so that the SIT_G.. will stick.
                Animator.TrySetMovementAnimation("SIT_GROUND_CONSTRAINED");

                // TODO: This doesn't prevent the user from walking yet.
                // Setting parent ID would fix this, if we knew what value
                // to use.  Or we could add a m_isSitting variable.
                //Animator.TrySetMovementAnimation("SIT_GROUND_CONSTRAINED");
                SitGround = true;
            }

            // In the future, these values might need to go global.
            // Here's where you get them.
            m_AgentControlFlags = flags;
            m_headrotation = agentData.HeadRotation;
            State = agentData.State;

            PhysicsActor actor = PhysicsActor;
            if (actor == null)
            {
                return;
            }

            if (AllowMovement && !SitGround)
            {
                Quaternion bodyRotation = agentData.BodyRotation;
                bool update_rotation = false;

                if (bodyRotation != Rotation)
                {
                    Rotation = bodyRotation;
                    update_rotation = true;
                }

                bool update_movementflag = false;

                if (agentData.UseClientAgentPosition)
                {
                    MovingToTarget = (agentData.ClientAgentPosition - AbsolutePosition).Length() > 0.2f;
                    MoveToPositionTarget = agentData.ClientAgentPosition;
                }

                int i = 0;
                bool DCFlagKeyPressed = false;
                Vector3 agent_control_v3 = Vector3.Zero;

                bool oldflying = PhysicsActor.Flying;

                if (ForceFly)
                    actor.Flying = true;
                else if (FlyDisabled)
                    actor.Flying = false;
                else
                    actor.Flying = ((flags & AgentManager.ControlFlags.AGENT_CONTROL_FLY) != 0);

                if (actor.Flying != oldflying)
                    update_movementflag = true;

                if (ParentID == 0)
                {
                    bool bAllowUpdateMoveToPosition = false;

                    Vector3[] dirVectors;

                    // use camera up angle when in mouselook and not flying or when holding the left mouse button down and not flying
                    // this prevents 'jumping' in inappropriate situations.
                    if ((m_mouseLook && !PhysicsActor.Flying) || (m_leftButtonDown && !PhysicsActor.Flying))
                        dirVectors = GetWalkDirectionVectors();
                    else
                        dirVectors = Dir_Vectors;

                    // The fact that MovementFlag is a byte needs to be fixed
                    // it really should be a uint
                    // A DIR_CONTROL_FLAG occurs when the user is trying to move in a particular direction.
                    uint nudgehack = 250;
                    foreach (Dir_ControlFlags DCF in DIR_CONTROL_FLAGS)
                    {
                        if (((uint)flags & (uint)DCF) != 0)
                        {
                            DCFlagKeyPressed = true;

                            try
                            {
                                agent_control_v3 += dirVectors[i];
                                //m_log.DebugFormat("[Motion]: {0}, {1}",i, dirVectors[i]);
                            }
                            catch (IndexOutOfRangeException)
                            {
                                // Why did I get this?
                            }

                            if ((MovementFlag & (byte)(uint)DCF) == 0)
                            {
                                if (DCF == Dir_ControlFlags.DIR_CONTROL_FLAG_FORWARD_NUDGE || DCF == Dir_ControlFlags.DIR_CONTROL_FLAG_BACK_NUDGE)
                                {
                                    MovementFlag |= (byte)nudgehack;
                                }

//                                m_log.DebugFormat("[SCENE PRESENCE]: Updating MovementFlag for {0} with {1}", Name, DCF);
                                MovementFlag += (byte)(uint)DCF;
                                update_movementflag = true;
                            }
                        }
                        else
                        {
                            if ((m_movementflag & (byte)(uint)DCF) != 0 ||
                                ((DCF == Dir_ControlFlags.DIR_CONTROL_FLAG_FORWARD_NUDGE || DCF == Dir_ControlFlags.DIR_CONTROL_FLAG_BACK_NUDGE)
                                && ((m_movementflag & (byte)nudgehack) == nudgehack))
                                ) // This or is for Nudge forward
                            {
                                //                                m_log.DebugFormat("[SCENE PRESENCE]: Updating m_movementflag for {0} with lack of {1}", Name, DCF);
                                m_movementflag -= ((byte)(uint)DCF);
                                update_movementflag = true;

                                /*
                                    if ((DCF == Dir_ControlFlags.DIR_CONTROL_FLAG_FORWARD_NUDGE || DCF == Dir_ControlFlags.DIR_CONTROL_FLAG_BACKWARD_NUDGE)
                                    && ((MovementFlag & (byte)nudgehack) == nudgehack))
                                    {
                                        m_log.Debug("Removed Hack flag");
                                    }
                                */
                            }
                            else
                            {
                                bAllowUpdateMoveToPosition = true;
                            }
                        }

                        i++;
                    }

                    if (MovingToTarget)
                    {
                        // If the user has pressed a key then we want to cancel any move to target.
                        if (DCFlagKeyPressed)
                        {
                            ResetMoveToTarget();
                            update_movementflag = true;
                        }
                        else if (bAllowUpdateMoveToPosition)
                        {
                            if (HandleMoveToTargetUpdate(ref agent_control_v3))
                                update_movementflag = true;
                        }
                    }
                }

                // Cause the avatar to stop flying if it's colliding
                // with something with the down arrow pressed.

                // Only do this if we're flying
                if (PhysicsActor != null && PhysicsActor.Flying && !ForceFly)
                {
                    // Landing detection code

                    // Are the landing controls requirements filled?
                    bool controlland = (((flags & AgentManager.ControlFlags.AGENT_CONTROL_UP_NEG) != 0) ||
                                        ((flags & AgentManager.ControlFlags.AGENT_CONTROL_NUDGE_UP_NEG) != 0));

                    if (PhysicsActor.Flying && PhysicsActor.IsColliding && controlland)
                    {
                        // nesting this check because LengthSquared() is expensive and we don't 
                        // want to do it every step when flying.
                        if ((Velocity.LengthSquared() <= LAND_VELOCITYMAG_MAX))
                            StopFlying();
                    }
                }

                // If the agent update does move the avatar, then calculate the force ready for the velocity update,
                // which occurs later in the main scene loop
                if (update_movementflag || (update_rotation && DCFlagKeyPressed))
                {
                    //                    m_log.DebugFormat(
                    //                        "[SCENE PRESENCE]: In {0} adding velocity of {1} to {2}, umf = {3}, ur = {4}",
                    //                        m_scene.RegionInfo.RegionName, agent_control_v3, Name, update_movementflag, update_rotation);

                    AddNewMovement(agent_control_v3);
                }
                //                else
                //                {
                //                    if (!update_movementflag)
                //                    {
                //                        m_log.DebugFormat(
                //                            "[SCENE PRESENCE]: In {0} ignoring requested update of {1} for {2} as update_movementflag = false",
                //                            m_scene.RegionInfo.RegionName, agent_control_v3, Name);
                //                    }
                //                }

                if (update_movementflag && ParentID == 0)
                    Animator.UpdateMovementAnimations();
            }

            m_scene.EventManager.TriggerOnClientMovement(this);
        }

        /// <summary>
        /// Calculate an update to move the presence to the set target.
        /// </summary>
        /// <remarks>
        /// This doesn't actually perform the movement.  Instead, it adds its vector to agent_control_v3.
        /// </remarks>
        /// <param value="agent_control_v3">Cumulative agent movement that this method will update.</param>
        /// <returns>True if movement has been updated in some way.  False otherwise.</returns>
        public bool HandleMoveToTargetUpdate(ref Vector3 agent_control_v3)
        {
            //            m_log.DebugFormat("[SCENE PRESENCE]: Called HandleMoveToTargetUpdate() for {0}", Name);

            bool updated = false;

            //            m_log.DebugFormat(
            //                "[SCENE PRESENCE]: bAllowUpdateMoveToPosition {0}, m_moveToPositionInProgress {1}, m_autopilotMoving {2}",
            //                allowUpdate, m_moveToPositionInProgress, m_autopilotMoving);

            if (!m_autopilotMoving)
            {
                double distanceToTarget = Util.GetDistanceTo(AbsolutePosition, MoveToPositionTarget);
                //                        m_log.DebugFormat(
                //                            "[SCENE PRESENCE]: Abs pos of {0} is {1}, target {2}, distance {3}",
                //                            Name, AbsolutePosition, MoveToPositionTarget, distanceToTarget);

                // Check the error term of the current position in relation to the target position
                if (distanceToTarget <= 1)
                {
                    // We are close enough to the target
                    AbsolutePosition = MoveToPositionTarget;
                    ResetMoveToTarget();
                    updated = true;
                }
                else
                {
                    try
                    {
                        // move avatar in 3D at one meter/second towards target, in avatar coordinate frame.
                        // This movement vector gets added to the velocity through AddNewMovement().
                        // Theoretically we might need a more complex PID approach here if other
                        // unknown forces are acting on the avatar and we need to adaptively respond
                        // to such forces, but the following simple approach seems to works fine.
                        Vector3 LocalVectorToTarget3D =
                            (MoveToPositionTarget - AbsolutePosition) // vector from cur. pos to target in global coords
                            * Matrix4.CreateFromQuaternion(Quaternion.Inverse(Rotation)); // change to avatar coords
                        // Ignore z component of vector
                        //                        Vector3 LocalVectorToTarget2D = new Vector3((float)(LocalVectorToTarget3D.X), (float)(LocalVectorToTarget3D.Y), 0f);
                        LocalVectorToTarget3D.Normalize();

                        // update avatar movement flags. the avatar coordinate system is as follows:
                        //
                        //                        +X (forward)
                        //
                        //                        ^
                        //                        |
                        //                        |
                        //                        |
                        //                        |
                        //     (left) +Y <--------o--------> -Y
                        //                       avatar
                        //                        |
                        //                        |
                        //                        |
                        //                        |
                        //                        v
                        //                        -X
                        //

                        // based on the above avatar coordinate system, classify the movement into
                        // one of left/right/back/forward.
                        if (LocalVectorToTarget3D.X < 0) //MoveBack
                        {
                            MovementFlag += (byte)(uint)Dir_ControlFlags.DIR_CONTROL_FLAG_BACK;
                            AgentControlFlags |= (uint)Dir_ControlFlags.DIR_CONTROL_FLAG_BACK;
                            updated = true;
                        }
                        else if (LocalVectorToTarget3D.X > 0) //Move Forward
                        {
                            MovementFlag += (byte)(uint)Dir_ControlFlags.DIR_CONTROL_FLAG_FORWARD;
                            AgentControlFlags |= (uint)Dir_ControlFlags.DIR_CONTROL_FLAG_FORWARD;
                            updated = true;
                        }

                        if (LocalVectorToTarget3D.Y > 0) //MoveLeft
                        {
                            MovementFlag += (byte)(uint)Dir_ControlFlags.DIR_CONTROL_FLAG_LEFT;
                            AgentControlFlags |= (uint)Dir_ControlFlags.DIR_CONTROL_FLAG_LEFT;
                            updated = true;
                        }
                        else if (LocalVectorToTarget3D.Y < 0) //MoveRight
                        {
                            MovementFlag += (byte)(uint)Dir_ControlFlags.DIR_CONTROL_FLAG_RIGHT;
                            AgentControlFlags |= (uint)Dir_ControlFlags.DIR_CONTROL_FLAG_RIGHT;
                            updated = true;
                        }

                        if (LocalVectorToTarget3D.Z > 0) //Up
                        {
                            // Don't set these flags for up or down - doing so will make the avatar crouch or
                            // keep trying to jump even if walking along level ground
                            //MovementFlag += (byte)(uint)Dir_ControlFlags.DIR_CONTROL_FLAG_UP;
                            //AgentControlFlags
                            //AgentControlFlags |= (uint)Dir_ControlFlags.DIR_CONTROL_FLAG_UP;
                            updated = true;
                        }
                        else if (LocalVectorToTarget3D.Z < 0) //Down
                        {
                            //MovementFlag += (byte)(uint)Dir_ControlFlags.DIR_CONTROL_FLAG_DOWN;
                            //AgentControlFlags |= (uint)Dir_ControlFlags.DIR_CONTROL_FLAG_DOWN;
                            updated = true;
                        }

                        //                        m_log.DebugFormat(
                        //                            "[SCENE PRESENCE]: HandleMoveToTargetUpdate adding {0} to move vector {1} for {2}",
                        //                            LocalVectorToTarget3D, agent_control_v3, Name);

                        agent_control_v3 += LocalVectorToTarget3D;
                    }
                    catch (Exception e)
                    {
                        //Avoid system crash, can be slower but...
                        m_log.DebugFormat("Crash! {0}", e.ToString());
                    }
                }
            }

            return updated;
        }

        /// <summary>
        /// Move to the given target over time.
        /// </summary>
        /// <param name="pos"></param>
        /// <param name="noFly">
        /// If true, then don't allow the avatar to fly to the target, even if it's up in the air.
        /// This is to allow movement to targets that are known to be on an elevated platform with a continuous path
        /// from start to finish.
        /// </param>
        /// <param name="landAtTarget">
        /// If true and the avatar starts flying during the move then land at the target.
        /// </param>
        public void MoveToTarget(Vector3 pos, bool noFly, bool landAtTarget)
        {
            if (SitGround)
                StandUp();

//            m_log.DebugFormat(
//                "[SCENE PRESENCE]: Avatar {0} received request to move to position {1} in {2}",
//                Name, pos, m_scene.RegionInfo.RegionName);

            if (pos.X < 0 || pos.X >= Constants.RegionSize
                || pos.Y < 0 || pos.Y >= Constants.RegionSize
                || pos.Z < 0)
                return;

//            Vector3 heightAdjust = new Vector3(0, 0, Appearance.AvatarHeight / 2);
//            pos += heightAdjust;
//
//            // Anti duck-walking measure
//            if (Math.Abs(pos.Z - AbsolutePosition.Z) < 0.2f)
//            {
////                m_log.DebugFormat("[SCENE PRESENCE]: Adjusting MoveToPosition from {0} to {1}", pos, AbsolutePosition);
//                pos.Z = AbsolutePosition.Z;
//            }

            float terrainHeight = (float)m_scene.Heightmap[(int)pos.X, (int)pos.Y];
            pos.Z = Math.Max(terrainHeight, pos.Z);

            // Fudge factor.  It appears that if one clicks "go here" on a piece of ground, the go here request is
            // always slightly higher than the actual terrain height.
            // FIXME: This constrains NPC movements as well, so should be somewhere else.
            if (pos.Z - terrainHeight < 0.2)
                pos.Z = terrainHeight;

//            m_log.DebugFormat(
//                "[SCENE PRESENCE]: Avatar {0} set move to target {1} (terrain height {2}) in {3}",
//                Name, pos, terrainHeight, m_scene.RegionInfo.RegionName);

            if (noFly)
                PhysicsActor.Flying = false;
            else if (pos.Z > terrainHeight)
                PhysicsActor.Flying = true;

            LandAtTarget = landAtTarget;
            MovingToTarget = true;
            MoveToPositionTarget = pos;

            // Rotate presence around the z-axis to point in same direction as movement.
            // Ignore z component of vector
            Vector3 localVectorToTarget3D = pos - AbsolutePosition;
            Vector3 localVectorToTarget2D = new Vector3((float)(localVectorToTarget3D.X), (float)(localVectorToTarget3D.Y), 0f);

//            m_log.DebugFormat("[SCENE PRESENCE]: Local vector to target is {0}", localVectorToTarget2D);

            // Calculate the yaw.
            Vector3 angle = new Vector3(0, 0, (float)(Math.Atan2(localVectorToTarget2D.Y, localVectorToTarget2D.X)));

//            m_log.DebugFormat("[SCENE PRESENCE]: Angle is {0}", angle);

            Rotation = Quaternion.CreateFromEulers(angle);
//            m_log.DebugFormat("[SCENE PRESENCE]: Body rot for {0} set to {1}", Name, Rotation);
            
            Vector3 agent_control_v3 = new Vector3();
            HandleMoveToTargetUpdate(ref agent_control_v3);
            AddNewMovement(agent_control_v3);
        }

        /// <summary>
        /// Reset the move to target.
        /// </summary>
        public void ResetMoveToTarget()
        {
//            m_log.DebugFormat("[SCENE PRESENCE]: Resetting move to target for {0}", Name);

            MovingToTarget = false;
            MoveToPositionTarget = Vector3.Zero;

            // We need to reset the control flag as the ScenePresenceAnimator uses this to determine the correct
            // resting animation (e.g. hover or stand).  NPCs don't have a client that will quickly reset this flag.
            // However, the line is here rather than in the NPC module since it also appears necessary to stop a
            // viewer that uses "go here" from juddering on all subsequent avatar movements.
            AgentControlFlags = (uint)AgentManager.ControlFlags.NONE;
        }

        private void CheckAtSitTarget()
        {
            //m_log.Debug("[AUTOPILOT]: " + Util.GetDistanceTo(AbsolutePosition, m_autoPilotTarget).ToString());
            if (Util.GetDistanceTo(AbsolutePosition, m_autoPilotTarget) <= 1.5)
            {
                if (m_sitAtAutoTarget)
                {
                    SceneObjectPart part = m_scene.GetSceneObjectPart(m_requestedSitTargetUUID);
                    if (part != null)
                    {
                        AbsolutePosition = part.AbsolutePosition;
                        Velocity = Vector3.Zero;
                        SendAvatarDataToAllAgents();

                        HandleAgentSit(ControllingClient, m_requestedSitTargetUUID);  //KF ??
                    }
                    //ControllingClient.SendSitResponse(m_requestedSitTargetID, m_requestedSitOffset, Quaternion.Identity, false, Vector3.Zero, Vector3.Zero, false);
                    m_requestedSitTargetUUID = UUID.Zero;
                }
                    /*
                else
                {
                    //ControllingClient.SendAlertMessage("Autopilot cancelled");
                    //SendTerseUpdateToAllClients();
                    //PrimitiveBaseShape proxy = PrimitiveBaseShape.Default;
                    //proxy.PCode = (byte)PCode.ParticleSystem;
                    ////uint nextUUID = m_scene.NextLocalId;

                    //proxyObjectGroup = new SceneObjectGroup(m_scene, m_scene.RegionInfo.RegionHandle, UUID, nextUUID, m_autoPilotTarget, Quaternion.Identity, proxy);
                    //if (proxyObjectGroup != null)
                    //{
                        //proxyObjectGroup.SendGroupFullUpdate();
                        //ControllingClient.SendSitResponse(UUID.Zero, m_autoPilotTarget, Quaternion.Identity, true, Vector3.Zero, Vector3.Zero, false);
                        //m_scene.DeleteSceneObject(proxyObjectGroup);
                    //}
                }
                */
                m_autoPilotTarget = Vector3.Zero;
                m_autopilotMoving = false;
            }
        }
        /// <summary>
        /// Perform the logic necessary to stand the avatar up.  This method also executes
        /// the stand animation.
        /// </summary>
        public void StandUp()
        {
            SitGround = false;

            if (ParentID != 0)
            {
                SceneObjectPart part = m_scene.GetSceneObjectPart(m_requestedSitTargetID);
                if (part != null)
                {
                    part.TaskInventory.LockItemsForRead(true);
                    TaskInventoryDictionary taskIDict = part.TaskInventory;
                    if (taskIDict != null)
                    {
                        foreach (UUID taskID in taskIDict.Keys)
                        {
                            UnRegisterControlEventsToScript(LocalId, taskID);
                            taskIDict[taskID].PermsMask &= ~(
                                2048 | //PERMISSION_CONTROL_CAMERA
                                4); // PERMISSION_TAKE_CONTROLS
                        }
                    }
                    part.TaskInventory.LockItemsForRead(false);

                    // Reset sit target.
                    if (part.SitTargetAvatar == UUID)
                        part.SitTargetAvatar = UUID.Zero;

                    ParentPosition = part.GetWorldPosition();
                    ControllingClient.SendClearFollowCamProperties(part.ParentUUID);
                }
				// part.GetWorldRotation()   is the rotation of the object being sat on
				// Rotation  is the sittiing Av's rotation

	           	Quaternion partRot;
//	            if (part.LinkNum == 1)
//	            {				// Root prim of linkset
//	                partRot = part.ParentGroup.RootPart.RotationOffset;
//	            }
//	            else
//	            {				// single or child prim

//	            }                       
                if (part == null) //CW: Part may be gone. llDie() for example.
                {
                    partRot = new Quaternion(0.0f, 0.0f, 0.0f, 1.0f);
                }
                else
                {
                    partRot = part.GetWorldRotation();
                }

<<<<<<< HEAD
	            Quaternion partIRot = Quaternion.Inverse(partRot);
=======
                m_pos += ParentPosition + new Vector3(0.0f, 0.0f, 2.0f * m_sitAvatarHeight);
                ParentPosition = Vector3.Zero;
>>>>>>> 81057941

				Quaternion avatarRot = Quaternion.Inverse(Quaternion.Inverse(Rotation) * partIRot); // world or. of the av
				Vector3 avStandUp = new Vector3(0.3f, 0f, 0f) * avatarRot;		// 0.3M infront of av

                
                if (m_physicsActor == null)
                {
                    AddToPhysicalScene(false);
                }
                //CW: If the part isn't null then we can set the current position 
                if (part != null)
                {
                    Vector3 avWorldStandUp = avStandUp + part.GetWorldPosition() + ((m_pos - part.OffsetPosition) * partRot);			// + av sit offset!
                    AbsolutePosition = avWorldStandUp;                	 //KF: Fix stand up.
                    part.IsOccupied = false;
                    part.ParentGroup.DeleteAvatar(ControllingClient.AgentId);
                }
                else
                {
                    //CW: Since the part doesn't exist, a coarse standup position isn't an issue
                    AbsolutePosition = m_lastWorldPosition;
                }
                
		        m_parentPosition = Vector3.Zero;
				m_parentID = 0;
                m_offsetRotation = new Quaternion(0.0f, 0.0f, 0.0f, 1.0f);
                SendAvatarDataToAllAgents();
                m_requestedSitTargetID = 0;

                if (part != null)
                    part.ParentGroup.TriggerScriptChangedEvent(Changed.LINK);
            }

            Animator.UpdateMovementAnimations();
        }

        private SceneObjectPart FindNextAvailableSitTarget(UUID targetID)
        {
            SceneObjectPart targetPart = m_scene.GetSceneObjectPart(targetID);
            if (targetPart == null)
                return null;

            // If the primitive the player clicked on has a sit target and that sit target is not full, that sit target is used.
            // If the primitive the player clicked on has no sit target, and one or more other linked objects have sit targets that are not full, the sit target of the object with the lowest link number will be used.

            // Get our own copy of the part array, and sort into the order we want to test
            SceneObjectPart[] partArray = targetPart.ParentGroup.Parts;
            Array.Sort(partArray, delegate(SceneObjectPart p1, SceneObjectPart p2)
                       {
                           // we want the originally selected part first, then the rest in link order -- so make the selected part link num (-1)
                           int linkNum1 = p1==targetPart ? -1 : p1.LinkNum;
                           int linkNum2 = p2==targetPart ? -1 : p2.LinkNum;
                           return linkNum1 - linkNum2;
                       }
                );

            //look for prims with explicit sit targets that are available
            foreach (SceneObjectPart part in partArray)
            {
                // Is a sit target available?
                Vector3 avSitOffSet = part.SitTargetPosition;
                Quaternion avSitOrientation = part.SitTargetOrientation;
                UUID avOnTargetAlready = part.SitTargetAvatar;

                bool SitTargetUnOccupied = (!(avOnTargetAlready != UUID.Zero));
	            bool SitTargetisSet = (Vector3.Zero != avSitOffSet);		//NB Latest SL Spec shows Sit Rotation setting is ignored.

                if (SitTargetisSet && SitTargetUnOccupied)
                {
                    //switch the target to this prim
                    return part;
                }
            }

            // no explicit sit target found - use original target
            return targetPart;
        }

        private void SendSitResponse(IClientAPI remoteClient, UUID targetID, Vector3 offset, Quaternion pSitOrientation)
        {
            bool autopilot = true;
            Vector3 autopilotTarget = new Vector3();
            Quaternion sitOrientation = Quaternion.Identity;
            Vector3 pos = new Vector3();
            Vector3 cameraEyeOffset = Vector3.Zero;
            Vector3 cameraAtOffset = Vector3.Zero;
            bool forceMouselook = false;

            //SceneObjectPart part =  m_scene.GetSceneObjectPart(targetID);
            SceneObjectPart part = FindNextAvailableSitTarget(targetID);
            if (part == null) return;
            
            // TODO: determine position to sit at based on scene geometry; don't trust offset from client
            // see http://wiki.secondlife.com/wiki/User:Andrew_Linden/Office_Hours/2007_11_06 for details on how LL does it
                
			// part is the prim to sit on
			// offset is the world-ref vector distance from that prim center to the click-spot
			// UUID  is the UUID of the Avatar doing the clicking
				
			m_avInitialPos = AbsolutePosition; 			// saved to calculate unscripted sit rotation
			
            // Is a sit target available?
            Vector3 avSitOffSet = part.SitTargetPosition;
            Quaternion avSitOrientation = part.SitTargetOrientation;

            bool SitTargetisSet = (Vector3.Zero != avSitOffSet);		//NB Latest SL Spec shows Sit Rotation setting is ignored.
   //     	Quaternion partIRot = Quaternion.Inverse(part.GetWorldRotation());
           	Quaternion partRot;
//            if (part.LinkNum == 1)
//            {				// Root prim of linkset
//                partRot = part.ParentGroup.RootPart.RotationOffset;
//            }
//            else
//            {				// single or child prim
                partRot = part.GetWorldRotation();
//            }                       
           	Quaternion partIRot = Quaternion.Inverse(partRot);
//Console.WriteLine("SendSitResponse offset=" + offset + "  Occup=" + part.IsOccupied + "    TargSet=" + SitTargetisSet);
			// Sit analysis rewritten by KF 091125 
            if (SitTargetisSet) 		// scipted sit
            {
				if (!part.IsOccupied)
				{
//Console.WriteLine("Scripted, unoccupied");
    	            part.SitTargetAvatar = UUID;		// set that Av will be on it
    	            offset = new Vector3(avSitOffSet.X, avSitOffSet.Y, avSitOffSet.Z);	// change ofset to the scripted one

                    Quaternion nrot = avSitOrientation;
                    if (!part.IsRoot)
                    {
                        nrot = part.RotationOffset * avSitOrientation;
                    }
    	            sitOrientation = nrot;		// Change rotatione to the scripted one
                    OffsetRotation = nrot;
    	            autopilot = false;						// Jump direct to scripted llSitPos()
    	        }
    	       	else
    	       	{
//Console.WriteLine("Scripted, occupied");    	        	
    	    		 return;
    	       	}
    	    }
    	    else	// Not Scripted
    	    {
    	       	if ( (Math.Abs(offset.X) > 0.1f) || (Math.Abs(offset.Y) > 0.1f) ) // Changed 0.5M to 0.1M as they want to be able to sit close together 
    	       	{
    	       		// large prim & offset, ignore if other Avs sitting
//    	       		offset.Z -= 0.05f;
    	       		m_avUnscriptedSitPos = offset * partIRot;					// (non-zero) sit where clicked
    	       		autopilotTarget = part.AbsolutePosition + offset;			// World location of clicked point
    	                
//Console.WriteLine(" offset ={0}", offset);            
//Console.WriteLine(" UnscriptedSitPos={0}", m_avUnscriptedSitPos);            
//Console.WriteLine(" autopilotTarget={0}", autopilotTarget);            
    	                
    	       	}
    	       	else		// small offset
    	       	{
//Console.WriteLine("Small offset");    	        	
					if (!part.IsOccupied)
					{
						m_avUnscriptedSitPos = Vector3.Zero;	// Zero = Sit on prim center
						autopilotTarget = part.AbsolutePosition;
//Console.WriteLine("UsSmall autopilotTarget={0}", autopilotTarget);						
    	       		}
    	       		else return; 		// occupied small
    	       	}	// end large/small
    	    } // end Scripted/not

            part.ParentGroup.TriggerScriptChangedEvent(Changed.LINK);

            cameraAtOffset = part.GetCameraAtOffset();
            cameraEyeOffset = part.GetCameraEyeOffset();
            forceMouselook = part.GetForceMouselook();
            if(cameraAtOffset == Vector3.Zero) cameraAtOffset =  new Vector3(0f, 0f, 0.1f); // 
            if(cameraEyeOffset == Vector3.Zero) cameraEyeOffset =  new Vector3(0f, 0f, 0.1f); // 

            if (m_physicsActor != null)
            {
                // If we're not using the client autopilot, we're immediately warping the avatar to the location
                // We can remove the physicsActor until they stand up.
                m_sitAvatarHeight = m_physicsActor.Size.Z;
                if (autopilot)
                {				// its not a scripted sit
//                        if (Util.GetDistanceTo(AbsolutePosition, autopilotTarget) < 4.5)
					if( (Math.Abs(AbsolutePosition.X - autopilotTarget.X) < 256.0f) && (Math.Abs(AbsolutePosition.Y - autopilotTarget.Y) < 256.0f) )
                    {
                        autopilot = false;		// close enough
                        m_lastWorldPosition = m_pos; /* CW - This give us a position to return the avatar to if the part is killed before standup.
                                                             Not using the part's position because returning the AV to the last known standing
                                                             position is likely to be more friendly, isn't it? */
                        RemoveFromPhysicalScene();
                        Velocity = Vector3.Zero;
                        AbsolutePosition = autopilotTarget + new Vector3(0.0f, 0.0f, (m_sitAvatarHeight / 2.0f));  // Warp av to over sit target
                    } // else the autopilot will get us close
                }
                else
                {	// its a scripted sit
                    m_lastWorldPosition = part.AbsolutePosition;  /* CW - This give us a position to return the avatar to if the part is killed before standup.
                                                                          I *am* using the part's position this time because we have no real idea how far away
                                                                          the avatar is from the sit target. */
                    RemoveFromPhysicalScene();
                    Velocity = Vector3.Zero;
                }
            }
            else return;    // physactor is null! 

			Vector3 offsetr; // = offset * partIRot;	
			// KF: In a linkset, offsetr needs to be relative to the group root!  091208	
	//		offsetr = (part.OffsetPosition * Quaternion.Inverse(part.ParentGroup.RootPart.RotationOffset)) + (offset * partIRot);
 //           if (part.LinkNum < 2)    091216 All this was necessary because of the GetWorldRotation error.
  //          {				// Single, or Root prim of linkset, target is ClickOffset * RootRot
            	//offsetr = offset * partIRot;
//
  //          }
  //          else
    //        {	// Child prim, offset is (ChildOffset * RootRot) + (ClickOffset * ChildRot)
        //    	offsetr = //(part.OffsetPosition * Quaternion.Inverse(part.ParentGroup.RootPart.RotationOffset)) +	
      //      				(offset * partRot);
    //        }

//Console.WriteLine(" ");
//Console.WriteLine("link number ={0}", part.LinkNum);		
//Console.WriteLine("Prim offset ={0}", part.OffsetPosition );			
//Console.WriteLine("Root Rotate ={0}", part.ParentGroup.RootPart.RotationOffset);
//Console.WriteLine("Click offst ={0}", offset);
//Console.WriteLine("Prim Rotate ={0}", part.GetWorldRotation());
//Console.WriteLine("offsetr     ={0}", offsetr);
//Console.WriteLine("Camera At   ={0}", cameraAtOffset);
//Console.WriteLine("Camera Eye  ={0}", cameraEyeOffset);

            //NOTE: SendSitResponse should be relative to the GROUP *NOT* THE PRIM if we're sitting on a child
            ControllingClient.SendSitResponse(part.ParentGroup.UUID, ((offset * part.RotationOffset) + part.OffsetPosition), sitOrientation, autopilot, cameraAtOffset, cameraEyeOffset, forceMouselook);
            
            m_requestedSitTargetUUID = part.UUID;		//KF: Correct autopilot target
            // This calls HandleAgentSit twice, once from here, and the client calls
            // HandleAgentSit itself after it gets to the location
            // It doesn't get to the location until we've moved them there though
            // which happens in HandleAgentSit :P
            m_autopilotMoving = autopilot;
            m_autoPilotTarget = autopilotTarget;
            m_sitAtAutoTarget = autopilot;
            m_initialSitTarget = autopilotTarget;
            if (!autopilot)
                HandleAgentSit(remoteClient, UUID);
        }

        // public void HandleAgentRequestSit(IClientAPI remoteClient, UUID agentID, UUID targetID, Vector3 offset, string sitAnimation)
        public void HandleAgentRequestSit(IClientAPI remoteClient, UUID agentID, UUID targetID, Vector3 offset)
        {
            if (ParentID != 0)
            {
                StandUp();
            }

//            if (!String.IsNullOrEmpty(sitAnimation))
//            {
//                m_nextSitAnimation = sitAnimation;
//            }
//            else
//            {
            m_nextSitAnimation = "SIT";
//            }

            //SceneObjectPart part = m_scene.GetSceneObjectPart(targetID);
            SceneObjectPart part = FindNextAvailableSitTarget(targetID);

            if (part != null)
            {
                if (!String.IsNullOrEmpty(part.SitAnimation))
                {
                    m_nextSitAnimation = part.SitAnimation;
                }
                m_requestedSitTargetID = part.LocalId;
                //m_requestedSitOffset = offset;
                m_requestedSitTargetUUID = targetID;
                
                m_log.DebugFormat("[SIT]: Client requested Sit Position: {0}", offset);
                
                if (m_scene.PhysicsScene.SupportsRayCast())
                {
                    //m_scene.PhysicsScene.RaycastWorld(Vector3.Zero,Vector3.Zero, 0.01f,new RaycastCallback());
                    //SitRayCastAvatarPosition(part);
                    //return;
                }
            }
            else
            {
                m_log.Warn("Sit requested on unknown object: " + targetID.ToString());
            }

            SendSitResponse(remoteClient, targetID, offset, Quaternion.Identity);
        }

        /*
        public void SitRayCastAvatarPosition(SceneObjectPart part)
        {
            Vector3 EndRayCastPosition = part.AbsolutePosition + m_requestedSitOffset;
            Vector3 StartRayCastPosition = AbsolutePosition;
            Vector3 direction = Vector3.Normalize(EndRayCastPosition - StartRayCastPosition);
            float distance = Vector3.Distance(EndRayCastPosition, StartRayCastPosition);
            m_scene.PhysicsScene.RaycastWorld(StartRayCastPosition, direction, distance, SitRayCastAvatarPositionResponse);
        }

        public void SitRayCastAvatarPositionResponse(bool hitYN, Vector3 collisionPoint, uint localid, float pdistance, Vector3 normal)
        {
            SceneObjectPart part =  FindNextAvailableSitTarget(m_requestedSitTargetUUID);
            if (part != null)
            {
                if (hitYN)
                {
                    if (collisionPoint.ApproxEquals(m_requestedSitOffset + part.AbsolutePosition, 0.2f))
                    {
                        SitRaycastFindEdge(collisionPoint, normal);
                        m_log.DebugFormat("[SIT]: Raycast Avatar Position succeeded at point: {0}, normal:{1}", collisionPoint, normal);
                    }
                    else
                    {
                        SitRayCastAvatarPositionCameraZ(part);
                    }
                }
                else
                {
                    SitRayCastAvatarPositionCameraZ(part);
                }
            }
            else
            {
                ControllingClient.SendAlertMessage("Sit position no longer exists");
                m_requestedSitTargetUUID = UUID.Zero;
                m_requestedSitTargetID = 0;
                m_requestedSitOffset = Vector3.Zero;
            }

        }

        public void SitRayCastAvatarPositionCameraZ(SceneObjectPart part)
        {
            // Next, try to raycast from the camera Z position
            Vector3 EndRayCastPosition = part.AbsolutePosition + m_requestedSitOffset;
            Vector3 StartRayCastPosition = AbsolutePosition; StartRayCastPosition.Z = CameraPosition.Z;
            Vector3 direction = Vector3.Normalize(EndRayCastPosition - StartRayCastPosition);
            float distance = Vector3.Distance(EndRayCastPosition, StartRayCastPosition);
            m_scene.PhysicsScene.RaycastWorld(StartRayCastPosition, direction, distance, SitRayCastAvatarPositionCameraZResponse);
        }

        public void SitRayCastAvatarPositionCameraZResponse(bool hitYN, Vector3 collisionPoint, uint localid, float pdistance, Vector3 normal)
        {
            SceneObjectPart part = FindNextAvailableSitTarget(m_requestedSitTargetUUID);
            if (part != null)
            {
                if (hitYN)
                {
                    if (collisionPoint.ApproxEquals(m_requestedSitOffset + part.AbsolutePosition, 0.2f))
                    {
                        SitRaycastFindEdge(collisionPoint, normal);
                        m_log.DebugFormat("[SIT]: Raycast Avatar Position + CameraZ succeeded at point: {0}, normal:{1}", collisionPoint, normal);
                    }
                    else
                    {
                        SitRayCastCameraPosition(part);
                    }
                }
                else
                {
                    SitRayCastCameraPosition(part);
                }
            }
            else
            {
                ControllingClient.SendAlertMessage("Sit position no longer exists");
                m_requestedSitTargetUUID = UUID.Zero;
                m_requestedSitTargetID = 0;
                m_requestedSitOffset = Vector3.Zero;
            }

        }

        public void SitRayCastCameraPosition(SceneObjectPart part)
        {
            // Next, try to raycast from the camera position
            Vector3 EndRayCastPosition = part.AbsolutePosition + m_requestedSitOffset;
            Vector3 StartRayCastPosition = CameraPosition;
            Vector3 direction = Vector3.Normalize(EndRayCastPosition - StartRayCastPosition);
            float distance = Vector3.Distance(EndRayCastPosition, StartRayCastPosition);
            m_scene.PhysicsScene.RaycastWorld(StartRayCastPosition, direction, distance, SitRayCastCameraPositionResponse);
        }

        public void SitRayCastCameraPositionResponse(bool hitYN, Vector3 collisionPoint, uint localid, float pdistance, Vector3 normal)
        {
            SceneObjectPart part = FindNextAvailableSitTarget(m_requestedSitTargetUUID);
            if (part != null)
            {
                if (hitYN)
                {
                    if (collisionPoint.ApproxEquals(m_requestedSitOffset + part.AbsolutePosition, 0.2f))
                    {
                        SitRaycastFindEdge(collisionPoint, normal);
                        m_log.DebugFormat("[SIT]: Raycast Camera Position succeeded at point: {0}, normal:{1}", collisionPoint, normal);
                    }
                    else
                    {
                        SitRayHorizontal(part);
                    }
                }
                else
                {
                    SitRayHorizontal(part);
                }
            }
            else
            {
                ControllingClient.SendAlertMessage("Sit position no longer exists");
                m_requestedSitTargetUUID = UUID.Zero;
                m_requestedSitTargetID = 0;
                m_requestedSitOffset = Vector3.Zero;
            }

        }

        public void SitRayHorizontal(SceneObjectPart part)
        {
            // Next, try to raycast from the avatar position to fwd
            Vector3 EndRayCastPosition = part.AbsolutePosition + m_requestedSitOffset;
            Vector3 StartRayCastPosition = CameraPosition;
            Vector3 direction = Vector3.Normalize(EndRayCastPosition - StartRayCastPosition);
            float distance = Vector3.Distance(EndRayCastPosition, StartRayCastPosition);
            m_scene.PhysicsScene.RaycastWorld(StartRayCastPosition, direction, distance, SitRayCastHorizontalResponse);
        }

        public void SitRayCastHorizontalResponse(bool hitYN, Vector3 collisionPoint, uint localid, float pdistance, Vector3 normal)
        {
            SceneObjectPart part = FindNextAvailableSitTarget(m_requestedSitTargetUUID);
            if (part != null)
            {
                if (hitYN)
                {
                    if (collisionPoint.ApproxEquals(m_requestedSitOffset + part.AbsolutePosition, 0.2f))
                    {
                        SitRaycastFindEdge(collisionPoint, normal);
                        m_log.DebugFormat("[SIT]: Raycast Horizontal Position succeeded at point: {0}, normal:{1}", collisionPoint, normal);
                        // Next, try to raycast from the camera position
                        Vector3 EndRayCastPosition = part.AbsolutePosition + m_requestedSitOffset;
                        Vector3 StartRayCastPosition = CameraPosition;
                        Vector3 direction = Vector3.Normalize(EndRayCastPosition - StartRayCastPosition);
                        float distance = Vector3.Distance(EndRayCastPosition, StartRayCastPosition);
                        //m_scene.PhysicsScene.RaycastWorld(StartRayCastPosition, direction, distance, SitRayCastResponseAvatarPosition);
                    }
                    else
                    {
                        ControllingClient.SendAlertMessage("Sit position not accessable.");
                        m_requestedSitTargetUUID = UUID.Zero;
                        m_requestedSitTargetID = 0;
                        m_requestedSitOffset = Vector3.Zero;
                    }
                }
                else
                {
                    ControllingClient.SendAlertMessage("Sit position not accessable.");
                    m_requestedSitTargetUUID = UUID.Zero;
                    m_requestedSitTargetID = 0;
                    m_requestedSitOffset = Vector3.Zero;
                }
            }
            else
            {
                ControllingClient.SendAlertMessage("Sit position no longer exists");
                m_requestedSitTargetUUID = UUID.Zero;
                m_requestedSitTargetID = 0;
                m_requestedSitOffset = Vector3.Zero;
            }

        }

        private void SitRaycastFindEdge(Vector3 collisionPoint, Vector3 collisionNormal)
        {
            int i = 0;
            //throw new NotImplementedException();
            //m_requestedSitTargetUUID = UUID.Zero;
            //m_requestedSitTargetID = 0;
            //m_requestedSitOffset = Vector3.Zero;

            SendSitResponse(ControllingClient, m_requestedSitTargetUUID, collisionPoint - m_requestedSitOffset, Quaternion.Identity);
        }
        */

        public void HandleAgentSit(IClientAPI remoteClient, UUID agentID)
        {
            if (!String.IsNullOrEmpty(m_nextSitAnimation))
            {
                HandleAgentSit(remoteClient, agentID, m_nextSitAnimation);
            }
            else
            {
                HandleAgentSit(remoteClient, agentID, "SIT");
            }
        }
        
        public void HandleAgentSit(IClientAPI remoteClient, UUID agentID, string sitAnimation)
        {
            SceneObjectPart part = m_scene.GetSceneObjectPart(m_requestedSitTargetID);

            if (m_sitAtAutoTarget || !m_autopilotMoving)
            {
                if (part != null)
                {
                    if (part.SitTargetAvatar == UUID)
                    {
//Console.WriteLine("Scripted Sit");
                    	// Scripted sit
                        Vector3 sitTargetPos = part.SitTargetPosition;
                        Quaternion sitTargetOrient = part.SitTargetOrientation;
<<<<<<< HEAD
                        m_pos = new Vector3(sitTargetPos.X, sitTargetPos.Y, sitTargetPos.Z);
                        m_pos += SIT_TARGET_ADJUSTMENT;
                        if (!part.IsRoot)
                        {
                            m_pos *= part.RotationOffset;
                        }
                        m_bodyRot = sitTargetOrient;
                        m_parentPosition = part.AbsolutePosition;
	    	            part.IsOccupied = true;
                        part.ParentGroup.AddAvatar(agentID); 	                                
                    }
                    else
                    {
						// if m_avUnscriptedSitPos is zero then Av sits above center
						// Else Av sits at m_avUnscriptedSitPos						
						
                    	// Non-scripted sit by Kitto Flora 21Nov09
                    	// Calculate angle of line from prim to Av
                    	Quaternion partIRot;
//                    	if (part.LinkNum == 1)
//                  	{				// Root prim of linkset
//                    		partIRot = Quaternion.Inverse(part.ParentGroup.RootPart.RotationOffset);
//                    	}
//                    	else
//                    	{				// single or child prim
                    		partIRot = Quaternion.Inverse(part.GetWorldRotation());
//                    	}
                    	Vector3 sitTargetPos= part.AbsolutePosition + m_avUnscriptedSitPos;
	                	float y_diff = (m_avInitialPos.Y - sitTargetPos.Y);
    	            	float x_diff = ( m_avInitialPos.X - sitTargetPos.X);
    	            	if(Math.Abs(x_diff) < 0.001f) x_diff = 0.001f;			// avoid div by 0
    	            	if(Math.Abs(y_diff) < 0.001f) y_diff = 0.001f;			// avoid pol flip at 0
    	            	float sit_angle = (float)Math.Atan2( (double)y_diff, (double)x_diff);
						// NOTE: when sitting m_ pos and m_bodyRot are *relative* to the prim location/rotation, not 'World'.
    	            	//  Av sits at world euler <0,0, z>, translated by part rotation 
    	            	m_bodyRot = partIRot * Quaternion.CreateFromEulers(0f, 0f, sit_angle);		// sit at 0,0,inv-click
    	            	
                        m_parentPosition = part.AbsolutePosition;
    	                part.IsOccupied = true;
                        part.ParentGroup.AddAvatar(agentID);
                        m_pos = new Vector3(0f, 0f, 0.05f) + 					// corrections to get Sit Animation
                        		(new Vector3(0.0f, 0f, 0.61f) * partIRot) + 	// located on center
                        		(new Vector3(0.34f, 0f, 0.0f) * m_bodyRot) +
                        		m_avUnscriptedSitPos;							// adds click offset, if any
	                    //Set up raytrace to find top surface of prim
	         			Vector3 size = part.Scale;
	 					float mag = 2.0f; // 0.1f + (float)Math.Sqrt((size.X * size.X) + (size.Y * size.Y) + (size.Z * size.Z));
						Vector3 start =  part.AbsolutePosition + new Vector3(0f, 0f, mag);
	 					Vector3 down = new Vector3(0f, 0f, -1f);    
//Console.WriteLine("st={0}  do={1}  ma={2}", start, down, mag);	 					
		                m_scene.PhysicsScene.RaycastWorld(
	                    		start,		// Vector3 position,
	                    		down, 		// Vector3 direction,
	                    		mag, 		// float length,
	                    		SitAltitudeCallback);          	// retMethod
	                } // end scripted/not
=======

//                        m_log.DebugFormat(
//                            "[SCENE PRESENCE]: Sitting {0} at sit target {1}, {2} on {3} {4}",
//                            Name, sitTargetPos, sitTargetOrient, part.Name, part.LocalId);

                        //Quaternion vq = new Quaternion(sitTargetPos.X, sitTargetPos.Y+0.2f, sitTargetPos.Z+0.2f, 0);
                        //Quaternion nq = new Quaternion(-sitTargetOrient.X, -sitTargetOrient.Y, -sitTargetOrient.Z, sitTargetOrient.w);

                        //Quaternion result = (sitTargetOrient * vq) * nq;

                        m_pos = new Vector3(sitTargetPos.X, sitTargetPos.Y, sitTargetPos.Z);
                        m_pos += SIT_TARGET_ADJUSTMENT;
                        Rotation = sitTargetOrient;
                        ParentPosition = part.AbsolutePosition;
                    }
                    else
                    {
                        m_pos -= part.AbsolutePosition;

                        ParentPosition = part.AbsolutePosition;

//                        m_log.DebugFormat(
//                            "[SCENE PRESENCE]: Sitting {0} at position {1} ({2} + {3}) on part {4} {5} without sit target",
//                            Name, part.AbsolutePosition, m_pos, ParentPosition, part.Name, part.LocalId);
                    }
>>>>>>> 81057941
                }
                else  // no Av
                {
                    return;
                }
            }
            ParentID = m_requestedSitTargetID;

            //We want our offsets to reference the root prim, not the child we may have sat on
            if (!part.IsRoot)
            {
                m_parentID = part.ParentGroup.RootPart.LocalId;
                m_pos += part.OffsetPosition;
            }
            else
            {
                m_parentID = m_requestedSitTargetID;
            }

            if (part.SitTargetAvatar != UUID)
            {
                m_offsetRotation = m_offsetRotation / part.RotationOffset;
            }
            Velocity = Vector3.Zero;
            RemoveFromPhysicalScene();
            Animator.TrySetMovementAnimation(sitAnimation);
            SendAvatarDataToAllAgents();
<<<<<<< HEAD
            //SendTerseUpdateToAllClients();
=======
>>>>>>> 81057941
        }
        
        public void SitAltitudeCallback(bool hitYN, Vector3 collisionPoint, uint localid, float distance, Vector3 normal)
        {
			// KF: 091202 There appears to be a bug in Prim Edit Size - the process sometimes make a prim that RayTrace no longer
			//     sees. Take/re-rez, or sim restart corrects the condition. Result of bug is incorrect sit height.
			if(hitYN)
			{
				// m_pos = Av offset from prim center to make look like on center
				// m_parentPosition = Actual center pos of prim
				// collisionPoint = spot on prim where we want to sit
				// collisionPoint.Z = global sit surface height
				SceneObjectPart part = m_scene.GetSceneObjectPart(localid);
				Quaternion partIRot;
//	            if (part.LinkNum == 1)
///    	        {				// Root prim of linkset
//    	            partIRot = Quaternion.Inverse(part.ParentGroup.RootPart.RotationOffset);
//    	        }
//    	        else
//    	        {				// single or child prim
    	            partIRot = Quaternion.Inverse(part.GetWorldRotation());
//    	        }          
                if (m_initialSitTarget != null)
                {
                    float offZ = collisionPoint.Z - m_initialSitTarget.Z;
                    Vector3 offset = new Vector3(0.0f, 0.0f, offZ) * partIRot; // Altitude correction
                    //Console.WriteLine("sitPoint={0},  offset={1}",  sitPoint,  offset);
                    m_pos += offset;
                    //  ControllingClient.SendClearFollowCamProperties(part.UUID);
                }
				
			}
		} // End SitAltitudeCallback  KF.

        /// <summary>
        /// Event handler for the 'Always run' setting on the client
        /// Tells the physics plugin to increase speed of movement.
        /// </summary>
        public void HandleSetAlwaysRun(IClientAPI remoteClient, bool pSetAlwaysRun)
        {
            SetAlwaysRun = pSetAlwaysRun;
        }

        public void HandleStartAnim(IClientAPI remoteClient, UUID animID)
        {
            Animator.AddAnimation(animID, UUID.Zero);
        }

        public void HandleStopAnim(IClientAPI remoteClient, UUID animID)
        {
            Animator.RemoveAnimation(animID);
        }

        /// <summary>
        /// Rotate the avatar to the given rotation and apply a movement in the given relative vector
        /// </summary>
        /// <param name="vec">The vector in which to move.  This is relative to the rotation argument</param>
        public void AddNewMovement(Vector3 vec)
        {
            Vector3 direc = vec * Rotation;
            direc.Normalize();

            if (PhysicsActor.Flying != m_flyingOld)                // add for fly velocity control
            {
                m_flyingOld = PhysicsActor.Flying;                 // add for fly velocity control
                if (!PhysicsActor.Flying)
                    m_wasFlying = true;      // add for fly velocity control
            }

            if (PhysicsActor.IsColliding == true)
                m_wasFlying = false;        // add for fly velocity control

            if ((vec.Z == 0f) && !PhysicsActor.Flying)
                direc.Z = 0f; // Prevent camera WASD up.

            direc *= 0.03f * 128f * SpeedModifier;

            if (PhysicsActor != null)
            {
                if (PhysicsActor.Flying)
                {
                    direc *= 4.0f;
                    //bool controlland = (((m_AgentControlFlags & (uint)AgentManager.ControlFlags.AGENT_CONTROL_UP_NEG) != 0) || ((m_AgentControlFlags & (uint)AgentManager.ControlFlags.AGENT_CONTROL_NUDGE_UP_NEG) != 0));
                    //if (controlland)
                    //    m_log.Info("[AGENT]: landCommand");
                    //if (PhysicsActor.IsColliding)
                    //    m_log.Info("[AGENT]: colliding");
                    //if (PhysicsActor.Flying && PhysicsActor.IsColliding && controlland)
                    //{
                    //    StopFlying();
                    //    m_log.Info("[AGENT]: Stop Flying");
                    //}
                }
                if (Animator.m_falling && m_wasFlying)    // if falling from flying, disable motion add
                {
                    direc *= 0.0f;
                }
                else if (!PhysicsActor.Flying && PhysicsActor.IsColliding)
                {
                    if (direc.Z > 2.0f)
                    {
                        direc.Z *= 3.0f;

                        // TODO: PreJump and jump happen too quickly.  Many times prejump gets ignored.
                        Animator.TrySetMovementAnimation("PREJUMP");
                        Animator.TrySetMovementAnimation("JUMP");
                    }
                }
            }

            // TODO: Add the force instead of only setting it to support multiple forces per frame?
            m_forceToApply = direc;
        }

        #endregion

        #region Overridden Methods

        private bool sendingPrims = false;

        public override void Update()
        {
            const float ROTATION_TOLERANCE = 0.01f;
            const float VELOCITY_TOLERANCE = 0.001f;
            const float POSITION_TOLERANCE = 0.05f;
            //const int TIME_MS_TOLERANCE = 3000;

            if (!sendingPrims)
                Util.FireAndForget(delegate { sendingPrims = true; SendPrimUpdates(); sendingPrims = false; });

            if (IsChildAgent == false)
            {
                // NOTE: Velocity is not the same as m_velocity. Velocity will attempt to
                // grab the latest PhysicsActor velocity, whereas m_velocity is often
                // storing a requested force instead of an actual traveling velocity

                // Throw away duplicate or insignificant updates
                if (!Rotation.ApproxEquals(m_lastRotation, ROTATION_TOLERANCE) ||
                    !Velocity.ApproxEquals(m_lastVelocity, VELOCITY_TOLERANCE) ||
                    !m_pos.ApproxEquals(m_lastPosition, POSITION_TOLERANCE))
                    //Environment.TickCount - m_lastTerseSent > TIME_MS_TOLERANCE)
                {
                    SendTerseUpdateToAllClients();

                    // Update the "last" values
                    m_lastPosition = m_pos;
                    m_lastRotation = Rotation;
                    m_lastVelocity = Velocity;
                    //m_lastTerseSent = Environment.TickCount;
                }

                // followed suggestion from mic bowman. reversed the two lines below.
                if (ParentID == 0 && PhysicsActor != null || ParentID != 0) // Check that we have a physics actor or we're sitting on something
                    CheckForBorderCrossing();

                CheckForSignificantMovement(); // sends update to the modules.
            }
            
            //Sending prim updates AFTER the avatar terse updates are sent
            SendPrimUpdates();
        }

        #endregion

        #region Update Client(s)


        /// <summary>
        /// Sends a location update to the client connected to this scenePresence
        /// </summary>
        /// <param name="remoteClient"></param>
        public void SendTerseUpdateToClient(IClientAPI remoteClient)
        {
            // If the client is inactive, it's getting its updates from another
            // server.
            if (remoteClient.IsActive)
            {
                Vector3 pos = m_pos;
                pos.Z += Appearance.HipOffset;

                //m_log.DebugFormat("[SCENE PRESENCE]: " + Name + " sending TerseUpdate to " + remoteClient.Name + " : Pos={0} Rot={1} Vel={2}", m_pos, Rotation, m_velocity);

                remoteClient.SendEntityUpdate(
                    this,
                    PrimUpdateFlags.Position | PrimUpdateFlags.Rotation | PrimUpdateFlags.Velocity
                    | PrimUpdateFlags.Acceleration | PrimUpdateFlags.AngularVelocity);

                m_scene.StatsReporter.AddAgentUpdates(1);
            }
        }


        // vars to support reduced update frequency when velocity is unchanged
        private Vector3 lastVelocitySentToAllClients = Vector3.Zero;
        private Vector3 lastPositionSentToAllClients = Vector3.Zero;
        private int lastTerseUpdateToAllClientsTick = Util.EnvironmentTickCount();

        /// <summary>
        /// Send a location/velocity/accelleration update to all agents in scene
        /// </summary>
        public void SendTerseUpdateToAllClients()
        {
            int currentTick = Util.EnvironmentTickCount();

            // Decrease update frequency when avatar is moving but velocity is
            // not changing.
            // If there is a mismatch between distance travelled and expected
            // distance based on last velocity sent and velocity hasnt changed,
            // then send a new terse update

            float timeSinceLastUpdate = (currentTick - lastTerseUpdateToAllClientsTick) * 0.001f;

            Vector3 expectedPosition = lastPositionSentToAllClients + lastVelocitySentToAllClients * timeSinceLastUpdate;

            float distanceError = Vector3.Distance(OffsetPosition, expectedPosition);

            float speed = Velocity.Length();
            float velocidyDiff = Vector3.Distance(lastVelocitySentToAllClients, Velocity);

            // assuming 5 ms. worst case precision for timer, use 2x that 
            // for distance error threshold
            float distanceErrorThreshold = speed * 0.01f;

            if (speed < 0.01f // allow rotation updates if avatar position is unchanged
                || Math.Abs(distanceError) > distanceErrorThreshold
                || velocidyDiff > 0.01f) // did velocity change from last update?
            {
                lastVelocitySentToAllClients = Velocity;
                lastTerseUpdateToAllClientsTick = currentTick;
                lastPositionSentToAllClients = OffsetPosition;

                m_scene.ForEachClient(SendTerseUpdateToClient);
            }
        }

        public void SendCoarseLocations(List<Vector3> coarseLocations, List<UUID> avatarUUIDs)
        {
            SendCourseLocationsMethod d = m_sendCourseLocationsMethod;
            if (d != null)
            {
                d.Invoke(m_scene.RegionInfo.originRegionID, this, coarseLocations, avatarUUIDs);
            }
        }

        public void SetSendCourseLocationMethod(SendCourseLocationsMethod d)
        {
            if (d != null)
                m_sendCourseLocationsMethod = d;
        }

        public void SendCoarseLocationsDefault(UUID sceneId, ScenePresence p, List<Vector3> coarseLocations, List<UUID> avatarUUIDs)
        {
            ControllingClient.SendCoarseLocationUpdate(avatarUUIDs, coarseLocations);
        }

        /// <summary>
        /// Do everything required once a client completes its movement into a region and becomes
        /// a root agent.
        /// </summary>
        private void SendInitialData()
        {
            //m_log.DebugFormat("[SCENE PRESENCE] SendInitialData: {0} ({1})", Name, UUID);
            // Moved this into CompleteMovement to ensure that Appearance is initialized before
            // the inventory arrives
            // m_scene.GetAvatarAppearance(ControllingClient, out Appearance);

            bool cachedappearance = false;

            // We have an appearance but we may not have the baked textures. Check the asset cache 
            // to see if all the baked textures are already here. 
            if (m_scene.AvatarFactory != null)
                cachedappearance = m_scene.AvatarFactory.ValidateBakedTextureCache(this);
            
            // If we aren't using a cached appearance, then clear out the baked textures
            if (!cachedappearance)
            {
                Appearance.ResetAppearance();
                if (m_scene.AvatarFactory != null)
                    m_scene.AvatarFactory.QueueAppearanceSave(UUID);
            }
            
            // This agent just became root. We are going to tell everyone about it. The process of
            // getting other avatars information was initiated in the constructor... don't do it 
            // again here... this comes after the cached appearance check because the avatars
            // appearance goes into the avatar update packet
            SendAvatarDataToAllAgents();
            SendAppearanceToAgent(this);

            // If we are using the the cached appearance then send it out to everyone
            if (cachedappearance)
            {
                m_log.DebugFormat("[SCENEPRESENCE]: baked textures are in the cache for {0}", Name);

                // If the avatars baked textures are all in the cache, then we have a 
                // complete appearance... send it out, if not, then we'll send it when
                // the avatar finishes updating its appearance
                SendAppearanceToAllOtherAgents();
            }
        }

        /// <summary>
        /// Send this agent's avatar data to all other root and child agents in the scene
        /// This agent must be root. This avatar will receive its own update. 
        /// </summary>
        public void SendAvatarDataToAllAgents()
        {
            //m_log.DebugFormat("[SCENE PRESENCE] SendAvatarDataToAllAgents: {0} ({1})", Name, UUID);
            // only send update from root agents to other clients; children are only "listening posts"
            if (IsChildAgent)
            {
                m_log.Warn("[SCENE PRESENCE]: Attempt to send avatar data from a child agent");
                return;
            }

            int count = 0;
            m_scene.ForEachScenePresence(delegate(ScenePresence scenePresence)
                                         {
                                             SendAvatarDataToAgent(scenePresence);
                                             count++;
                                         });

            m_scene.StatsReporter.AddAgentUpdates(count);
        }

        /// <summary>
        /// Send avatar data for all other root agents to this agent, this agent
        /// can be either a child or root
        /// </summary>
        public void SendOtherAgentsAvatarDataToMe()
        {
            int count = 0;
            m_scene.ForEachRootScenePresence(delegate(ScenePresence scenePresence)
                        {
                            // only send information about other root agents
                            if (scenePresence.UUID == UUID)
                                return;
                                             
                            scenePresence.SendAvatarDataToAgent(this);
                            count++;
                        });

            m_scene.StatsReporter.AddAgentUpdates(count);
        }

        /// <summary>
        /// Send avatar data to an agent.
        /// </summary>
        /// <param name="avatar"></param>
        public void SendAvatarDataToAgent(ScenePresence avatar)
        {
            //m_log.DebugFormat("[SCENE PRESENCE] SendAvatarDataToAgent from {0} ({1}) to {2} ({3})", Name, UUID, avatar.Name, avatar.UUID);

            avatar.ControllingClient.SendAvatarDataImmediate(this);
            if (Animator != null)
                Animator.SendAnimPackToClient(avatar.ControllingClient);
        }

        /// <summary>
        /// Send this agent's appearance to all other root and child agents in the scene
        /// This agent must be root.
        /// </summary>
        public void SendAppearanceToAllOtherAgents()
        {
//            m_log.DebugFormat("[SCENE PRESENCE] SendAppearanceToAllOtherAgents: {0} {1}", Name, UUID);

            // only send update from root agents to other clients; children are only "listening posts"
            if (IsChildAgent)
            {
                m_log.Warn("[SCENE PRESENCE]: Attempt to send avatar data from a child agent");
                return;
            }
            
            int count = 0;
            m_scene.ForEachScenePresence(delegate(ScenePresence scenePresence)
                        {
                            // only send information to other root agents
                            if (scenePresence.UUID == UUID)
                                return;

                            SendAppearanceToAgent(scenePresence);
                            count++;
                        });

            m_scene.StatsReporter.AddAgentUpdates(count);
        }

        /// <summary>
        /// Send appearance from all other root agents to this agent. this agent
        /// can be either root or child
        /// </summary>
        public void SendOtherAgentsAppearanceToMe()
        {
//            m_log.DebugFormat("[SCENE PRESENCE] SendOtherAgentsAppearanceToMe: {0} {1}", Name, UUID);

            int count = 0;
            m_scene.ForEachRootScenePresence(delegate(ScenePresence scenePresence)
                        {
                            // only send information about other root agents
                            if (scenePresence.UUID == UUID)
                                return;
                                             
                            scenePresence.SendAppearanceToAgent(this);
                            count++;
                        });

            m_scene.StatsReporter.AddAgentUpdates(count);
        }

        /// <summary>
        /// Send appearance data to an agent.
        /// </summary>
        /// <param name="avatar"></param>
        public void SendAppearanceToAgent(ScenePresence avatar)
        {
//            m_log.DebugFormat(
//                "[SCENE PRESENCE] Send appearance from {0} {1} to {2} {3}", Name, m_uuid, avatar.Name, avatar.UUID);

            avatar.ControllingClient.SendAppearance(
                UUID, Appearance.VisualParams, Appearance.Texture.GetBytes());
        }

        #endregion

        #region Significant Movement Method

        /// <summary>
        /// This checks for a significant movement and sends a courselocationchange update
        /// </summary>
        protected void CheckForSignificantMovement()
        {
            if (Util.GetDistanceTo(AbsolutePosition, posLastSignificantMove) > SIGNIFICANT_MOVEMENT)
            {
                posLastSignificantMove = AbsolutePosition;
                m_scene.EventManager.TriggerSignificantClientMovement(this);
            }

            // Minimum Draw distance is 64 meters, the Radius of the draw distance sphere is 32m
            if (Util.GetDistanceTo(AbsolutePosition, m_lastChildAgentUpdatePosition) >= Scene.ChildReprioritizationDistance ||
                Util.GetDistanceTo(CameraPosition, m_lastChildAgentUpdateCamPosition) >= Scene.ChildReprioritizationDistance)
            {
                m_lastChildAgentUpdatePosition = AbsolutePosition;
                m_lastChildAgentUpdateCamPosition = CameraPosition;

                ChildAgentDataUpdate cadu = new ChildAgentDataUpdate();
                cadu.ActiveGroupID = UUID.Zero.Guid;
                cadu.AgentID = UUID.Guid;
                cadu.alwaysrun = SetAlwaysRun;
                cadu.AVHeight = Appearance.AvatarHeight;
                cadu.cameraPosition = CameraPosition;
                cadu.drawdistance = DrawDistance;
                cadu.GroupAccess = 0;
                cadu.Position = AbsolutePosition;
                cadu.regionHandle = RegionHandle;

                // Throttles 
                float multiplier = 1;
                int childRegions = KnownRegionCount;
                if (childRegions != 0)
                    multiplier = 1f / childRegions;

                // Minimum throttle for a child region is 1/4 of the root region throttle
                if (multiplier <= 0.25f)
                    multiplier = 0.25f;

                cadu.throttles = ControllingClient.GetThrottlesPacked(multiplier);
                cadu.Velocity = Velocity;

                AgentPosition agentpos = new AgentPosition();
                agentpos.CopyFrom(cadu);

                m_scene.SendOutChildAgentUpdates(agentpos, this);
            }
        }

        #endregion

        #region Border Crossing Methods

        /// <summary>
        /// Starts the process of moving an avatar into another region if they are crossing the border.
        /// </summary>
        /// <remarks>
        /// Also removes the avatar from the physical scene if transit has started.
        /// </remarks>
        protected void CheckForBorderCrossing()
        {
            if (IsChildAgent)
                return;

            Vector3 pos2 = AbsolutePosition;
            Vector3 vel = Velocity;
            int neighbor = 0;
            int[] fix = new int[2];

            float timeStep = 0.1f;
            pos2.X = pos2.X + (vel.X*timeStep);
            pos2.Y = pos2.Y + (vel.Y*timeStep);
            pos2.Z = pos2.Z + (vel.Z*timeStep);

            if (!IsInTransit)
            {
                // Checks if where it's headed exists a region

                bool needsTransit = false;
                if (m_scene.TestBorderCross(pos2, Cardinals.W))
                {
                    if (m_scene.TestBorderCross(pos2, Cardinals.S))
                    {
                        needsTransit = true;
                        neighbor = m_scene.HaveNeighbor(Cardinals.SW, ref fix);
                    }
                    else if (m_scene.TestBorderCross(pos2, Cardinals.N))
                    {
                        needsTransit = true;
                        neighbor = m_scene.HaveNeighbor(Cardinals.NW, ref fix);
                    }
                    else
                    {
                        needsTransit = true;
                        neighbor = m_scene.HaveNeighbor(Cardinals.W, ref fix);
                    }
                }
                else if (m_scene.TestBorderCross(pos2, Cardinals.E))
                {
                    if (m_scene.TestBorderCross(pos2, Cardinals.S))
                    {
                        needsTransit = true;
                        neighbor = m_scene.HaveNeighbor(Cardinals.SE, ref fix);
                    }
                    else if (m_scene.TestBorderCross(pos2, Cardinals.N))
                    {
                        needsTransit = true;
                        neighbor = m_scene.HaveNeighbor(Cardinals.NE, ref fix);
                    }
                    else
                    {
                        needsTransit = true;
                        neighbor = m_scene.HaveNeighbor(Cardinals.E, ref fix);
                    }
                }
                else if (m_scene.TestBorderCross(pos2, Cardinals.S))
                {
                    needsTransit = true;
                    neighbor = m_scene.HaveNeighbor(Cardinals.S, ref fix);
                }
                else if (m_scene.TestBorderCross(pos2, Cardinals.N))
                {
                    needsTransit = true;
                    neighbor = m_scene.HaveNeighbor(Cardinals.N, ref fix);
                }

                // Makes sure avatar does not end up outside region
                if (neighbor <= 0)
                {
                    if (needsTransit)
                    {
                        if (m_requestedSitTargetUUID == UUID.Zero)
                        {
                            bool isFlying = PhysicsActor.Flying;
                            RemoveFromPhysicalScene();

                            Vector3 pos = AbsolutePosition;
                            if (AbsolutePosition.X < 0)
                                pos.X += Velocity.X * 2;
                            else if (AbsolutePosition.X > Constants.RegionSize)
                                pos.X -= Velocity.X * 2;
                            if (AbsolutePosition.Y < 0)
                                pos.Y += Velocity.Y * 2;
                            else if (AbsolutePosition.Y > Constants.RegionSize)
                                pos.Y -= Velocity.Y * 2;
                            Velocity = Vector3.Zero;
                            AbsolutePosition = pos;

                            AddToPhysicalScene(isFlying);
                        }
                    }
                }
                else if (neighbor > 0)
                {
                    if (!CrossToNewRegion())
                    {
                        if (m_requestedSitTargetUUID == UUID.Zero)
                        {
                            bool isFlying = PhysicsActor.Flying;
                            RemoveFromPhysicalScene();

                            Vector3 pos = AbsolutePosition;
                            if (AbsolutePosition.X < 0)
                                pos.X += Velocity.X * 2;
                            else if (AbsolutePosition.X > Constants.RegionSize)
                                pos.X -= Velocity.X * 2;
                            if (AbsolutePosition.Y < 0)
                                pos.Y += Velocity.Y * 2;
                            else if (AbsolutePosition.Y > Constants.RegionSize)
                                pos.Y -= Velocity.Y * 2;
                            Velocity = Vector3.Zero;
                            AbsolutePosition = pos;

                            AddToPhysicalScene(isFlying);
                        }
                    }
                }
            }
            else
            {
                // We must remove the agent from the physical scene if it has been placed in transit.  If we don't,
                // then this method continues to be called from ScenePresence.Update() until the handover of the client between
                // regions is completed.  Since this handover can take more than 1000ms (due to the 1000ms
                // event queue polling response from the server), this results in the avatar pausing on the border
                // for the handover period.
                RemoveFromPhysicalScene();
                
                // This constant has been inferred from experimentation
                // I'm not sure what this value should be, so I tried a few values.
                timeStep = 0.04f;
                pos2 = AbsolutePosition;
                pos2.X = pos2.X + (vel.X * timeStep);
                pos2.Y = pos2.Y + (vel.Y * timeStep);
                pos2.Z = pos2.Z + (vel.Z * timeStep);
                m_pos = pos2;
            }
        }

        /// <summary>
        /// Moves the agent outside the region bounds
        /// Tells neighbor region that we're crossing to it
        /// If the neighbor accepts, remove the agent's viewable avatar from this scene
        /// set them to a child agent.
        /// </summary>
        protected bool CrossToNewRegion()
        {
            try
            {
                return m_scene.CrossAgentToNewRegion(this, PhysicsActor.Flying);
            }
            catch
            {
                return m_scene.CrossAgentToNewRegion(this, false);
            }
        }

        public void RestoreInCurrentScene()
        {
            AddToPhysicalScene(false); // not exactly false
        }

        public void Reset()
        {
            // Put the child agent back at the center
            AbsolutePosition 
                = new Vector3(((float)Constants.RegionSize * 0.5f), ((float)Constants.RegionSize * 0.5f), 70);
            Animator.ResetAnimations();
        }

        /// <summary>
        /// Computes which child agents to close when the scene presence moves to another region.
        /// Removes those regions from m_knownRegions.
        /// </summary>
        /// <param name="newRegionX">The new region's x on the map</param>
        /// <param name="newRegionY">The new region's y on the map</param>
        /// <returns></returns>
        public void CloseChildAgents(uint newRegionX, uint newRegionY)
        {
            List<ulong> byebyeRegions = new List<ulong>();
            List<ulong> knownRegions = KnownRegionHandles;
            m_log.DebugFormat(
                "[SCENE PRESENCE]: Closing child agents. Checking {0} regions in {1}", 
                knownRegions.Count, Scene.RegionInfo.RegionName);
            //DumpKnownRegions();

            foreach (ulong handle in knownRegions)
            {
                // Don't close the agent on this region yet
                if (handle != Scene.RegionInfo.RegionHandle)
                {
                    uint x, y;
                    Utils.LongToUInts(handle, out x, out y);
                    x = x / Constants.RegionSize;
                    y = y / Constants.RegionSize;

                    //m_log.Debug("---> x: " + x + "; newx:" + newRegionX + "; Abs:" + (int)Math.Abs((int)(x - newRegionX)));
                    //m_log.Debug("---> y: " + y + "; newy:" + newRegionY + "; Abs:" + (int)Math.Abs((int)(y - newRegionY)));
                    if (Util.IsOutsideView(DrawDistance, x, newRegionX, y, newRegionY))
                    {
                        byebyeRegions.Add(handle);
                    }
                }
            }
            
            if (byebyeRegions.Count > 0)
            {
                m_log.Debug("[SCENE PRESENCE]: Closing " + byebyeRegions.Count + " child agents");
                m_scene.SceneGridService.SendCloseChildAgentConnections(ControllingClient.AgentId, byebyeRegions);
            }
            
            foreach (ulong handle in byebyeRegions)
            {
                RemoveNeighbourRegion(handle);
            }
        }

        #endregion

        /// <summary>
        /// This allows the Sim owner the abiility to kick users from their sim currently.
        /// It tells the client that the agent has permission to do so.
        /// </summary>
        public void GrantGodlikePowers(UUID agentID, UUID sessionID, UUID token, bool godStatus)
        {
            if (godStatus)
            {
                // For now, assign god level 200 to anyone
                // who is granted god powers, but has no god level set.
                //
                UserAccount account = m_scene.UserAccountService.GetUserAccount(m_scene.RegionInfo.ScopeID, agentID);
                if (account != null)
                {
                    if (account.UserLevel > 0)
                        GodLevel = account.UserLevel;
                    else
                        GodLevel = 200;
                }
            }
            else
            {
                GodLevel = 0;
            }

            ControllingClient.SendAdminResponse(token, (uint)GodLevel);
        }

        #region Child Agent Updates

        public void ChildAgentDataUpdate(AgentData cAgentData)
        {
            //m_log.Debug("   >>> ChildAgentDataUpdate <<< " + Scene.RegionInfo.RegionName);
            if (!IsChildAgent)
                return;

            CopyFrom(cAgentData);
        }

        /// <summary>
        /// This updates important decision making data about a child agent
        /// The main purpose is to figure out what objects to send to a child agent that's in a neighboring region
        /// </summary>
        public void ChildAgentDataUpdate(AgentPosition cAgentData, uint tRegionX, uint tRegionY, uint rRegionX, uint rRegionY)
        {
            if (!IsChildAgent)
                return;

            //m_log.Debug("   >>> ChildAgentPositionUpdate <<< " + rRegionX + "-" + rRegionY);
            int shiftx = ((int)rRegionX - (int)tRegionX) * (int)Constants.RegionSize;
            int shifty = ((int)rRegionY - (int)tRegionY) * (int)Constants.RegionSize;

            Vector3 offset = new Vector3(shiftx, shifty, 0f);

            // When we get to the point of re-computing neighbors everytime this
            // changes, then start using the agent's drawdistance rather than the 
            // region's draw distance.
            // DrawDistance = cAgentData.Far;
            DrawDistance = Scene.DefaultDrawDistance;
            
            if (cAgentData.Position != new Vector3(-1f, -1f, -1f)) // UGH!!
                m_pos = cAgentData.Position + offset;

            if (Vector3.Distance(AbsolutePosition, posLastSignificantMove) >= Scene.ChildReprioritizationDistance)
            {
                posLastSignificantMove = AbsolutePosition;
                ReprioritizeUpdates();
            }

            CameraPosition = cAgentData.Center + offset;

            //SetHeight(cAgentData.AVHeight);

            if ((cAgentData.Throttles != null) && cAgentData.Throttles.Length > 0)
                ControllingClient.SetChildAgentThrottle(cAgentData.Throttles);

            //cAgentData.AVHeight;
            RegionHandle = cAgentData.RegionHandle;
            //m_velocity = cAgentData.Velocity;
        }

        public void CopyTo(AgentData cAgent)
        {
            cAgent.CallbackURI = m_callbackURI;

            cAgent.AgentID = UUID;
            cAgent.RegionID = Scene.RegionInfo.RegionID;

            cAgent.Position = AbsolutePosition;
            cAgent.Velocity = m_velocity;
            cAgent.Center = CameraPosition;
            cAgent.AtAxis = CameraAtAxis;
            cAgent.LeftAxis = CameraLeftAxis;
            cAgent.UpAxis = m_CameraUpAxis;

            cAgent.Far = DrawDistance;

            // Throttles 
            float multiplier = 1;
            int childRegions = KnownRegionCount;
            if (childRegions != 0)
                multiplier = 1f / childRegions;

            // Minimum throttle for a child region is 1/4 of the root region throttle
            if (multiplier <= 0.25f)
                multiplier = 0.25f;

            cAgent.Throttles = ControllingClient.GetThrottlesPacked(multiplier);

            cAgent.HeadRotation = m_headrotation;
            cAgent.BodyRotation = Rotation;
            cAgent.ControlFlags = (uint)m_AgentControlFlags;

            if (m_scene.Permissions.IsGod(new UUID(cAgent.AgentID)))
                cAgent.GodLevel = (byte)GodLevel;
            else 
                cAgent.GodLevel = (byte) 0;

            cAgent.AlwaysRun = SetAlwaysRun;

            cAgent.Appearance = new AvatarAppearance(Appearance);
            
            lock (scriptedcontrols)
            {
                ControllerData[] controls = new ControllerData[scriptedcontrols.Count];
                int i = 0;

                foreach (ScriptControllers c in scriptedcontrols.Values)
                {
                    controls[i++] = new ControllerData(c.itemID, (uint)c.ignoreControls, (uint)c.eventControls);
                }
                cAgent.Controllers = controls;
            }

            // Animations
            try
            {
                cAgent.Anims = Animator.Animations.ToArray();
            }
            catch { }

            // Attachment objects
            lock (m_attachments)
            {
                if (m_attachments.Count > 0)
                {
                    cAgent.AttachmentObjects = new List<ISceneObject>();
                    cAgent.AttachmentObjectStates = new List<string>();
    //                IScriptModule se = m_scene.RequestModuleInterface<IScriptModule>();
                    InTransitScriptStates.Clear();

                    foreach (SceneObjectGroup sog in m_attachments)
                    {
                        // We need to make a copy and pass that copy
                        // because of transfers withn the same sim
                        ISceneObject clone = sog.CloneForNewScene();
                        // Attachment module assumes that GroupPosition holds the offsets...!
                        ((SceneObjectGroup)clone).RootPart.GroupPosition = sog.RootPart.AttachedPos;
                        ((SceneObjectGroup)clone).IsAttachment = false;
                        cAgent.AttachmentObjects.Add(clone);
                        string state = sog.GetStateSnapshot();
                        cAgent.AttachmentObjectStates.Add(state);
                        InTransitScriptStates.Add(state);
                        // Let's remove the scripts of the original object here
                        sog.RemoveScriptInstances(true);
                    }
                }
            }
        }

        public void CopyFrom(AgentData cAgent)
        {
            m_originRegionID = cAgent.RegionID;

            m_callbackURI = cAgent.CallbackURI;

            m_pos = cAgent.Position;
            
            m_velocity = cAgent.Velocity;
            CameraPosition = cAgent.Center;
            CameraAtAxis = cAgent.AtAxis;
            CameraLeftAxis = cAgent.LeftAxis;
            m_CameraUpAxis = cAgent.UpAxis;

            // When we get to the point of re-computing neighbors everytime this
            // changes, then start using the agent's drawdistance rather than the 
            // region's draw distance.
            // DrawDistance = cAgent.Far;
            DrawDistance = Scene.DefaultDrawDistance;

            if ((cAgent.Throttles != null) && cAgent.Throttles.Length > 0)
                ControllingClient.SetChildAgentThrottle(cAgent.Throttles);

            m_headrotation = cAgent.HeadRotation;
            Rotation = cAgent.BodyRotation;
            m_AgentControlFlags = (AgentManager.ControlFlags)cAgent.ControlFlags; 

            if (m_scene.Permissions.IsGod(new UUID(cAgent.AgentID)))
                GodLevel = cAgent.GodLevel;
            SetAlwaysRun = cAgent.AlwaysRun;

            Appearance = new AvatarAppearance(cAgent.Appearance);
            if (PhysicsActor != null)
            {
                bool isFlying = PhysicsActor.Flying;
                RemoveFromPhysicalScene();
                AddToPhysicalScene(isFlying);
            }
            
            try
            {
                lock (scriptedcontrols)
                {
                    if (cAgent.Controllers != null)
                    {
                        scriptedcontrols.Clear();

                        foreach (ControllerData c in cAgent.Controllers)
                        {
                            ScriptControllers sc = new ScriptControllers();
                            sc.itemID = c.ItemID;
                            sc.ignoreControls = (ScriptControlled)c.IgnoreControls;
                            sc.eventControls = (ScriptControlled)c.EventControls;

                            scriptedcontrols[sc.itemID] = sc;
                        }
                    }
                }
            }
            catch { }
            // Animations
            try
            {
                Animator.ResetAnimations();
                Animator.Animations.FromArray(cAgent.Anims);
            }
            catch {  }

            if (cAgent.AttachmentObjects != null && cAgent.AttachmentObjects.Count > 0)
            {
                m_attachments = new List<SceneObjectGroup>();
                int i = 0;
                foreach (ISceneObject so in cAgent.AttachmentObjects)
                {
                    ((SceneObjectGroup)so).LocalId = 0;
                    ((SceneObjectGroup)so).RootPart.ClearUpdateSchedule();
                    so.SetState(cAgent.AttachmentObjectStates[i++], m_scene);
                    m_scene.IncomingCreateObject(so);
                }
            }
        }

        public bool CopyAgent(out IAgentData agent)
        {
            agent = new CompleteAgentData();
            CopyTo((AgentData)agent);
            return true;
        }

        #endregion Child Agent Updates

        /// <summary>
        /// Handles part of the PID controller function for moving an avatar.
        /// </summary>
        public void UpdateMovement()
        {
            if (m_forceToApply.HasValue)
            {
                Vector3 force = m_forceToApply.Value;

                Updated = true;

                Velocity = force;

                m_forceToApply = null;
            }
        }

        /// <summary>
        /// Adds a physical representation of the avatar to the Physics plugin
        /// </summary>
        public void AddToPhysicalScene(bool isFlying)
        {
//            m_log.DebugFormat(
//                "[SCENE PRESENCE]: Adding physics actor for {0}, ifFlying = {1} in {2}",
//                Name, isFlying, Scene.RegionInfo.RegionName);

            if (Appearance.AvatarHeight == 0)
                Appearance.SetHeight();

            PhysicsScene scene = m_scene.PhysicsScene;

            Vector3 pVec = AbsolutePosition;

            // Old bug where the height was in centimeters instead of meters
            PhysicsActor = scene.AddAvatar(LocalId, Firstname + "." + Lastname, pVec,
                                                 new Vector3(0f, 0f, Appearance.AvatarHeight), isFlying);

            scene.AddPhysicsActorTaint(PhysicsActor);
            //PhysicsActor.OnRequestTerseUpdate += SendTerseUpdateToAllClients;
            PhysicsActor.OnCollisionUpdate += PhysicsCollisionUpdate;
            PhysicsActor.OnOutOfBounds += OutOfBoundsCall; // Called for PhysicsActors when there's something wrong
            PhysicsActor.SubscribeEvents(500);
            PhysicsActor.LocalID = LocalId;

            SetHeight(Appearance.AvatarHeight);
        }

        private void OutOfBoundsCall(Vector3 pos)
        {
            //bool flying = PhysicsActor.Flying;
            //RemoveFromPhysicalScene();

            //AddToPhysicalScene(flying);
            if (ControllingClient != null)
                ControllingClient.SendAgentAlertMessage("Physics is having a problem with your avatar.  You may not be able to move until you relog.", true);
        }

        // Event called by the physics plugin to tell the avatar about a collision.
        private void PhysicsCollisionUpdate(EventArgs e)
        {
            //if ((Math.Abs(Velocity.X) > 0.1e-9f) || (Math.Abs(Velocity.Y) > 0.1e-9f))
            // The Physics Scene will send updates every 500 ms grep: PhysicsActor.SubscribeEvents(
            // as of this comment the interval is set in AddToPhysicalScene
            if (Animator!=null)
            {
				if (m_updateCount > 0)			//KF: DO NOT call UpdateMovementAnimations outside of the m_updateCount wrapper,
				{								//  else its will lock out other animation changes, like ground sit.
	            	Animator.UpdateMovementAnimations();
	            	m_updateCount--;
				}
			}

            CollisionEventUpdate collisionData = (CollisionEventUpdate)e;
            Dictionary<uint, ContactPoint> coldata = collisionData.m_objCollisionList;

            CollisionPlane = Vector4.UnitW;

            // No collisions at all means we may be flying. Update always
            // to make falling work
			if (m_lastColCount != coldata.Count || coldata.Count == 0)
			{	
				m_updateCount = UPDATE_COUNT;
				m_lastColCount = coldata.Count;
			}
			
            if (coldata.Count != 0 && Animator != null)
            {
                switch (Animator.CurrentMovementAnimation)
                {
                    case "STAND":
                    case "WALK":
                    case "RUN":
                    case "CROUCH":
                    case "CROUCHWALK":
                        {
                            ContactPoint lowest;
                            lowest.SurfaceNormal = Vector3.Zero;
                            lowest.Position = Vector3.Zero;
                            lowest.Position.Z = Single.NaN;

                            foreach (ContactPoint contact in coldata.Values)
                            {
                                if (Single.IsNaN(lowest.Position.Z) || contact.Position.Z < lowest.Position.Z)
                                {
                                    lowest = contact;
                                }
                            }

                            CollisionPlane = new Vector4(-lowest.SurfaceNormal, -Vector3.Dot(lowest.Position, lowest.SurfaceNormal));
                        }
                        break;
                }
            }

            List<uint> thisHitColliders = new List<uint>();
            List<uint> endedColliders = new List<uint>();
            List<uint> startedColliders = new List<uint>();

            foreach (uint localid in coldata.Keys)
            {
                thisHitColliders.Add(localid);
                if (!m_lastColliders.Contains(localid))
                {
                    startedColliders.Add(localid);
                }
                //m_log.Debug("[SCENE PRESENCE]: Collided with:" + localid.ToString() + " at depth of: " + collissionswith[localid].ToString());
            }
            
            // calculate things that ended colliding
            foreach (uint localID in m_lastColliders)
            {
                if (!thisHitColliders.Contains(localID))
                {
                    endedColliders.Add(localID);
                }
            }
            //add the items that started colliding this time to the last colliders list.
            foreach (uint localID in startedColliders)
            {
                m_lastColliders.Add(localID);
            }
            // remove things that ended colliding from the last colliders list
            foreach (uint localID in endedColliders)
            {
                m_lastColliders.Remove(localID);
            }

            // do event notification
            if (startedColliders.Count > 0)
            {
                ColliderArgs StartCollidingMessage = new ColliderArgs();
                List<DetectedObject> colliding = new List<DetectedObject>();
                foreach (uint localId in startedColliders)
                {
                    if (localId == 0)
                        continue;

                    SceneObjectPart obj = Scene.GetSceneObjectPart(localId);
                    string data = "";
                    if (obj != null)
                    {
                        DetectedObject detobj = new DetectedObject();
                        detobj.keyUUID = obj.UUID;
                        detobj.nameStr = obj.Name;
                        detobj.ownerUUID = obj.OwnerID;
                        detobj.posVector = obj.AbsolutePosition;
                        detobj.rotQuat = obj.GetWorldRotation();
                        detobj.velVector = obj.Velocity;
                        detobj.colliderType = 0;
                        detobj.groupUUID = obj.GroupID;
                        colliding.Add(detobj);
                    }
                }

                if (colliding.Count > 0)
                {
                    StartCollidingMessage.Colliders = colliding;

                    foreach (SceneObjectGroup att in GetAttachments())
                        Scene.EventManager.TriggerScriptCollidingStart(att.LocalId, StartCollidingMessage);
                }
            }

            if (endedColliders.Count > 0)
            {
                ColliderArgs EndCollidingMessage = new ColliderArgs();
                List<DetectedObject> colliding = new List<DetectedObject>();
                foreach (uint localId in endedColliders)
                {
                    if (localId == 0)
                        continue;

                    SceneObjectPart obj = Scene.GetSceneObjectPart(localId);
                    string data = "";
                    if (obj != null)
                    {
                        DetectedObject detobj = new DetectedObject();
                        detobj.keyUUID = obj.UUID;
                        detobj.nameStr = obj.Name;
                        detobj.ownerUUID = obj.OwnerID;
                        detobj.posVector = obj.AbsolutePosition;
                        detobj.rotQuat = obj.GetWorldRotation();
                        detobj.velVector = obj.Velocity;
                        detobj.colliderType = 0;
                        detobj.groupUUID = obj.GroupID;
                        colliding.Add(detobj);
                    }
                }

                if (colliding.Count > 0)
                {
                    EndCollidingMessage.Colliders = colliding;

                    foreach (SceneObjectGroup att in GetAttachments())
                        Scene.EventManager.TriggerScriptCollidingEnd(att.LocalId, EndCollidingMessage);
                }
            }

            if (thisHitColliders.Count > 0)
            {
                ColliderArgs CollidingMessage = new ColliderArgs();
                List<DetectedObject> colliding = new List<DetectedObject>();
                foreach (uint localId in thisHitColliders)
                {
                    if (localId == 0)
                        continue;

                    SceneObjectPart obj = Scene.GetSceneObjectPart(localId);
                    string data = "";
                    if (obj != null)
                    {
                        DetectedObject detobj = new DetectedObject();
                        detobj.keyUUID = obj.UUID;
                        detobj.nameStr = obj.Name;
                        detobj.ownerUUID = obj.OwnerID;
                        detobj.posVector = obj.AbsolutePosition;
                        detobj.rotQuat = obj.GetWorldRotation();
                        detobj.velVector = obj.Velocity;
                        detobj.colliderType = 0;
                        detobj.groupUUID = obj.GroupID;
                        colliding.Add(detobj);
                    }
                }

                if (colliding.Count > 0)
                {
                    CollidingMessage.Colliders = colliding;

                    lock (m_attachments)
                    {
                        foreach (SceneObjectGroup att in m_attachments)
                            Scene.EventManager.TriggerScriptColliding(att.LocalId, CollidingMessage);
                    }
                }
            }

            if (Invulnerable)
                return;
            
            float starthealth = Health;
            uint killerObj = 0;
            foreach (uint localid in coldata.Keys)
            {
                SceneObjectPart part = Scene.GetSceneObjectPart(localid);

                if (part != null && part.ParentGroup.Damage != -1.0f)
                    Health -= part.ParentGroup.Damage;
                else
                {
                    if (coldata[localid].PenetrationDepth >= 0.10f)
                        Health -= coldata[localid].PenetrationDepth * 5.0f;
                }

                if (Health <= 0.0f)
                {
                    if (localid != 0)
                        killerObj = localid;
                }
                //m_log.Debug("[AVATAR]: Collision with localid: " + localid.ToString() + " at depth: " + coldata[localid].ToString());
            }
            //Health = 100;
            if (!Invulnerable)
            {
                if (starthealth != Health)
                {
                    ControllingClient.SendHealth(Health);
                }
                if (Health <= 0)
                    m_scene.EventManager.TriggerAvatarKill(killerObj, this);
            }
        }

        public void setHealthWithUpdate(float health)
        {
            Health = health;
            ControllingClient.SendHealth(Health);
        }

        public void Close()
        {
            if (!IsChildAgent)
                m_scene.AttachmentsModule.DeleteAttachmentsFromScene(this, false);

            // Clear known regions
            KnownRegions = new Dictionary<ulong, string>();

            lock (m_reprioritization_timer)
            {
                m_reprioritization_timer.Enabled = false;
                m_reprioritization_timer.Elapsed -= new ElapsedEventHandler(Reprioritize);
            }
            
            // I don't get it but mono crashes when you try to dispose of this timer,
            // unsetting the elapsed callback should be enough to allow for cleanup however.
            // m_reprioritizationTimer.Dispose(); 

            SceneViewer.Close();

            RemoveFromPhysicalScene();
            Animator.Close();
            Animator = null;
        }

        public void AddAttachment(SceneObjectGroup gobj)
        {
            lock (m_attachments)
            {
                // This may be true when the attachment comes back
                // from serialization after login. Clear it.
                gobj.IsDeleted = false;

                m_attachments.Add(gobj);
            }
        }

        /// <summary>
        /// Get all the presence's attachments.
        /// </summary>
        /// <returns>A copy of the list which contains the attachments.</returns>
        public List<SceneObjectGroup> GetAttachments()
        {
            lock (m_attachments)
                return new List<SceneObjectGroup>(m_attachments);
        }

        /// <summary>
        /// Get the scene objects attached to the given point.
        /// </summary>
        /// <param name="attachmentPoint"></param>
        /// <returns>Returns an empty list if there were no attachments at the point.</returns>
        public List<SceneObjectGroup> GetAttachments(uint attachmentPoint)
        {
            List<SceneObjectGroup> attachments = new List<SceneObjectGroup>();
            
            lock (m_attachments)
            {
                foreach (SceneObjectGroup so in m_attachments)
                {
                    if (attachmentPoint == so.AttachmentPoint)
                        attachments.Add(so);
                }
            }
            
            return attachments;
        }

        public bool HasAttachments()
        {
            lock (m_attachments)
                return m_attachments.Count > 0;
        }

        public bool HasScriptedAttachments()
        {
            lock (m_attachments)
            {
                foreach (SceneObjectGroup gobj in m_attachments)
                {
                    if (gobj != null)
                    {
                        if (gobj.RootPart.Inventory.ContainsScripts())
                            return true;
                    }
                }
            }
            return false;
        }

        public void RemoveAttachment(SceneObjectGroup gobj)
        {
            lock (m_attachments)
                m_attachments.Remove(gobj);
        }

        /// <summary>
        /// Clear all attachments
        /// </summary>
        public void ClearAttachments()
        {
            lock (m_attachments)
                m_attachments.Clear();
        }

        /// <summary>
        /// This is currently just being done for information.
        /// </summary>
        public bool ValidateAttachments()
        {
            bool validated = true;

            lock (m_attachments)
            {
                // Validate
                foreach (SceneObjectGroup gobj in m_attachments)
                {
                    if (gobj == null)
                    {
                        m_log.WarnFormat(
                            "[SCENE PRESENCE]: Failed to validate an attachment for {0} since it was null.  Continuing", Name);

                        validated = false;
                    }
                    else if (gobj.IsDeleted)
                    {
                        m_log.WarnFormat(
                            "[SCENE PRESENCE]: Failed to validate attachment {0} {1} for {2} since it had been deleted.  Continuing",
                            gobj.Name, gobj.UUID, Name);

                        validated = false;
                    }
                }
            }

            return validated;
        }

        /// <summary>
        /// Send a script event to this scene presence's attachments
        /// </summary>
        /// <param name="eventName">The name of the event</param>
        /// <param name="args">The arguments for the event</param>
        public void SendScriptEventToAttachments(string eventName, Object[] args)
        {
            if (m_scriptEngines != null)
            {
                lock (m_attachments)
                {
                    foreach (SceneObjectGroup grp in m_attachments)
                    {
                        // 16384 is CHANGED_ANIMATION
                        //
                        // Send this to all attachment root prims
                        //
                        foreach (IScriptModule m in m_scriptEngines)
                        {
                            if (m == null) // No script engine loaded
                                continue;

                            m.PostObjectEvent(grp.RootPart.UUID, "changed", new Object[] { (int)Changed.ANIMATION });
                        }
                    }
                }
            }
        }

        internal void PushForce(Vector3 impulse)
        {
            if (PhysicsActor != null)
            {
                PhysicsActor.AddForce(impulse,true);
            }
        }

        public void RegisterControlEventsToScript(int controls, int accept, int pass_on, uint Obj_localID, UUID Script_item_UUID)
        {
            ScriptControllers obj = new ScriptControllers();
            obj.ignoreControls = ScriptControlled.CONTROL_ZERO;
            obj.eventControls = ScriptControlled.CONTROL_ZERO;

            obj.itemID = Script_item_UUID;
            if (pass_on == 0 && accept == 0)
            {
                IgnoredControls |= (ScriptControlled)controls;
                obj.ignoreControls = (ScriptControlled)controls;
            }

            if (pass_on == 0 && accept == 1)
            {
                IgnoredControls |= (ScriptControlled)controls;
                obj.ignoreControls = (ScriptControlled)controls;
                obj.eventControls = (ScriptControlled)controls;
            }

            if (pass_on == 1 && accept == 1)
            {
                IgnoredControls = ScriptControlled.CONTROL_ZERO;
                obj.eventControls = (ScriptControlled)controls;
                obj.ignoreControls = ScriptControlled.CONTROL_ZERO;
            }

            lock (scriptedcontrols)
            {
                if (pass_on == 1 && accept == 0)
                {
                    IgnoredControls &= ~(ScriptControlled)controls;
                    if (scriptedcontrols.ContainsKey(Script_item_UUID))
                        scriptedcontrols.Remove(Script_item_UUID);
                }
                else
                {
                    scriptedcontrols[Script_item_UUID] = obj;
                }
            }

            ControllingClient.SendTakeControls(controls, pass_on == 1 ? true : false, true);
        }

        public void HandleForceReleaseControls(IClientAPI remoteClient, UUID agentID)
        {
            IgnoredControls = ScriptControlled.CONTROL_ZERO;
            lock (scriptedcontrols)
            {
                scriptedcontrols.Clear();
            }
            ControllingClient.SendTakeControls(int.MaxValue, false, false);
        }

        public void UnRegisterControlEventsToScript(uint Obj_localID, UUID Script_item_UUID)
        {
            ScriptControllers takecontrols;

            lock (scriptedcontrols)
            {
                if (scriptedcontrols.TryGetValue(Script_item_UUID, out takecontrols))
                {
                    ScriptControlled sctc = takecontrols.eventControls;

                    ControllingClient.SendTakeControls((int)sctc, false, false);
                    ControllingClient.SendTakeControls((int)sctc, true, false);

                    scriptedcontrols.Remove(Script_item_UUID);
                    IgnoredControls = ScriptControlled.CONTROL_ZERO;
                    foreach (ScriptControllers scData in scriptedcontrols.Values)
                    {
                        IgnoredControls |= scData.ignoreControls;
                    }
                }
            }
        }

        internal void SendControlToScripts(uint flags)
        {
            ScriptControlled allflags = ScriptControlled.CONTROL_ZERO;

            if (MouseDown)
            {
                allflags = LastCommands & (ScriptControlled.CONTROL_ML_LBUTTON | ScriptControlled.CONTROL_LBUTTON);
                if ((flags & (uint)AgentManager.ControlFlags.AGENT_CONTROL_LBUTTON_UP) != 0 || (flags & unchecked((uint)AgentManager.ControlFlags.AGENT_CONTROL_ML_LBUTTON_UP)) != 0)
                {
                    allflags = ScriptControlled.CONTROL_ZERO;
                    MouseDown = true;
                }
            }

            if ((flags & (uint)AgentManager.ControlFlags.AGENT_CONTROL_ML_LBUTTON_DOWN) != 0)
            {
                allflags |= ScriptControlled.CONTROL_ML_LBUTTON;
                MouseDown = true;
            }
            if ((flags & (uint)AgentManager.ControlFlags.AGENT_CONTROL_LBUTTON_DOWN) != 0)
            {
                allflags |= ScriptControlled.CONTROL_LBUTTON;
                MouseDown = true;
            }

            // find all activated controls, whether the scripts are interested in them or not
            if ((flags & (uint)AgentManager.ControlFlags.AGENT_CONTROL_AT_POS) != 0 || (flags & (uint)AgentManager.ControlFlags.AGENT_CONTROL_NUDGE_AT_POS) != 0)
            {
                allflags |= ScriptControlled.CONTROL_FWD;
            }
            if ((flags & (uint)AgentManager.ControlFlags.AGENT_CONTROL_AT_NEG) != 0 || (flags & (uint)AgentManager.ControlFlags.AGENT_CONTROL_NUDGE_AT_NEG) != 0)
            {
                allflags |= ScriptControlled.CONTROL_BACK;
            }
            if ((flags & (uint)AgentManager.ControlFlags.AGENT_CONTROL_UP_POS) != 0 || (flags & (uint)AgentManager.ControlFlags.AGENT_CONTROL_NUDGE_UP_POS) != 0)
            {
                allflags |= ScriptControlled.CONTROL_UP;
            }
            if ((flags & (uint)AgentManager.ControlFlags.AGENT_CONTROL_UP_NEG) != 0 || (flags & (uint)AgentManager.ControlFlags.AGENT_CONTROL_NUDGE_UP_NEG) != 0)
            {
                allflags |= ScriptControlled.CONTROL_DOWN;
            }
            if ((flags & (uint)AgentManager.ControlFlags.AGENT_CONTROL_LEFT_POS) != 0 || (flags & (uint)AgentManager.ControlFlags.AGENT_CONTROL_NUDGE_LEFT_POS) != 0)
            {
                allflags |= ScriptControlled.CONTROL_LEFT;
            }
            if ((flags & (uint)AgentManager.ControlFlags.AGENT_CONTROL_LEFT_NEG) != 0 || (flags & (uint)AgentManager.ControlFlags.AGENT_CONTROL_NUDGE_LEFT_NEG) != 0)
            {
                allflags |= ScriptControlled.CONTROL_RIGHT;
            }
            if ((flags & (uint)AgentManager.ControlFlags.AGENT_CONTROL_YAW_NEG) != 0)
            {
                allflags |= ScriptControlled.CONTROL_ROT_RIGHT;
            }
            if ((flags & (uint)AgentManager.ControlFlags.AGENT_CONTROL_YAW_POS) != 0)
            {
                allflags |= ScriptControlled.CONTROL_ROT_LEFT;
            }
            // optimization; we have to check per script, but if nothing is pressed and nothing changed, we can skip that
            if (allflags != ScriptControlled.CONTROL_ZERO || allflags != LastCommands)
            {
                lock (scriptedcontrols)
                {
                    foreach (KeyValuePair<UUID, ScriptControllers> kvp in scriptedcontrols)
                    {
                        UUID scriptUUID = kvp.Key;
                        ScriptControllers scriptControlData = kvp.Value;

                        ScriptControlled localHeld = allflags & scriptControlData.eventControls;     // the flags interesting for us
                        ScriptControlled localLast = LastCommands & scriptControlData.eventControls; // the activated controls in the last cycle
                        ScriptControlled localChange = localHeld ^ localLast;                        // the changed bits
                        if (localHeld != ScriptControlled.CONTROL_ZERO || localChange != ScriptControlled.CONTROL_ZERO)
                        {
                            // only send if still pressed or just changed
                            m_scene.EventManager.TriggerControlEvent(scriptUUID, UUID, (uint)localHeld, (uint)localChange);
                        }
                    }
                }
            }

            LastCommands = allflags;
        }

        internal static AgentManager.ControlFlags RemoveIgnoredControls(AgentManager.ControlFlags flags, ScriptControlled ignored)
        {
            if (ignored == ScriptControlled.CONTROL_ZERO)
                return flags;

            if ((ignored & ScriptControlled.CONTROL_BACK) != 0)
                flags &= ~(AgentManager.ControlFlags.AGENT_CONTROL_AT_NEG | AgentManager.ControlFlags.AGENT_CONTROL_NUDGE_AT_NEG);
            if ((ignored & ScriptControlled.CONTROL_FWD) != 0)
                flags &= ~(AgentManager.ControlFlags.AGENT_CONTROL_NUDGE_AT_POS | AgentManager.ControlFlags.AGENT_CONTROL_AT_POS);
            if ((ignored & ScriptControlled.CONTROL_DOWN) != 0)
                flags &= ~(AgentManager.ControlFlags.AGENT_CONTROL_UP_NEG | AgentManager.ControlFlags.AGENT_CONTROL_NUDGE_UP_NEG);
            if ((ignored & ScriptControlled.CONTROL_UP) != 0)
                flags &= ~(AgentManager.ControlFlags.AGENT_CONTROL_NUDGE_UP_POS | AgentManager.ControlFlags.AGENT_CONTROL_UP_POS);
            if ((ignored & ScriptControlled.CONTROL_LEFT) != 0)
                flags &= ~(AgentManager.ControlFlags.AGENT_CONTROL_LEFT_POS | AgentManager.ControlFlags.AGENT_CONTROL_NUDGE_LEFT_POS);
            if ((ignored & ScriptControlled.CONTROL_RIGHT) != 0)
                flags &= ~(AgentManager.ControlFlags.AGENT_CONTROL_NUDGE_LEFT_NEG | AgentManager.ControlFlags.AGENT_CONTROL_LEFT_NEG);
            if ((ignored & ScriptControlled.CONTROL_ROT_LEFT) != 0)
                flags &= ~(AgentManager.ControlFlags.AGENT_CONTROL_YAW_NEG);
            if ((ignored & ScriptControlled.CONTROL_ROT_RIGHT) != 0)
                flags &= ~(AgentManager.ControlFlags.AGENT_CONTROL_YAW_POS);
            if ((ignored & ScriptControlled.CONTROL_ML_LBUTTON) != 0)
                flags &= ~(AgentManager.ControlFlags.AGENT_CONTROL_ML_LBUTTON_DOWN);
            if ((ignored & ScriptControlled.CONTROL_LBUTTON) != 0)
                flags &= ~(AgentManager.ControlFlags.AGENT_CONTROL_LBUTTON_UP | AgentManager.ControlFlags.AGENT_CONTROL_LBUTTON_DOWN);

            //DIR_CONTROL_FLAG_FORWARD = AgentManager.ControlFlags.AGENT_CONTROL_AT_POS,
            //DIR_CONTROL_FLAG_BACK = AgentManager.ControlFlags.AGENT_CONTROL_AT_NEG,
            //DIR_CONTROL_FLAG_LEFT = AgentManager.ControlFlags.AGENT_CONTROL_LEFT_POS,
            //DIR_CONTROL_FLAG_RIGHT = AgentManager.ControlFlags.AGENT_CONTROL_LEFT_NEG,
            //DIR_CONTROL_FLAG_UP = AgentManager.ControlFlags.AGENT_CONTROL_UP_POS,
            //DIR_CONTROL_FLAG_DOWN = AgentManager.ControlFlags.AGENT_CONTROL_UP_NEG,
            //DIR_CONTROL_FLAG_DOWN_NUDGE = AgentManager.ControlFlags.AGENT_CONTROL_NUDGE_UP_NEG

            return flags;
        }

        private void ReprioritizeUpdates()
        {
            if (Scene.IsReprioritizationEnabled && Scene.UpdatePrioritizationScheme != UpdatePrioritizationSchemes.Time)
            {
                lock (m_reprioritization_timer)
                {
                    if (!m_reprioritizing)
                        m_reprioritization_timer.Enabled = m_reprioritizing = true;
                    else
                        m_reprioritization_called = true;
                }
            }
        }

        private void Reprioritize(object sender, ElapsedEventArgs e)
        {
            ControllingClient.ReprioritizeUpdates();

            lock (m_reprioritization_timer)
            {
                m_reprioritization_timer.Enabled = m_reprioritizing = m_reprioritization_called;
                m_reprioritization_called = false;
            }
        }
        
        private Vector3 Quat2Euler(Quaternion rot){
        	float x = Utils.RAD_TO_DEG * (float)Math.Atan2((double)((2.0f * rot.X * rot.W) - (2.0f * rot.Y * rot.Z)) , 
        													(double)(1 - (2.0f * rot.X * rot.X) - (2.0f * rot.Z * rot.Z)));
        	float y = Utils.RAD_TO_DEG * (float)Math.Asin ((double)((2.0f * rot.X * rot.Y) + (2.0f * rot.Z * rot.W)));
        	float z = Utils.RAD_TO_DEG * (float)Math.Atan2(((double)(2.0f * rot.Y * rot.W) - (2.0f * rot.X * rot.Z)) , 
        													(double)(1 - (2.0f * rot.Y * rot.Y) - (2.0f * rot.Z * rot.Z)));
	        return(new Vector3(x,y,z));
	    }

        private void CheckLandingPoint(ref Vector3 pos)
        {
            // Never constrain lures
            if ((TeleportFlags & TeleportFlags.ViaLure) != 0)
                return;

            if (m_scene.RegionInfo.EstateSettings.AllowDirectTeleport)
                return;

            ILandObject land = m_scene.LandChannel.GetLandObject(pos.X, pos.Y);

            if (land.LandData.LandingType == (byte)LandingType.LandingPoint &&
                land.LandData.UserLocation != Vector3.Zero &&
                land.LandData.OwnerID != m_uuid &&
                (!m_scene.Permissions.IsGod(m_uuid)) &&
                (!m_scene.RegionInfo.EstateSettings.IsEstateManager(m_uuid)))
            {
                float curr = Vector3.Distance(AbsolutePosition, pos);
                if (Vector3.Distance(land.LandData.UserLocation, pos) < curr)
                    pos = land.LandData.UserLocation;
                else
                    ControllingClient.SendAlertMessage("Can't teleport closer to destination");
            }
        }
    }
}<|MERGE_RESOLUTION|>--- conflicted
+++ resolved
@@ -90,13 +90,9 @@
         /// rotation, prim cut, prim twist, prim taper, and prim shear. See mantis
         /// issue #1716
         /// </summary>
-<<<<<<< HEAD
 //        private static readonly Vector3 SIT_TARGET_ADJUSTMENT = new Vector3(0.1f, 0.0f, 0.3f);
 		// Value revised by KF 091121 by comparison with SL.
-        private static readonly Vector3 SIT_TARGET_ADJUSTMENT = new Vector3(0.0f, 0.0f, 0.418f);
-=======
-        public static readonly Vector3 SIT_TARGET_ADJUSTMENT = new Vector3(0.1f, 0.0f, 0.3f);
->>>>>>> 81057941
+        public static readonly Vector3 SIT_TARGET_ADJUSTMENT = new Vector3(0.0f, 0.0f, 0.418f);
 
         /// <summary>
         /// Movement updates for agents in neighboring regions are sent directly to clients.
@@ -2025,12 +2021,7 @@
                     partRot = part.GetWorldRotation();
                 }
 
-<<<<<<< HEAD
 	            Quaternion partIRot = Quaternion.Inverse(partRot);
-=======
-                m_pos += ParentPosition + new Vector3(0.0f, 0.0f, 2.0f * m_sitAvatarHeight);
-                ParentPosition = Vector3.Zero;
->>>>>>> 81057941
 
 				Quaternion avatarRot = Quaternion.Inverse(Quaternion.Inverse(Rotation) * partIRot); // world or. of the av
 				Vector3 avStandUp = new Vector3(0.3f, 0f, 0f) * avatarRot;		// 0.3M infront of av
@@ -2543,7 +2534,6 @@
                     	// Scripted sit
                         Vector3 sitTargetPos = part.SitTargetPosition;
                         Quaternion sitTargetOrient = part.SitTargetOrientation;
-<<<<<<< HEAD
                         m_pos = new Vector3(sitTargetPos.X, sitTargetPos.Y, sitTargetPos.Z);
                         m_pos += SIT_TARGET_ADJUSTMENT;
                         if (!part.IsRoot)
@@ -2600,33 +2590,6 @@
 	                    		mag, 		// float length,
 	                    		SitAltitudeCallback);          	// retMethod
 	                } // end scripted/not
-=======
-
-//                        m_log.DebugFormat(
-//                            "[SCENE PRESENCE]: Sitting {0} at sit target {1}, {2} on {3} {4}",
-//                            Name, sitTargetPos, sitTargetOrient, part.Name, part.LocalId);
-
-                        //Quaternion vq = new Quaternion(sitTargetPos.X, sitTargetPos.Y+0.2f, sitTargetPos.Z+0.2f, 0);
-                        //Quaternion nq = new Quaternion(-sitTargetOrient.X, -sitTargetOrient.Y, -sitTargetOrient.Z, sitTargetOrient.w);
-
-                        //Quaternion result = (sitTargetOrient * vq) * nq;
-
-                        m_pos = new Vector3(sitTargetPos.X, sitTargetPos.Y, sitTargetPos.Z);
-                        m_pos += SIT_TARGET_ADJUSTMENT;
-                        Rotation = sitTargetOrient;
-                        ParentPosition = part.AbsolutePosition;
-                    }
-                    else
-                    {
-                        m_pos -= part.AbsolutePosition;
-
-                        ParentPosition = part.AbsolutePosition;
-
-//                        m_log.DebugFormat(
-//                            "[SCENE PRESENCE]: Sitting {0} at position {1} ({2} + {3}) on part {4} {5} without sit target",
-//                            Name, part.AbsolutePosition, m_pos, ParentPosition, part.Name, part.LocalId);
-                    }
->>>>>>> 81057941
                 }
                 else  // no Av
                 {
@@ -2654,10 +2617,6 @@
             RemoveFromPhysicalScene();
             Animator.TrySetMovementAnimation(sitAnimation);
             SendAvatarDataToAllAgents();
-<<<<<<< HEAD
-            //SendTerseUpdateToAllClients();
-=======
->>>>>>> 81057941
         }
         
         public void SitAltitudeCallback(bool hitYN, Vector3 collisionPoint, uint localid, float distance, Vector3 normal)
