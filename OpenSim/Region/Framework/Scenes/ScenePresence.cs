--- conflicted
+++ resolved
@@ -461,18 +461,10 @@
                     // in the sim unless the avatar is on a sit target. While
                     // on a sit target, m_pos will contain the desired offset
                     // without the parent rotation applied.
-<<<<<<< HEAD
-                    if (ParentID != 0)
-                    {
-                        SceneObjectPart part = ParentPart;
-                            return part.AbsolutePosition + (m_pos * part.GetWorldRotation());
-                    }
-=======
                     SceneObjectPart sitPart = ParentPart;
 
                     if (sitPart != null)
                         return sitPart.AbsolutePosition + (m_pos * sitPart.GetWorldRotation());
->>>>>>> 06dda145
                 }
                 
                 return m_pos;
@@ -582,7 +574,6 @@
         /// </summary>
         public uint ParentID { get; set; }
 
-<<<<<<< HEAD
         public UUID ParentUUID
         {
             get { return m_parentUUID; }
@@ -590,13 +581,6 @@
         }
         private UUID m_parentUUID = UUID.Zero;
 
-        public SceneObjectPart ParentPart
-        {
-            get { return m_parentPart; }
-            set { m_parentPart = value; }
-        }
-        private SceneObjectPart m_parentPart = null;
-=======
         /// <summary>
         /// If the avatar is sitting, the prim that it's sitting on.  If not sitting then null.
         /// </summary>
@@ -604,7 +588,6 @@
         /// If you use this property then you must take a reference since another thread could set it to null.
         /// </remarks>
         public SceneObjectPart ParentPart { get; set; }
->>>>>>> 06dda145
 
         public float Health
         {
