--- conflicted
+++ resolved
@@ -1550,11 +1550,8 @@
             // Create child agents in neighbouring regions
             if (openChildAgents && !IsChildAgent)
             {
-<<<<<<< HEAD
-
-=======
                 SendInitialDataToMe();
->>>>>>> ec818a50
+
                 IEntityTransferModule m_agentTransfer = m_scene.RequestModuleInterface<IEntityTransferModule>();
                 if (m_agentTransfer != null)
                     m_agentTransfer.EnableChildAgents(this);
