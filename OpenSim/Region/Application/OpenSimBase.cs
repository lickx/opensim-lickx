--- conflicted
+++ resolved
@@ -193,15 +193,13 @@
                     CreatePIDFile(pidFile);
                 
                 userStatsURI = startupConfig.GetString("Stats_URI", String.Empty);
-<<<<<<< HEAD
 
                 m_securePermissionsLoading = startupConfig.GetBoolean("SecurePermissionsLoading", true);
 
                 string permissionModules = startupConfig.GetString("permissionmodules", "DefaultPermissionsModule");
                 m_permsModules = new List<string>(permissionModules.Split(','));
-=======
+
                 managedStatsURI = startupConfig.GetString("ManagedStatsRemoteFetchURI", String.Empty);
->>>>>>> 216f5afe
             }
 
             // Load the simulation data service
