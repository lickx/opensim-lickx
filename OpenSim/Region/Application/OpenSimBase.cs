/*
 * Copyright (c) Contributors, http://opensimulator.org/
 * See CONTRIBUTORS.TXT for a full list of copyright holders.
 *
 * Redistribution and use in source and binary forms, with or without
 * modification, are permitted provided that the following conditions are met:
 *     * Redistributions of source code must retain the above copyright
 *       notice, this list of conditions and the following disclaimer.
 *     * Redistributions in binary form must reproduce the above copyright
 *       notice, this list of conditions and the following disclaimer in the
 *       documentation and/or other materials provided with the distribution.
 *     * Neither the name of the OpenSimulator Project nor the
 *       names of its contributors may be used to endorse or promote products
 *       derived from this software without specific prior written permission.
 *
 * THIS SOFTWARE IS PROVIDED BY THE DEVELOPERS ``AS IS'' AND ANY
 * EXPRESS OR IMPLIED WARRANTIES, INCLUDING, BUT NOT LIMITED TO, THE IMPLIED
 * WARRANTIES OF MERCHANTABILITY AND FITNESS FOR A PARTICULAR PURPOSE ARE
 * DISCLAIMED. IN NO EVENT SHALL THE CONTRIBUTORS BE LIABLE FOR ANY
 * DIRECT, INDIRECT, INCIDENTAL, SPECIAL, EXEMPLARY, OR CONSEQUENTIAL DAMAGES
 * (INCLUDING, BUT NOT LIMITED TO, PROCUREMENT OF SUBSTITUTE GOODS OR SERVICES;
 * LOSS OF USE, DATA, OR PROFITS; OR BUSINESS INTERRUPTION) HOWEVER CAUSED AND
 * ON ANY THEORY OF LIABILITY, WHETHER IN CONTRACT, STRICT LIABILITY, OR TORT
 * (INCLUDING NEGLIGENCE OR OTHERWISE) ARISING IN ANY WAY OUT OF THE USE OF THIS
 * SOFTWARE, EVEN IF ADVISED OF THE POSSIBILITY OF SUCH DAMAGE.
 */

using System;
using System.Collections.Generic;
using System.IO;
using System.Linq;
using System.Net;
using System.Reflection;
using System.Text;
using log4net;
using Nini.Config;
using OpenMetaverse;
using OpenSim.Framework;
using OpenSim.Framework.Communications;
using OpenSim.Framework.Console;
using OpenSim.Framework.Servers;
using OpenSim.Framework.Servers.HttpServer;
using OpenSim.Framework.Statistics;
using OpenSim.Region.ClientStack;
using OpenSim.Region.CoreModules.ServiceConnectorsOut.UserAccounts;
using OpenSim.Region.Framework;
using OpenSim.Region.Framework.Interfaces;
using OpenSim.Region.Framework.Scenes;
using OpenSim.Region.Physics.Manager;
using OpenSim.Server.Base;
using OpenSim.Services.Base;
using OpenSim.Services.Interfaces;
using OpenSim.Services.UserAccountService;

namespace OpenSim
{
    /// <summary>
    /// Common OpenSimulator simulator code
    /// </summary>
    public class OpenSimBase : RegionApplicationBase
    {
        private static readonly ILog m_log = LogManager.GetLogger(MethodBase.GetCurrentMethod().DeclaringType);

        // These are the names of the plugin-points extended by this
        // class during system startup.
        //

        private const string PLUGIN_ASSET_CACHE = "/OpenSim/AssetCache";
        private const string PLUGIN_ASSET_SERVER_CLIENT = "/OpenSim/AssetClient";

        // OpenSim.ini Section name for ESTATES Settings
        public const string ESTATE_SECTION_NAME = "Estates";

        protected string proxyUrl;
        protected int proxyOffset = 0;
        
        public string userStatsURI = String.Empty;

        protected bool m_autoCreateClientStack = true;

        /// <value>
        /// The file used to load and save prim backup xml if no filename has been specified
        /// </value>
        protected const string DEFAULT_PRIM_BACKUP_FILENAME = "prim-backup.xml";

        public ConfigSettings ConfigurationSettings
        {
            get { return m_configSettings; }
            set { m_configSettings = value; }
        }

        protected ConfigSettings m_configSettings;

        protected ConfigurationLoader m_configLoader;

        public ConsoleCommand CreateAccount = null;

        protected List<IApplicationPlugin> m_plugins = new List<IApplicationPlugin>();

        /// <value>
        /// The config information passed into the OpenSimulator region server.
        /// </value>
        public OpenSimConfigSource ConfigSource
        {
            get { return m_config; }
            set { m_config = value; }
        }

        protected OpenSimConfigSource m_config;

        public List<IClientNetworkServer> ClientServers
        {
            get { return m_clientServers; }
        }

        protected EnvConfigSource m_EnvConfigSource = new EnvConfigSource();

        public EnvConfigSource envConfigSource
        {
            get { return m_EnvConfigSource; }
        }

        protected List<IClientNetworkServer> m_clientServers = new List<IClientNetworkServer>();
       
        public uint HttpServerPort
        {
            get { return m_httpServerPort; }
        }

        public ModuleLoader ModuleLoader
        {
            get { return m_moduleLoader; }
            set { m_moduleLoader = value; }
        }

        protected ModuleLoader m_moduleLoader;

        protected IRegistryCore m_applicationRegistry = new RegistryCore();

        public IRegistryCore ApplicationRegistry
        {
            get { return m_applicationRegistry; }
        }

        /// <summary>
        /// Constructor.
        /// </summary>
        /// <param name="configSource"></param>
        public OpenSimBase(IConfigSource configSource) : base()
        {
            LoadConfigSettings(configSource);
        }

        protected virtual void LoadConfigSettings(IConfigSource configSource)
        {
            m_configLoader = new ConfigurationLoader();
            m_config = m_configLoader.LoadConfigSettings(configSource, envConfigSource, out m_configSettings, out m_networkServersInfo);
            ReadExtraConfigSettings();
        }

        protected virtual void ReadExtraConfigSettings()
        {
            IConfig networkConfig = m_config.Source.Configs["Network"];
            if (networkConfig != null)
            {
                proxyUrl = networkConfig.GetString("proxy_url", "");
                proxyOffset = Int32.Parse(networkConfig.GetString("proxy_offset", "0"));
            }
        }

        protected virtual void LoadPlugins()
        {
            using (PluginLoader<IApplicationPlugin> loader = new PluginLoader<IApplicationPlugin>(new ApplicationPluginInitialiser(this)))
            {
                loader.Load("/OpenSim/Startup");
                m_plugins = loader.Plugins;
            }
        }

        protected override List<string> GetHelpTopics()
        {
            List<string> topics = base.GetHelpTopics();
            Scene s = SceneManager.CurrentOrFirstScene;
            if (s != null && s.GetCommanders() != null)
                topics.AddRange(s.GetCommanders().Keys);

            return topics;
        }

        /// <summary>
        /// Performs startup specific to the region server, including initialization of the scene 
        /// such as loading configuration from disk.
        /// </summary>
        protected override void StartupSpecific()
        {
            IConfig startupConfig = m_config.Source.Configs["Startup"];
            if (startupConfig != null)
            {
                string pidFile = startupConfig.GetString("PIDFile", String.Empty);
                if (pidFile != String.Empty)
                    CreatePIDFile(pidFile);
                
                userStatsURI = startupConfig.GetString("Stats_URI", String.Empty);
            }

            // Load the simulation data service
            IConfig simDataConfig = m_config.Source.Configs["SimulationDataStore"];
            if (simDataConfig == null)
                throw new Exception("Configuration file is missing the [SimulationDataStore] section.  Have you copied OpenSim.ini.example to OpenSim.ini to reference config-include/ files?");
            string module = simDataConfig.GetString("LocalServiceModule", String.Empty);
            if (String.IsNullOrEmpty(module))
                throw new Exception("Configuration file is missing the LocalServiceModule parameter in the [SimulationDataStore] section.");
            m_simulationDataService = ServerUtils.LoadPlugin<ISimulationDataService>(module, new object[] { m_config.Source });

            // Load the estate data service
            IConfig estateDataConfig = m_config.Source.Configs["EstateDataStore"];
            if (estateDataConfig == null)
                throw new Exception("Configuration file is missing the [EstateDataStore] section.  Have you copied OpenSim.ini.example to OpenSim.ini to reference config-include/ files?");
            module = estateDataConfig.GetString("LocalServiceModule", String.Empty);
            if (String.IsNullOrEmpty(module))
                throw new Exception("Configuration file is missing the LocalServiceModule parameter in the [EstateDataStore] section");
            m_estateDataService = ServerUtils.LoadPlugin<IEstateDataService>(module, new object[] { m_config.Source });

            base.StartupSpecific();

            m_stats = StatsManager.StartCollectingSimExtraStats();

            // Create a ModuleLoader instance
            m_moduleLoader = new ModuleLoader(m_config.Source);

            LoadPlugins();
            foreach (IApplicationPlugin plugin in m_plugins)
            {
                plugin.PostInitialise();
            }

            AddPluginCommands();
        }

        protected virtual void AddPluginCommands()
        {
            // If console exists add plugin commands.
            if (m_console != null)
            {
                List<string> topics = GetHelpTopics();

                foreach (string topic in topics)
                {
                    string capitalizedTopic = char.ToUpper(topic[0]) + topic.Substring(1);

                    m_console.Commands.AddCommand(capitalizedTopic, false, "help " + capitalizedTopic,
                                                  "help " + capitalizedTopic,
                                                  "Get help on plugin command '" + topic + "'",
                                                  HandleCommanderHelp);
//
//                    m_console.Commands.AddCommand("General", false, topic,
//                                                  topic,
//                                                  "Execute subcommand for plugin '" + topic + "'",
//                                                  null);

                    ICommander commander = null;

                    Scene s = SceneManager.CurrentOrFirstScene;

                    if (s != null && s.GetCommanders() != null)
                    {
                        if (s.GetCommanders().ContainsKey(topic))
                            commander = s.GetCommanders()[topic];
                    }

                    if (commander == null)
                        continue;

                    foreach (string command in commander.Commands.Keys)
                    {
                        m_console.Commands.AddCommand(capitalizedTopic, false,
                                                      topic + " " + command,
                                                      topic + " " + commander.Commands[command].ShortHelp(),
                                                      String.Empty, HandleCommanderCommand);
                    }
                }
            }
        }

        private void HandleCommanderCommand(string module, string[] cmd)
        {
            m_sceneManager.SendCommandToPluginModules(cmd);
        }

        private void HandleCommanderHelp(string module, string[] cmd)
        {
            // Only safe for the interactive console, since it won't
            // let us come here unless both scene and commander exist
            //
            ICommander moduleCommander = SceneManager.CurrentOrFirstScene.GetCommander(cmd[1].ToLower());
            if (moduleCommander != null)
                m_console.Output(moduleCommander.Help);
        }

        protected override void Initialize()
        {
            // Called from base.StartUp()

            m_httpServerPort = m_networkServersInfo.HttpListenerPort;
            m_sceneManager.OnRestartSim += handleRestartRegion;
        }

        /// <summary>
        /// Execute the region creation process.  This includes setting up scene infrastructure.
        /// </summary>
        /// <param name="regionInfo"></param>
        /// <param name="portadd_flag"></param>
        /// <returns></returns>
        public IClientNetworkServer CreateRegion(RegionInfo regionInfo, bool portadd_flag, out IScene scene)
        {
            return CreateRegion(regionInfo, portadd_flag, false, out scene);
        }

        /// <summary>
        /// Execute the region creation process.  This includes setting up scene infrastructure.
        /// </summary>
        /// <param name="regionInfo"></param>
        /// <returns></returns>
        public IClientNetworkServer CreateRegion(RegionInfo regionInfo, out IScene scene)
        {
            return CreateRegion(regionInfo, false, true, out scene);
        }

        /// <summary>
        /// Execute the region creation process.  This includes setting up scene infrastructure.
        /// </summary>
        /// <param name="regionInfo"></param>
        /// <param name="portadd_flag"></param>
        /// <param name="do_post_init"></param>
        /// <returns></returns>
        public IClientNetworkServer CreateRegion(RegionInfo regionInfo, bool portadd_flag, bool do_post_init, out IScene mscene)
        {
            int port = regionInfo.InternalEndPoint.Port;

            // set initial RegionID to originRegionID in RegionInfo. (it needs for loding prims)
            // Commented this out because otherwise regions can't register with
            // the grid as there is already another region with the same UUID
            // at those coordinates. This is required for the load balancer to work.
            // --Mike, 2009.02.25
            //regionInfo.originRegionID = regionInfo.RegionID;

            // set initial ServerURI
            regionInfo.HttpPort = m_httpServerPort;
            regionInfo.ServerURI = "http://" + regionInfo.ExternalHostName + ":" + regionInfo.HttpPort.ToString() + "/";
            
            regionInfo.osSecret = m_osSecret;
            
            if ((proxyUrl.Length > 0) && (portadd_flag))
            {
                // set proxy url to RegionInfo
                regionInfo.proxyUrl = proxyUrl;
                regionInfo.ProxyOffset = proxyOffset;
                Util.XmlRpcCommand(proxyUrl, "AddPort", port, port + proxyOffset, regionInfo.ExternalHostName);
            }

            IClientNetworkServer clientServer;
            Scene scene = SetupScene(regionInfo, proxyOffset, m_config.Source, out clientServer);

            m_log.Info("[MODULES]: Loading Region's modules (old style)");

            List<IRegionModule> modules = m_moduleLoader.PickupModules(scene, ".");

            // This needs to be ahead of the script engine load, so the
            // script module can pick up events exposed by a module
            m_moduleLoader.InitialiseSharedModules(scene);

            // Use this in the future, the line above will be deprecated soon
            m_log.Info("[REGIONMODULES]: Loading Region's modules (new style)");
            IRegionModulesController controller;
            if (ApplicationRegistry.TryGet(out controller))
            {
                controller.AddRegionToModules(scene);
            }
            else m_log.Error("[REGIONMODULES]: The new RegionModulesController is missing...");

            scene.SetModuleInterfaces();

            while (regionInfo.EstateSettings.EstateOwner == UUID.Zero && MainConsole.Instance != null)
                SetUpEstateOwner(scene);

            // Prims have to be loaded after module configuration since some modules may be invoked during the load
            scene.LoadPrimsFromStorage(regionInfo.originRegionID);
            
            // TODO : Try setting resource for region xstats here on scene
            MainServer.Instance.AddStreamHandler(new Region.Framework.Scenes.RegionStatsHandler(regionInfo)); 
            
            scene.loadAllLandObjectsFromStorage(regionInfo.originRegionID);
            scene.EventManager.TriggerParcelPrimCountUpdate();

            try
            {
                scene.RegisterRegionWithGrid();
            }
            catch (Exception e)
            {
                m_log.ErrorFormat(
                    "[STARTUP]: Registration of region with grid failed, aborting startup due to {0} {1}", 
                    e.Message, e.StackTrace);

                // Carrying on now causes a lot of confusion down the
                // line - we need to get the user's attention
                Environment.Exit(1);
            }

            // We need to do this after we've initialized the
            // scripting engines.
            scene.CreateScriptInstances();

            m_sceneManager.Add(scene);

            if (m_autoCreateClientStack)
            {
                m_clientServers.Add(clientServer);
                clientServer.Start();
            }

            if (do_post_init)
            {
                foreach (IRegionModule module in modules)
                {
                    module.PostInitialise();
                }
            }
            scene.EventManager.OnShutdown += delegate() { ShutdownRegion(scene); };

            mscene = scene;

            scene.StartTimer();

            scene.StartScripts();

            return clientServer;
        }

        /// <summary>
        /// Try to set up the estate owner for the given scene.
        /// </summary>
        /// <remarks>
        /// The involves asking the user for information about the user on the console.  If the user does not already
        /// exist then it is created.
        /// </remarks>
        /// <param name="scene"></param>
        private void SetUpEstateOwner(Scene scene)
        {
            RegionInfo regionInfo = scene.RegionInfo;

<<<<<<< HEAD
            string estateFirstName = "", estateLastName = "", estateOwnerEMail = "", estateOwnerPassword = "", estateOwnerUUID = "";

            if (m_config.Source.Configs["EstateDefaults"] != null)
            {
                string estateOwner = m_config.Source.Configs["EstateDefaults"].GetString("EstateOwner", "").Trim();
                string[] ownerNames = estateOwner.Split(' ');

                if (ownerNames.Length == 2)
                {
                    estateFirstName = ownerNames[0];
                    estateLastName = ownerNames[1];
                }
                // Info to be used only on Standalone Mode
                estateOwnerUUID = m_config.Source.Configs["EstateDefaults"].GetString("estateOwnerUUID", "");
                estateOwnerEMail = m_config.Source.Configs["EstateDefaults"].GetString("estateOwnerEMail", "");
                estateOwnerPassword = m_config.Source.Configs["EstateDefaults"].GetString("estateOwnerPassword", "");
=======
            string estateOwnerFirstName = null;
            string estateOwnerLastName = null;
            string estateOwnerEMail = null;
            string estateOwnerPassword = null;
            string rawEstateOwnerUuid = null;

            if (m_config.Source.Configs[ESTATE_SECTION_NAME] != null)
            {
                string defaultEstateOwnerName
                    = m_config.Source.Configs[ESTATE_SECTION_NAME].GetString("DefaultEstateOwnerName", "").Trim();
                string[] ownerNames = defaultEstateOwnerName.Split(' ');

                if (ownerNames.Length >= 2)
                {
                    estateOwnerFirstName = ownerNames[0];
                    estateOwnerLastName = ownerNames[1];
                }

                // Info to be used only on Standalone Mode
                rawEstateOwnerUuid = m_config.Source.Configs[ESTATE_SECTION_NAME].GetString("DefaultEstateOwnerUUID", null);
                estateOwnerEMail = m_config.Source.Configs[ESTATE_SECTION_NAME].GetString("DefaultEstateOwnerEMail", null);
                estateOwnerPassword = m_config.Source.Configs[ESTATE_SECTION_NAME].GetString("DefaultEstateOwnerPassword", null);
>>>>>>> 291dc396
            }

            MainConsole.Instance.OutputFormat("Estate {0} has no owner set.", regionInfo.EstateSettings.EstateName);
            List<char> excluded = new List<char>(new char[1]{' '});
<<<<<<< HEAD

            string first, last;

            if ((estateFirstName != "") && (estateLastName != ""))
            {
                first = estateFirstName;
                last = estateLastName;
            }
            else
            {
                first = MainConsole.Instance.CmdPrompt("Estate owner first name", "Test", excluded);
                last = MainConsole.Instance.CmdPrompt("Estate owner last name", "User", excluded);
            }
=======
>>>>>>> 291dc396


            if (estateOwnerFirstName == null || estateOwnerLastName == null)
            {
                estateOwnerFirstName = MainConsole.Instance.CmdPrompt("Estate owner first name", "Test", excluded);
                estateOwnerLastName = MainConsole.Instance.CmdPrompt("Estate owner last name", "User", excluded);
            }

            UserAccount account
                = scene.UserAccountService.GetUserAccount(regionInfo.ScopeID, estateOwnerFirstName, estateOwnerLastName);

            if (account == null)
            {

                // XXX: The LocalUserAccountServicesConnector is currently registering its inner service rather than
                // itself!
//                    if (scene.UserAccountService is LocalUserAccountServicesConnector)
//                    {
//                        IUserAccountService innerUas
//                            = ((LocalUserAccountServicesConnector)scene.UserAccountService).UserAccountService;
//
//                        m_log.DebugFormat("B {0}", innerUas.GetType());
//
//                        if (innerUas is UserAccountService)
//                        {

                if (scene.UserAccountService is UserAccountService)
                {
<<<<<<< HEAD
                    string password = "", email = "", rawPrincipalId = "";

                    if (estateOwnerPassword != "")
                        password = estateOwnerPassword;
                    else
                        MainConsole.Instance.PasswdPrompt("Password");

                    if (estateOwnerEMail != "")
                        email = estateOwnerEMail;
                    else
                        email = MainConsole.Instance.CmdPrompt("Email", "");

                    if (estateOwnerUUID != "")
                        rawPrincipalId = estateOwnerUUID;
                    else
                        rawPrincipalId = MainConsole.Instance.CmdPrompt("User ID", UUID.Random().ToString());
=======
                    if (estateOwnerPassword == null)
                        estateOwnerPassword = MainConsole.Instance.PasswdPrompt("Password");

                    if (estateOwnerEMail == null)
                        estateOwnerEMail = MainConsole.Instance.CmdPrompt("Email");

                    if (rawEstateOwnerUuid == null)
                        rawEstateOwnerUuid = MainConsole.Instance.CmdPrompt("User ID", UUID.Random().ToString());
>>>>>>> 291dc396
        
                    UUID estateOwnerUuid = UUID.Zero;
                    if (!UUID.TryParse(rawEstateOwnerUuid, out estateOwnerUuid))
                    {
                        m_log.ErrorFormat("[OPENSIM]: ID {0} is not a valid UUID", rawEstateOwnerUuid);
                        return;
                    }

                    // If we've been given a zero uuid then this signals that we should use a random user id
                    if (estateOwnerUuid == UUID.Zero)
                        estateOwnerUuid = UUID.Random();

                    account
                        = ((UserAccountService)scene.UserAccountService).CreateUser(
                            regionInfo.ScopeID,
                            estateOwnerUuid,
                            estateOwnerFirstName,
                            estateOwnerLastName,
                            estateOwnerPassword,
                            estateOwnerEMail);
                }
            }

            if (account == null)
            {
                m_log.ErrorFormat(
                    "[OPENSIM]: Unable to store account. If this simulator is connected to a grid, you must create the estate owner account first.");
            }
            else
            {
                regionInfo.EstateSettings.EstateOwner = account.PrincipalID;
                regionInfo.EstateSettings.Save();
            }
        }

        private void ShutdownRegion(Scene scene)
        {
            m_log.DebugFormat("[SHUTDOWN]: Shutting down region {0}", scene.RegionInfo.RegionName);
            IRegionModulesController controller;
            if (ApplicationRegistry.TryGet<IRegionModulesController>(out controller))
            {
                controller.RemoveRegionFromModules(scene);
            }
        }

        public void RemoveRegion(Scene scene, bool cleanup)
        {
            // only need to check this if we are not at the
            // root level
            if ((m_sceneManager.CurrentScene != null) &&
                (m_sceneManager.CurrentScene.RegionInfo.RegionID == scene.RegionInfo.RegionID))
            {
                m_sceneManager.TrySetCurrentScene("..");
            }

            scene.DeleteAllSceneObjects();
            m_sceneManager.CloseScene(scene);
            ShutdownClientServer(scene.RegionInfo);
            
            if (!cleanup)
                return;

            if (!String.IsNullOrEmpty(scene.RegionInfo.RegionFile))
            {
                if (scene.RegionInfo.RegionFile.ToLower().EndsWith(".xml"))
                {
                    File.Delete(scene.RegionInfo.RegionFile);
                    m_log.InfoFormat("[OPENSIM]: deleting region file \"{0}\"", scene.RegionInfo.RegionFile);
                }
                if (scene.RegionInfo.RegionFile.ToLower().EndsWith(".ini"))
                {
                    try
                    {
                        IniConfigSource source = new IniConfigSource(scene.RegionInfo.RegionFile);
                        if (source.Configs[scene.RegionInfo.RegionName] != null)
                        {
                            source.Configs.Remove(scene.RegionInfo.RegionName);

                            if (source.Configs.Count == 0)
                            {
                                File.Delete(scene.RegionInfo.RegionFile);
                            }
                            else
                            {
                                source.Save(scene.RegionInfo.RegionFile);
                            }
                        }
                    }
                    catch (Exception)
                    {
                    }
                }
            }
        }

        public void RemoveRegion(string name, bool cleanUp)
        {
            Scene target;
            if (m_sceneManager.TryGetScene(name, out target))
                RemoveRegion(target, cleanUp);
        }

        /// <summary>
        /// Remove a region from the simulator without deleting it permanently.
        /// </summary>
        /// <param name="scene"></param>
        /// <returns></returns>
        public void CloseRegion(Scene scene)
        {
            // only need to check this if we are not at the
            // root level
            if ((m_sceneManager.CurrentScene != null) &&
                (m_sceneManager.CurrentScene.RegionInfo.RegionID == scene.RegionInfo.RegionID))
            {
                m_sceneManager.TrySetCurrentScene("..");
            }

            m_sceneManager.CloseScene(scene);
            ShutdownClientServer(scene.RegionInfo);
        }
        
        /// <summary>
        /// Remove a region from the simulator without deleting it permanently.
        /// </summary>
        /// <param name="name"></param>
        /// <returns></returns>
        public void CloseRegion(string name)
        {
            Scene target;
            if (m_sceneManager.TryGetScene(name, out target))
                CloseRegion(target);
        }
        
        /// <summary>
        /// Create a scene and its initial base structures.
        /// </summary>
        /// <param name="regionInfo"></param>
        /// <param name="clientServer"> </param>
        /// <returns></returns>
        protected Scene SetupScene(RegionInfo regionInfo, out IClientNetworkServer clientServer)
        {
            return SetupScene(regionInfo, 0, null, out clientServer);
        }

        /// <summary>
        /// Create a scene and its initial base structures.
        /// </summary>
        /// <param name="regionInfo"></param>
        /// <param name="proxyOffset"></param>
        /// <param name="configSource"></param>
        /// <param name="clientServer"> </param>
        /// <returns></returns>
        protected Scene SetupScene(
            RegionInfo regionInfo, int proxyOffset, IConfigSource configSource, out IClientNetworkServer clientServer)
        {
            AgentCircuitManager circuitManager = new AgentCircuitManager();
            IPAddress listenIP = regionInfo.InternalEndPoint.Address;
            //if (!IPAddress.TryParse(regionInfo.InternalEndPoint, out listenIP))
            //    listenIP = IPAddress.Parse("0.0.0.0");

            uint port = (uint) regionInfo.InternalEndPoint.Port;

            if (m_autoCreateClientStack)
            {
                clientServer
                    = m_clientStackManager.CreateServer(
                        listenIP, ref port, proxyOffset, regionInfo.m_allow_alternate_ports, configSource,
                        circuitManager);
            }
            else
            {
                clientServer = null;
            }

            regionInfo.InternalEndPoint.Port = (int) port;

            Scene scene = CreateScene(regionInfo, m_simulationDataService, m_estateDataService, circuitManager);

            if (m_autoCreateClientStack)
            {
                clientServer.AddScene(scene);
            }

            scene.LoadWorldMap();

            scene.PhysicsScene = GetPhysicsScene(scene.RegionInfo.RegionName);
            scene.PhysicsScene.SetTerrain(scene.Heightmap.GetFloatsSerialised());
            scene.PhysicsScene.SetWaterLevel((float) regionInfo.RegionSettings.WaterHeight);

            return scene;
        }

        protected override ClientStackManager CreateClientStackManager()
        {
            return new ClientStackManager(m_configSettings.ClientstackDll);
        }

        protected override Scene CreateScene(RegionInfo regionInfo, ISimulationDataService simDataService,
            IEstateDataService estateDataService, AgentCircuitManager circuitManager)
        {
            SceneCommunicationService sceneGridService = new SceneCommunicationService();

            return new Scene(
                regionInfo, circuitManager, sceneGridService,
                simDataService, estateDataService, m_moduleLoader, false,
                m_config.Source, m_version);
        }
        
        protected void ShutdownClientServer(RegionInfo whichRegion)
        {
            // Close and remove the clientserver for a region
            bool foundClientServer = false;
            int clientServerElement = 0;
            Location location = new Location(whichRegion.RegionHandle);

            for (int i = 0; i < m_clientServers.Count; i++)
            {
                if (m_clientServers[i].HandlesRegion(location))
                {
                    clientServerElement = i;
                    foundClientServer = true;
                    break;
                }
            }

            if (foundClientServer)
            {
                m_clientServers[clientServerElement].NetworkStop();
                m_clientServers.RemoveAt(clientServerElement);
            }
        }
        
        public void handleRestartRegion(RegionInfo whichRegion)
        {
            m_log.Info("[OPENSIM]: Got restart signal from SceneManager");

            ShutdownClientServer(whichRegion);
            IScene scene;
            CreateRegion(whichRegion, true, out scene);
        }

        # region Setup methods

        protected override PhysicsScene GetPhysicsScene(string osSceneIdentifier)
        {
            return GetPhysicsScene(
                m_configSettings.PhysicsEngine, m_configSettings.MeshEngineName, m_config.Source, osSceneIdentifier);
        }

        /// <summary>
        /// Handler to supply the current status of this sim
        /// </summary>
        /// Currently this is always OK if the simulator is still listening for connections on its HTTP service
        public class SimStatusHandler : IStreamedRequestHandler
        {
            public byte[] Handle(string path, Stream request,
                                 IOSHttpRequest httpRequest, IOSHttpResponse httpResponse)
            {
                return Util.UTF8.GetBytes("OK");
            }

            public string ContentType
            {
                get { return "text/plain"; }
            }

            public string HttpMethod
            {
                get { return "GET"; }
            }

            public string Path
            {
                get { return "/simstatus"; }
            }
        }

        /// <summary>
        /// Handler to supply the current extended status of this sim
        /// Sends the statistical data in a json serialization 
        /// </summary>
        public class XSimStatusHandler : IStreamedRequestHandler
        {
            OpenSimBase m_opensim;
            string osXStatsURI = String.Empty;
        
            public XSimStatusHandler(OpenSimBase sim)
            {
                m_opensim = sim;
                osXStatsURI = Util.SHA1Hash(sim.osSecret);
            }
            
            public byte[] Handle(string path, Stream request,
                                 IOSHttpRequest httpRequest, IOSHttpResponse httpResponse)
            {
                return Util.UTF8.GetBytes(m_opensim.StatReport(httpRequest));
            }

            public string ContentType
            {
                get { return "text/plain"; }
            }

            public string HttpMethod
            {
                get { return "GET"; }
            }

            public string Path
            {
                // This is for the OpenSimulator instance and is the osSecret hashed
                get { return "/" + osXStatsURI; }
            }
        }

        /// <summary>
        /// Handler to supply the current extended status of this sim to a user configured URI
        /// Sends the statistical data in a json serialization 
        /// If the request contains a key, "callback" the response will be wrappend in the 
        /// associated value for jsonp used with ajax/javascript
        /// </summary>
        public class UXSimStatusHandler : IStreamedRequestHandler
        {
            OpenSimBase m_opensim;
            string osUXStatsURI = String.Empty;
        
            public UXSimStatusHandler(OpenSimBase sim)
            {
                m_opensim = sim;
                osUXStatsURI = sim.userStatsURI;
                
            }
            
            public byte[] Handle(string path, Stream request,
                                 IOSHttpRequest httpRequest, IOSHttpResponse httpResponse)
            {
                return Util.UTF8.GetBytes(m_opensim.StatReport(httpRequest));
            }

            public string ContentType
            {
                get { return "text/plain"; }
            }

            public string HttpMethod
            {
                get { return "GET"; }
            }

            public string Path
            {
                // This is for the OpenSimulator instance and is the user provided URI 
                get { return "/" + osUXStatsURI; }
            }
        }

        #endregion

        /// <summary>
        /// Performs any last-minute sanity checking and shuts down the region server
        /// </summary>
        public override void ShutdownSpecific()
        {
            if (proxyUrl.Length > 0)
            {
                Util.XmlRpcCommand(proxyUrl, "Stop");
            }

            m_log.Info("[SHUTDOWN]: Closing all threads");
            m_log.Info("[SHUTDOWN]: Killing listener thread");
            m_log.Info("[SHUTDOWN]: Killing clients");
            // TODO: implement this
            m_log.Info("[SHUTDOWN]: Closing console and terminating");

            try
            {
                m_sceneManager.Close();
            }
            catch (Exception e)
            {
                m_log.ErrorFormat("[SHUTDOWN]: Ignoring failure during shutdown - {0}", e);
            }
        }

        /// <summary>
        /// Get the start time and up time of Region server
        /// </summary>
        /// <param name="starttime">The first out parameter describing when the Region server started</param>
        /// <param name="uptime">The second out parameter describing how long the Region server has run</param>
        public void GetRunTime(out string starttime, out string uptime)
        {
            starttime = m_startuptime.ToString();
            uptime = (DateTime.Now - m_startuptime).ToString();
        }

        /// <summary>
        /// Get the number of the avatars in the Region server
        /// </summary>
        /// <param name="usernum">The first out parameter describing the number of all the avatars in the Region server</param>
        public void GetAvatarNumber(out int usernum)
        {
            usernum = m_sceneManager.GetCurrentSceneAvatars().Count;
        }

        /// <summary>
        /// Get the number of regions
        /// </summary>
        /// <param name="regionnum">The first out parameter describing the number of regions</param>
        public void GetRegionNumber(out int regionnum)
        {
            regionnum = m_sceneManager.Scenes.Count;
        }
        
        /// <summary>
        /// Create an estate with an initial region.
        /// </summary>
        /// <remarks>
        /// This method doesn't allow an estate to be created with the same name as existing estates.
        /// </remarks>
        /// <param name="regInfo"></param>
        /// <param name="estatesByName">A list of estate names that already exist.</param>
        /// <param name="estateName">Estate name to create if already known</param>
        /// <returns>true if the estate was created, false otherwise</returns>
<<<<<<< HEAD
        public bool CreateEstate(RegionInfo regInfo, List<string> existingNames, string estateName)
        {
            // Create a new estate
            regInfo.EstateSettings = EstateDataService.LoadEstateSettings(regInfo.RegionID, true);

            string newName;
            if (estateName != "")
            {
                newName = estateName;
            }
            else
            {
                newName = MainConsole.Instance.CmdPrompt("New estate name", regInfo.EstateSettings.EstateName);
            }
=======
        public bool CreateEstate(RegionInfo regInfo, Dictionary<string, EstateSettings> estatesByName, string estateName)
        {
            // Create a new estate
            regInfo.EstateSettings = EstateDataService.LoadEstateSettings(regInfo.RegionID, true);
>>>>>>> 291dc396

            string newName;
            if (estateName != null && estateName != "")
                newName = estateName;
            else
                newName = MainConsole.Instance.CmdPrompt("New estate name", regInfo.EstateSettings.EstateName);

            if (estatesByName.ContainsKey(newName))
            {
                MainConsole.Instance.OutputFormat("An estate named {0} already exists.  Please try again.", newName);
                return false;
            }
            
            regInfo.EstateSettings.EstateName = newName;
            
            // FIXME: Later on, the scene constructor will reload the estate settings no matter what.
            // Therefore, we need to do an initial save here otherwise the new estate name will be reset
            // back to the default.  The reloading of estate settings by scene could be eliminated if it
            // knows that the passed in settings in RegionInfo are already valid.  Also, it might be 
            // possible to eliminate some additional later saves made by callers of this method.
            regInfo.EstateSettings.Save();   
            
            return true;
        }
        
        /// <summary>
        /// Load the estate information for the provided RegionInfo object.
        /// </summary>
        /// <param name="regInfo"></param>
        public void PopulateRegionEstateInfo(RegionInfo regInfo)
        {
            if (EstateDataService != null)
                regInfo.EstateSettings = EstateDataService.LoadEstateSettings(regInfo.RegionID, false);

            if (regInfo.EstateSettings.EstateID != 0)
                return;

            m_log.WarnFormat("[ESTATE] Region {0} is not part of an estate.", regInfo.RegionName);
            
            List<EstateSettings> estates = EstateDataService.LoadEstateSettingsAll();                
            Dictionary<string, EstateSettings> estatesByName = new Dictionary<string, EstateSettings>();

            foreach (EstateSettings estate in estates)
                estatesByName[estate.EstateName] = estate;

            string defaultEstateName = null;

            if (m_config.Source.Configs[ESTATE_SECTION_NAME] != null)
            {
<<<<<<< HEAD
                m_log.WarnFormat("[ESTATE] Region {0} is not part of an estate.", regInfo.RegionName);
                
                List<EstateSettings> estates = EstateDataService.LoadEstateSettingsAll();                
                List<string> estateNames = new List<string>();
                foreach (EstateSettings estate in estates)
                    estateNames.Add(estate.EstateName);

                string estateName = "";
                string estateOwner = "";

                if (m_config.Source.Configs["EstateDefaults"] != null)
                {
                    estateName = m_config.Source.Configs["EstateDefaults"].GetString("EstateName", "");
                    estateOwner = m_config.Source.Configs["EstateDefaults"].GetString("EstateOwner", "");
                }
                    
                while (true)
                {
                    if (estates.Count == 0)
                    {                        
                        m_log.Info("[ESTATE] No existing estates found.  You must create a new one.");

                        if (CreateEstate(regInfo, estateNames, estateName))
=======
                defaultEstateName = m_config.Source.Configs[ESTATE_SECTION_NAME].GetString("DefaultEstateName", null);

                if (defaultEstateName != null)
                {
                    EstateSettings defaultEstate;
                    bool defaultEstateJoined = false;

                    if (estatesByName.ContainsKey(defaultEstateName))
                    {
                        defaultEstate = estatesByName[defaultEstateName];

                        if (EstateDataService.LinkRegion(regInfo.RegionID, (int)defaultEstate.EstateID))
                            defaultEstateJoined = true;
                    }
                    else
                    {
                        if (CreateEstate(regInfo, estatesByName, defaultEstateName))
                            defaultEstateJoined = true;
                    }

                    if (defaultEstateJoined)
                        return;
                    else
                        m_log.ErrorFormat(
                            "[OPENSIM BASE]: Joining default estate {0} failed", defaultEstateName);
                }
            }

            // If we have no default estate or creation of the default estate failed then ask the user.
            while (true)
            {
                if (estates.Count == 0)
                {
                    m_log.Info("[ESTATE]: No existing estates found.  You must create a new one.");

                    if (CreateEstate(regInfo, estatesByName, null))
                        break;
                    else
                        continue;
                }
                else
                {
                    string response
                        = MainConsole.Instance.CmdPrompt(
                            string.Format(
                                "Do you wish to join region {0} to an existing estate (yes/no)?", regInfo.RegionName),
                                "yes",
                                new List<string>() { "yes", "no" });

                    if (response == "no")
                    {
                        if (CreateEstate(regInfo, estatesByName, null))
>>>>>>> 291dc396
                            break;
                        else
                        {
                            estateName = "";
                            continue;
                        }
                    }
                    else
                    {
                        string[] estateNames = estatesByName.Keys.ToArray();
                        response
                            = MainConsole.Instance.CmdPrompt(
                                string.Format(
                                    "Name of estate to join.  Existing estate names are ({0})",
                                    string.Join(", ", estateNames)),
                                estateNames[0]);

                        List<int> estateIDs = EstateDataService.GetEstates(response);
                        if (estateIDs.Count < 1)
                        {
<<<<<<< HEAD
                            if (CreateEstate(regInfo, estateNames, estateName))
                                break;
                            else
                            {
                                estateName = "";
                                continue;
                            }
                        }
                        else
                        {                           
                            response 
                                = MainConsole.Instance.CmdPrompt(
                                    string.Format(
                                        "Name of estate to join.  Existing estate names are ({0})", string.Join(", ", estateNames.ToArray())), 
                                    estateNames[0]);
    
                            List<int> estateIDs = EstateDataService.GetEstates(response);
                            if (estateIDs.Count < 1)
                            {
                                MainConsole.Instance.Output("The name you have entered matches no known estate.  Please try again.");
                                continue;
                            }
    
                            int estateID = estateIDs[0];
    
                            regInfo.EstateSettings = EstateDataService.LoadEstateSettings(estateID);
    
                            if (EstateDataService.LinkRegion(regInfo.RegionID, estateID))
                                break;
    
                            MainConsole.Instance.Output("Joining the estate failed. Please try again.");
=======
                            MainConsole.Instance.Output("The name you have entered matches no known estate.  Please try again.");
                            continue;
>>>>>>> 291dc396
                        }

                        int estateID = estateIDs[0];

                        regInfo.EstateSettings = EstateDataService.LoadEstateSettings(estateID);

                        if (EstateDataService.LinkRegion(regInfo.RegionID, estateID))
                            break;

                        MainConsole.Instance.Output("Joining the estate failed. Please try again.");
                    }
                }
            }
        }
    }
    
    public class OpenSimConfigSource
    {
        public IConfigSource Source;

        public void Save(string path)
        {
            if (Source is IniConfigSource)
            {
                IniConfigSource iniCon = (IniConfigSource) Source;
                iniCon.Save(path);
            }
            else if (Source is XmlConfigSource)
            {
                XmlConfigSource xmlCon = (XmlConfigSource) Source;
                xmlCon.Save(path);
            }
        }
    }
}<|MERGE_RESOLUTION|>--- conflicted
+++ resolved
@@ -449,24 +449,6 @@
         {
             RegionInfo regionInfo = scene.RegionInfo;
 
-<<<<<<< HEAD
-            string estateFirstName = "", estateLastName = "", estateOwnerEMail = "", estateOwnerPassword = "", estateOwnerUUID = "";
-
-            if (m_config.Source.Configs["EstateDefaults"] != null)
-            {
-                string estateOwner = m_config.Source.Configs["EstateDefaults"].GetString("EstateOwner", "").Trim();
-                string[] ownerNames = estateOwner.Split(' ');
-
-                if (ownerNames.Length == 2)
-                {
-                    estateFirstName = ownerNames[0];
-                    estateLastName = ownerNames[1];
-                }
-                // Info to be used only on Standalone Mode
-                estateOwnerUUID = m_config.Source.Configs["EstateDefaults"].GetString("estateOwnerUUID", "");
-                estateOwnerEMail = m_config.Source.Configs["EstateDefaults"].GetString("estateOwnerEMail", "");
-                estateOwnerPassword = m_config.Source.Configs["EstateDefaults"].GetString("estateOwnerPassword", "");
-=======
             string estateOwnerFirstName = null;
             string estateOwnerLastName = null;
             string estateOwnerEMail = null;
@@ -489,27 +471,10 @@
                 rawEstateOwnerUuid = m_config.Source.Configs[ESTATE_SECTION_NAME].GetString("DefaultEstateOwnerUUID", null);
                 estateOwnerEMail = m_config.Source.Configs[ESTATE_SECTION_NAME].GetString("DefaultEstateOwnerEMail", null);
                 estateOwnerPassword = m_config.Source.Configs[ESTATE_SECTION_NAME].GetString("DefaultEstateOwnerPassword", null);
->>>>>>> 291dc396
             }
 
             MainConsole.Instance.OutputFormat("Estate {0} has no owner set.", regionInfo.EstateSettings.EstateName);
             List<char> excluded = new List<char>(new char[1]{' '});
-<<<<<<< HEAD
-
-            string first, last;
-
-            if ((estateFirstName != "") && (estateLastName != ""))
-            {
-                first = estateFirstName;
-                last = estateLastName;
-            }
-            else
-            {
-                first = MainConsole.Instance.CmdPrompt("Estate owner first name", "Test", excluded);
-                last = MainConsole.Instance.CmdPrompt("Estate owner last name", "User", excluded);
-            }
-=======
->>>>>>> 291dc396
 
 
             if (estateOwnerFirstName == null || estateOwnerLastName == null)
@@ -538,24 +503,6 @@
 
                 if (scene.UserAccountService is UserAccountService)
                 {
-<<<<<<< HEAD
-                    string password = "", email = "", rawPrincipalId = "";
-
-                    if (estateOwnerPassword != "")
-                        password = estateOwnerPassword;
-                    else
-                        MainConsole.Instance.PasswdPrompt("Password");
-
-                    if (estateOwnerEMail != "")
-                        email = estateOwnerEMail;
-                    else
-                        email = MainConsole.Instance.CmdPrompt("Email", "");
-
-                    if (estateOwnerUUID != "")
-                        rawPrincipalId = estateOwnerUUID;
-                    else
-                        rawPrincipalId = MainConsole.Instance.CmdPrompt("User ID", UUID.Random().ToString());
-=======
                     if (estateOwnerPassword == null)
                         estateOwnerPassword = MainConsole.Instance.PasswdPrompt("Password");
 
@@ -564,7 +511,6 @@
 
                     if (rawEstateOwnerUuid == null)
                         rawEstateOwnerUuid = MainConsole.Instance.CmdPrompt("User ID", UUID.Random().ToString());
->>>>>>> 291dc396
         
                     UUID estateOwnerUuid = UUID.Zero;
                     if (!UUID.TryParse(rawEstateOwnerUuid, out estateOwnerUuid))
@@ -988,27 +934,10 @@
         /// <param name="estatesByName">A list of estate names that already exist.</param>
         /// <param name="estateName">Estate name to create if already known</param>
         /// <returns>true if the estate was created, false otherwise</returns>
-<<<<<<< HEAD
-        public bool CreateEstate(RegionInfo regInfo, List<string> existingNames, string estateName)
+        public bool CreateEstate(RegionInfo regInfo, Dictionary<string, EstateSettings> estatesByName, string estateName)
         {
             // Create a new estate
             regInfo.EstateSettings = EstateDataService.LoadEstateSettings(regInfo.RegionID, true);
-
-            string newName;
-            if (estateName != "")
-            {
-                newName = estateName;
-            }
-            else
-            {
-                newName = MainConsole.Instance.CmdPrompt("New estate name", regInfo.EstateSettings.EstateName);
-            }
-=======
-        public bool CreateEstate(RegionInfo regInfo, Dictionary<string, EstateSettings> estatesByName, string estateName)
-        {
-            // Create a new estate
-            regInfo.EstateSettings = EstateDataService.LoadEstateSettings(regInfo.RegionID, true);
->>>>>>> 291dc396
 
             string newName;
             if (estateName != null && estateName != "")
@@ -1058,31 +987,6 @@
 
             if (m_config.Source.Configs[ESTATE_SECTION_NAME] != null)
             {
-<<<<<<< HEAD
-                m_log.WarnFormat("[ESTATE] Region {0} is not part of an estate.", regInfo.RegionName);
-                
-                List<EstateSettings> estates = EstateDataService.LoadEstateSettingsAll();                
-                List<string> estateNames = new List<string>();
-                foreach (EstateSettings estate in estates)
-                    estateNames.Add(estate.EstateName);
-
-                string estateName = "";
-                string estateOwner = "";
-
-                if (m_config.Source.Configs["EstateDefaults"] != null)
-                {
-                    estateName = m_config.Source.Configs["EstateDefaults"].GetString("EstateName", "");
-                    estateOwner = m_config.Source.Configs["EstateDefaults"].GetString("EstateOwner", "");
-                }
-                    
-                while (true)
-                {
-                    if (estates.Count == 0)
-                    {                        
-                        m_log.Info("[ESTATE] No existing estates found.  You must create a new one.");
-
-                        if (CreateEstate(regInfo, estateNames, estateName))
-=======
                 defaultEstateName = m_config.Source.Configs[ESTATE_SECTION_NAME].GetString("DefaultEstateName", null);
 
                 if (defaultEstateName != null)
@@ -1135,13 +1039,9 @@
                     if (response == "no")
                     {
                         if (CreateEstate(regInfo, estatesByName, null))
->>>>>>> 291dc396
                             break;
                         else
-                        {
-                            estateName = "";
                             continue;
-                        }
                     }
                     else
                     {
@@ -1156,42 +1056,8 @@
                         List<int> estateIDs = EstateDataService.GetEstates(response);
                         if (estateIDs.Count < 1)
                         {
-<<<<<<< HEAD
-                            if (CreateEstate(regInfo, estateNames, estateName))
-                                break;
-                            else
-                            {
-                                estateName = "";
-                                continue;
-                            }
-                        }
-                        else
-                        {                           
-                            response 
-                                = MainConsole.Instance.CmdPrompt(
-                                    string.Format(
-                                        "Name of estate to join.  Existing estate names are ({0})", string.Join(", ", estateNames.ToArray())), 
-                                    estateNames[0]);
-    
-                            List<int> estateIDs = EstateDataService.GetEstates(response);
-                            if (estateIDs.Count < 1)
-                            {
-                                MainConsole.Instance.Output("The name you have entered matches no known estate.  Please try again.");
-                                continue;
-                            }
-    
-                            int estateID = estateIDs[0];
-    
-                            regInfo.EstateSettings = EstateDataService.LoadEstateSettings(estateID);
-    
-                            if (EstateDataService.LinkRegion(regInfo.RegionID, estateID))
-                                break;
-    
-                            MainConsole.Instance.Output("Joining the estate failed. Please try again.");
-=======
                             MainConsole.Instance.Output("The name you have entered matches no known estate.  Please try again.");
                             continue;
->>>>>>> 291dc396
                         }
 
                         int estateID = estateIDs[0];
