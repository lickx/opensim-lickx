/*
 * Copyright (c) Contributors, http://opensimulator.org/
 * See CONTRIBUTORS.TXT for a full list of copyright holders.
 *
 * Redistribution and use in source and binary forms, with or without
 * modification, are permitted provided that the following conditions are met:
 *     * Redistributions of source code must retain the above copyright
 *       notice, this list of conditions and the following disclaimer.
 *     * Redistributions in binary form must reproduce the above copyright
 *       notice, this list of conditions and the following disclaimer in the
 *       documentation and/or other materials provided with the distribution.
 *     * Neither the name of the OpenSimulator Project nor the
 *       names of its contributors may be used to endorse or promote products
 *       derived from this software without specific prior written permission.
 *
 * THIS SOFTWARE IS PROVIDED BY THE DEVELOPERS ``AS IS'' AND ANY
 * EXPRESS OR IMPLIED WARRANTIES, INCLUDING, BUT NOT LIMITED TO, THE IMPLIED
 * WARRANTIES OF MERCHANTABILITY AND FITNESS FOR A PARTICULAR PURPOSE ARE
 * DISCLAIMED. IN NO EVENT SHALL THE CONTRIBUTORS BE LIABLE FOR ANY
 * DIRECT, INDIRECT, INCIDENTAL, SPECIAL, EXEMPLARY, OR CONSEQUENTIAL DAMAGES
 * (INCLUDING, BUT NOT LIMITED TO, PROCUREMENT OF SUBSTITUTE GOODS OR SERVICES;
 * LOSS OF USE, DATA, OR PROFITS; OR BUSINESS INTERRUPTION) HOWEVER CAUSED AND
 * ON ANY THEORY OF LIABILITY, WHETHER IN CONTRACT, STRICT LIABILITY, OR TORT
 * (INCLUDING NEGLIGENCE OR OTHERWISE) ARISING IN ANY WAY OUT OF THE USE OF THIS
 * SOFTWARE, EVEN IF ADVISED OF THE POSSIBILITY OF SUCH DAMAGE.
 */

using System;
using System.Collections.Generic;
using System.Reflection;
using log4net;
using Nini.Config;
using OpenMetaverse;
using OpenSim.Framework;
using OpenSim.Framework.Client;
using OpenSim.Region.Framework.Interfaces;
using OpenSim.Region.Framework.Scenes;
using OpenSim.Framework.Console;
using OpenSim.Region.Physics.Manager;
using Mono.Addins;

[assembly: Addin("RegionCombinerModule", "0.1")]
[assembly: AddinDependency("OpenSim", "0.5")]
namespace OpenSim.Region.RegionCombinerModule
{
    [Extension(Path = "/OpenSim/RegionModules", NodeName = "RegionModule")]
    public class RegionCombinerModule : ISharedRegionModule, IRegionCombinerModule
    {
        private static readonly ILog m_log = LogManager.GetLogger(MethodBase.GetCurrentMethod().DeclaringType);

        public string Name
        {
            get { return "RegionCombinerModule"; }
        }

        public Type ReplaceableInterface
        {
            get { return null; }
        }

        /// <summary>
        /// This holds the root regions for the megaregions.
        /// </summary>
        /// <remarks>
        /// Usually there is only ever one megaregion (and hence only one entry here).
        /// </remarks>
        private Dictionary<UUID, RegionConnections> m_regions = new Dictionary<UUID, RegionConnections>();

        /// <summary>
        /// Is this module enabled?
        /// </summary>
        private bool enabledYN = false;

        /// <summary>
        /// The scenes that comprise the megaregion.
        /// </summary>
        private Dictionary<UUID, Scene> m_startingScenes = new Dictionary<UUID, Scene>();

        public void Initialise(IConfigSource source)
        {
            IConfig myConfig = source.Configs["Startup"];
            enabledYN = myConfig.GetBoolean("CombineContiguousRegions", false);

            if (enabledYN)
            {
                MainConsole.Instance.Commands.AddCommand(
                    "RegionCombinerModule", false, "fix-phantoms", "fix-phantoms",
                    "Fixes phantom objects after an import to megaregions", FixPhantoms);
            }
        }

        public void Close()
        {
        }

        public void AddRegion(Scene scene)
        {
            if (enabledYN)
                scene.RegisterModuleInterface<IRegionCombinerModule>(this);
        }

        public void RemoveRegion(Scene scene)
        {
        }

        public void RegionLoaded(Scene scene)
        {
            if (enabledYN)
                RegionLoadedDoWork(scene);
<<<<<<< HEAD
=======

                scene.EventManager.OnNewPresence += NewPresence;
            }
        }

        public bool IsRootForMegaregion(UUID sceneId)
        {
            lock (m_regions)
                return m_regions.ContainsKey(sceneId);
        }

        private void NewPresence(ScenePresence presence)
        {
            if (presence.IsChildAgent)
            {
                byte[] throttleData;

                try
                {
                    throttleData = presence.ControllingClient.GetThrottlesPacked(1);
                } 
                catch (NotImplementedException)
                {
                    return;
                }

                if (throttleData == null)
                    return;

                if (throttleData.Length == 0)
                    return;

                if (throttleData.Length != 28)
                    return;

                byte[] adjData;
                int pos = 0;

                if (!BitConverter.IsLittleEndian)
                {
                    byte[] newData = new byte[7 * 4];
                    Buffer.BlockCopy(throttleData, 0, newData, 0, 7 * 4);

                    for (int i = 0; i < 7; i++)
                        Array.Reverse(newData, i * 4, 4);

                    adjData = newData;
                }
                else
                {
                    adjData = throttleData;
                }

                // 0.125f converts from bits to bytes
                int resend = (int)(BitConverter.ToSingle(adjData, pos) * 0.125f); pos += 4;
                int land = (int)(BitConverter.ToSingle(adjData, pos) * 0.125f); pos += 4;
                int wind = (int)(BitConverter.ToSingle(adjData, pos) * 0.125f); pos += 4;
                int cloud = (int)(BitConverter.ToSingle(adjData, pos) * 0.125f); pos += 4;
                int task = (int)(BitConverter.ToSingle(adjData, pos) * 0.125f); pos += 4;
                int texture = (int)(BitConverter.ToSingle(adjData, pos) * 0.125f); pos += 4;
                int asset = (int)(BitConverter.ToSingle(adjData, pos) * 0.125f);
                // State is a subcategory of task that we allocate a percentage to


                //int total = resend + land + wind + cloud + task + texture + asset;

                byte[] data = new byte[7 * 4];
                int ii = 0;

                Buffer.BlockCopy(Utils.FloatToBytes(resend), 0, data, ii, 4); ii += 4;
                Buffer.BlockCopy(Utils.FloatToBytes(land * 50), 0, data, ii, 4); ii += 4;
                Buffer.BlockCopy(Utils.FloatToBytes(wind), 0, data, ii, 4); ii += 4;
                Buffer.BlockCopy(Utils.FloatToBytes(cloud), 0, data, ii, 4); ii += 4;
                Buffer.BlockCopy(Utils.FloatToBytes(task), 0, data, ii, 4); ii += 4;
                Buffer.BlockCopy(Utils.FloatToBytes(texture), 0, data, ii, 4); ii += 4;
                Buffer.BlockCopy(Utils.FloatToBytes(asset), 0, data, ii, 4);

                try
                {
                    presence.ControllingClient.SetChildAgentThrottle(data);
                }
                catch (NotImplementedException)
                {
                    return;
                }

            }
>>>>>>> 3f2a727b
        }

        private void RegionLoadedDoWork(Scene scene)
        {
/* 
            // For testing on a single instance
            if (scene.RegionInfo.RegionLocX == 1004 && scene.RegionInfo.RegionLocY == 1000)
                return;
            // 
*/
            lock (m_startingScenes)
                m_startingScenes.Add(scene.RegionInfo.originRegionID, scene);

            // Give each region a standard set of non-infinite borders
            Border northBorder = new Border();
            northBorder.BorderLine = new Vector3(0, (int)Constants.RegionSize, (int)Constants.RegionSize);  //<---
            northBorder.CrossDirection = Cardinals.N;
            scene.NorthBorders[0] = northBorder;

            Border southBorder = new Border();
            southBorder.BorderLine = new Vector3(0, (int)Constants.RegionSize, 0);    //--->
            southBorder.CrossDirection = Cardinals.S;
            scene.SouthBorders[0] = southBorder;

            Border eastBorder = new Border();
            eastBorder.BorderLine = new Vector3(0, (int)Constants.RegionSize, (int)Constants.RegionSize);   //<---
            eastBorder.CrossDirection = Cardinals.E;
            scene.EastBorders[0] = eastBorder;

            Border westBorder = new Border();
            westBorder.BorderLine = new Vector3(0, (int)Constants.RegionSize, 0);     //--->
            westBorder.CrossDirection = Cardinals.W;
            scene.WestBorders[0] = westBorder;



            RegionConnections regionConnections = new RegionConnections();
            regionConnections.ConnectedRegions = new List<RegionData>();
            regionConnections.RegionScene = scene;
            regionConnections.RegionLandChannel = scene.LandChannel;
            regionConnections.RegionId = scene.RegionInfo.originRegionID;
            regionConnections.X = scene.RegionInfo.RegionLocX;
            regionConnections.Y = scene.RegionInfo.RegionLocY;
            regionConnections.XEnd = (int)Constants.RegionSize;
            regionConnections.YEnd = (int)Constants.RegionSize;


            lock (m_regions)
            {
                bool connectedYN = false;

                foreach (RegionConnections conn in m_regions.Values)
                {
                    #region commented
                    /*
                    // If we're one region over +x +y
                    //xxy
                    //xxx
                    //xxx
                    if ((((int)conn.X * (int)Constants.RegionSize) + conn.XEnd 
                        == (regionConnections.X * (int)Constants.RegionSize)) 
                        && (((int)conn.Y * (int)Constants.RegionSize) - conn.YEnd 
                        == (regionConnections.Y * (int)Constants.RegionSize)))
                    {
                        Vector3 offset = Vector3.Zero;
                        offset.X = (((regionConnections.X * (int) Constants.RegionSize)) -
                                    ((conn.X * (int) Constants.RegionSize)));
                        offset.Y = (((regionConnections.Y * (int) Constants.RegionSize)) -
                                    ((conn.Y * (int) Constants.RegionSize)));

                        Vector3 extents = Vector3.Zero;
                        extents.Y = regionConnections.YEnd + conn.YEnd;
                        extents.X = conn.XEnd + conn.XEnd;

                        m_log.DebugFormat("Scene: {0} to the northwest of Scene{1}.  Offset: {2}.  Extents:{3}",
                                          conn.RegionScene.RegionInfo.RegionName,
                                          regionConnections.RegionScene.RegionInfo.RegionName,
                                          offset, extents);

                        scene.PhysicsScene.Combine(conn.RegionScene.PhysicsScene, offset, extents);
                            
                        connectedYN = true;
                        break;
                    }
                    */

                    /*
                    //If we're one region over x +y
                    //xxx
                    //xxx
                    //xyx
                    if ((((int)conn.X * (int)Constants.RegionSize)
                        == (regionConnections.X * (int)Constants.RegionSize))
                        && (((int)conn.Y * (int)Constants.RegionSize) - conn.YEnd
                        == (regionConnections.Y * (int)Constants.RegionSize)))
                    {
                        Vector3 offset = Vector3.Zero;
                        offset.X = (((regionConnections.X * (int)Constants.RegionSize)) -
                                    ((conn.X * (int)Constants.RegionSize)));
                        offset.Y = (((regionConnections.Y * (int)Constants.RegionSize)) -
                                    ((conn.Y * (int)Constants.RegionSize)));

                        Vector3 extents = Vector3.Zero;
                        extents.Y = regionConnections.YEnd + conn.YEnd;
                        extents.X = conn.XEnd;

                        m_log.DebugFormat("Scene: {0} to the north of Scene{1}.  Offset: {2}. Extents:{3}",
                                          conn.RegionScene.RegionInfo.RegionName,
                                          regionConnections.RegionScene.RegionInfo.RegionName, offset, extents);

                        scene.PhysicsScene.Combine(conn.RegionScene.PhysicsScene, offset, extents);
                        connectedYN = true;
                        break;
                    }
                    */

                    /*
                    // If we're one region over -x +y
                    //xxx
                    //xxx
                    //yxx
                    if ((((int)conn.X * (int)Constants.RegionSize) - conn.XEnd
                        == (regionConnections.X * (int)Constants.RegionSize))
                        && (((int)conn.Y * (int)Constants.RegionSize) - conn.YEnd
                        == (regionConnections.Y * (int)Constants.RegionSize)))
                    {
                        Vector3 offset = Vector3.Zero;
                        offset.X = (((regionConnections.X * (int)Constants.RegionSize)) -
                                    ((conn.X * (int)Constants.RegionSize)));
                        offset.Y = (((regionConnections.Y * (int)Constants.RegionSize)) -
                                    ((conn.Y * (int)Constants.RegionSize)));

                        Vector3 extents = Vector3.Zero;
                        extents.Y = regionConnections.YEnd + conn.YEnd;
                        extents.X = conn.XEnd + conn.XEnd;

                        m_log.DebugFormat("Scene: {0} to the northeast of Scene.  Offset: {2}. Extents:{3}",
                                          conn.RegionScene.RegionInfo.RegionName,
                                          regionConnections.RegionScene.RegionInfo.RegionName, offset, extents);

                        scene.PhysicsScene.Combine(conn.RegionScene.PhysicsScene, offset, extents);


                        connectedYN = true;
                        break;
                    }
                    */

                    /*
                    // If we're one region over -x y
                    //xxx
                    //yxx
                    //xxx
                    if ((((int)conn.X * (int)Constants.RegionSize) - conn.XEnd
                        == (regionConnections.X * (int)Constants.RegionSize))
                        && (((int)conn.Y * (int)Constants.RegionSize)
                        == (regionConnections.Y * (int)Constants.RegionSize)))
                    {
                        Vector3 offset = Vector3.Zero;
                        offset.X = (((regionConnections.X * (int)Constants.RegionSize)) -
                                    ((conn.X * (int)Constants.RegionSize)));
                        offset.Y = (((regionConnections.Y * (int)Constants.RegionSize)) -
                                    ((conn.Y * (int)Constants.RegionSize)));

                        Vector3 extents = Vector3.Zero;
                        extents.Y = regionConnections.YEnd;
                        extents.X = conn.XEnd + conn.XEnd;

                        m_log.DebugFormat("Scene: {0} to the east of Scene{1} Offset: {2}. Extents:{3}",
                                          conn.RegionScene.RegionInfo.RegionName,
                                          regionConnections.RegionScene.RegionInfo.RegionName, offset, extents);

                        scene.PhysicsScene.Combine(conn.RegionScene.PhysicsScene, offset, extents);

                        connectedYN = true;
                        break;
                    }
                    */

                    /*
                        // If we're one region over -x -y
                        //yxx
                        //xxx
                        //xxx
                        if ((((int)conn.X * (int)Constants.RegionSize) - conn.XEnd
                            == (regionConnections.X * (int)Constants.RegionSize))
                            && (((int)conn.Y * (int)Constants.RegionSize) + conn.YEnd
                            == (regionConnections.Y * (int)Constants.RegionSize)))
                        {
                            Vector3 offset = Vector3.Zero;
                            offset.X = (((regionConnections.X * (int)Constants.RegionSize)) -
                                        ((conn.X * (int)Constants.RegionSize)));
                            offset.Y = (((regionConnections.Y * (int)Constants.RegionSize)) -
                                        ((conn.Y * (int)Constants.RegionSize)));

                            Vector3 extents = Vector3.Zero;
                            extents.Y = regionConnections.YEnd + conn.YEnd;
                            extents.X = conn.XEnd + conn.XEnd;

                            m_log.DebugFormat("Scene: {0} to the northeast of Scene{1} Offset: {2}. Extents:{3}",
                                              conn.RegionScene.RegionInfo.RegionName,
                                              regionConnections.RegionScene.RegionInfo.RegionName, offset, extents);

                            scene.PhysicsScene.Combine(conn.RegionScene.PhysicsScene, offset, extents);

                            connectedYN = true;
                            break;
                        }
                        */
                    #endregion

                    // If we're one region over +x y
                    //xxx
                    //xxy
                    //xxx


                    if ((((int)conn.X * (int)Constants.RegionSize) + conn.XEnd
                        >= (regionConnections.X * (int)Constants.RegionSize))
                        && (((int)conn.Y * (int)Constants.RegionSize)
                        >= (regionConnections.Y * (int)Constants.RegionSize)))
                    {
                        connectedYN = DoWorkForOneRegionOverPlusXY(conn, regionConnections, scene);
                        break;
                    }

                    // If we're one region over x +y
                    //xyx
                    //xxx
                    //xxx
                    if ((((int)conn.X * (int)Constants.RegionSize)
                        >= (regionConnections.X * (int)Constants.RegionSize))
                        && (((int)conn.Y * (int)Constants.RegionSize) + conn.YEnd
                        >= (regionConnections.Y * (int)Constants.RegionSize)))
                    {
                        connectedYN = DoWorkForOneRegionOverXPlusY(conn, regionConnections, scene);
                        break;
                    }

                    // If we're one region over +x +y
                    //xxy
                    //xxx
                    //xxx
                    if ((((int)conn.X * (int)Constants.RegionSize) + conn.XEnd
                        >= (regionConnections.X * (int)Constants.RegionSize))
                        && (((int)conn.Y * (int)Constants.RegionSize) + conn.YEnd
                        >= (regionConnections.Y * (int)Constants.RegionSize)))
                    {
                        connectedYN = DoWorkForOneRegionOverPlusXPlusY(conn, regionConnections, scene);
                        break;

                    }
                }

                // If !connectYN means that this region is a root region
                if (!connectedYN)
                {
                    DoWorkForRootRegion(regionConnections, scene);
                }
            }

            // Set up infinite borders around the entire AABB of the combined ConnectedRegions
            AdjustLargeRegionBounds();
        }

        private bool DoWorkForOneRegionOverPlusXY(RegionConnections conn, RegionConnections regionConnections, Scene scene)
        {
            Vector3 offset = Vector3.Zero;
            offset.X = (((regionConnections.X * (int)Constants.RegionSize)) -
                        ((conn.X * (int)Constants.RegionSize)));
            offset.Y = (((regionConnections.Y * (int)Constants.RegionSize)) -
                        ((conn.Y * (int)Constants.RegionSize)));

            Vector3 extents = Vector3.Zero;
            extents.Y = conn.YEnd;
            extents.X = conn.XEnd + regionConnections.XEnd;

            conn.UpdateExtents(extents);

            m_log.DebugFormat(
                "[REGION COMBINER MODULE]: Scene {0} to the west of Scene {1}, Offset: {2}, Extents: {3}",
                conn.RegionScene.RegionInfo.RegionName,
                regionConnections.RegionScene.RegionInfo.RegionName, offset, extents);

            scene.BordersLocked = true;
            conn.RegionScene.BordersLocked = true;

            RegionData ConnectedRegion = new RegionData();
            ConnectedRegion.Offset = offset;
            ConnectedRegion.RegionId = scene.RegionInfo.originRegionID;
            ConnectedRegion.RegionScene = scene;
            conn.ConnectedRegions.Add(ConnectedRegion);

            // Inform root region Physics about the extents of this region
            conn.RegionScene.PhysicsScene.Combine(null, Vector3.Zero, extents);

            // Inform Child region that it needs to forward it's terrain to the root region
            scene.PhysicsScene.Combine(conn.RegionScene.PhysicsScene, offset, Vector3.Zero);

            // Extend the borders as appropriate
            lock (conn.RegionScene.EastBorders)
                conn.RegionScene.EastBorders[0].BorderLine.Z += (int)Constants.RegionSize;

            lock (conn.RegionScene.NorthBorders)
                conn.RegionScene.NorthBorders[0].BorderLine.Y += (int)Constants.RegionSize;

            lock (conn.RegionScene.SouthBorders)
                conn.RegionScene.SouthBorders[0].BorderLine.Y += (int)Constants.RegionSize;

            lock (scene.WestBorders)
            {


                scene.WestBorders[0].BorderLine.Z = (int)((scene.RegionInfo.RegionLocX - conn.RegionScene.RegionInfo.RegionLocX) * (int)Constants.RegionSize); //auto teleport West

                // Trigger auto teleport to root region
                scene.WestBorders[0].TriggerRegionX = conn.RegionScene.RegionInfo.RegionLocX;
                scene.WestBorders[0].TriggerRegionY = conn.RegionScene.RegionInfo.RegionLocY;
            }

            // Reset Terrain..  since terrain loads before we get here, we need to load 
            // it again so it loads in the root region

            scene.PhysicsScene.SetTerrain(scene.Heightmap.GetFloatsSerialised());

            // Unlock borders
            conn.RegionScene.BordersLocked = false;
            scene.BordersLocked = false;

            // Create a client event forwarder and add this region's events to the root region.
            if (conn.ClientEventForwarder != null)
                conn.ClientEventForwarder.AddSceneToEventForwarding(scene);

            return true;
        }

        private bool DoWorkForOneRegionOverXPlusY(RegionConnections conn, RegionConnections regionConnections, Scene scene)
        {
            Vector3 offset = Vector3.Zero;
            offset.X = (((regionConnections.X * (int)Constants.RegionSize)) -
                        ((conn.X * (int)Constants.RegionSize)));
            offset.Y = (((regionConnections.Y * (int)Constants.RegionSize)) -
                        ((conn.Y * (int)Constants.RegionSize)));

            Vector3 extents = Vector3.Zero;
            extents.Y = regionConnections.YEnd + conn.YEnd;
            extents.X = conn.XEnd;
            conn.UpdateExtents(extents);

            scene.BordersLocked = true;
            conn.RegionScene.BordersLocked = true;

            RegionData ConnectedRegion = new RegionData();
            ConnectedRegion.Offset = offset;
            ConnectedRegion.RegionId = scene.RegionInfo.originRegionID;
            ConnectedRegion.RegionScene = scene;
            conn.ConnectedRegions.Add(ConnectedRegion);

            m_log.DebugFormat(
                "[REGION COMBINER MODULE]: Scene: {0} to the northeast of Scene {1}, Offset: {2}, Extents: {3}",
                conn.RegionScene.RegionInfo.RegionName,
                regionConnections.RegionScene.RegionInfo.RegionName, offset, extents);

            conn.RegionScene.PhysicsScene.Combine(null, Vector3.Zero, extents);
            scene.PhysicsScene.Combine(conn.RegionScene.PhysicsScene, offset, Vector3.Zero);

            lock (conn.RegionScene.NorthBorders)
                conn.RegionScene.NorthBorders[0].BorderLine.Z += (int)Constants.RegionSize;
            lock (conn.RegionScene.EastBorders)
                conn.RegionScene.EastBorders[0].BorderLine.Y += (int)Constants.RegionSize;
            lock (conn.RegionScene.WestBorders)
                conn.RegionScene.WestBorders[0].BorderLine.Y += (int)Constants.RegionSize;
            lock (scene.SouthBorders)
            {
                scene.SouthBorders[0].BorderLine.Z = (int)((scene.RegionInfo.RegionLocY - conn.RegionScene.RegionInfo.RegionLocY) * (int)Constants.RegionSize); //auto teleport south
                scene.SouthBorders[0].TriggerRegionX = conn.RegionScene.RegionInfo.RegionLocX;
                scene.SouthBorders[0].TriggerRegionY = conn.RegionScene.RegionInfo.RegionLocY;
            }

            // Reset Terrain..  since terrain normally loads first.
            //conn.RegionScene.PhysicsScene.SetTerrain(conn.RegionScene.Heightmap.GetFloatsSerialised());
            scene.PhysicsScene.SetTerrain(scene.Heightmap.GetFloatsSerialised());
            //conn.RegionScene.PhysicsScene.SetTerrain(conn.RegionScene.Heightmap.GetFloatsSerialised());

            scene.BordersLocked = false;
            conn.RegionScene.BordersLocked = false;
            if (conn.ClientEventForwarder != null)
                conn.ClientEventForwarder.AddSceneToEventForwarding(scene);
            return true;
        }

        private bool DoWorkForOneRegionOverPlusXPlusY(RegionConnections conn, RegionConnections regionConnections, Scene scene)
        {
            Vector3 offset = Vector3.Zero;
            offset.X = (((regionConnections.X * (int)Constants.RegionSize)) -
                        ((conn.X * (int)Constants.RegionSize)));
            offset.Y = (((regionConnections.Y * (int)Constants.RegionSize)) -
                        ((conn.Y * (int)Constants.RegionSize)));

            Vector3 extents = Vector3.Zero;
            extents.Y = regionConnections.YEnd + conn.YEnd;
            extents.X = regionConnections.XEnd + conn.XEnd;
            conn.UpdateExtents(extents);

            scene.BordersLocked = true;
            conn.RegionScene.BordersLocked = true;

            RegionData ConnectedRegion = new RegionData();
            ConnectedRegion.Offset = offset;
            ConnectedRegion.RegionId = scene.RegionInfo.originRegionID;
            ConnectedRegion.RegionScene = scene;

            conn.ConnectedRegions.Add(ConnectedRegion);

            m_log.DebugFormat(
                "[REGION COMBINER MODULE]: Scene: {0} to the NorthEast of Scene {1}, Offset: {2}, Extents: {3}",
                conn.RegionScene.RegionInfo.RegionName,
                regionConnections.RegionScene.RegionInfo.RegionName, offset, extents);

            conn.RegionScene.PhysicsScene.Combine(null, Vector3.Zero, extents);
            scene.PhysicsScene.Combine(conn.RegionScene.PhysicsScene, offset, Vector3.Zero);
            lock (conn.RegionScene.NorthBorders)
            {
                if (conn.RegionScene.NorthBorders.Count == 1)// &&  2)
                {
                    //compound border
                    // already locked above
                    conn.RegionScene.NorthBorders[0].BorderLine.Z += (int)Constants.RegionSize;

                    lock (conn.RegionScene.EastBorders)
                        conn.RegionScene.EastBorders[0].BorderLine.Y += (int)Constants.RegionSize;
                    lock (conn.RegionScene.WestBorders)
                        conn.RegionScene.WestBorders[0].BorderLine.Y += (int)Constants.RegionSize;
                }
            }

            lock (scene.SouthBorders)
            {
                scene.SouthBorders[0].BorderLine.Z = (int)((scene.RegionInfo.RegionLocY - conn.RegionScene.RegionInfo.RegionLocY) * (int)Constants.RegionSize); //auto teleport south
                scene.SouthBorders[0].TriggerRegionX = conn.RegionScene.RegionInfo.RegionLocX;
                scene.SouthBorders[0].TriggerRegionY = conn.RegionScene.RegionInfo.RegionLocY;
            }

            lock (conn.RegionScene.EastBorders)
            {
                if (conn.RegionScene.EastBorders.Count == 1)// && conn.RegionScene.EastBorders.Count == 2)
                {

                    conn.RegionScene.EastBorders[0].BorderLine.Z += (int)Constants.RegionSize;
                    lock (conn.RegionScene.NorthBorders)
                        conn.RegionScene.NorthBorders[0].BorderLine.Y += (int)Constants.RegionSize;
                    lock (conn.RegionScene.SouthBorders)
                        conn.RegionScene.SouthBorders[0].BorderLine.Y += (int)Constants.RegionSize;


                }
            }

            lock (scene.WestBorders)
            {
                scene.WestBorders[0].BorderLine.Z = (int)((scene.RegionInfo.RegionLocX - conn.RegionScene.RegionInfo.RegionLocX) * (int)Constants.RegionSize); //auto teleport West
                scene.WestBorders[0].TriggerRegionX = conn.RegionScene.RegionInfo.RegionLocX;
                scene.WestBorders[0].TriggerRegionY = conn.RegionScene.RegionInfo.RegionLocY;
            }

            /*
                                    else
                                    {
                                        conn.RegionScene.NorthBorders[0].BorderLine.Z += (int)Constants.RegionSize;
                                        conn.RegionScene.EastBorders[0].BorderLine.Y += (int)Constants.RegionSize;
                                        conn.RegionScene.WestBorders[0].BorderLine.Y += (int)Constants.RegionSize;
                                        scene.SouthBorders[0].BorderLine.Z += (int)Constants.RegionSize; //auto teleport south
                                    }
            */


            // Reset Terrain..  since terrain normally loads first.
            //conn.RegionScene.PhysicsScene.SetTerrain(conn.RegionScene.Heightmap.GetFloatsSerialised());
            scene.PhysicsScene.SetTerrain(scene.Heightmap.GetFloatsSerialised());
            //conn.RegionScene.PhysicsScene.SetTerrain(conn.RegionScene.Heightmap.GetFloatsSerialised());
            scene.BordersLocked = false;
            conn.RegionScene.BordersLocked = false;

            if (conn.ClientEventForwarder != null)
                conn.ClientEventForwarder.AddSceneToEventForwarding(scene);

            return true;

            //scene.PhysicsScene.Combine(conn.RegionScene.PhysicsScene, offset,extents);

        }

        private void DoWorkForRootRegion(RegionConnections regionConnections, Scene scene)
        {
            m_log.DebugFormat("[REGION COMBINER MODULE]: Adding root region {0}", scene.RegionInfo.RegionName);

            RegionData rdata = new RegionData();
            rdata.Offset = Vector3.Zero;
            rdata.RegionId = scene.RegionInfo.originRegionID;
            rdata.RegionScene = scene;
            // save it's land channel
            regionConnections.RegionLandChannel = scene.LandChannel;

            // Substitue our landchannel
            RegionCombinerLargeLandChannel lnd = new RegionCombinerLargeLandChannel(rdata, scene.LandChannel,
                                                            regionConnections.ConnectedRegions);
            scene.LandChannel = lnd;
            // Forward the permissions modules of each of the connected regions to the root region
            lock (m_regions)
            {
                foreach (RegionData r in regionConnections.ConnectedRegions)
                {
                    ForwardPermissionRequests(regionConnections, r.RegionScene);
                }
            }
            // Create the root region's Client Event Forwarder
            regionConnections.ClientEventForwarder = new RegionCombinerClientEventForwarder(regionConnections);

            // Sets up the CoarseLocationUpdate forwarder for this root region
            scene.EventManager.OnNewPresence += SetCourseLocationDelegate;

            // Adds this root region to a dictionary of regions that are connectable
            m_regions.Add(scene.RegionInfo.originRegionID, regionConnections);
        }

        private void SetCourseLocationDelegate(ScenePresence presence)
        {
            presence.SetSendCourseLocationMethod(SendCourseLocationUpdates);
        }

        // This delegate was refactored for non-combined regions.
        // This combined region version will not use the pre-compiled lists of locations and ids
        private void SendCourseLocationUpdates(UUID sceneId, ScenePresence presence, List<Vector3> coarseLocations, List<UUID> avatarUUIDs)
        {
            RegionConnections connectiondata = null; 
            lock (m_regions)
            {
                if (m_regions.ContainsKey(sceneId))
                    connectiondata = m_regions[sceneId];
                else
                    return;
            }

            List<Vector3> CoarseLocations = new List<Vector3>();
            List<UUID> AvatarUUIDs = new List<UUID>();

            connectiondata.RegionScene.ForEachRootScenePresence(delegate(ScenePresence sp)
            {
                if (sp.UUID != presence.UUID)
                {
                    CoarseLocations.Add(sp.AbsolutePosition);
                    AvatarUUIDs.Add(sp.UUID);
                }
            });

            DistributeCourseLocationUpdates(CoarseLocations, AvatarUUIDs, connectiondata, presence);
        }

        private void DistributeCourseLocationUpdates(List<Vector3> locations, List<UUID> uuids, 
                                                     RegionConnections connectiondata, ScenePresence rootPresence)
        {
            RegionData[] rdata = connectiondata.ConnectedRegions.ToArray();
            //List<IClientAPI> clients = new List<IClientAPI>();
            Dictionary<Vector2, RegionCourseLocationStruct> updates = new Dictionary<Vector2, RegionCourseLocationStruct>();
            
            // Root Region entry
            RegionCourseLocationStruct rootupdatedata = new RegionCourseLocationStruct();
            rootupdatedata.Locations = new List<Vector3>();
            rootupdatedata.Uuids = new List<UUID>();
            rootupdatedata.Offset = Vector2.Zero;

            rootupdatedata.UserAPI = rootPresence.ControllingClient;

            if (rootupdatedata.UserAPI != null)
                updates.Add(Vector2.Zero, rootupdatedata);

            //Each Region needs an entry or we will end up with dead minimap dots
            foreach (RegionData regiondata in rdata)
            {
                Vector2 offset = new Vector2(regiondata.Offset.X, regiondata.Offset.Y);
                RegionCourseLocationStruct updatedata = new RegionCourseLocationStruct();
                updatedata.Locations = new List<Vector3>();
                updatedata.Uuids = new List<UUID>();
                updatedata.Offset = offset;

                if (offset == Vector2.Zero)
                    updatedata.UserAPI = rootPresence.ControllingClient;
                else
                    updatedata.UserAPI = LocateUsersChildAgentIClientAPI(offset, rootPresence.UUID, rdata);

                if (updatedata.UserAPI != null)
                    updates.Add(offset, updatedata);
            }

            // go over the locations and assign them to an IClientAPI
            for (int i = 0; i < locations.Count; i++)
            //{locations[i]/(int) Constants.RegionSize;
            {
                Vector3 pPosition = new Vector3((int)locations[i].X / (int)Constants.RegionSize, 
                                                (int)locations[i].Y / (int)Constants.RegionSize, locations[i].Z);
                Vector2 offset = new Vector2(pPosition.X*(int) Constants.RegionSize,
                                             pPosition.Y*(int) Constants.RegionSize);
                
                if (!updates.ContainsKey(offset))
                {
                    // This shouldn't happen
                    RegionCourseLocationStruct updatedata = new RegionCourseLocationStruct();
                    updatedata.Locations = new List<Vector3>();
                    updatedata.Uuids = new List<UUID>();
                    updatedata.Offset = offset;
                    
                    if (offset == Vector2.Zero)
                        updatedata.UserAPI = rootPresence.ControllingClient;
                    else 
                        updatedata.UserAPI = LocateUsersChildAgentIClientAPI(offset, rootPresence.UUID, rdata);

                    updates.Add(offset,updatedata);
                }
                
                updates[offset].Locations.Add(locations[i]);
                updates[offset].Uuids.Add(uuids[i]);
            }

            // Send out the CoarseLocationupdates from their respective client connection based on where the avatar is
            foreach (Vector2 offset in updates.Keys)
            {
                if (updates[offset].UserAPI != null)
                {
                    updates[offset].UserAPI.SendCoarseLocationUpdate(updates[offset].Uuids,updates[offset].Locations);
                }
            }
        }

        /// <summary>
        /// Locates a the Client of a particular region in an Array of RegionData based on offset
        /// </summary>
        /// <param name="offset"></param>
        /// <param name="uUID"></param>
        /// <param name="rdata"></param>
        /// <returns>IClientAPI or null</returns>
        private IClientAPI LocateUsersChildAgentIClientAPI(Vector2 offset, UUID uUID, RegionData[] rdata)
        {
            IClientAPI returnclient = null;
            foreach (RegionData r in rdata)
            {
                if (r.Offset.X == offset.X && r.Offset.Y == offset.Y)
                {
                    return r.RegionScene.SceneGraph.GetControllingClient(uUID);
                }
            }

            return returnclient;
        }

        public void PostInitialise()
        {
        }
        
//        /// <summary>
//        /// TODO:
//        /// </summary>
//        /// <param name="rdata"></param>
//        public void UnCombineRegion(RegionData rdata)
//        {
//            lock (m_regions)
//            {
//                if (m_regions.ContainsKey(rdata.RegionId))
//                {
//                    // uncombine root region and virtual regions
//                }
//                else
//                {
//                    foreach (RegionConnections r in m_regions.Values)
//                    {
//                        foreach (RegionData rd in r.ConnectedRegions)
//                        {
//                            if (rd.RegionId == rdata.RegionId)
//                            {
//                                // uncombine virtual region
//                            }
//                        }
//                    }
//                }
//            }
//        }

        // Create a set of infinite borders around the whole aabb of the combined island.
        private void AdjustLargeRegionBounds()
        {
            lock (m_regions)
            {
                foreach (RegionConnections rconn in m_regions.Values)
                {
                    Vector3 offset = Vector3.Zero;
                    rconn.RegionScene.BordersLocked = true;
                    foreach (RegionData rdata in rconn.ConnectedRegions)
                    {
                        if (rdata.Offset.X > offset.X) offset.X = rdata.Offset.X;
                        if (rdata.Offset.Y > offset.Y) offset.Y = rdata.Offset.Y;
                    }

                    lock (rconn.RegionScene.NorthBorders)
                    {
                        Border northBorder = null;
                        // If we don't already have an infinite border, create one.
                        if (!TryGetInfiniteBorder(rconn.RegionScene.NorthBorders, out northBorder))
                        {
                            northBorder = new Border();
                            rconn.RegionScene.NorthBorders.Add(northBorder);
                        }
                        
                        northBorder.BorderLine = new Vector3(float.MinValue, float.MaxValue,
                                                             offset.Y + (int) Constants.RegionSize); //<---
                        northBorder.CrossDirection = Cardinals.N;
                    }

                    lock (rconn.RegionScene.SouthBorders)
                    {
                        Border southBorder = null;
                        // If we don't already have an infinite border, create one.
                        if (!TryGetInfiniteBorder(rconn.RegionScene.SouthBorders, out southBorder))
                        {
                            southBorder = new Border();
                            rconn.RegionScene.SouthBorders.Add(southBorder);
                        }
                        southBorder.BorderLine = new Vector3(float.MinValue, float.MaxValue, 0); //--->
                        southBorder.CrossDirection = Cardinals.S;
                    }

                    lock (rconn.RegionScene.EastBorders)
                    {
                        Border eastBorder = null;
                        // If we don't already have an infinite border, create one.
                        if (!TryGetInfiniteBorder(rconn.RegionScene.EastBorders, out eastBorder))
                        {
                            eastBorder = new Border();
                            rconn.RegionScene.EastBorders.Add(eastBorder);
                        }
                        eastBorder.BorderLine = new Vector3(float.MinValue, float.MaxValue, offset.X + (int)Constants.RegionSize);
                        //<---
                        eastBorder.CrossDirection = Cardinals.E;
                    }

                    lock (rconn.RegionScene.WestBorders)
                    {
                        Border westBorder = null;
                        // If we don't already have an infinite border, create one.
                        if (!TryGetInfiniteBorder(rconn.RegionScene.WestBorders, out westBorder))
                        {
                            westBorder = new Border();
                            rconn.RegionScene.WestBorders.Add(westBorder);

                        }
                        westBorder.BorderLine = new Vector3(float.MinValue, float.MaxValue, 0); //--->
                        westBorder.CrossDirection = Cardinals.W;
                    }

                    rconn.RegionScene.BordersLocked = false;
                }
            }
        }

        /// <summary>
        /// Try and get an Infinite border out of a listT of borders
        /// </summary>
        /// <param name="borders"></param>
        /// <param name="oborder"></param>
        /// <returns></returns>
        public static bool TryGetInfiniteBorder(List<Border> borders, out Border oborder)
        {
            // Warning! Should be locked before getting here!
            foreach (Border b in borders)
            {
                if (b.BorderLine.X == float.MinValue && b.BorderLine.Y == float.MaxValue)
                {
                    oborder = b;
                    return true;
                }
            }
            oborder = null;
            return false;
        }
       
        public RegionData GetRegionFromPosition(Vector3 pPosition)
        {
            pPosition = pPosition/(int) Constants.RegionSize;
            int OffsetX = (int) pPosition.X;
            int OffsetY = (int) pPosition.Y;
            foreach (RegionConnections regConn in m_regions.Values)
            {
                foreach (RegionData reg in regConn.ConnectedRegions)
                {
                    if (reg.Offset.X == OffsetX && reg.Offset.Y == OffsetY)
                        return reg;
                }
            }
            return new RegionData();
        }

        public void ForwardPermissionRequests(RegionConnections BigRegion, Scene VirtualRegion)
        {
            if (BigRegion.PermissionModule == null)
                BigRegion.PermissionModule = new RegionCombinerPermissionModule(BigRegion.RegionScene);

            VirtualRegion.Permissions.OnBypassPermissions += BigRegion.PermissionModule.BypassPermissions;
            VirtualRegion.Permissions.OnSetBypassPermissions += BigRegion.PermissionModule.SetBypassPermissions;
            VirtualRegion.Permissions.OnPropagatePermissions += BigRegion.PermissionModule.PropagatePermissions;
            VirtualRegion.Permissions.OnGenerateClientFlags += BigRegion.PermissionModule.GenerateClientFlags;
            VirtualRegion.Permissions.OnAbandonParcel += BigRegion.PermissionModule.CanAbandonParcel;
            VirtualRegion.Permissions.OnReclaimParcel += BigRegion.PermissionModule.CanReclaimParcel;
            VirtualRegion.Permissions.OnDeedParcel += BigRegion.PermissionModule.CanDeedParcel;
            VirtualRegion.Permissions.OnDeedObject += BigRegion.PermissionModule.CanDeedObject;
            VirtualRegion.Permissions.OnIsGod += BigRegion.PermissionModule.IsGod;
            VirtualRegion.Permissions.OnDuplicateObject += BigRegion.PermissionModule.CanDuplicateObject;
            VirtualRegion.Permissions.OnDeleteObject += BigRegion.PermissionModule.CanDeleteObject; //MAYBE FULLY IMPLEMENTED
            VirtualRegion.Permissions.OnEditObject += BigRegion.PermissionModule.CanEditObject; //MAYBE FULLY IMPLEMENTED
            VirtualRegion.Permissions.OnEditParcelProperties += BigRegion.PermissionModule.CanEditParcelProperties; //MAYBE FULLY IMPLEMENTED
            VirtualRegion.Permissions.OnInstantMessage += BigRegion.PermissionModule.CanInstantMessage;
            VirtualRegion.Permissions.OnInventoryTransfer += BigRegion.PermissionModule.CanInventoryTransfer; //NOT YET IMPLEMENTED
            VirtualRegion.Permissions.OnIssueEstateCommand += BigRegion.PermissionModule.CanIssueEstateCommand; //FULLY IMPLEMENTED
            VirtualRegion.Permissions.OnMoveObject += BigRegion.PermissionModule.CanMoveObject; //MAYBE FULLY IMPLEMENTED
            VirtualRegion.Permissions.OnObjectEntry += BigRegion.PermissionModule.CanObjectEntry;
            VirtualRegion.Permissions.OnReturnObjects += BigRegion.PermissionModule.CanReturnObjects; //NOT YET IMPLEMENTED
            VirtualRegion.Permissions.OnRezObject += BigRegion.PermissionModule.CanRezObject; //MAYBE FULLY IMPLEMENTED
            VirtualRegion.Permissions.OnRunConsoleCommand += BigRegion.PermissionModule.CanRunConsoleCommand;
            VirtualRegion.Permissions.OnRunScript += BigRegion.PermissionModule.CanRunScript; //NOT YET IMPLEMENTED
            VirtualRegion.Permissions.OnCompileScript += BigRegion.PermissionModule.CanCompileScript;
            VirtualRegion.Permissions.OnSellParcel += BigRegion.PermissionModule.CanSellParcel;
            VirtualRegion.Permissions.OnTakeObject += BigRegion.PermissionModule.CanTakeObject;
            VirtualRegion.Permissions.OnTakeCopyObject += BigRegion.PermissionModule.CanTakeCopyObject;
            VirtualRegion.Permissions.OnTerraformLand += BigRegion.PermissionModule.CanTerraformLand;
            VirtualRegion.Permissions.OnLinkObject += BigRegion.PermissionModule.CanLinkObject; //NOT YET IMPLEMENTED
            VirtualRegion.Permissions.OnDelinkObject += BigRegion.PermissionModule.CanDelinkObject; //NOT YET IMPLEMENTED
            VirtualRegion.Permissions.OnBuyLand += BigRegion.PermissionModule.CanBuyLand; //NOT YET IMPLEMENTED
            VirtualRegion.Permissions.OnViewNotecard += BigRegion.PermissionModule.CanViewNotecard; //NOT YET IMPLEMENTED
            VirtualRegion.Permissions.OnViewScript += BigRegion.PermissionModule.CanViewScript; //NOT YET IMPLEMENTED
            VirtualRegion.Permissions.OnEditNotecard += BigRegion.PermissionModule.CanEditNotecard; //NOT YET IMPLEMENTED
            VirtualRegion.Permissions.OnEditScript += BigRegion.PermissionModule.CanEditScript; //NOT YET IMPLEMENTED
            VirtualRegion.Permissions.OnCreateObjectInventory += BigRegion.PermissionModule.CanCreateObjectInventory; //NOT IMPLEMENTED HERE 
            VirtualRegion.Permissions.OnEditObjectInventory += BigRegion.PermissionModule.CanEditObjectInventory;//MAYBE FULLY IMPLEMENTED
            VirtualRegion.Permissions.OnCopyObjectInventory += BigRegion.PermissionModule.CanCopyObjectInventory; //NOT YET IMPLEMENTED
            VirtualRegion.Permissions.OnDeleteObjectInventory += BigRegion.PermissionModule.CanDeleteObjectInventory; //NOT YET IMPLEMENTED
            VirtualRegion.Permissions.OnResetScript += BigRegion.PermissionModule.CanResetScript;
            VirtualRegion.Permissions.OnCreateUserInventory += BigRegion.PermissionModule.CanCreateUserInventory; //NOT YET IMPLEMENTED
            VirtualRegion.Permissions.OnCopyUserInventory += BigRegion.PermissionModule.CanCopyUserInventory; //NOT YET IMPLEMENTED
            VirtualRegion.Permissions.OnEditUserInventory += BigRegion.PermissionModule.CanEditUserInventory; //NOT YET IMPLEMENTED
            VirtualRegion.Permissions.OnDeleteUserInventory += BigRegion.PermissionModule.CanDeleteUserInventory; //NOT YET IMPLEMENTED
            VirtualRegion.Permissions.OnTeleport += BigRegion.PermissionModule.CanTeleport; //NOT YET IMPLEMENTED
        }

        #region console commands
        public void FixPhantoms(string module, string[] cmdparams)
        {
        List<Scene> scenes = new List<Scene>(m_startingScenes.Values);
            foreach (Scene s in scenes)
            {
                s.ForEachSOG(delegate(SceneObjectGroup e)
                {
                    e.AbsolutePosition = e.AbsolutePosition;
                }
                );
            }
        }
        #endregion
    }
}<|MERGE_RESOLUTION|>--- conflicted
+++ resolved
@@ -106,9 +106,8 @@
         public void RegionLoaded(Scene scene)
         {
             if (enabledYN)
+            {
                 RegionLoadedDoWork(scene);
-<<<<<<< HEAD
-=======
 
                 scene.EventManager.OnNewPresence += NewPresence;
             }
@@ -196,7 +195,6 @@
                 }
 
             }
->>>>>>> 3f2a727b
         }
 
         private void RegionLoadedDoWork(Scene scene)
