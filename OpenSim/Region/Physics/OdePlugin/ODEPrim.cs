--- conflicted
+++ resolved
@@ -2822,11 +2822,7 @@
         }
         public override bool PIDActive { set { m_usePID = value; } }
         public override float PIDTau { set { m_PIDTau = value; } }
-<<<<<<< HEAD
-
-=======
         
->>>>>>> 49fbe0dd
         public override float PIDHoverHeight { set { m_PIDHoverHeight = value; ; } }
         public override bool PIDHoverActive { set { m_useHoverPID = value; } }
         public override PIDHoverType PIDHoverType { set { m_PIDHoverType = value; } }
