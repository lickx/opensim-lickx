/*
 * Copyright (c) Contributors, http://opensimulator.org/
 * See CONTRIBUTORS.TXT for a full list of copyright holders.
 *
 * Redistribution and use in source and binary forms, with or without
 * modification, are permitted provided that the following conditions are met:
 *     * Redistributions of source code must retain the above copyright
 *       notice, this list of conditions and the following disclaimer.
 *     * Redistributions in binary form must reproduce the above copyrightD
 *       notice, this list of conditions and the following disclaimer in the
 *       documentation and/or other materials provided with the distribution.
 *     * Neither the name of the OpenSimulator Project nor the
 *       names of its contributors may be used to endorse or promote products
 *       derived from this software without specific prior written permission.
 *
 * THIS SOFTWARE IS PROVIDED BY THE DEVELOPERS ``AS IS'' AND ANY
 * EXPRESS OR IMPLIED WARRANTIES, INCLUDING, BUT NOT LIMITED TO, THE IMPLIED
 * WARRANTIES OF MERCHANTABILITY AND FITNESS FOR A PARTICULAR PURPOSE ARE
 * DISCLAIMED. IN NO EVENT SHALL THE CONTRIBUTORS BE LIABLE FOR ANY
 * DIRECT, INDIRECT, INCIDENTAL, SPECIAL, EXEMPLARY, OR CONSEQUENTIAL DAMAGES
 * (INCLUDING, BUT NOT LIMITED TO, PROCUREMENT OF SUBSTITUTE GOODS OR SERVICES;
 * LOSS OF USE, DATA, OR PROFITS; OR BUSINESS INTERRUPTION) HOWEVER CAUSED AND
 * ON ANY THEORY OF LIABILITY, WHETHER IN CONTRACT, STRICT LIABILITY, OR TORT
 * (INCLUDING NEGLIGENCE OR OTHERWISE) ARISING IN ANY WAY OUT OF THE USE OF THIS
 * SOFTWARE, EVEN IF ADVISED OF THE POSSIBILITY OF SUCH DAMAGE.
 */
using System;
using System.Collections.Generic;
using System.Text;
using OMV = OpenMetaverse;
using OpenSim.Framework;
using OpenSim.Region.Physics.Manager;
using OpenSim.Region.Physics.ConvexDecompositionDotNet;

namespace OpenSim.Region.Physics.BulletSPlugin
{
public sealed class BSShapeCollection : IDisposable
{
    private static string LogHeader = "[BULLETSIM SHAPE COLLECTION]";

    private BSScene PhysicsScene { get; set; }

    private Object m_collectionActivityLock = new Object();

    // Description of a Mesh
    private struct MeshDesc
    {
        public BulletShape shape;
        public int referenceCount;
        public DateTime lastReferenced;
        public UInt64 shapeKey;
    }

    // Description of a hull.
    // Meshes and hulls have the same shape hash key but we only need hulls for efficient collision calculations.
    private struct HullDesc
    {
        public BulletShape shape;
        public int referenceCount;
        public DateTime lastReferenced;
        public UInt64 shapeKey;
    }

    // The sharable set of meshes and hulls. Indexed by their shape hash.
    private Dictionary<System.UInt64, MeshDesc> Meshes = new Dictionary<System.UInt64, MeshDesc>();
    private Dictionary<System.UInt64, HullDesc> Hulls = new Dictionary<System.UInt64, HullDesc>();

    private bool DDetail = false;

    public BSShapeCollection(BSScene physScene)
    {
        PhysicsScene = physScene;
        // Set the next to 'true' for very detailed shape update detailed logging (detailed details?)
        // While detailed debugging is still active, this is better than commenting out all the
        //     DetailLog statements. When debugging slows down, this and the protected logging
        //     statements can be commented/removed.
        DDetail = true;
    }

    public void Dispose()
    {
        // TODO!!!!!!!!!
    }

    // Callbacks called just before either the body or shape is destroyed.
    // Mostly used for changing bodies out from under Linksets.
    // Useful for other cases where parameters need saving.
    // Passing 'null' says no callback.
    public delegate void ShapeDestructionCallback(BulletShape shape);
    public delegate void BodyDestructionCallback(BulletBody body);

    // Called to update/change the body and shape for an object.
    // First checks the shape and updates that if necessary then makes
    //    sure the body is of the right type.
    // Return 'true' if either the body or the shape changed.
    // 'shapeCallback' and 'bodyCallback' are, if non-null, functions called just before
    //    the current shape or body is destroyed. This allows the caller to remove any
    //    higher level dependencies on the shape or body. Mostly used for LinkSets to
    //    remove the physical constraints before the body is destroyed.
    // Called at taint-time!!
    public bool GetBodyAndShape(bool forceRebuild, BulletWorld sim, BSPhysObject prim,
                    ShapeDestructionCallback shapeCallback, BodyDestructionCallback bodyCallback)
    {
        PhysicsScene.AssertInTaintTime("BSShapeCollection.GetBodyAndShape");

        bool ret = false;

        // This lock could probably be pushed down lower but building shouldn't take long
        lock (m_collectionActivityLock)
        {
            // Do we have the correct geometry for this type of object?
            // Updates prim.BSShape with information/pointers to shape.
            // Returns 'true' of BSShape is changed to a new shape.
            bool newGeom = CreateGeom(forceRebuild, prim, shapeCallback);
            // If we had to select a new shape geometry for the object,
            //    rebuild the body around it.
            // Updates prim.BSBody with information/pointers to requested body
            // Returns 'true' if BSBody was changed.
            bool newBody = CreateBody((newGeom || forceRebuild), prim, PhysicsScene.World, bodyCallback);
            ret = newGeom || newBody;
        }
        DetailLog("{0},BSShapeCollection.GetBodyAndShape,taintExit,force={1},ret={2},body={3},shape={4}",
                                prim.LocalID, forceRebuild, ret, prim.PhysBody, prim.PhysShape);

        return ret;
    }

    public bool GetBodyAndShape(bool forceRebuild, BulletWorld sim, BSPhysObject prim)
    {
        return GetBodyAndShape(forceRebuild, sim, prim, null, null);
    }

    // Track another user of a body.
    // We presume the caller has allocated the body.
    // Bodies only have one user so the body is just put into the world if not already there.
    private void ReferenceBody(BulletBody body)
    {
        lock (m_collectionActivityLock)
        {
            if (DDetail) DetailLog("{0},BSShapeCollection.ReferenceBody,newBody,body={1}", body.ID, body);
            if (!PhysicsScene.PE.IsInWorld(PhysicsScene.World, body))
            {
                PhysicsScene.PE.AddObjectToWorld(PhysicsScene.World, body);
                if (DDetail) DetailLog("{0},BSShapeCollection.ReferenceBody,addedToWorld,ref={1}", body.ID, body);
            }
        }
    }

    // Release the usage of a body.
    // Called when releasing use of a BSBody. BSShape is handled separately.
    // Called in taint time.
    public void DereferenceBody(BulletBody body, BodyDestructionCallback bodyCallback )
    {
        if (!body.HasPhysicalBody)
            return;

        PhysicsScene.AssertInTaintTime("BSShapeCollection.DereferenceBody");

        lock (m_collectionActivityLock)
        {
            if (DDetail) DetailLog("{0},BSShapeCollection.DereferenceBody,DestroyingBody,body={1}", body.ID, body);
            // If the caller needs to know the old body is going away, pass the event up.
            if (bodyCallback != null) bodyCallback(body);

            if (PhysicsScene.PE.IsInWorld(PhysicsScene.World, body))
            {
                PhysicsScene.PE.RemoveObjectFromWorld(PhysicsScene.World, body);
                if (DDetail) DetailLog("{0},BSShapeCollection.DereferenceBody,removingFromWorld. Body={1}", body.ID, body);
            }

            // Zero any reference to the shape so it is not freed when the body is deleted.
            PhysicsScene.PE.SetCollisionShape(PhysicsScene.World, body, null);
            PhysicsScene.PE.DestroyObject(PhysicsScene.World, body);
        }
    }

    // Track the datastructures and use count for a shape.
    // When creating a hull, this is called first to reference the mesh
    //     and then again to reference the hull.
    // Meshes and hulls for the same shape have the same hash key.
    // NOTE that native shapes are not added to the mesh list or removed.
    // Returns 'true' if this is the initial reference to the shape. Otherwise reused.
    public bool ReferenceShape(BulletShape shape)
    {
        bool ret = false;
        switch (shape.type)
        {
            case BSPhysicsShapeType.SHAPE_MESH:
                MeshDesc meshDesc;
                if (Meshes.TryGetValue(shape.shapeKey, out meshDesc))
                {
                    // There is an existing instance of this mesh.
                    meshDesc.referenceCount++;
                    if (DDetail) DetailLog("{0},BSShapeCollection.ReferenceShape,existingMesh,key={1},cnt={2}",
                                BSScene.DetailLogZero, shape.shapeKey.ToString("X"), meshDesc.referenceCount);
                }
                else
                {
                    // This is a new reference to a mesh
                    meshDesc.shape = shape.Clone();
                    meshDesc.shapeKey = shape.shapeKey;
                    // We keep a reference to the underlying IMesh data so a hull can be built
                    meshDesc.referenceCount = 1;
                    if (DDetail) DetailLog("{0},BSShapeCollection.ReferenceShape,newMesh,key={1},cnt={2}",
                                BSScene.DetailLogZero, shape.shapeKey.ToString("X"), meshDesc.referenceCount);
                    ret = true;
                }
                meshDesc.lastReferenced = System.DateTime.Now;
                Meshes[shape.shapeKey] = meshDesc;
                break;
            case BSPhysicsShapeType.SHAPE_HULL:
                HullDesc hullDesc;
                if (Hulls.TryGetValue(shape.shapeKey, out hullDesc))
                {
                    // There is an existing instance of this hull.
                    hullDesc.referenceCount++;
                    if (DDetail) DetailLog("{0},BSShapeCollection.ReferenceShape,existingHull,key={1},cnt={2}",
                                BSScene.DetailLogZero, shape.shapeKey.ToString("X"), hullDesc.referenceCount);
                }
                else
                {
                    // This is a new reference to a hull
                    hullDesc.shape = shape.Clone();
                    hullDesc.shapeKey = shape.shapeKey;
                    hullDesc.referenceCount = 1;
                    if (DDetail) DetailLog("{0},BSShapeCollection.ReferenceShape,newHull,key={1},cnt={2}",
                                BSScene.DetailLogZero, shape.shapeKey.ToString("X"), hullDesc.referenceCount);
                    ret = true;

                }
                hullDesc.lastReferenced = System.DateTime.Now;
                Hulls[shape.shapeKey] = hullDesc;
                break;
            case BSPhysicsShapeType.SHAPE_UNKNOWN:
                break;
            default:
                // Native shapes are not tracked and they don't go into any list
                break;
        }
        return ret;
    }

    // Release the usage of a shape.
    public void DereferenceShape(BulletShape shape, ShapeDestructionCallback shapeCallback)
    {
        if (!shape.HasPhysicalShape)
            return;

        PhysicsScene.AssertInTaintTime("BSShapeCollection.DereferenceShape");

        if (shape.HasPhysicalShape)
        {
            if (shape.isNativeShape)
            {
                // Native shapes are not tracked and are released immediately
                if (DDetail) DetailLog("{0},BSShapeCollection.DereferenceShape,deleteNativeShape,ptr={1}",
                                    BSScene.DetailLogZero, shape.AddrString);
                if (shapeCallback != null) shapeCallback(shape);
                PhysicsScene.PE.DeleteCollisionShape(PhysicsScene.World, shape);
            }
            else
            {
                switch (shape.type)
                {
                    case BSPhysicsShapeType.SHAPE_HULL:
                        DereferenceHull(shape, shapeCallback);
                        break;
                    case BSPhysicsShapeType.SHAPE_MESH:
                        DereferenceMesh(shape, shapeCallback);
                        break;
                    case BSPhysicsShapeType.SHAPE_COMPOUND:
                        DereferenceCompound(shape, shapeCallback);
                        break;
                    case BSPhysicsShapeType.SHAPE_UNKNOWN:
                        break;
                    default:
                        break;
                }
            }
        }
    }

    // Count down the reference count for a mesh shape
    // Called at taint-time.
    private void DereferenceMesh(BulletShape shape, ShapeDestructionCallback shapeCallback)
    {
        MeshDesc meshDesc;
        if (Meshes.TryGetValue(shape.shapeKey, out meshDesc))
        {
            meshDesc.referenceCount--;
            // TODO: release the Bullet storage
            if (shapeCallback != null) shapeCallback(shape);
            meshDesc.lastReferenced = System.DateTime.Now;
            Meshes[shape.shapeKey] = meshDesc;
            if (DDetail) DetailLog("{0},BSShapeCollection.DereferenceMesh,shape={1},refCnt={2}",
                                BSScene.DetailLogZero, shape, meshDesc.referenceCount);

        }
    }

    // Count down the reference count for a hull shape
    // Called at taint-time.
    private void DereferenceHull(BulletShape shape, ShapeDestructionCallback shapeCallback)
    {
        HullDesc hullDesc;
        if (Hulls.TryGetValue(shape.shapeKey, out hullDesc))
        {
            hullDesc.referenceCount--;
            // TODO: release the Bullet storage (aging old entries?)

            // Tell upper layers that, if they have dependencies on this shape, this link is going away
            if (shapeCallback != null) shapeCallback(shape);

            hullDesc.lastReferenced = System.DateTime.Now;
            Hulls[shape.shapeKey] = hullDesc;
            if (DDetail) DetailLog("{0},BSShapeCollection.DereferenceHull,shape={1},refCnt={2}",
                    BSScene.DetailLogZero, shape, hullDesc.referenceCount);
        }
    }

    // Remove a reference to a compound shape.
    // Taking a compound shape apart is a little tricky because if you just delete the
    //      physical shape, it will free all the underlying children. We can't do that because
    //      they could be shared. So, this removes each of the children from the compound and
    //      dereferences them separately before destroying the compound collision object itself.
    // Called at taint-time.
    private void DereferenceCompound(BulletShape shape, ShapeDestructionCallback shapeCallback)
    {
        if (!PhysicsScene.PE.IsCompound(shape))
        {
            // Failed the sanity check!!
            PhysicsScene.Logger.ErrorFormat("{0} Attempt to free a compound shape that is not compound!! type={1}, ptr={2}",
                                        LogHeader, shape.type, shape.AddrString);
            if (DDetail) DetailLog("{0},BSShapeCollection.DereferenceCompound,notACompoundShape,type={1},ptr={2}",
                                        BSScene.DetailLogZero, shape.type, shape.AddrString);
            return;
        }

        int numChildren = PhysicsScene.PE.GetNumberOfCompoundChildren(shape);
        if (DDetail) DetailLog("{0},BSShapeCollection.DereferenceCompound,shape={1},children={2}", BSScene.DetailLogZero, shape, numChildren);

        for (int ii = numChildren - 1; ii >= 0; ii--)
        {
            BulletShape childShape = PhysicsScene.PE.RemoveChildShapeFromCompoundShapeIndex(shape, ii);
            DereferenceAnonCollisionShape(childShape);
        }
        PhysicsScene.PE.DeleteCollisionShape(PhysicsScene.World, shape);
    }

    // Sometimes we have a pointer to a collision shape but don't know what type it is.
    // Figure out type and call the correct dereference routine.
    // Called at taint-time.
    private void DereferenceAnonCollisionShape(BulletShape shapeInfo)
    {
        MeshDesc meshDesc;
        HullDesc hullDesc;

        if (TryGetMeshByPtr(shapeInfo, out meshDesc))
        {
            shapeInfo.type = BSPhysicsShapeType.SHAPE_MESH;
            shapeInfo.shapeKey = meshDesc.shapeKey;
        }
        else
        {
            if (TryGetHullByPtr(shapeInfo, out hullDesc))
            {
                shapeInfo.type = BSPhysicsShapeType.SHAPE_HULL;
                shapeInfo.shapeKey = hullDesc.shapeKey;
            }
            else
            {
                if (PhysicsScene.PE.IsCompound(shapeInfo))
                {
                    shapeInfo.type = BSPhysicsShapeType.SHAPE_COMPOUND;
                }
                else
                {
                    if (PhysicsScene.PE.IsNativeShape(shapeInfo))
                    {
                        shapeInfo.isNativeShape = true;
                        shapeInfo.type = BSPhysicsShapeType.SHAPE_BOX; // (technically, type doesn't matter)
                    }
                }
            }
        }

        if (DDetail) DetailLog("{0},BSShapeCollection.DereferenceAnonCollisionShape,shape={1}", BSScene.DetailLogZero, shapeInfo);

        if (shapeInfo.type != BSPhysicsShapeType.SHAPE_UNKNOWN)
        {
            DereferenceShape(shapeInfo, null);
        }
        else
        {
            PhysicsScene.Logger.ErrorFormat("{0} Could not decypher shape type. Region={1}, addr={2}",
                                    LogHeader, PhysicsScene.RegionName, shapeInfo.AddrString);
        }
    }

    // Create the geometry information in Bullet for later use.
    // The objects needs a hull if it's physical otherwise a mesh is enough.
    // if 'forceRebuild' is true, the geometry is unconditionally rebuilt. For meshes and hulls,
    //     shared geometries will be used. If the parameters of the existing shape are the same
    //     as this request, the shape is not rebuilt.
    // Info in prim.BSShape is updated to the new shape.
    // Returns 'true' if the geometry was rebuilt.
    // Called at taint-time!
    private bool CreateGeom(bool forceRebuild, BSPhysObject prim, ShapeDestructionCallback shapeCallback)
    {
        bool ret = false;
        bool haveShape = false;

        if (!haveShape && prim.PreferredPhysicalShape == BSPhysicsShapeType.SHAPE_CAPSULE)
        {
            // an avatar capsule is close to a native shape (it is not shared)
            GetReferenceToNativeShape(prim, BSPhysicsShapeType.SHAPE_CAPSULE, FixedShapeKey.KEY_CAPSULE, shapeCallback);
            if (DDetail) DetailLog("{0},BSShapeCollection.CreateGeom,avatarCapsule,shape={1}", prim.LocalID, prim.PhysShape);
            ret = true;
            haveShape = true;
        }

        // Compound shapes are handled special as they are rebuilt from scratch.
        // This isn't too great a hardship since most of the child shapes will have already been created.
        if (!haveShape && prim.PreferredPhysicalShape == BSPhysicsShapeType.SHAPE_COMPOUND)
        {
            ret = GetReferenceToCompoundShape(prim, shapeCallback);
            if (DDetail) DetailLog("{0},BSShapeCollection.CreateGeom,compoundShape,shape={1}", prim.LocalID, prim.PhysShape);
            haveShape = true;
        }

        if (!haveShape)
        {
            ret = CreateGeomNonSpecial(forceRebuild, prim, shapeCallback);
        }

        return ret;
    }

    // Create a mesh, hull or native shape.
    // Return 'true' if the prim's shape was changed.
    public bool CreateGeomNonSpecial(bool forceRebuild, BSPhysObject prim, ShapeDestructionCallback shapeCallback)
    {
        bool ret = false;
        bool haveShape = false;
        bool nativeShapePossible = true;
        PrimitiveBaseShape pbs = prim.BaseShape;

        // If the prim attributes are simple, this could be a simple Bullet native shape
        if (!haveShape
                && pbs != null
                && !pbs.SculptEntry
                && nativeShapePossible
                && ((pbs.SculptEntry && !BSParam.ShouldMeshSculptedPrim)
                    || (pbs.ProfileBegin == 0 && pbs.ProfileEnd == 0
                        && pbs.ProfileHollow == 0
                        && pbs.PathTwist == 0 && pbs.PathTwistBegin == 0
                        && pbs.PathBegin == 0 && pbs.PathEnd == 0
                        && pbs.PathTaperX == 0 && pbs.PathTaperY == 0
                        && pbs.PathScaleX == 100 && pbs.PathScaleY == 100
                        && pbs.PathShearX == 0 && pbs.PathShearY == 0) ) )
        {
            // Get the scale of any existing shape so we can see if the new shape is same native type and same size.
            OMV.Vector3 scaleOfExistingShape = OMV.Vector3.Zero;
            if (prim.PhysShape.HasPhysicalShape)
                scaleOfExistingShape = PhysicsScene.PE.GetLocalScaling(prim.PhysShape);

            if (DDetail) DetailLog("{0},BSShapeCollection.CreateGeom,maybeNative,force={1},primScale={2},primSize={3},primShape={4}",
                        prim.LocalID, forceRebuild, prim.Scale, prim.Size, prim.PhysShape.type);

            // It doesn't look like Bullet scales native spheres so make sure the scales are all equal
            if ((pbs.ProfileShape == ProfileShape.HalfCircle && pbs.PathCurve == (byte)Extrusion.Curve1)
                                && pbs.Scale.X == pbs.Scale.Y && pbs.Scale.Y == pbs.Scale.Z)
            {
                haveShape = true;
                if (forceRebuild
                        || prim.Scale != scaleOfExistingShape
                        || prim.PhysShape.type != BSPhysicsShapeType.SHAPE_SPHERE
                        )
                {
                    ret = GetReferenceToNativeShape(prim, BSPhysicsShapeType.SHAPE_SPHERE,
                                            FixedShapeKey.KEY_SPHERE, shapeCallback);
                }
                if (DDetail) DetailLog("{0},BSShapeCollection.CreateGeom,sphere,force={1},rebuilt={2},shape={3}",
                                        prim.LocalID, forceRebuild, ret, prim.PhysShape);
            }
            if (!haveShape && pbs.ProfileShape == ProfileShape.Square && pbs.PathCurve == (byte)Extrusion.Straight)
            {
                haveShape = true;
                if (forceRebuild
                        || prim.Scale != scaleOfExistingShape
                        || prim.PhysShape.type != BSPhysicsShapeType.SHAPE_BOX
                        )
                {
                    ret = GetReferenceToNativeShape( prim, BSPhysicsShapeType.SHAPE_BOX,
                                            FixedShapeKey.KEY_BOX, shapeCallback);
                }
                if (DDetail) DetailLog("{0},BSShapeCollection.CreateGeom,box,force={1},rebuilt={2},shape={3}",
                                        prim.LocalID, forceRebuild, ret, prim.PhysShape);
            }
        }

        // If a simple shape is not happening, create a mesh and possibly a hull.
        if (!haveShape && pbs != null)
        {
            ret = CreateGeomMeshOrHull(prim, shapeCallback);
        }

        return ret;
    }

    // return 'true' if the prim's shape was changed.
    public bool CreateGeomMeshOrHull(BSPhysObject prim, ShapeDestructionCallback shapeCallback)
    {

        bool ret = false;
        // Note that if it's a native shape, the check for physical/non-physical is not
        //     made. Native shapes work in either case.
        if (prim.IsPhysical && BSParam.ShouldUseHullsForPhysicalObjects)
        {
            // Update prim.BSShape to reference a hull of this shape.
            ret = GetReferenceToHull(prim,shapeCallback);
            if (DDetail) DetailLog("{0},BSShapeCollection.CreateGeom,hull,shape={1},key={2}",
                                    prim.LocalID, prim.PhysShape, prim.PhysShape.shapeKey.ToString("X"));
        }
        else
        {
            ret = GetReferenceToMesh(prim, shapeCallback);
            if (DDetail) DetailLog("{0},BSShapeCollection.CreateGeom,mesh,shape={1},key={2}",
                                    prim.LocalID, prim.PhysShape, prim.PhysShape.shapeKey.ToString("X"));
        }
        return ret;
    }

    // Creates a native shape and assignes it to prim.BSShape.
    // "Native" shapes are never shared. they are created here and destroyed in DereferenceShape().
    private bool GetReferenceToNativeShape(BSPhysObject prim,
                            BSPhysicsShapeType shapeType, FixedShapeKey shapeKey,
                            ShapeDestructionCallback shapeCallback)
    {
        // release any previous shape
        DereferenceShape(prim.PhysShape, shapeCallback);

        BulletShape newShape = BuildPhysicalNativeShape(prim, shapeType, shapeKey);

        // Don't need to do a 'ReferenceShape()' here because native shapes are not shared.
        if (DDetail) DetailLog("{0},BSShapeCollection.AddNativeShapeToPrim,create,newshape={1},scale={2}",
                                prim.LocalID, newShape, prim.Scale);

        // native shapes are scaled by Bullet
        prim.PhysShape = newShape;
        return true;
    }

    private BulletShape BuildPhysicalNativeShape(BSPhysObject prim, BSPhysicsShapeType shapeType,
                                    FixedShapeKey shapeKey)
    {
        BulletShape newShape;
        // Need to make sure the passed shape information is for the native type.
        ShapeData nativeShapeData = new ShapeData();
        nativeShapeData.Type = shapeType;
        nativeShapeData.ID = prim.LocalID;
        nativeShapeData.Scale = prim.Scale;
        nativeShapeData.Size = prim.Scale;  // unneeded, I think.
        nativeShapeData.MeshKey = (ulong)shapeKey;
        nativeShapeData.HullKey = (ulong)shapeKey;

        if (shapeType == BSPhysicsShapeType.SHAPE_CAPSULE)
        {

            newShape = PhysicsScene.PE.BuildCapsuleShape(PhysicsScene.World, 1f, 1f, prim.Scale);
            if (DDetail) DetailLog("{0},BSShapeCollection.BuiletPhysicalNativeShape,capsule,scale={1}", prim.LocalID, prim.Scale);
        }
        else
        {
            // Native shapes are scaled in Bullet so set the scaling to the size
            newShape = PhysicsScene.PE.BuildNativeShape(PhysicsScene.World, nativeShapeData);

        }
        if (!newShape.HasPhysicalShape)
        {
            PhysicsScene.Logger.ErrorFormat("{0} BuildPhysicalNativeShape failed. ID={1}, shape={2}",
                                    LogHeader, prim.LocalID, shapeType);
        }
        newShape.shapeKey = (System.UInt64)shapeKey;
        newShape.isNativeShape = true;

        return newShape;
    }

    // Builds a mesh shape in the physical world and updates prim.BSShape.
    // Dereferences previous shape in BSShape and adds a reference for this new shape.
    // Returns 'true' of a mesh was actually built. Otherwise .
    // Called at taint-time!
    private bool GetReferenceToMesh(BSPhysObject prim, ShapeDestructionCallback shapeCallback)
    {
        BulletShape newShape = new BulletShape();

        float lod;
        System.UInt64 newMeshKey = ComputeShapeKey(prim.Size, prim.BaseShape, out lod);

        // if this new shape is the same as last time, don't recreate the mesh
        if (newMeshKey == prim.PhysShape.shapeKey && prim.PhysShape.type == BSPhysicsShapeType.SHAPE_MESH)
            return false;

        if (DDetail) DetailLog("{0},BSShapeCollection.GetReferenceToMesh,create,oldKey={1},newKey={2},size={3},lod={4}",
                                prim.LocalID, prim.PhysShape.shapeKey.ToString("X"), newMeshKey.ToString("X"), prim.Size, lod);

        // Since we're recreating new, get rid of the reference to the previous shape
        DereferenceShape(prim.PhysShape, shapeCallback);

        newShape = CreatePhysicalMesh(prim, newMeshKey, prim.BaseShape, prim.Size, lod);
        // Take evasive action if the mesh was not constructed.
        newShape = VerifyMeshCreated(newShape, prim);

        ReferenceShape(newShape);

        prim.PhysShape = newShape;

        return true;        // 'true' means a new shape has been added to this prim
    }

    private BulletShape CreatePhysicalMesh(BSPhysObject prim, System.UInt64 newMeshKey, PrimitiveBaseShape pbs, OMV.Vector3 size, float lod)
    {
        BulletShape newShape = new BulletShape();

        MeshDesc meshDesc;
        if (Meshes.TryGetValue(newMeshKey, out meshDesc))
        {
            // If the mesh has already been built just use it.
            newShape = meshDesc.shape.Clone();
        }
        else
        {
<<<<<<< HEAD
            IMesh meshData = PhysicsScene.mesher.CreateMesh(objName, pbs, size, lod, 
                                        true,
=======
            IMesh meshData = PhysicsScene.mesher.CreateMesh(prim.PhysObjectName, pbs, size, lod, 
>>>>>>> 274d376c
                                        false,  // say it is not physical so a bounding box is not built
                                        false,  // do not cache the mesh and do not use previously built versions
                                        false   // It's NOT for ODE
                                        );

            if (meshData != null)
            {

                int[] indices = meshData.getIndexListAsInt();
                int realIndicesIndex = indices.Length;
                float[] verticesAsFloats = meshData.getVertexListAsFloat();

                if (BSParam.ShouldRemoveZeroWidthTriangles)
                {
                    // Remove degenerate triangles. These are triangles with two of the vertices
                    //    are the same. This is complicated by the problem that vertices are not
                    //    made unique in sculpties so we have to compare the values in the vertex.
                    realIndicesIndex = 0;
                    for (int tri = 0; tri < indices.Length; tri += 3)
                    {
                        // Compute displacements into vertex array for each vertex of the triangle
                        int v1 = indices[tri + 0] * 3;
                        int v2 = indices[tri + 1] * 3;
                        int v3 = indices[tri + 2] * 3;
                        // Check to see if any two of the vertices are the same
                        if (!( (  verticesAsFloats[v1 + 0] == verticesAsFloats[v2 + 0]
                               && verticesAsFloats[v1 + 1] == verticesAsFloats[v2 + 1]
                               && verticesAsFloats[v1 + 2] == verticesAsFloats[v2 + 2])
                            || (  verticesAsFloats[v2 + 0] == verticesAsFloats[v3 + 0]
                               && verticesAsFloats[v2 + 1] == verticesAsFloats[v3 + 1]
                               && verticesAsFloats[v2 + 2] == verticesAsFloats[v3 + 2])
                            || (  verticesAsFloats[v1 + 0] == verticesAsFloats[v3 + 0]
                               && verticesAsFloats[v1 + 1] == verticesAsFloats[v3 + 1]
                               && verticesAsFloats[v1 + 2] == verticesAsFloats[v3 + 2]) )
                        )
                        {
                            // None of the vertices of the triangles are the same. This is a good triangle;
                            indices[realIndicesIndex + 0] = indices[tri + 0];
                            indices[realIndicesIndex + 1] = indices[tri + 1];
                            indices[realIndicesIndex + 2] = indices[tri + 2];
                            realIndicesIndex += 3;
                        }
                    }
                }
                DetailLog("{0},BSShapeCollection.CreatePhysicalMesh,origTri={1},realTri={2},numVerts={3}",
                            BSScene.DetailLogZero, indices.Length / 3, realIndicesIndex / 3, verticesAsFloats.Length / 3);

                if (realIndicesIndex != 0)
                {
                    newShape = PhysicsScene.PE.CreateMeshShape(PhysicsScene.World,
                                        realIndicesIndex, indices, verticesAsFloats.Length / 3, verticesAsFloats);
                }
                else
                {
                    PhysicsScene.Logger.ErrorFormat("{0} All mesh triangles degenerate. Prim {1} at {2} in {3}",
                                        LogHeader, prim.PhysObjectName, prim.RawPosition, PhysicsScene.Name);
                }
            }
        }
        newShape.shapeKey = newMeshKey;

        return newShape;
    }

    // See that hull shape exists in the physical world and update prim.BSShape.
    // We could be creating the hull because scale changed or whatever.
    private bool GetReferenceToHull(BSPhysObject prim, ShapeDestructionCallback shapeCallback)
    {
        BulletShape newShape;

        float lod;
        System.UInt64 newHullKey = ComputeShapeKey(prim.Size, prim.BaseShape, out lod);

        // if the hull hasn't changed, don't rebuild it
        if (newHullKey == prim.PhysShape.shapeKey && prim.PhysShape.type == BSPhysicsShapeType.SHAPE_HULL)
            return false;

        if (DDetail) DetailLog("{0},BSShapeCollection.GetReferenceToHull,create,oldKey={1},newKey={2}",
                        prim.LocalID, prim.PhysShape.shapeKey.ToString("X"), newHullKey.ToString("X"));

        // Remove usage of the previous shape.
        DereferenceShape(prim.PhysShape, shapeCallback);

        newShape = CreatePhysicalHull(prim.PhysObjectName, newHullKey, prim.BaseShape, prim.Size, lod);
        newShape = VerifyMeshCreated(newShape, prim);

        ReferenceShape(newShape);

        prim.PhysShape = newShape;
        return true;        // 'true' means a new shape has been added to this prim
    }

    List<ConvexResult> m_hulls;
    private BulletShape CreatePhysicalHull(string objName, System.UInt64 newHullKey, PrimitiveBaseShape pbs, OMV.Vector3 size, float lod)
    {

        BulletShape newShape = new BulletShape();
        IntPtr hullPtr = IntPtr.Zero;

        HullDesc hullDesc;
        if (Hulls.TryGetValue(newHullKey, out hullDesc))
        {
            // If the hull shape already is created, just use it.
            newShape = hullDesc.shape.Clone();
        }
        else
        {
            // Build a new hull in the physical world
            // Pass true for physicalness as this creates some sort of bounding box which we don't need
            IMesh meshData = PhysicsScene.mesher.CreateMesh(objName, pbs, size, lod, true, false, false, false);
            if (meshData != null)
            {

                int[] indices = meshData.getIndexListAsInt();
                List<OMV.Vector3> vertices = meshData.getVertexList();

                //format conversion from IMesh format to DecompDesc format
                List<int> convIndices = new List<int>();
                List<float3> convVertices = new List<float3>();
                for (int ii = 0; ii < indices.GetLength(0); ii++)
                {
                    convIndices.Add(indices[ii]);
                }
                foreach (OMV.Vector3 vv in vertices)
                {
                    convVertices.Add(new float3(vv.X, vv.Y, vv.Z));
                }

                // setup and do convex hull conversion
                m_hulls = new List<ConvexResult>();
                DecompDesc dcomp = new DecompDesc();
                dcomp.mIndices = convIndices;
                dcomp.mVertices = convVertices;
                ConvexBuilder convexBuilder = new ConvexBuilder(HullReturn);
                // create the hull into the _hulls variable
                convexBuilder.process(dcomp);

                // Convert the vertices and indices for passing to unmanaged.
                // The hull information is passed as a large floating point array.
                // The format is:
                //  convHulls[0] = number of hulls
                //  convHulls[1] = number of vertices in first hull
                //  convHulls[2] = hull centroid X coordinate
                //  convHulls[3] = hull centroid Y coordinate
                //  convHulls[4] = hull centroid Z coordinate
                //  convHulls[5] = first hull vertex X
                //  convHulls[6] = first hull vertex Y
                //  convHulls[7] = first hull vertex Z
                //  convHulls[8] = second hull vertex X
                //  ...
                //  convHulls[n] = number of vertices in second hull
                //  convHulls[n+1] = second hull centroid X coordinate
                //  ...
                //
                // TODO: is is very inefficient. Someday change the convex hull generator to return
                //   data structures that do not need to be converted in order to pass to Bullet.
                //   And maybe put the values directly into pinned memory rather than marshaling.
                int hullCount = m_hulls.Count;
                int totalVertices = 1;          // include one for the count of the hulls
                foreach (ConvexResult cr in m_hulls)
                {
                    totalVertices += 4;                         // add four for the vertex count and centroid
                    totalVertices += cr.HullIndices.Count * 3;  // we pass just triangles
                }
                float[] convHulls = new float[totalVertices];

                convHulls[0] = (float)hullCount;
                int jj = 1;
                foreach (ConvexResult cr in m_hulls)
                {
                    // copy vertices for index access
                    float3[] verts = new float3[cr.HullVertices.Count];
                    int kk = 0;
                    foreach (float3 ff in cr.HullVertices)
                    {
                        verts[kk++] = ff;
                    }

                    // add to the array one hull's worth of data
                    convHulls[jj++] = cr.HullIndices.Count;
                    convHulls[jj++] = 0f;   // centroid x,y,z
                    convHulls[jj++] = 0f;
                    convHulls[jj++] = 0f;
                    foreach (int ind in cr.HullIndices)
                    {
                        convHulls[jj++] = verts[ind].x;
                        convHulls[jj++] = verts[ind].y;
                        convHulls[jj++] = verts[ind].z;
                    }
                }
                // create the hull data structure in Bullet
                newShape = PhysicsScene.PE.CreateHullShape(PhysicsScene.World, hullCount, convHulls);
            }
        }

        newShape.shapeKey = newHullKey;

        return newShape;
    }

    // Callback from convex hull creater with a newly created hull.
    // Just add it to our collection of hulls for this shape.
    private void HullReturn(ConvexResult result)
    {
        m_hulls.Add(result);
        return;
    }

    // Compound shapes are always built from scratch.
    // This shouldn't be to bad since most of the parts will be meshes that had been built previously.
    private bool GetReferenceToCompoundShape(BSPhysObject prim, ShapeDestructionCallback shapeCallback)
    {
        // Remove reference to the old shape
        // Don't need to do this as the shape is freed when the new root shape is created below.
        // DereferenceShape(prim.PhysShape, true, shapeCallback);

        BulletShape cShape = PhysicsScene.PE.CreateCompoundShape(PhysicsScene.World, false);

        // Create the shape for the root prim and add it to the compound shape. Cannot be a native shape.
        CreateGeomMeshOrHull(prim, shapeCallback);
        PhysicsScene.PE.AddChildShapeToCompoundShape(cShape, prim.PhysShape, OMV.Vector3.Zero, OMV.Quaternion.Identity);
        if (DDetail) DetailLog("{0},BSShapeCollection.GetReferenceToCompoundShape,addRootPrim,compShape={1},rootShape={2}",
                                    prim.LocalID, cShape, prim.PhysShape);

        prim.PhysShape = cShape;

        return true;
    }

    // Create a hash of all the shape parameters to be used as a key
    //    for this particular shape.
    private System.UInt64 ComputeShapeKey(OMV.Vector3 size, PrimitiveBaseShape pbs, out float retLod)
    {
        // level of detail based on size and type of the object
        float lod = BSParam.MeshLOD;

        // prims with curvy internal cuts need higher lod
        if (pbs.HollowShape == HollowShape.Circle)
            lod = BSParam.MeshCircularLOD;

        if (pbs.SculptEntry)
            lod = BSParam.SculptLOD;

        // Mega prims usually get more detail because one can interact with shape approximations at this size.
        float maxAxis = Math.Max(size.X, Math.Max(size.Y, size.Z));
        if (maxAxis > BSParam.MeshMegaPrimThreshold)
            lod = BSParam.MeshMegaPrimLOD;

        retLod = lod;
        return pbs.GetMeshKey(size, lod);
    }
    // For those who don't want the LOD
    private System.UInt64 ComputeShapeKey(OMV.Vector3 size, PrimitiveBaseShape pbs)
    {
        float lod;
        return ComputeShapeKey(size, pbs, out lod);
    }

    // The creation of a mesh or hull can fail if an underlying asset is not available.
    // There are two cases: 1) the asset is not in the cache and it needs to be fetched;
    //     and 2) the asset cannot be converted (like failed decompression of JPEG2000s).
    //     The first case causes the asset to be fetched. The second case requires
    //     us to not loop forever.
    // Called after creating a physical mesh or hull. If the physical shape was created,
    //     just return.
    private BulletShape VerifyMeshCreated(BulletShape newShape, BSPhysObject prim)
    {
        // If the shape was successfully created, nothing more to do
        if (newShape.HasPhysicalShape)
            return newShape;

        // If this mesh has an underlying asset and we have not failed getting it before, fetch the asset
        if (prim.BaseShape.SculptEntry && !prim.LastAssetBuildFailed && prim.BaseShape.SculptTexture != OMV.UUID.Zero)
        {
            DetailLog("{0},BSShapeCollection.VerifyMeshCreated,fetchAsset,lastFailed={1}", prim.LocalID, prim.LastAssetBuildFailed);
            // This will prevent looping through this code as we keep trying to get the failed shape
            prim.LastAssetBuildFailed = true;

            BSPhysObject xprim = prim;
            Util.FireAndForget(delegate
                {
                    RequestAssetDelegate assetProvider = PhysicsScene.RequestAssetMethod;
                    if (assetProvider != null)
                    {
                        BSPhysObject yprim = xprim; // probably not necessary, but, just in case.
                        assetProvider(yprim.BaseShape.SculptTexture, delegate(AssetBase asset)
                        {
                            bool assetFound = false;            // DEBUG DEBUG
                            string mismatchIDs = String.Empty;  // DEBUG DEBUG
                            if (asset != null && yprim.BaseShape.SculptEntry)
                            {
                                if (yprim.BaseShape.SculptTexture.ToString() == asset.ID)
                                {
                                    yprim.BaseShape.SculptData = asset.Data;
                                    // This will cause the prim to see that the filler shape is not the right
                                    //    one and try again to build the object.
                                    // No race condition with the normal shape setting since the rebuild is at taint time.
                                    yprim.ForceBodyShapeRebuild(false /* inTaintTime */);
                                    assetFound = true;
                                }
                                else
                                {
                                    mismatchIDs = yprim.BaseShape.SculptTexture.ToString() + "/" + asset.ID;
                                }
                            }
                            DetailLog("{0},BSShapeCollection,fetchAssetCallback,found={1},isSculpt={2},ids={3}",
                                        yprim.LocalID, assetFound, yprim.BaseShape.SculptEntry, mismatchIDs );

                        });
                    }
                    else
                    {
                        PhysicsScene.Logger.ErrorFormat("{0} Physical object requires asset but no asset provider. Name={1}",
                                                    LogHeader, PhysicsScene.Name);
                    }
                });
        }
        else
        {
            if (prim.LastAssetBuildFailed)
            {
                PhysicsScene.Logger.ErrorFormat("{0} Mesh failed to fetch asset. lID={1}, texture={2}",
                                            LogHeader, prim.LocalID, prim.BaseShape.SculptTexture);
            }
        }

        // While we wait for the mesh defining asset to be loaded, stick in a simple box for the object.
        BulletShape fillinShape = BuildPhysicalNativeShape(prim, BSPhysicsShapeType.SHAPE_BOX, FixedShapeKey.KEY_BOX);
        DetailLog("{0},BSShapeCollection.VerifyMeshCreated,boxTempShape", prim.LocalID);

        return fillinShape;
    }

    // Create a body object in Bullet.
    // Updates prim.BSBody with the information about the new body if one is created.
    // Returns 'true' if an object was actually created.
    // Called at taint-time.
    private bool CreateBody(bool forceRebuild, BSPhysObject prim, BulletWorld sim, BodyDestructionCallback bodyCallback)
    {
        bool ret = false;

        // the mesh, hull or native shape must have already been created in Bullet
        bool mustRebuild = !prim.PhysBody.HasPhysicalBody;

        // If there is an existing body, verify it's of an acceptable type.
        // If not a solid object, body is a GhostObject. Otherwise a RigidBody.
        if (!mustRebuild)
        {
            CollisionObjectTypes bodyType = (CollisionObjectTypes)PhysicsScene.PE.GetBodyType(prim.PhysBody);
            if (prim.IsSolid && bodyType != CollisionObjectTypes.CO_RIGID_BODY
                || !prim.IsSolid && bodyType != CollisionObjectTypes.CO_GHOST_OBJECT)
            {
                // If the collisionObject is not the correct type for solidness, rebuild what's there
                mustRebuild = true;
                if (DDetail) DetailLog("{0},BSShapeCollection.CreateBody,forceRebuildBecauseChangingBodyType,bodyType={1}", prim.LocalID, bodyType);
            }
        }

        if (mustRebuild || forceRebuild)
        {
            // Free any old body
            DereferenceBody(prim.PhysBody, bodyCallback);

            BulletBody aBody;
            if (prim.IsSolid)
            {
                aBody = PhysicsScene.PE.CreateBodyFromShape(sim, prim.PhysShape, prim.LocalID, prim.RawPosition, prim.RawOrientation);
                if (DDetail) DetailLog("{0},BSShapeCollection.CreateBody,mesh,body={1}", prim.LocalID, aBody);
            }
            else
            {
                aBody = PhysicsScene.PE.CreateGhostFromShape(sim, prim.PhysShape, prim.LocalID, prim.RawPosition, prim.RawOrientation);
                if (DDetail) DetailLog("{0},BSShapeCollection.CreateBody,ghost,body={1}", prim.LocalID, aBody);
            }

            ReferenceBody(aBody);

            prim.PhysBody = aBody;

            ret = true;
        }

        return ret;
    }

    private bool TryGetMeshByPtr(BulletShape shape, out MeshDesc outDesc)
    {
        bool ret = false;
        MeshDesc foundDesc = new MeshDesc();
        foreach (MeshDesc md in Meshes.Values)
        {
            if (md.shape.ReferenceSame(shape))
            {
                foundDesc = md;
                ret = true;
                break;
            }

        }
        outDesc = foundDesc;
        return ret;
    }

    private bool TryGetHullByPtr(BulletShape shape, out HullDesc outDesc)
    {
        bool ret = false;
        HullDesc foundDesc = new HullDesc();
        foreach (HullDesc hd in Hulls.Values)
        {
            if (hd.shape.ReferenceSame(shape))
            {
                foundDesc = hd;
                ret = true;
                break;
            }

        }
        outDesc = foundDesc;
        return ret;
    }

    private void DetailLog(string msg, params Object[] args)
    {
        if (PhysicsScene.PhysicsLogging.Enabled)
            PhysicsScene.DetailLog(msg, args);
    }
}
}<|MERGE_RESOLUTION|>--- conflicted
+++ resolved
@@ -631,12 +631,8 @@
         }
         else
         {
-<<<<<<< HEAD
-            IMesh meshData = PhysicsScene.mesher.CreateMesh(objName, pbs, size, lod, 
+            IMesh meshData = PhysicsScene.mesher.CreateMesh(prim.PhysObjectName, pbs, size, lod, 
                                         true,
-=======
-            IMesh meshData = PhysicsScene.mesher.CreateMesh(prim.PhysObjectName, pbs, size, lod, 
->>>>>>> 274d376c
                                         false,  // say it is not physical so a bounding box is not built
                                         false,  // do not cache the mesh and do not use previously built versions
                                         false   // It's NOT for ODE
