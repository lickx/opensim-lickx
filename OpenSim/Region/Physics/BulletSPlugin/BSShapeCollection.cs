/*
 * Copyright (c) Contributors, http://opensimulator.org/
 * See CONTRIBUTORS.TXT for a full list of copyright holders.
 *
 * Redistribution and use in source and binary forms, with or without
 * modification, are permitted provided that the following conditions are met:
 *     * Redistributions of source code must retain the above copyright
 *       notice, this list of conditions and the following disclaimer.
 *     * Redistributions in binary form must reproduce the above copyrightD
 *       notice, this list of conditions and the following disclaimer in the
 *       documentation and/or other materials provided with the distribution.
 *     * Neither the name of the OpenSimulator Project nor the
 *       names of its contributors may be used to endorse or promote products
 *       derived from this software without specific prior written permission.
 *
 * THIS SOFTWARE IS PROVIDED BY THE DEVELOPERS ``AS IS'' AND ANY
 * EXPRESS OR IMPLIED WARRANTIES, INCLUDING, BUT NOT LIMITED TO, THE IMPLIED
 * WARRANTIES OF MERCHANTABILITY AND FITNESS FOR A PARTICULAR PURPOSE ARE
 * DISCLAIMED. IN NO EVENT SHALL THE CONTRIBUTORS BE LIABLE FOR ANY
 * DIRECT, INDIRECT, INCIDENTAL, SPECIAL, EXEMPLARY, OR CONSEQUENTIAL DAMAGES
 * (INCLUDING, BUT NOT LIMITED TO, PROCUREMENT OF SUBSTITUTE GOODS OR SERVICES;
 * LOSS OF USE, DATA, OR PROFITS; OR BUSINESS INTERRUPTION) HOWEVER CAUSED AND
 * ON ANY THEORY OF LIABILITY, WHETHER IN CONTRACT, STRICT LIABILITY, OR TORT
 * (INCLUDING NEGLIGENCE OR OTHERWISE) ARISING IN ANY WAY OUT OF THE USE OF THIS
 * SOFTWARE, EVEN IF ADVISED OF THE POSSIBILITY OF SUCH DAMAGE.
 */
using System;
using System.Collections.Generic;
using System.Text;
using OMV = OpenMetaverse;
using OpenSim.Framework;
using OpenSim.Region.Physics.Manager;
using OpenSim.Region.Physics.ConvexDecompositionDotNet;

namespace OpenSim.Region.Physics.BulletSPlugin
{
public sealed class BSShapeCollection : IDisposable
{
    private static string LogHeader = "[BULLETSIM SHAPE COLLECTION]";

    private BSScene PhysicsScene { get; set; }

    private Object m_collectionActivityLock = new Object();

    // Description of a Mesh
    private struct MeshDesc
    {
        public BulletShape shape;
        public int referenceCount;
        public DateTime lastReferenced;
        public UInt64 shapeKey;
    }

    // Description of a hull.
    // Meshes and hulls have the same shape hash key but we only need hulls for efficient collision calculations.
    private struct HullDesc
    {
        public BulletShape shape;
        public int referenceCount;
        public DateTime lastReferenced;
        public UInt64 shapeKey;
    }

    // The sharable set of meshes and hulls. Indexed by their shape hash.
    private Dictionary<System.UInt64, MeshDesc> Meshes = new Dictionary<System.UInt64, MeshDesc>();
    private Dictionary<System.UInt64, HullDesc> Hulls = new Dictionary<System.UInt64, HullDesc>();

    private bool DDetail = false;

    public BSShapeCollection(BSScene physScene)
    {
        PhysicsScene = physScene;
        // Set the next to 'true' for very detailed shape update detailed logging (detailed details?)
        // While detailed debugging is still active, this is better than commenting out all the
        //     DetailLog statements. When debugging slows down, this and the protected logging
        //     statements can be commented/removed.
        DDetail = true;
    }

    public void Dispose()
    {
        // TODO!!!!!!!!!
    }

    // Callbacks called just before either the body or shape is destroyed.
    // Mostly used for changing bodies out from under Linksets.
    // Useful for other cases where parameters need saving.
    // Passing 'null' says no callback.
    public delegate void ShapeDestructionCallback(BulletShape shape);
    public delegate void BodyDestructionCallback(BulletBody body);

    // Called to update/change the body and shape for an object.
    // First checks the shape and updates that if necessary then makes
    //    sure the body is of the right type.
    // Return 'true' if either the body or the shape changed.
    // 'shapeCallback' and 'bodyCallback' are, if non-null, functions called just before
    //    the current shape or body is destroyed. This allows the caller to remove any
    //    higher level dependencies on the shape or body. Mostly used for LinkSets to
    //    remove the physical constraints before the body is destroyed.
    // Called at taint-time!!
    public bool GetBodyAndShape(bool forceRebuild, BulletWorld sim, BSPhysObject prim,
                    ShapeDestructionCallback shapeCallback, BodyDestructionCallback bodyCallback)
    {
        PhysicsScene.AssertInTaintTime("BSShapeCollection.GetBodyAndShape");

        bool ret = false;

        // This lock could probably be pushed down lower but building shouldn't take long
        lock (m_collectionActivityLock)
        {
            // Do we have the correct geometry for this type of object?
            // Updates prim.BSShape with information/pointers to shape.
            // Returns 'true' of BSShape is changed to a new shape.
            bool newGeom = CreateGeom(forceRebuild, prim, shapeCallback);
            // If we had to select a new shape geometry for the object,
            //    rebuild the body around it.
            // Updates prim.BSBody with information/pointers to requested body
            // Returns 'true' if BSBody was changed.
            bool newBody = CreateBody((newGeom || forceRebuild), prim, PhysicsScene.World, bodyCallback);
            ret = newGeom || newBody;
        }
        DetailLog("{0},BSShapeCollection.GetBodyAndShape,taintExit,force={1},ret={2},body={3},shape={4}",
                                prim.LocalID, forceRebuild, ret, prim.PhysBody, prim.PhysShape);

        return ret;
    }

    public bool GetBodyAndShape(bool forceRebuild, BulletWorld sim, BSPhysObject prim)
    {
        return GetBodyAndShape(forceRebuild, sim, prim, null, null);
    }

    // Track another user of a body.
    // We presume the caller has allocated the body.
    // Bodies only have one user so the body is just put into the world if not already there.
    private void ReferenceBody(BulletBody body)
    {
        lock (m_collectionActivityLock)
        {
            if (DDetail) DetailLog("{0},BSShapeCollection.ReferenceBody,newBody,body={1}", body.ID, body);
            if (!PhysicsScene.PE.IsInWorld(PhysicsScene.World, body))
            {
                PhysicsScene.PE.AddObjectToWorld(PhysicsScene.World, body);
                if (DDetail) DetailLog("{0},BSShapeCollection.ReferenceBody,addedToWorld,ref={1}", body.ID, body);
            }
        }
    }

    // Release the usage of a body.
    // Called when releasing use of a BSBody. BSShape is handled separately.
    // Called in taint time.
    public void DereferenceBody(BulletBody body, BodyDestructionCallback bodyCallback )
    {
        if (!body.HasPhysicalBody)
            return;

        PhysicsScene.AssertInTaintTime("BSShapeCollection.DereferenceBody");

        lock (m_collectionActivityLock)
        {
            if (DDetail) DetailLog("{0},BSShapeCollection.DereferenceBody,DestroyingBody,body={1}", body.ID, body);
            // If the caller needs to know the old body is going away, pass the event up.
            if (bodyCallback != null) bodyCallback(body);

            if (PhysicsScene.PE.IsInWorld(PhysicsScene.World, body))
            {
                PhysicsScene.PE.RemoveObjectFromWorld(PhysicsScene.World, body);
                if (DDetail) DetailLog("{0},BSShapeCollection.DereferenceBody,removingFromWorld. Body={1}", body.ID, body);
            }

            // Zero any reference to the shape so it is not freed when the body is deleted.
            PhysicsScene.PE.SetCollisionShape(PhysicsScene.World, body, null);
            PhysicsScene.PE.DestroyObject(PhysicsScene.World, body);
        }
    }

    // Track the datastructures and use count for a shape.
    // When creating a hull, this is called first to reference the mesh
    //     and then again to reference the hull.
    // Meshes and hulls for the same shape have the same hash key.
    // NOTE that native shapes are not added to the mesh list or removed.
    // Returns 'true' if this is the initial reference to the shape. Otherwise reused.
    public bool ReferenceShape(BulletShape shape)
    {
        bool ret = false;
        switch (shape.type)
        {
            case BSPhysicsShapeType.SHAPE_MESH:
                MeshDesc meshDesc;
                if (Meshes.TryGetValue(shape.shapeKey, out meshDesc))
                {
                    // There is an existing instance of this mesh.
                    meshDesc.referenceCount++;
                    if (DDetail) DetailLog("{0},BSShapeCollection.ReferenceShape,existingMesh,key={1},cnt={2}",
                                BSScene.DetailLogZero, shape.shapeKey.ToString("X"), meshDesc.referenceCount);
                }
                else
                {
                    // This is a new reference to a mesh
                    meshDesc.shape = shape.Clone();
                    meshDesc.shapeKey = shape.shapeKey;
                    // We keep a reference to the underlying IMesh data so a hull can be built
                    meshDesc.referenceCount = 1;
                    if (DDetail) DetailLog("{0},BSShapeCollection.ReferenceShape,newMesh,key={1},cnt={2}",
                                BSScene.DetailLogZero, shape.shapeKey.ToString("X"), meshDesc.referenceCount);
                    ret = true;
                }
                meshDesc.lastReferenced = System.DateTime.Now;
                Meshes[shape.shapeKey] = meshDesc;
                break;
            case BSPhysicsShapeType.SHAPE_HULL:
                HullDesc hullDesc;
                if (Hulls.TryGetValue(shape.shapeKey, out hullDesc))
                {
                    // There is an existing instance of this hull.
                    hullDesc.referenceCount++;
                    if (DDetail) DetailLog("{0},BSShapeCollection.ReferenceShape,existingHull,key={1},cnt={2}",
                                BSScene.DetailLogZero, shape.shapeKey.ToString("X"), hullDesc.referenceCount);
                }
                else
                {
                    // This is a new reference to a hull
                    hullDesc.shape = shape.Clone();
                    hullDesc.shapeKey = shape.shapeKey;
                    hullDesc.referenceCount = 1;
                    if (DDetail) DetailLog("{0},BSShapeCollection.ReferenceShape,newHull,key={1},cnt={2}",
                                BSScene.DetailLogZero, shape.shapeKey.ToString("X"), hullDesc.referenceCount);
                    ret = true;

                }
                hullDesc.lastReferenced = System.DateTime.Now;
                Hulls[shape.shapeKey] = hullDesc;
                break;
            case BSPhysicsShapeType.SHAPE_UNKNOWN:
                break;
            default:
                // Native shapes are not tracked and they don't go into any list
                break;
        }
        return ret;
    }

    // Release the usage of a shape.
    public void DereferenceShape(BulletShape shape, ShapeDestructionCallback shapeCallback)
    {
        if (!shape.HasPhysicalShape)
            return;

        PhysicsScene.AssertInTaintTime("BSShapeCollection.DereferenceShape");

        if (shape.HasPhysicalShape)
        {
            if (shape.isNativeShape)
            {
                // Native shapes are not tracked and are released immediately
                if (DDetail) DetailLog("{0},BSShapeCollection.DereferenceShape,deleteNativeShape,ptr={1}",
                                    BSScene.DetailLogZero, shape.AddrString);
                if (shapeCallback != null) shapeCallback(shape);
                PhysicsScene.PE.DeleteCollisionShape(PhysicsScene.World, shape);
            }
            else
            {
                switch (shape.type)
                {
                    case BSPhysicsShapeType.SHAPE_HULL:
                        DereferenceHull(shape, shapeCallback);
                        break;
                    case BSPhysicsShapeType.SHAPE_MESH:
                        DereferenceMesh(shape, shapeCallback);
                        break;
                    case BSPhysicsShapeType.SHAPE_COMPOUND:
                        DereferenceCompound(shape, shapeCallback);
                        break;
                    case BSPhysicsShapeType.SHAPE_UNKNOWN:
                        break;
                    default:
                        break;
                }
            }
        }
    }

    // Count down the reference count for a mesh shape
    // Called at taint-time.
    private void DereferenceMesh(BulletShape shape, ShapeDestructionCallback shapeCallback)
    {
        MeshDesc meshDesc;
        if (Meshes.TryGetValue(shape.shapeKey, out meshDesc))
        {
            meshDesc.referenceCount--;
            // TODO: release the Bullet storage
            if (shapeCallback != null) shapeCallback(shape);
            meshDesc.lastReferenced = System.DateTime.Now;
            Meshes[shape.shapeKey] = meshDesc;
            if (DDetail) DetailLog("{0},BSShapeCollection.DereferenceMesh,shape={1},refCnt={2}",
                                BSScene.DetailLogZero, shape, meshDesc.referenceCount);

        }
    }

    // Count down the reference count for a hull shape
    // Called at taint-time.
    private void DereferenceHull(BulletShape shape, ShapeDestructionCallback shapeCallback)
    {
        HullDesc hullDesc;
        if (Hulls.TryGetValue(shape.shapeKey, out hullDesc))
        {
            hullDesc.referenceCount--;
            // TODO: release the Bullet storage (aging old entries?)

            // Tell upper layers that, if they have dependencies on this shape, this link is going away
            if (shapeCallback != null) shapeCallback(shape);

            hullDesc.lastReferenced = System.DateTime.Now;
            Hulls[shape.shapeKey] = hullDesc;
            if (DDetail) DetailLog("{0},BSShapeCollection.DereferenceHull,shape={1},refCnt={2}",
                    BSScene.DetailLogZero, shape, hullDesc.referenceCount);
        }
    }

    // Remove a reference to a compound shape.
    // Taking a compound shape apart is a little tricky because if you just delete the
    //      physical shape, it will free all the underlying children. We can't do that because
    //      they could be shared. So, this removes each of the children from the compound and
    //      dereferences them separately before destroying the compound collision object itself.
    // Called at taint-time.
    private void DereferenceCompound(BulletShape shape, ShapeDestructionCallback shapeCallback)
    {
        if (!PhysicsScene.PE.IsCompound(shape))
        {
            // Failed the sanity check!!
            PhysicsScene.Logger.ErrorFormat("{0} Attempt to free a compound shape that is not compound!! type={1}, ptr={2}",
                                        LogHeader, shape.type, shape.AddrString);
            if (DDetail) DetailLog("{0},BSShapeCollection.DereferenceCompound,notACompoundShape,type={1},ptr={2}",
                                        BSScene.DetailLogZero, shape.type, shape.AddrString);
            return;
        }

        int numChildren = PhysicsScene.PE.GetNumberOfCompoundChildren(shape);
        if (DDetail) DetailLog("{0},BSShapeCollection.DereferenceCompound,shape={1},children={2}", BSScene.DetailLogZero, shape, numChildren);

        for (int ii = numChildren - 1; ii >= 0; ii--)
        {
            BulletShape childShape = PhysicsScene.PE.RemoveChildShapeFromCompoundShapeIndex(shape, ii);
            DereferenceAnonCollisionShape(childShape);
        }
        PhysicsScene.PE.DeleteCollisionShape(PhysicsScene.World, shape);
    }

    // Sometimes we have a pointer to a collision shape but don't know what type it is.
    // Figure out type and call the correct dereference routine.
    // Called at taint-time.
    private void DereferenceAnonCollisionShape(BulletShape shapeInfo)
    {
        MeshDesc meshDesc;
        HullDesc hullDesc;

        if (TryGetMeshByPtr(shapeInfo, out meshDesc))
        {
            shapeInfo.type = BSPhysicsShapeType.SHAPE_MESH;
            shapeInfo.shapeKey = meshDesc.shapeKey;
        }
        else
        {
            if (TryGetHullByPtr(shapeInfo, out hullDesc))
            {
                shapeInfo.type = BSPhysicsShapeType.SHAPE_HULL;
                shapeInfo.shapeKey = hullDesc.shapeKey;
            }
            else
            {
                if (PhysicsScene.PE.IsCompound(shapeInfo))
                {
                    shapeInfo.type = BSPhysicsShapeType.SHAPE_COMPOUND;
                }
                else
                {
                    if (PhysicsScene.PE.IsNativeShape(shapeInfo))
                    {
                        shapeInfo.isNativeShape = true;
                        shapeInfo.type = BSPhysicsShapeType.SHAPE_BOX; // (technically, type doesn't matter)
                    }
                }
            }
        }

        if (DDetail) DetailLog("{0},BSShapeCollection.DereferenceAnonCollisionShape,shape={1}", BSScene.DetailLogZero, shapeInfo);

        if (shapeInfo.type != BSPhysicsShapeType.SHAPE_UNKNOWN)
        {
            DereferenceShape(shapeInfo, null);
        }
        else
        {
            PhysicsScene.Logger.ErrorFormat("{0} Could not decypher shape type. Region={1}, addr={2}",
                                    LogHeader, PhysicsScene.RegionName, shapeInfo.AddrString);
        }
    }

    // Create the geometry information in Bullet for later use.
    // The objects needs a hull if it's physical otherwise a mesh is enough.
    // if 'forceRebuild' is true, the geometry is unconditionally rebuilt. For meshes and hulls,
    //     shared geometries will be used. If the parameters of the existing shape are the same
    //     as this request, the shape is not rebuilt.
    // Info in prim.BSShape is updated to the new shape.
    // Returns 'true' if the geometry was rebuilt.
    // Called at taint-time!
    private bool CreateGeom(bool forceRebuild, BSPhysObject prim, ShapeDestructionCallback shapeCallback)
    {
        bool ret = false;
        bool haveShape = false;

        if (!haveShape && prim.PreferredPhysicalShape == BSPhysicsShapeType.SHAPE_CAPSULE)
        {
            // an avatar capsule is close to a native shape (it is not shared)
            GetReferenceToNativeShape(prim, BSPhysicsShapeType.SHAPE_CAPSULE, FixedShapeKey.KEY_CAPSULE, shapeCallback);
            if (DDetail) DetailLog("{0},BSShapeCollection.CreateGeom,avatarCapsule,shape={1}", prim.LocalID, prim.PhysShape);
            ret = true;
            haveShape = true;
        }

        // Compound shapes are handled special as they are rebuilt from scratch.
        // This isn't too great a hardship since most of the child shapes will have already been created.
        if (!haveShape && prim.PreferredPhysicalShape == BSPhysicsShapeType.SHAPE_COMPOUND)
        {
            ret = GetReferenceToCompoundShape(prim, shapeCallback);
            if (DDetail) DetailLog("{0},BSShapeCollection.CreateGeom,compoundShape,shape={1}", prim.LocalID, prim.PhysShape);
            haveShape = true;
        }

        if (!haveShape)
        {
            ret = CreateGeomNonSpecial(forceRebuild, prim, shapeCallback);
        }

        return ret;
    }

    // Create a mesh, hull or native shape.
    // Return 'true' if the prim's shape was changed.
    public bool CreateGeomNonSpecial(bool forceRebuild, BSPhysObject prim, ShapeDestructionCallback shapeCallback)
    {
        bool ret = false;
        bool haveShape = false;
        bool nativeShapePossible = true;
        PrimitiveBaseShape pbs = prim.BaseShape;

        // If the prim attributes are simple, this could be a simple Bullet native shape
        if (!haveShape
                && pbs != null
                && !pbs.SculptEntry
                && nativeShapePossible
                && ((pbs.SculptEntry && !BSParam.ShouldMeshSculptedPrim)
                    || (pbs.ProfileBegin == 0 && pbs.ProfileEnd == 0
                        && pbs.ProfileHollow == 0
                        && pbs.PathTwist == 0 && pbs.PathTwistBegin == 0
                        && pbs.PathBegin == 0 && pbs.PathEnd == 0
                        && pbs.PathTaperX == 0 && pbs.PathTaperY == 0
                        && pbs.PathScaleX == 100 && pbs.PathScaleY == 100
                        && pbs.PathShearX == 0 && pbs.PathShearY == 0) ) )
        {
            // Get the scale of any existing shape so we can see if the new shape is same native type and same size.
            OMV.Vector3 scaleOfExistingShape = OMV.Vector3.Zero;
            if (prim.PhysShape.HasPhysicalShape)
                scaleOfExistingShape = PhysicsScene.PE.GetLocalScaling(prim.PhysShape);

            if (DDetail) DetailLog("{0},BSShapeCollection.CreateGeom,maybeNative,force={1},primScale={2},primSize={3},primShape={4}",
                        prim.LocalID, forceRebuild, prim.Scale, prim.Size, prim.PhysShape.type);

            // It doesn't look like Bullet scales native spheres so make sure the scales are all equal
            if ((pbs.ProfileShape == ProfileShape.HalfCircle && pbs.PathCurve == (byte)Extrusion.Curve1)
                                && pbs.Scale.X == pbs.Scale.Y && pbs.Scale.Y == pbs.Scale.Z)
            {
                haveShape = true;
                if (forceRebuild
                        || prim.Scale != scaleOfExistingShape
                        || prim.PhysShape.type != BSPhysicsShapeType.SHAPE_SPHERE
                        )
                {
                    ret = GetReferenceToNativeShape(prim, BSPhysicsShapeType.SHAPE_SPHERE,
                                            FixedShapeKey.KEY_SPHERE, shapeCallback);
                }
                if (DDetail) DetailLog("{0},BSShapeCollection.CreateGeom,sphere,force={1},rebuilt={2},shape={3}",
                                        prim.LocalID, forceRebuild, ret, prim.PhysShape);
            }
            if (!haveShape && pbs.ProfileShape == ProfileShape.Square && pbs.PathCurve == (byte)Extrusion.Straight)
            {
                haveShape = true;
                if (forceRebuild
                        || prim.Scale != scaleOfExistingShape
                        || prim.PhysShape.type != BSPhysicsShapeType.SHAPE_BOX
                        )
                {
                    ret = GetReferenceToNativeShape( prim, BSPhysicsShapeType.SHAPE_BOX,
                                            FixedShapeKey.KEY_BOX, shapeCallback);
                }
                if (DDetail) DetailLog("{0},BSShapeCollection.CreateGeom,box,force={1},rebuilt={2},shape={3}",
                                        prim.LocalID, forceRebuild, ret, prim.PhysShape);
            }
        }

        // If a simple shape is not happening, create a mesh and possibly a hull.
        if (!haveShape && pbs != null)
        {
            ret = CreateGeomMeshOrHull(prim, shapeCallback);
        }

        return ret;
    }

    // return 'true' if the prim's shape was changed.
    public bool CreateGeomMeshOrHull(BSPhysObject prim, ShapeDestructionCallback shapeCallback)
    {

        bool ret = false;
        // Note that if it's a native shape, the check for physical/non-physical is not
        //     made. Native shapes work in either case.
        if (prim.IsPhysical && BSParam.ShouldUseHullsForPhysicalObjects)
        {
            // Update prim.BSShape to reference a hull of this shape.
            ret = GetReferenceToHull(prim,shapeCallback);
            if (DDetail) DetailLog("{0},BSShapeCollection.CreateGeom,hull,shape={1},key={2}",
                                    prim.LocalID, prim.PhysShape, prim.PhysShape.shapeKey.ToString("X"));
        }
        else
        {
            ret = GetReferenceToMesh(prim, shapeCallback);
            if (DDetail) DetailLog("{0},BSShapeCollection.CreateGeom,mesh,shape={1},key={2}",
                                    prim.LocalID, prim.PhysShape, prim.PhysShape.shapeKey.ToString("X"));
        }
        return ret;
    }

    // Creates a native shape and assignes it to prim.BSShape.
    // "Native" shapes are never shared. they are created here and destroyed in DereferenceShape().
    private bool GetReferenceToNativeShape(BSPhysObject prim,
                            BSPhysicsShapeType shapeType, FixedShapeKey shapeKey,
                            ShapeDestructionCallback shapeCallback)
    {
        // release any previous shape
        DereferenceShape(prim.PhysShape, shapeCallback);

        BulletShape newShape = BuildPhysicalNativeShape(prim, shapeType, shapeKey);

        // Don't need to do a 'ReferenceShape()' here because native shapes are not shared.
        if (DDetail) DetailLog("{0},BSShapeCollection.AddNativeShapeToPrim,create,newshape={1},scale={2}",
                                prim.LocalID, newShape, prim.Scale);

        // native shapes are scaled by Bullet
        prim.PhysShape = newShape;
        return true;
    }

    private BulletShape BuildPhysicalNativeShape(BSPhysObject prim, BSPhysicsShapeType shapeType,
                                    FixedShapeKey shapeKey)
    {
        BulletShape newShape;
        // Need to make sure the passed shape information is for the native type.
        ShapeData nativeShapeData = new ShapeData();
        nativeShapeData.Type = shapeType;
        nativeShapeData.ID = prim.LocalID;
        nativeShapeData.Scale = prim.Scale;
        nativeShapeData.Size = prim.Scale;  // unneeded, I think.
        nativeShapeData.MeshKey = (ulong)shapeKey;
        nativeShapeData.HullKey = (ulong)shapeKey;

        if (shapeType == BSPhysicsShapeType.SHAPE_CAPSULE)
        {

            newShape = PhysicsScene.PE.BuildCapsuleShape(PhysicsScene.World, 1f, 1f, prim.Scale);
            if (DDetail) DetailLog("{0},BSShapeCollection.BuiletPhysicalNativeShape,capsule,scale={1}", prim.LocalID, prim.Scale);
        }
        else
        {
            // Native shapes are scaled in Bullet so set the scaling to the size
            newShape = PhysicsScene.PE.BuildNativeShape(PhysicsScene.World, nativeShapeData);

        }
        if (!newShape.HasPhysicalShape)
        {
            PhysicsScene.Logger.ErrorFormat("{0} BuildPhysicalNativeShape failed. ID={1}, shape={2}",
                                    LogHeader, prim.LocalID, shapeType);
        }
        newShape.shapeKey = (System.UInt64)shapeKey;
        newShape.isNativeShape = true;

        return newShape;
    }

    // Builds a mesh shape in the physical world and updates prim.BSShape.
    // Dereferences previous shape in BSShape and adds a reference for this new shape.
    // Returns 'true' of a mesh was actually built. Otherwise .
    // Called at taint-time!
    private bool GetReferenceToMesh(BSPhysObject prim, ShapeDestructionCallback shapeCallback)
    {
        BulletShape newShape = new BulletShape();

        float lod;
        System.UInt64 newMeshKey = ComputeShapeKey(prim.Size, prim.BaseShape, out lod);

        // if this new shape is the same as last time, don't recreate the mesh
        if (newMeshKey == prim.PhysShape.shapeKey && prim.PhysShape.type == BSPhysicsShapeType.SHAPE_MESH)
            return false;

        if (DDetail) DetailLog("{0},BSShapeCollection.GetReferenceToMesh,create,oldKey={1},newKey={2},size={3},lod={4}",
                                prim.LocalID, prim.PhysShape.shapeKey.ToString("X"), newMeshKey.ToString("X"), prim.Size, lod);

        // Since we're recreating new, get rid of the reference to the previous shape
        DereferenceShape(prim.PhysShape, shapeCallback);

        newShape = CreatePhysicalMesh(prim.PhysObjectName, newMeshKey, prim.BaseShape, prim.Size, lod);
        // Take evasive action if the mesh was not constructed.
        newShape = VerifyMeshCreated(newShape, prim);

        ReferenceShape(newShape);

        prim.PhysShape = newShape;

        return true;        // 'true' means a new shape has been added to this prim
    }

    private BulletShape CreatePhysicalMesh(string objName, System.UInt64 newMeshKey, PrimitiveBaseShape pbs, OMV.Vector3 size, float lod)
    {
        BulletShape newShape = new BulletShape();

        MeshDesc meshDesc;
        if (Meshes.TryGetValue(newMeshKey, out meshDesc))
        {
            // If the mesh has already been built just use it.
            newShape = meshDesc.shape.Clone();
        }
        else
        {
<<<<<<< HEAD
            meshData = PhysicsScene.mesher.CreateMesh(objName, pbs, size, lod, true, false, false, false);
=======
            IMesh meshData = PhysicsScene.mesher.CreateMesh(objName, pbs, size, lod, 
                                        false,  // say it is not physical so a bounding box is not built
                                        false   // do not cache the mesh and do not use previously built versions
                                        );
>>>>>>> 9ebad38c

            if (meshData != null)
            {

                int[] indices = meshData.getIndexListAsInt();
                int realIndicesIndex = indices.Length;
                float[] verticesAsFloats = meshData.getVertexListAsFloat();

                if (BSParam.ShouldRemoveZeroWidthTriangles)
                {
                    // Remove degenerate triangles. These are triangles with two of the vertices
                    //    are the same. This is complicated by the problem that vertices are not
                    //    made unique in sculpties so we have to compare the values in the vertex.
                    realIndicesIndex = 0;
                    for (int tri = 0; tri < indices.Length; tri += 3)
                    {
                        int v1 = indices[tri + 0] * 3;
                        int v2 = indices[tri + 1] * 3;
                        int v3 = indices[tri + 2] * 3;
                        if (!((verticesAsFloats[v1 + 0] == verticesAsFloats[v2 + 0]
                               && verticesAsFloats[v1 + 1] == verticesAsFloats[v2 + 1]
                               && verticesAsFloats[v1 + 2] == verticesAsFloats[v2 + 2])
                            || (verticesAsFloats[v2 + 0] == verticesAsFloats[v3 + 0]
                               && verticesAsFloats[v2 + 1] == verticesAsFloats[v3 + 1]
                               && verticesAsFloats[v2 + 2] == verticesAsFloats[v3 + 2])
                            || (verticesAsFloats[v1 + 0] == verticesAsFloats[v3 + 0]
                               && verticesAsFloats[v1 + 1] == verticesAsFloats[v3 + 1]
                               && verticesAsFloats[v1 + 2] == verticesAsFloats[v3 + 2]))
                        )
                        {
                            // None of the vertices of the triangles are the same. This is a good triangle;
                            indices[realIndicesIndex + 0] = indices[tri + 0];
                            indices[realIndicesIndex + 1] = indices[tri + 1];
                            indices[realIndicesIndex + 2] = indices[tri + 2];
                            realIndicesIndex += 3;
                        }
                    }
                }
                DetailLog("{0},BSShapeCollection.CreatePhysicalMesh,origTri={1},realTri={2},numVerts={3}",
                            BSScene.DetailLogZero, indices.Length / 3, realIndicesIndex / 3, verticesAsFloats.Length / 3);

                newShape = PhysicsScene.PE.CreateMeshShape(PhysicsScene.World,
                                    realIndicesIndex, indices, verticesAsFloats.Length/3, verticesAsFloats);
            }
        }
        newShape.shapeKey = newMeshKey;

        return newShape;
    }

    // See that hull shape exists in the physical world and update prim.BSShape.
    // We could be creating the hull because scale changed or whatever.
    private bool GetReferenceToHull(BSPhysObject prim, ShapeDestructionCallback shapeCallback)
    {
        BulletShape newShape;

        float lod;
        System.UInt64 newHullKey = ComputeShapeKey(prim.Size, prim.BaseShape, out lod);

        // if the hull hasn't changed, don't rebuild it
        if (newHullKey == prim.PhysShape.shapeKey && prim.PhysShape.type == BSPhysicsShapeType.SHAPE_HULL)
            return false;

        if (DDetail) DetailLog("{0},BSShapeCollection.GetReferenceToHull,create,oldKey={1},newKey={2}",
                        prim.LocalID, prim.PhysShape.shapeKey.ToString("X"), newHullKey.ToString("X"));

        // Remove usage of the previous shape.
        DereferenceShape(prim.PhysShape, shapeCallback);

        newShape = CreatePhysicalHull(prim.PhysObjectName, newHullKey, prim.BaseShape, prim.Size, lod);
        newShape = VerifyMeshCreated(newShape, prim);

        ReferenceShape(newShape);

        prim.PhysShape = newShape;
        return true;        // 'true' means a new shape has been added to this prim
    }

    List<ConvexResult> m_hulls;
    private BulletShape CreatePhysicalHull(string objName, System.UInt64 newHullKey, PrimitiveBaseShape pbs, OMV.Vector3 size, float lod)
    {

        BulletShape newShape = new BulletShape();
        IntPtr hullPtr = IntPtr.Zero;

        HullDesc hullDesc;
        if (Hulls.TryGetValue(newHullKey, out hullDesc))
        {
            // If the hull shape already is created, just use it.
            newShape = hullDesc.shape.Clone();
        }
        else
        {
            // Build a new hull in the physical world
            // Pass true for physicalness as this creates some sort of bounding box which we don't need
            IMesh meshData = PhysicsScene.mesher.CreateMesh(objName, pbs, size, lod, true, false, false, false);
            if (meshData != null)
            {

                int[] indices = meshData.getIndexListAsInt();
                List<OMV.Vector3> vertices = meshData.getVertexList();

                //format conversion from IMesh format to DecompDesc format
                List<int> convIndices = new List<int>();
                List<float3> convVertices = new List<float3>();
                for (int ii = 0; ii < indices.GetLength(0); ii++)
                {
                    convIndices.Add(indices[ii]);
                }
                foreach (OMV.Vector3 vv in vertices)
                {
                    convVertices.Add(new float3(vv.X, vv.Y, vv.Z));
                }

                // setup and do convex hull conversion
                m_hulls = new List<ConvexResult>();
                DecompDesc dcomp = new DecompDesc();
                dcomp.mIndices = convIndices;
                dcomp.mVertices = convVertices;
                ConvexBuilder convexBuilder = new ConvexBuilder(HullReturn);
                // create the hull into the _hulls variable
                convexBuilder.process(dcomp);

                // Convert the vertices and indices for passing to unmanaged.
                // The hull information is passed as a large floating point array.
                // The format is:
                //  convHulls[0] = number of hulls
                //  convHulls[1] = number of vertices in first hull
                //  convHulls[2] = hull centroid X coordinate
                //  convHulls[3] = hull centroid Y coordinate
                //  convHulls[4] = hull centroid Z coordinate
                //  convHulls[5] = first hull vertex X
                //  convHulls[6] = first hull vertex Y
                //  convHulls[7] = first hull vertex Z
                //  convHulls[8] = second hull vertex X
                //  ...
                //  convHulls[n] = number of vertices in second hull
                //  convHulls[n+1] = second hull centroid X coordinate
                //  ...
                //
                // TODO: is is very inefficient. Someday change the convex hull generator to return
                //   data structures that do not need to be converted in order to pass to Bullet.
                //   And maybe put the values directly into pinned memory rather than marshaling.
                int hullCount = m_hulls.Count;
                int totalVertices = 1;          // include one for the count of the hulls
                foreach (ConvexResult cr in m_hulls)
                {
                    totalVertices += 4;                         // add four for the vertex count and centroid
                    totalVertices += cr.HullIndices.Count * 3;  // we pass just triangles
                }
                float[] convHulls = new float[totalVertices];

                convHulls[0] = (float)hullCount;
                int jj = 1;
                foreach (ConvexResult cr in m_hulls)
                {
                    // copy vertices for index access
                    float3[] verts = new float3[cr.HullVertices.Count];
                    int kk = 0;
                    foreach (float3 ff in cr.HullVertices)
                    {
                        verts[kk++] = ff;
                    }

                    // add to the array one hull's worth of data
                    convHulls[jj++] = cr.HullIndices.Count;
                    convHulls[jj++] = 0f;   // centroid x,y,z
                    convHulls[jj++] = 0f;
                    convHulls[jj++] = 0f;
                    foreach (int ind in cr.HullIndices)
                    {
                        convHulls[jj++] = verts[ind].x;
                        convHulls[jj++] = verts[ind].y;
                        convHulls[jj++] = verts[ind].z;
                    }
                }
                // create the hull data structure in Bullet
                newShape = PhysicsScene.PE.CreateHullShape(PhysicsScene.World, hullCount, convHulls);
            }
        }

        newShape.shapeKey = newHullKey;

        return newShape;
    }

    // Callback from convex hull creater with a newly created hull.
    // Just add it to our collection of hulls for this shape.
    private void HullReturn(ConvexResult result)
    {
        m_hulls.Add(result);
        return;
    }

    // Compound shapes are always built from scratch.
    // This shouldn't be to bad since most of the parts will be meshes that had been built previously.
    private bool GetReferenceToCompoundShape(BSPhysObject prim, ShapeDestructionCallback shapeCallback)
    {
        // Remove reference to the old shape
        // Don't need to do this as the shape is freed when the new root shape is created below.
        // DereferenceShape(prim.PhysShape, true, shapeCallback);

        BulletShape cShape = PhysicsScene.PE.CreateCompoundShape(PhysicsScene.World, false);

        // Create the shape for the root prim and add it to the compound shape. Cannot be a native shape.
        CreateGeomMeshOrHull(prim, shapeCallback);
        PhysicsScene.PE.AddChildShapeToCompoundShape(cShape, prim.PhysShape, OMV.Vector3.Zero, OMV.Quaternion.Identity);
        if (DDetail) DetailLog("{0},BSShapeCollection.GetReferenceToCompoundShape,addRootPrim,compShape={1},rootShape={2}",
                                    prim.LocalID, cShape, prim.PhysShape);

        prim.PhysShape = cShape;

        return true;
    }

    // Create a hash of all the shape parameters to be used as a key
    //    for this particular shape.
    private System.UInt64 ComputeShapeKey(OMV.Vector3 size, PrimitiveBaseShape pbs, out float retLod)
    {
        // level of detail based on size and type of the object
        float lod = BSParam.MeshLOD;

        // prims with curvy internal cuts need higher lod
        if (pbs.HollowShape == HollowShape.Circle)
            lod = BSParam.MeshCircularLOD;

        if (pbs.SculptEntry)
            lod = BSParam.SculptLOD;

        // Mega prims usually get more detail because one can interact with shape approximations at this size.
        float maxAxis = Math.Max(size.X, Math.Max(size.Y, size.Z));
        if (maxAxis > BSParam.MeshMegaPrimThreshold)
            lod = BSParam.MeshMegaPrimLOD;

        retLod = lod;
        return pbs.GetMeshKey(size, lod);
    }
    // For those who don't want the LOD
    private System.UInt64 ComputeShapeKey(OMV.Vector3 size, PrimitiveBaseShape pbs)
    {
        float lod;
        return ComputeShapeKey(size, pbs, out lod);
    }

    // The creation of a mesh or hull can fail if an underlying asset is not available.
    // There are two cases: 1) the asset is not in the cache and it needs to be fetched;
    //     and 2) the asset cannot be converted (like failed decompression of JPEG2000s).
    //     The first case causes the asset to be fetched. The second case requires
    //     us to not loop forever.
    // Called after creating a physical mesh or hull. If the physical shape was created,
    //     just return.
    private BulletShape VerifyMeshCreated(BulletShape newShape, BSPhysObject prim)
    {
        // If the shape was successfully created, nothing more to do
        if (newShape.HasPhysicalShape)
            return newShape;

        // If this mesh has an underlying asset and we have not failed getting it before, fetch the asset
        if (prim.BaseShape.SculptEntry && !prim.LastAssetBuildFailed && prim.BaseShape.SculptTexture != OMV.UUID.Zero)
        {
            prim.LastAssetBuildFailed = true;
            BSPhysObject xprim = prim;
            DetailLog("{0},BSShapeCollection.VerifyMeshCreated,fetchAsset,lastFailed={1}", prim.LocalID, prim.LastAssetBuildFailed);
            Util.FireAndForget(delegate
                {
                    RequestAssetDelegate assetProvider = PhysicsScene.RequestAssetMethod;
                    if (assetProvider != null)
                    {
                        BSPhysObject yprim = xprim; // probably not necessary, but, just in case.
                        assetProvider(yprim.BaseShape.SculptTexture, delegate(AssetBase asset)
                        {
                            bool assetFound = false;            // DEBUG DEBUG
                            string mismatchIDs = String.Empty;  // DEBUG DEBUG
                            if (yprim.BaseShape.SculptEntry)
                            {
                                if (yprim.BaseShape.SculptTexture.ToString() == asset.ID)
                                {
                                    yprim.BaseShape.SculptData = asset.Data;
                                    // This will cause the prim to see that the filler shape is not the right
                                    //    one and try again to build the object.
                                    // No race condition with the normal shape setting since the rebuild is at taint time.
                                    yprim.ForceBodyShapeRebuild(false /* inTaintTime */);
                                    assetFound = true;
                                }
                                else
                                {
                                    mismatchIDs = yprim.BaseShape.SculptTexture.ToString() + "/" + asset.ID;
                                }
                            }
                            DetailLog("{0},BSShapeCollection,fetchAssetCallback,found={1},isSculpt={2},ids={3}",
                                        yprim.LocalID, assetFound, yprim.BaseShape.SculptEntry, mismatchIDs );

                        });
                    }
                    else
                    {
                        PhysicsScene.Logger.ErrorFormat("{0} Physical object requires asset but no asset provider. Name={1}",
                                                    LogHeader, PhysicsScene.Name);
                    }
                });
        }
        else
        {
            if (prim.LastAssetBuildFailed)
            {
                PhysicsScene.Logger.ErrorFormat("{0} Mesh failed to fetch asset. lID={1}, texture={2}",
                                            LogHeader, prim.LocalID, prim.BaseShape.SculptTexture);
            }
        }

        // While we wait for the mesh defining asset to be loaded, stick in a simple box for the object.
        BulletShape fillinShape = BuildPhysicalNativeShape(prim, BSPhysicsShapeType.SHAPE_BOX, FixedShapeKey.KEY_BOX);
        DetailLog("{0},BSShapeCollection.VerifyMeshCreated,boxTempShape", prim.LocalID);

        return fillinShape;
    }

    // Create a body object in Bullet.
    // Updates prim.BSBody with the information about the new body if one is created.
    // Returns 'true' if an object was actually created.
    // Called at taint-time.
    private bool CreateBody(bool forceRebuild, BSPhysObject prim, BulletWorld sim, BodyDestructionCallback bodyCallback)
    {
        bool ret = false;

        // the mesh, hull or native shape must have already been created in Bullet
        bool mustRebuild = !prim.PhysBody.HasPhysicalBody;

        // If there is an existing body, verify it's of an acceptable type.
        // If not a solid object, body is a GhostObject. Otherwise a RigidBody.
        if (!mustRebuild)
        {
            CollisionObjectTypes bodyType = (CollisionObjectTypes)PhysicsScene.PE.GetBodyType(prim.PhysBody);
            if (prim.IsSolid && bodyType != CollisionObjectTypes.CO_RIGID_BODY
                || !prim.IsSolid && bodyType != CollisionObjectTypes.CO_GHOST_OBJECT)
            {
                // If the collisionObject is not the correct type for solidness, rebuild what's there
                mustRebuild = true;
                if (DDetail) DetailLog("{0},BSShapeCollection.CreateBody,forceRebuildBecauseChangingBodyType,bodyType={1}", prim.LocalID, bodyType);
            }
        }

        if (mustRebuild || forceRebuild)
        {
            // Free any old body
            DereferenceBody(prim.PhysBody, bodyCallback);

            BulletBody aBody;
            if (prim.IsSolid)
            {
                aBody = PhysicsScene.PE.CreateBodyFromShape(sim, prim.PhysShape, prim.LocalID, prim.RawPosition, prim.RawOrientation);
                if (DDetail) DetailLog("{0},BSShapeCollection.CreateBody,mesh,body={1}", prim.LocalID, aBody);
            }
            else
            {
                aBody = PhysicsScene.PE.CreateGhostFromShape(sim, prim.PhysShape, prim.LocalID, prim.RawPosition, prim.RawOrientation);
                if (DDetail) DetailLog("{0},BSShapeCollection.CreateBody,ghost,body={1}", prim.LocalID, aBody);
            }

            ReferenceBody(aBody);

            prim.PhysBody = aBody;

            ret = true;
        }

        return ret;
    }

    private bool TryGetMeshByPtr(BulletShape shape, out MeshDesc outDesc)
    {
        bool ret = false;
        MeshDesc foundDesc = new MeshDesc();
        foreach (MeshDesc md in Meshes.Values)
        {
            if (md.shape.ReferenceSame(shape))
            {
                foundDesc = md;
                ret = true;
                break;
            }

        }
        outDesc = foundDesc;
        return ret;
    }

    private bool TryGetHullByPtr(BulletShape shape, out HullDesc outDesc)
    {
        bool ret = false;
        HullDesc foundDesc = new HullDesc();
        foreach (HullDesc hd in Hulls.Values)
        {
            if (hd.shape.ReferenceSame(shape))
            {
                foundDesc = hd;
                ret = true;
                break;
            }

        }
        outDesc = foundDesc;
        return ret;
    }

    private void DetailLog(string msg, params Object[] args)
    {
        if (PhysicsScene.PhysicsLogging.Enabled)
            PhysicsScene.DetailLog(msg, args);
    }
}
}<|MERGE_RESOLUTION|>--- conflicted
+++ resolved
@@ -631,14 +631,12 @@
         }
         else
         {
-<<<<<<< HEAD
-            meshData = PhysicsScene.mesher.CreateMesh(objName, pbs, size, lod, true, false, false, false);
-=======
             IMesh meshData = PhysicsScene.mesher.CreateMesh(objName, pbs, size, lod, 
+                                        true,
                                         false,  // say it is not physical so a bounding box is not built
-                                        false   // do not cache the mesh and do not use previously built versions
+                                        false,  // do not cache the mesh and do not use previously built versions
+                                        false   // It's NOT for ODE
                                         );
->>>>>>> 9ebad38c
 
             if (meshData != null)
             {
