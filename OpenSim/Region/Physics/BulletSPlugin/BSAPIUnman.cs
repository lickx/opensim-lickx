--- conflicted
+++ resolved
@@ -1507,8 +1507,6 @@
 
 [DllImport("BulletSim", CallingConvention = CallingConvention.Cdecl), SuppressUnmanagedCodeSecurity]
 public static extern IntPtr BuildHullShapeFromMesh2(IntPtr world, IntPtr meshShape, HACDParams parms);
-<<<<<<< HEAD
-=======
 
 [DllImport("BulletSim", CallingConvention = CallingConvention.Cdecl), SuppressUnmanagedCodeSecurity]
 public static extern IntPtr BuildConvexHullShapeFromMesh2(IntPtr world, IntPtr meshShape);
@@ -1517,7 +1515,6 @@
 public static extern IntPtr CreateConvexHullShape2(IntPtr world,
                 int indicesCount, [MarshalAs(UnmanagedType.LPArray)] int[] indices,
                 int verticesCount, [MarshalAs(UnmanagedType.LPArray)] float[] vertices );
->>>>>>> c6e9db58
 
 [DllImport("BulletSim", CallingConvention = CallingConvention.Cdecl), SuppressUnmanagedCodeSecurity]
 public static extern IntPtr BuildNativeShape2(IntPtr world, ShapeData shapeData);
