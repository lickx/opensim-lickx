/* Copyright (c) Contributors, http://opensimulator.org/
 * See CONTRIBUTORS.TXT for a full list of copyright holders.
 * Redistribution and use in source and binary forms, with or without
 * modification, are permitted provided that the following conditions are met:
 *     * Redistributions of source code must retain the above copyright
 *       notice, this list of conditions and the following disclaimer.
 *     * Redistributions in binary form must reproduce the above copyright
 *       notice, this list of conditions and the following disclaimer in the
 *       documentation and/or other materials provided with the distribution.
 *     * Neither the name of the OpenSimulator Project nor the
 *       names of its contributors may be used to endorse or promote products
 *       derived from this software without specific prior written permission.
 *
 * THIS SOFTWARE IS PROVIDED BY THE DEVELOPERS ``AS IS'' AND ANY
 * EXPRESS OR IMPLIED WARRANTIES, INCLUDING, BUT NOT LIMITED TO, THE IMPLIED
 * WARRANTIES OF MERCHANTABILITY AND FITNESS FOR A PARTICULAR PURPOSE ARE
 * DISCLAIMED. IN NO EVENT SHALL THE CONTRIBUTORS BE LIABLE FOR ANY
 * DIRECT, INDIRECT, INCIDENTAL, SPECIAL, EXEMPLARY, OR CONSEQUENTIAL DAMAGES
 * (INCLUDING, BUT NOT LIMITED TO, PROCUREMENT OF SUBSTITUTE GOODS OR SERVICES;
 * LOSS OF USE, DATA, OR PROFITS; OR BUSINESS INTERRUPTION) HOWEVER CAUSED AND
 * ON ANY THEORY OF LIABILITY, WHETHER IN CONTRACT, STRICT LIABILITY, OR TORT
 * (INCLUDING NEGLIGENCE OR OTHERWISE) ARISING IN ANY WAY OUT OF THE USE OF THIS
 * SOFTWARE, EVEN IF ADVISED OF THE POSSIBILITY OF SUCH DAMAGE.
 *
 * Revised March 5th 2010 by Kitto Flora. ODEDynamics.cs
 * Ubit 2012
 * rolled into ODEPrim.cs
 */

using System;
using System.IO;
using System.Collections.Generic;
using System.Reflection;
using System.Runtime.InteropServices;
using System.Threading;
using log4net;
using OpenMetaverse;
using Ode.NET;
using OpenSim.Framework;
using OpenSim.Region.Physics.Manager;

namespace OpenSim.Region.Physics.OdePlugin
{
    /// <summary>
    /// Various properties that ODE uses for AMotors but isn't exposed in ODE.NET so we must define them ourselves.
    /// </summary>

    public class OdePrim : PhysicsActor
    {
        private static readonly ILog m_log = LogManager.GetLogger(MethodBase.GetCurrentMethod().DeclaringType);

        public class SerialControl
        {
            public object alock = new object();
            public byte[] data = new byte[0];
        }
        private Vector3 _position;
        private Vector3 _velocity;
        private Vector3 _torque;
        private Vector3 m_lastVelocity;
        private Vector3 m_lastposition;
        private Quaternion m_lastorientation = new Quaternion();
        private Vector3 m_rotationalVelocity;
        private Vector3 _size;
        private Vector3 _acceleration;
        // private d.Vector3 _zeroPosition = new d.Vector3(0.0f, 0.0f, 0.0f);
        private Quaternion _orientation;
        private Vector3 m_taintposition;
        private Vector3 m_taintsize;
        private Vector3 m_taintVelocity;
        private Vector3 m_taintTorque;
        private Quaternion m_taintrot;
        private Vector3 m_rotateEnable = Vector3.One;				// Current setting
        private Vector3 m_rotateEnableRequest = Vector3.One;			// Request from LSL
        private bool m_rotateEnableUpdate = false;
        private Vector3 m_lockX;
        private Vector3 m_lockY;
        private Vector3 m_lockZ;
        private IntPtr Amotor = IntPtr.Zero;
        private IntPtr AmotorX = IntPtr.Zero;
        private IntPtr AmotorY = IntPtr.Zero;
        private IntPtr AmotorZ = IntPtr.Zero;

        private Vector3 m_PIDTarget;
        private float m_PIDTau;
        private float PID_D = 35f;
        private float PID_G = 25f;
        private bool m_usePID = false;

        private Quaternion m_APIDTarget = new Quaternion();
        private float m_APIDStrength = 0.5f;
        private float m_APIDDamping = 0.5f;
        private bool m_useAPID = false;
        private float m_APIDdamper = 1.0f;

        // These next 7 params apply to llSetHoverHeight(float height, integer water, float tau),
        // do not confuse with VEHICLE HOVER

        private float m_PIDHoverHeight;
        private float m_PIDHoverTau;
        private bool m_useHoverPID;
        private PIDHoverType m_PIDHoverType = PIDHoverType.Ground;
        private float m_targetHoverHeight;
        private float m_groundHeight;
        private float m_waterHeight;
        private float m_buoyancy;				//m_buoyancy set by llSetBuoyancy() 

        // private float m_tensor = 5f;
        private int body_autodisable_frames = 20;


        private const CollisionCategories m_default_collisionFlags = (CollisionCategories.Geom
                                                        | CollisionCategories.Space
                                                        | CollisionCategories.Body
                                                        | CollisionCategories.Character
                                                        );
        private bool m_taintshape;
        private bool m_taintPhysics;
        private bool m_collidesLand = true;
        private bool m_collidesWater;
        //        public bool m_returnCollisions;

        // Default we're a Geometry
        private CollisionCategories m_collisionCategories = (CollisionCategories.Geom);

        // Default, Collide with Other Geometries, spaces and Bodies
        private CollisionCategories m_collisionFlags = m_default_collisionFlags;

        public bool m_taintremove;
        public bool m_taintdisable;
        public bool m_disabled;
        public bool m_taintadd;
        public bool m_taintselected;
        public bool m_taintCollidesWater;

        public uint m_localID;

        //public GCHandle gc;
        private CollisionLocker ode;

        private bool m_meshfailed = false;
        private bool m_taintforce = false;
        private bool m_taintaddangularforce = false;
        private Vector3 m_force;
        private List<Vector3> m_forcelist = new List<Vector3>();
        private List<Vector3> m_angularforcelist = new List<Vector3>();

        private IMesh _mesh;
        private PrimitiveBaseShape _pbs;
        private OdeScene _parent_scene;
        public IntPtr m_targetSpace = IntPtr.Zero;
        public IntPtr prim_geom;
        //        public IntPtr prev_geom;
        public IntPtr _triMeshData;

        private IntPtr _linkJointGroup = IntPtr.Zero;
        private PhysicsActor _parent;
        private PhysicsActor m_taintparent;

        private List<OdePrim> childrenPrim = new List<OdePrim>();

        private bool iscolliding;
        private bool m_isphysical;
        private bool m_isSelected;

        internal bool m_isVolumeDetect; // If true, this prim only detects collisions but doesn't collide actively

        private bool m_throttleUpdates;
        private int throttleCounter;
        public int m_interpenetrationcount;
        public float m_collisionscore;
        //        public int m_roundsUnderMotionThreshold;
        //        private int m_crossingfailures;

        public bool m_outofBounds;
        private float m_density = 10.000006836f; // Aluminum g/cm3;

        public bool _zeroFlag;					 // if body has been stopped
        private bool m_lastUpdateSent;

        public IntPtr Body = IntPtr.Zero;
        public String m_primName;
        private Vector3 _target_velocity;
        public d.Mass pMass;

        public int m_eventsubscription;
        private CollisionEventUpdate CollisionEventsThisFrame;

        private IntPtr m_linkJoint = IntPtr.Zero;

        public volatile bool childPrim;

        internal int m_material = (int)Material.Wood;

        private IntPtr m_body = IntPtr.Zero;

        // Vehicle properties ============================================================================================
        private Vehicle m_type = Vehicle.TYPE_NONE;						// If a 'VEHICLE', and what kind
        // private Quaternion m_referenceFrame = Quaternion.Identity;	// Axis modifier
        private VehicleFlag m_flags = (VehicleFlag)0;					// Bit settings:
        // HOVER_TERRAIN_ONLY
        // HOVER_GLOBAL_HEIGHT
        // NO_DEFLECTION_UP
        // HOVER_WATER_ONLY
        // HOVER_UP_ONLY
        // LIMIT_MOTOR_UP
        // LIMIT_ROLL_ONLY

        // Linear properties
        private Vector3 m_linearMotorDirection = Vector3.Zero;			// (was m_linearMotorDirectionLASTSET) the (local) Velocity 
        //requested by LSL
        private float m_linearMotorTimescale = 0;						// Motor Attack rate set by LSL
        private float m_linearMotorDecayTimescale = 0;				// Motor Decay rate set by LSL
        private Vector3 m_linearFrictionTimescale = Vector3.Zero;		// General Friction set by LSL

        private Vector3 m_lLinMotorDVel = Vector3.Zero;					// decayed motor
        private Vector3 m_lLinObjectVel = Vector3.Zero;					// local frame object velocity
        private Vector3 m_wLinObjectVel = Vector3.Zero;					// world frame object velocity

        //Angular properties
        private Vector3 m_angularMotorDirection = Vector3.Zero;			// angular velocity requested by LSL motor 

        private float m_angularMotorTimescale = 0;						// motor angular Attack rate set by LSL
        private float m_angularMotorDecayTimescale = 0;					// motor angular Decay rate set by LSL
        private Vector3 m_angularFrictionTimescale = Vector3.Zero;		// body angular Friction set by LSL

        private Vector3 m_angularMotorDVel = Vector3.Zero;				// decayed angular motor
        //        private Vector3 m_angObjectVel = Vector3.Zero;					// current body angular velocity
        private Vector3 m_lastAngularVelocity = Vector3.Zero;			// what was last applied to body

        //Deflection properties        
        // private float m_angularDeflectionEfficiency = 0;
        // private float m_angularDeflectionTimescale = 0;
        // private float m_linearDeflectionEfficiency = 0;
        // private float m_linearDeflectionTimescale = 0;

        //Banking properties
        // private float m_bankingEfficiency = 0;
        // private float m_bankingMix = 0;
        // private float m_bankingTimescale = 0;

        //Hover and Buoyancy properties
        private float m_VhoverHeight = 0f;
        //        private float m_VhoverEfficiency = 0f;
        private float m_VhoverTimescale = 0f;
        private float m_VhoverTargetHeight = -1.0f;     // if <0 then no hover, else its the current target height 
        private float m_VehicleBuoyancy = 0f;			// Set by VEHICLE_BUOYANCY, for a vehicle.
        // Modifies gravity. Slider between -1 (double-gravity) and 1 (full anti-gravity) 
        // KF: So far I have found no good method to combine a script-requested .Z velocity and gravity.
        // Therefore only m_VehicleBuoyancy=1 (0g) will use the script-requested .Z velocity. 

        //Attractor properties        												
        private float m_verticalAttractionEfficiency = 1.0f;		// damped     
        private float m_verticalAttractionTimescale = 500f;			// Timescale > 300  means no vert attractor.

        SerialControl m_taintserial = null;
        object m_taintvehicledata = null;

        public void DoSetVehicle()
        {
            VehicleData vd = (VehicleData)m_taintvehicledata;

        m_type = vd.m_type;
        m_flags = vd.m_flags;

        // Linear properties
        m_linearMotorDirection = vd.m_linearMotorDirection;
        m_linearFrictionTimescale = vd.m_linearFrictionTimescale;
        m_linearMotorDecayTimescale = vd.m_linearMotorDecayTimescale;
        m_linearMotorTimescale = vd.m_linearMotorTimescale;
//        m_linearMotorOffset = vd.m_linearMotorOffset;

        //Angular properties
        m_angularMotorDirection = vd.m_angularMotorDirection;
        m_angularMotorTimescale = vd.m_angularMotorTimescale;
        m_angularMotorDecayTimescale = vd.m_angularMotorDecayTimescale;
        m_angularFrictionTimescale = vd.m_angularFrictionTimescale;

        //Deflection properties
//        m_angularDeflectionEfficiency = vd.m_angularDeflectionEfficiency;
//        m_angularDeflectionTimescale = vd.m_angularDeflectionTimescale;
//        m_linearDeflectionEfficiency = vd.m_linearDeflectionEfficiency;
//        m_linearDeflectionTimescale = vd.m_linearDeflectionTimescale;

        //Banking properties
//        m_bankingEfficiency = vd.m_bankingEfficiency;
//        m_bankingMix = vd.m_bankingMix;
//        m_bankingTimescale = vd.m_bankingTimescale;

        //Hover and Buoyancy properties
        m_VhoverHeight = vd.m_VhoverHeight;
//        m_VhoverEfficiency = vd.m_VhoverEfficiency;
        m_VhoverTimescale = vd.m_VhoverTimescale;
        m_VehicleBuoyancy = vd.m_VehicleBuoyancy;

        //Attractor properties
        m_verticalAttractionEfficiency = vd.m_verticalAttractionEfficiency;
        m_verticalAttractionTimescale = vd.m_verticalAttractionTimescale;

        // Axis
//        m_referenceFrame = vd.m_referenceFrame;


            m_taintvehicledata = null;
        }

        public override void SetVehicle(object vdata)
        {
            m_taintvehicledata = vdata;
            _parent_scene.AddPhysicsActorTaint(this);
        }

        public override byte[] Serialize(bool PhysIsRunning)
        {
            SerialControl sc = new SerialControl();

            lock (sc.alock)
            {
                if (PhysIsRunning)
                {
                    m_taintserial = sc;
                
                    if (!Monitor.Wait(sc.alock, 1000))
                    {
                        m_log.Error("[chOde] prim data serialization timed out");
                        m_taintserial = null;
                        return new byte[0];
                    }
                }
                else
                    DoSerialize(sc);
            }

            return sc.data;
        }

        public void DoSerialize(SerialControl sc)
        {
            wstreamer st = new wstreamer();
            Vector3 vtmp;

            ushort version = 2;
            if (!BitConverter.IsLittleEndian)
                version |= 1;
            st.Wushort(version); //version lower bit codes endian type for future use

            // compact booleans in a ushort
            ushort flags = 0;

            if (m_isphysical) // this should be true for now
                flags |= 1;
            if (m_isSelected)
                flags |= 2;
            if (m_isVolumeDetect)
                flags |= 4;
            if (m_disabled)
                flags |= 8;
            if (m_collidesWater)
                flags |= 16;
            if (m_collidesLand)
                flags |= 32;
            if (m_usePID)
                flags |= 64;
            if (m_useAPID)
                flags |= 128;
            if (m_useHoverPID)
                flags |= 256;
            if (m_throttleUpdates)
                flags |= 512;

            st.Wushort(flags);

            st.Wvector3(_size);
            st.Wint(m_material);
            st.Wfloat(m_density);
            st.Wfloat(0); // future gravity mod V3
            st.Wfloat(0); // future friction V3
            st.Wfloat(0); // future bounce V3

//            st.Wuint((uint)m_collisionCategories);
//            st.Wuint((uint)m_collisionFlags);

            if (_parent == null)
            {
                st.Wvector3(_position); // ??
                st.Wquat(_orientation);
            }
            else // for childs save offsets
            {
                Quaternion to;
                Quaternion ipo = Quaternion.Inverse(_parent.Orientation);

                if (m_isphysical && prim_geom != IntPtr.Zero)
                {
                    d.Vector3 dvt;
                    d.GeomCopyPosition(prim_geom, out dvt);

                    vtmp.X = dvt.X;
                    vtmp.Y = dvt.Y;
                    vtmp.Z = dvt.Z;

                    d.Quaternion dqt;
                    d.GeomCopyQuaternion(prim_geom, out dqt);

                    to.X = dqt.X;
                    to.Y = dqt.Y;
                    to.Z = dqt.Z;
                    to.W = dqt.W; // rotation in world
                }
                else
                {
                    vtmp = _position;
                    to = _orientation;
                }

                vtmp -= _parent.Position; // offset in world
                vtmp *= ipo; // offset in local
                st.Wvector3(vtmp);

                ipo *= to; // own rotation
                st.Wquat(ipo);
            }

            st.Wvector3(_velocity);
            st.Wvector3(m_rotationalVelocity);
            st.Wvector3(_acceleration);
            st.Wvector3(m_rotateEnable);

            vtmp = Vector3.Zero;
            for (int i = 0; i < m_forcelist.Count; i++)
                {

                    vtmp += (m_forcelist[i] * 100);
                }

            st.Wvector3(vtmp); // force acc

            vtmp = Vector3.Zero;
            for (int i = 0; i < m_angularforcelist.Count; i++)
            {
                vtmp += (m_angularforcelist[i] * 100);
            }

            st.Wvector3(vtmp); // angular force acc

            st.Wvector3(m_PIDTarget);
            st.Wfloat(m_PIDTau);
            st.Wfloat(PID_D);
            st.Wfloat(PID_G);
            st.Wquat(m_APIDTarget);
            st.Wfloat(m_APIDStrength);
            st.Wfloat(m_APIDDamping);
            st.Wfloat(m_APIDdamper);

            st.Wint((int)m_PIDHoverType);
            st.Wfloat(m_PIDHoverHeight);
            st.Wfloat(m_PIDHoverTau);
            st.Wfloat(m_targetHoverHeight);

            st.Wfloat(m_groundHeight);
            st.Wfloat(m_waterHeight);

            st.Wfloat(m_buoyancy);

            // this must be last since type none ends stream
            if (m_type == Vehicle.TYPE_NONE)
                st.Wint((int)Vehicle.TYPE_NONE);
            else
            {
                st.Wint((int)m_type);

                st.Wquat(Quaternion.Identity); //m_referenceFrame

                st.Wint((int)m_flags);

                st.Wvector3(m_linearMotorDirection);
                st.Wfloat(
                    (float)Math.Sqrt(m_lLinMotorDVel.LengthSquared() / m_linearMotorDirection.LengthSquared()));

                st.Wvector3(m_linearFrictionTimescale);
                st.Wfloat(m_linearMotorDecayTimescale);
                st.Wfloat(m_linearMotorTimescale);
                st.Wvector3(new Vector3(0, 0, 0)); //m_linearMotorOffset);

                st.Wvector3(m_angularMotorDirection);
                st.Wfloat((float)Math.Sqrt(m_angularMotorDVel.LengthSquared() / m_angularMotorDirection.LengthSquared()));

                st.Wvector3(m_angularFrictionTimescale);
                st.Wfloat(m_angularMotorDecayTimescale);
                st.Wfloat(m_angularMotorTimescale);

                st.Wfloat(0); //m_linearDeflectionEfficiency);
                st.Wfloat(1000); //m_linearDeflectionTimescale);

                st.Wfloat(0); //m_angularDeflectionEfficiency);
                st.Wfloat(120);   //m_angularDeflectionTimescale);

                st.Wfloat(0); // m_bankingEfficiency);
                st.Wfloat(0); //m_bankingMix);
                st.Wfloat(1000);  //m_bankingTimescale);

                st.Wfloat(m_VhoverHeight);
                st.Wfloat(0.5f);   //m_VhoverEfficiency);
                st.Wfloat(m_VhoverTimescale);

                st.Wfloat(m_VehicleBuoyancy);

                st.Wfloat(m_verticalAttractionEfficiency);
                st.Wfloat(m_verticalAttractionTimescale);
            }
            sc.data = st.close();
            m_taintserial = null;
            Monitor.PulseAll(sc.alock);
        }

        public bool DeSerialize(byte[] data)
        {
            rstreamer st = new rstreamer(data);

            int version =st.Rushort(); //version

            // merge booleans in a ushort
            ushort flags = st.Rushort();
            if ((flags & 1) != 0)
                m_isphysical = true;
            if ((flags & 2) != 0)
                m_taintselected = true;
            if ((flags & 4) != 0)
                m_isVolumeDetect = true;
            if ((flags & 8) != 0)
                m_taintdisable = true;
            if ((flags & 16) != 0)
                m_taintCollidesWater = true;
            if ((flags & 32) != 0)
                m_collidesLand = true;
            if ((flags & 64) != 0)
                m_usePID = true;
            if ((flags & 128) != 0)
                m_useAPID = true;
            if ((flags & 256) != 0)
                m_useHoverPID = true;
            if ((flags & 512) != 0)
                m_throttleUpdates = true;

            _size = st.Rvector3();
            m_taintsize = _size;

            m_material= st.Rint();
            m_density = st.Rfloat();
            st.Rfloat(); // future gravity mod V3
            st.Rfloat(); // future friction V3
            st.Rfloat(); // future bounce V3

//            m_collisionCategories = (CollisionCategories)st.Ruint();
//            m_collisionFlags = (CollisionCategories) st.Ruint();

            if (m_taintparent == null)
            {
                st.Rvector3(); // ignore old position sop/sog as to tell the new one
                m_taintrot = st.Rquat(); // 
                _orientation = m_taintrot;
            }
            else
            {
                m_taintrot = _parent.Orientation;
                m_taintposition = st.Rvector3(); // ??
                _position = m_taintposition;

                m_taintposition *= m_taintrot;
                m_taintposition += _parent.Position;

                m_taintrot *= st.Rquat(); // 
                _orientation = m_taintrot;
            }
            
            m_taintVelocity = st.Rvector3();
            m_rotationalVelocity = st.Rvector3();
            
            _acceleration = st.Rvector3();
            m_rotateEnableRequest = st.Rvector3();
            m_rotateEnableUpdate = true;

            Vector3 vtmp;

            vtmp = st.Rvector3(); // forces acc
            m_forcelist.Add(vtmp);
            m_taintforce = true;

            vtmp = st.Rvector3(); // angular forces acc
            m_angularforcelist.Add(vtmp);
            m_taintaddangularforce = true;

            m_PIDTarget = st.Rvector3();
            m_PIDTau = st.Rfloat();
            PID_D = st.Rfloat();
            PID_G = st.Rfloat();

            m_APIDTarget = st.Rquat();
            m_APIDStrength = st.Rfloat();
            m_APIDDamping = st.Rfloat();
            m_APIDdamper = st.Rfloat();

            m_PIDHoverType = (PIDHoverType) st.Rint();
            m_PIDHoverHeight = st.Rfloat();
            m_PIDHoverTau = st.Rfloat();
            m_targetHoverHeight = st.Rfloat();

            m_groundHeight = st.Rfloat();
            m_waterHeight = st.Rfloat();

            m_buoyancy = st.Rfloat();


            // this must be last since type none ends stream

            m_type = (Vehicle) st.Rint();

            if (m_type != Vehicle.TYPE_NONE)
            {
                float ftmp;

                st.Rquat(); //m_referenceFrame

                m_flags = (VehicleFlag) st.Rint();

                m_linearMotorDirection = st.Rvector3();

                ftmp = st.Rfloat();
                m_lLinMotorDVel = m_linearMotorDirection * ftmp;

                m_linearFrictionTimescale = st.Rvector3();
                m_linearMotorDecayTimescale = st.Rfloat();
                m_linearMotorTimescale = st.Rfloat();
                st.Rvector3(); //m_linearMotorOffset);

                m_angularMotorDirection = st.Rvector3();
                ftmp = st.Rfloat();
                m_angularMotorDVel = m_angularMotorDirection * ftmp;

                m_angularFrictionTimescale = st.Rvector3();
                m_angularMotorDecayTimescale = st.Rfloat();
                m_angularMotorTimescale = st.Rfloat();

                st.Rfloat(); //m_linearDeflectionEfficiency);
                st.Rfloat(); //m_linearDeflectionTimescale);

                st.Rfloat(); //m_angularDeflectionEfficiency);
                st.Rfloat();   //m_angularDeflectionTimescale);

                st.Rfloat(); // m_bankingEfficiency);
                st.Rfloat(); //m_bankingMix);
                st.Rfloat();  //m_bankingTimescale);

                m_VhoverHeight = st.Rfloat();
                st.Rfloat();   //m_VhoverEfficiency);
                m_VhoverTimescale = st.Rfloat();

                m_VehicleBuoyancy = st.Rfloat();

                m_verticalAttractionEfficiency = st.Rfloat();
                m_verticalAttractionTimescale = st.Rfloat();
            }
            st.close();
            return true;
        }

        public OdePrim(String primName, OdeScene parent_scene, Vector3 pos, PhysicsActor parent,
                       PrimitiveBaseShape pbs, CollisionLocker dode, uint localid, byte[] sdata)
        {
            m_localID = localid;
            ode = dode;

            if (parent == null)
            {
                m_taintparent = null;

                if (!pos.IsFinite())
                {
                    pos = new Vector3(((float)Constants.RegionSize * 0.5f), ((float)Constants.RegionSize * 0.5f),
                        parent_scene.GetTerrainHeightAtXY(((float)Constants.RegionSize * 0.5f), ((float)Constants.RegionSize * 0.5f)) + 0.5f);
                    m_log.Warn("[PHYSICS]: Got nonFinite Object create Position");
                }

                _position = pos;
                m_taintposition = pos;
            }
            else
                m_taintparent = parent;

            body_autodisable_frames = parent_scene.bodyFramesAutoDisable;

            prim_geom = IntPtr.Zero;

            _mesh = null;
            m_meshfailed = false;
            _pbs = pbs;

            _parent_scene = parent_scene;
            m_targetSpace = (IntPtr)0;

            if(sdata != null && sdata.Length > 1)
                DeSerialize(sdata);

            if (m_isphysical)
                m_targetSpace = _parent_scene.space;

            m_primName = primName;
            m_taintserial = null;
            m_taintadd = true;
            _parent_scene.AddPhysicsActorTaint(this);
            //  don't do .add() here; old geoms get recycled with the same hash
        }

        public OdePrim(String primName, OdeScene parent_scene, Vector3 pos, Vector3 size,
                       Quaternion rotation, IMesh mesh, PrimitiveBaseShape pbs, bool pisPhysical, CollisionLocker dode, uint localid)
        {
            m_localID = localid;
            ode = dode;
            if (!pos.IsFinite())
            {
                pos = new Vector3(((float)Constants.RegionSize * 0.5f), ((float)Constants.RegionSize * 0.5f),
                    parent_scene.GetTerrainHeightAtXY(((float)Constants.RegionSize * 0.5f), ((float)Constants.RegionSize * 0.5f)) + 0.5f);
                m_log.Warn("[PHYSICS]: Got nonFinite Object create Position");
            }

            _position = pos;
            m_taintposition = pos;
            PID_D = parent_scene.bodyPIDD;
            PID_G = parent_scene.bodyPIDG;
            m_density = parent_scene.geomDefaultDensity;
            // m_tensor = parent_scene.bodyMotorJointMaxforceTensor;
            body_autodisable_frames = parent_scene.bodyFramesAutoDisable;

            prim_geom = IntPtr.Zero;
            //            prev_geom = IntPtr.Zero;

            if (!pos.IsFinite())
            {
                size = new Vector3(0.5f, 0.5f, 0.5f);
                m_log.Warn("[PHYSICS]: Got nonFinite Object create Size");
            }

            if (size.X <= 0) size.X = 0.01f;
            if (size.Y <= 0) size.Y = 0.01f;
            if (size.Z <= 0) size.Z = 0.01f;

            _size = size;
            m_taintsize = _size;

            if (!QuaternionIsFinite(rotation))
            {
                rotation = Quaternion.Identity;
                m_log.Warn("[PHYSICS]: Got nonFinite Object create Rotation");
            }

            _orientation = rotation;
            m_taintrot = _orientation;
            _mesh = mesh;
            _pbs = pbs;

            _parent_scene = parent_scene;
            m_targetSpace = (IntPtr)0;

            //            if (pos.Z < 0)
            if (pos.Z < parent_scene.GetTerrainHeightAtXY(pos.X, pos.Y))
                m_isphysical = false;
            else
            {
                m_isphysical = pisPhysical;
                // If we're physical, we need to be in the master space for now.
                // linksets *should* be in a space together..  but are not currently
                if (m_isphysical)
                    m_targetSpace = _parent_scene.space;
            }

            m_taintserial = null;
            m_primName = primName;
            m_taintadd = true;
            _parent_scene.AddPhysicsActorTaint(this);
            //  don't do .add() here; old geoms get recycled with the same hash
        }

        public override int PhysicsActorType
        {
            get { return (int)ActorTypes.Prim; }
            set { return; }
        }

        public override bool SetAlwaysRun
        {
            get { return false; }
            set { return; }
        }

        public override uint LocalID
        {
            set
            {
                //m_log.Info("[PHYSICS]: Setting TrackerID: " + value);
                m_localID = value;
            }
        }

        public override bool Grabbed
        {
            set { return; }
        }

        public override bool Selected
        {
            set
            {

                //Console.WriteLine("Sel {0}  {1}  {2}", m_primName, value,   m_isphysical);        
                // This only makes the object not collidable if the object
                // is physical or the object is modified somehow *IN THE FUTURE*
                // without this, if an avatar selects prim, they can walk right
                // through it while it's selected
                m_collisionscore = 0;
                if ((m_isphysical && !_zeroFlag) || !value)
                {
                    m_taintselected = value;
                    _parent_scene.AddPhysicsActorTaint(this);
                }
                else
                {
                    m_taintselected = value;
                    m_isSelected = value;
                }
                if (m_isSelected) disableBodySoft();
            }
        }

        public override bool IsPhysical
        {
            get { return m_isphysical; }
            set
            {
                m_isphysical = value;
                if (!m_isphysical)
                {		// Zero the remembered last velocity
                    m_lastVelocity = Vector3.Zero;
                    if (m_type != Vehicle.TYPE_NONE) Halt();
                }
            }
        }

        public void setPrimForRemoval()
        {
            m_taintremove = true;
        }

        public override bool Flying
        {
            // no flying prims for you
            get { return false; }
            set { }
        }

        public override bool IsColliding
        {
            get { return iscolliding; }
            set { iscolliding = value; }
        }

        public override bool CollidingGround
        {
            get { return false; }
            set { return; }
        }

        public override bool CollidingObj
        {
            get { return false; }
            set { return; }
        }

        public override bool ThrottleUpdates
        {
            get { return m_throttleUpdates; }
            set { m_throttleUpdates = value; }
        }

        public override bool Stopped
        {
            get { return _zeroFlag; }
        }

        public override Vector3 Position
        {
            get { return _position; }

            set
            {
                _position = value;
                //m_log.Info("[PHYSICS]: " + _position.ToString());
            }
        }

        public override Vector3 Size
        {
            get { return _size; }
            set
            {
                if (value.IsFinite())
                {
                    _size = value;
                }
                else
                {
                    m_log.Warn("[PHYSICS]: Got NaN Size on object");
                }
            }
        }

        public override float Mass
        {
            get { return CalculateMass(); }
        }

        public override Vector3 Force
        {
            //get { return Vector3.Zero; }
            get { return m_force; }
            set
            {
                if (value.IsFinite())
                {
                    m_force = value;
                }
                else
                {
                    m_log.Warn("[PHYSICS]: NaN in Force Applied to an Object");
                }
            }
        }

        public override int VehicleType
        {
            get { return (int)m_type; }
            set { ProcessTypeChange((Vehicle)value); }
        }

        public override void VehicleFloatParam(int param, float value)
        {
            ProcessFloatVehicleParam((Vehicle)param, value);
        }

        public override void VehicleVectorParam(int param, Vector3 value)
        {
            ProcessVectorVehicleParam((Vehicle)param, value);
        }

        public override void VehicleRotationParam(int param, Quaternion rotation)
        {
            ProcessRotationVehicleParam((Vehicle)param, rotation);
        }

        public override void VehicleFlags(int param, bool remove)
        {
            ProcessVehicleFlags(param, remove);
        }

        public override void SetVolumeDetect(int param)
        {
            lock (_parent_scene.OdeLock)
            {
                m_isVolumeDetect = (param != 0);
            }
        }

        public override Vector3 CenterOfMass
        {
            get { return Vector3.Zero; }
        }

        public override Vector3 GeometricCenter
        {
            get { return Vector3.Zero; }
        }

        public override PrimitiveBaseShape Shape
        {
            set
            {
                _pbs = value;
                m_taintshape = true;
            }
        }

        public override Vector3 Velocity
        {
            get
            {
                // Averate previous velocity with the new one so
                // client object interpolation works a 'little' better
                if (_zeroFlag)
                    return Vector3.Zero;

                Vector3 returnVelocity = Vector3.Zero;
                returnVelocity.X = (m_lastVelocity.X + _velocity.X) / 2;
                returnVelocity.Y = (m_lastVelocity.Y + _velocity.Y) / 2;
                returnVelocity.Z = (m_lastVelocity.Z + _velocity.Z) / 2;
                return returnVelocity;
            }
            set
            {
                if (value.IsFinite())
                {
                    _velocity = value;
                    if (_velocity.ApproxEquals(Vector3.Zero, 0.001f))
                        _acceleration = Vector3.Zero;

                    m_taintVelocity = value;
                    _parent_scene.AddPhysicsActorTaint(this);
                }
                else
                {
                    m_log.Warn("[PHYSICS]: Got NaN Velocity in Object");
                }

            }
        }

        public override Vector3 Torque
        {
            get
            {
                if (!m_isphysical || Body == IntPtr.Zero)
                    return Vector3.Zero;

                return _torque;
            }

            set
            {
                if (value.IsFinite())
                {
                    m_taintTorque = value;
                    _parent_scene.AddPhysicsActorTaint(this);
                }
                else
                {
                    m_log.Warn("[PHYSICS]: Got NaN Torque in Object");
                }
            }
        }

        public override float CollisionScore
        {
            get { return m_collisionscore; }
            set { m_collisionscore = value; }
        }

        public override bool Kinematic
        {
            get { return false; }
            set { }
        }

        public override Quaternion Orientation
        {
            get { return _orientation; }
            set
            {
                if (QuaternionIsFinite(value))
                {
                    _orientation = value;
                }
                else
                    m_log.Warn("[PHYSICS]: Got NaN quaternion Orientation from Scene in Object");

            }
        }


        public override bool FloatOnWater
        {
            set
            {
                m_taintCollidesWater = value;
                _parent_scene.AddPhysicsActorTaint(this);
            }
        }

        public override void SetMomentum(Vector3 momentum)
        {
        }

        public override Vector3 PIDTarget
        {
            set
            {
                if (value.IsFinite())
                {
                    m_PIDTarget = value;
                }
                else
                    m_log.Warn("[PHYSICS]: Got NaN PIDTarget from Scene on Object");
            }
        }
        public override bool PIDActive { set { m_usePID = value; } }
        public override float PIDTau { set { m_PIDTau = value; } }

        // For RotLookAt        
        public override Quaternion APIDTarget { set { m_APIDTarget = value; } }
        public override bool APIDActive { set { m_useAPID = value; } }
        public override float APIDStrength { set { m_APIDStrength = value; } }
        public override float APIDDamping { set { m_APIDDamping = value; } }

        public override float PIDHoverHeight { set { m_PIDHoverHeight = value; ; } }
        public override bool PIDHoverActive { set { m_useHoverPID = value; } }
        public override PIDHoverType PIDHoverType { set { m_PIDHoverType = value; } }
        public override float PIDHoverTau { set { m_PIDHoverTau = value; } }

        internal static bool QuaternionIsFinite(Quaternion q)
        {
            if (Single.IsNaN(q.X) || Single.IsInfinity(q.X))
                return false;
            if (Single.IsNaN(q.Y) || Single.IsInfinity(q.Y))
                return false;
            if (Single.IsNaN(q.Z) || Single.IsInfinity(q.Z))
                return false;
            if (Single.IsNaN(q.W) || Single.IsInfinity(q.W))
                return false;
            return true;
        }

        public override Vector3 Acceleration		// client updates read data via here
        {
            get
            {
                if (_zeroFlag)
                {
                    return Vector3.Zero;
                }
                return _acceleration;
            }
            set { _acceleration = value; }
        }


        public void SetAcceleration(Vector3 accel) // No one calls this, and it would not do anything.
        {
            _acceleration = accel;
        }

        public override void AddForce(Vector3 force, bool pushforce)
        {
            if (force.IsFinite())
            {
                lock (m_forcelist)
                    m_forcelist.Add(force);

                m_taintforce = true;
            }
            else
            {
                m_log.Warn("[PHYSICS]: Got Invalid linear force vector from Scene in Object");
            }
            //m_log.Info("[PHYSICS]: Added Force:" + force.ToString() +  " to prim at " + Position.ToString());
        }

        public override void AddAngularForce(Vector3 force, bool pushforce)
        {
            if (force.IsFinite())
            {
                m_angularforcelist.Add(force);
                m_taintaddangularforce = true;
            }
            else
            {
                m_log.Warn("[PHYSICS]: Got Invalid Angular force vector from Scene in Object");
            }
        }

        public override Vector3 RotationalVelocity
        {
            get
            {
                return m_rotationalVelocity;
            }
            set
            {
                if (value.IsFinite())
                {
                    m_rotationalVelocity = value;
                }
                else
                {
                    m_log.Warn("[PHYSICS]: Got NaN RotationalVelocity in Object");
                }
            }
        }

        public override void CrossingFailure()
        {
            if (m_outofBounds)
<<<<<<< HEAD
            {
                _position.X = Util.Clip(_position.X, 0.5f, _parent_scene.WorldExtents.X - 0.5f);
                _position.Y = Util.Clip(_position.Y, 0.5f, _parent_scene.WorldExtents.Y - 0.5f);
                _position.Z = Util.Clip(_position.Z, -100f, 50000f);
                d.BodySetPosition(Body, _position.X, _position.Y, _position.Z);

                m_lastposition = _position;

                _velocity = Vector3.Zero;
                m_lastVelocity = _velocity;


                if (m_type != Vehicle.TYPE_NONE)
                    Halt();

                d.BodySetLinearVel(Body, 0, 0, 0);
                base.RequestPhysicsterseUpdate();
                m_outofBounds = false;
            }
/*
            int tmp = Interlocked.Increment(ref m_crossingfailures);
            if (tmp > _parent_scene.geomCrossingFailuresBeforeOutofbounds)
            {
                base.RaiseOutOfBounds(_position);
                return;
            }
            else if (tmp == _parent_scene.geomCrossingFailuresBeforeOutofbounds)
            {
                m_log.Warn("[PHYSICS]: Too many crossing failures for: " + m_primName);
            }
 */
=======
            {
                _position.X = Util.Clip(_position.X, 0.5f, _parent_scene.WorldExtents.X - 0.5f);
                _position.Y = Util.Clip(_position.Y, 0.5f, _parent_scene.WorldExtents.Y - 0.5f);
                _position.Z = Util.Clip(_position.Z, -100f, 50000f);
                d.BodySetPosition(Body, _position.X, _position.Y, _position.Z);

                m_lastposition = _position;

                _velocity = Vector3.Zero;
                m_lastVelocity = _velocity;


                if (m_type != Vehicle.TYPE_NONE)
                    Halt();

                d.BodySetLinearVel(Body, 0, 0, 0);
                base.RequestPhysicsterseUpdate();
                m_outofBounds = false;
            }
            /*
                        int tmp = Interlocked.Increment(ref m_crossingfailures);
                        if (tmp > _parent_scene.geomCrossingFailuresBeforeOutofbounds)
                        {
                            base.RaiseOutOfBounds(_position);
                            return;
                        }
                        else if (tmp == _parent_scene.geomCrossingFailuresBeforeOutofbounds)
                        {
                            m_log.Warn("[PHYSICS]: Too many crossing failures for: " + m_primName);
                        }
             */
>>>>>>> b77d354e
        }

        public override float Buoyancy
        {
            get { return m_buoyancy; }
            set { m_buoyancy = value; }
        }

        public override void link(PhysicsActor obj)
        {
            m_taintparent = obj;
        }

        public override void delink()
        {
            m_taintparent = null;
        }

        public override void LockAngularMotion(Vector3 axis)
        {
            // This is actually ROTATION ENABLE, not a lock.
            // default is <1,1,1> which is all enabled. 
            // The lock value is updated inside Move(), no point in using the taint system.
            // OS 'm_taintAngularLock' etc change to m_rotateEnable.
            if (axis.IsFinite())
            {
                axis.X = (axis.X > 0) ? 1f : 0f;
                axis.Y = (axis.Y > 0) ? 1f : 0f;
                axis.Z = (axis.Z > 0) ? 1f : 0f;
                m_log.DebugFormat("[axislock]: <{0},{1},{2}>", axis.X, axis.Y, axis.Z);
                m_rotateEnableRequest = axis;
                m_rotateEnableUpdate = true;
            }
            else
            {
                m_log.Warn("[PHYSICS]: Got NaN locking axis from Scene on Object");
            }
        }


        public void SetGeom(IntPtr geom)
        {
            if (prim_geom != IntPtr.Zero)
            {
                // Remove any old entries
                //string tPA;
                //_parent_scene.geom_name_map.TryGetValue(prim_geom, out tPA);
                //Console.WriteLine("**** Remove {0}", tPA);
                if (_parent_scene.geom_name_map.ContainsKey(prim_geom)) _parent_scene.geom_name_map.Remove(prim_geom);
                if (_parent_scene.actor_name_map.ContainsKey(prim_geom)) _parent_scene.actor_name_map.Remove(prim_geom);
                d.GeomDestroy(prim_geom);
            }

            prim_geom = geom;
            //Console.WriteLine("SetGeom to " + prim_geom + " for " + m_primName);     
            if (prim_geom != IntPtr.Zero)
            {
                _parent_scene.geom_name_map[prim_geom] = this.m_primName;
                _parent_scene.actor_name_map[prim_geom] = (PhysicsActor)this;
                d.GeomSetCategoryBits(prim_geom, (int)m_collisionCategories);
                d.GeomSetCollideBits(prim_geom, (int)m_collisionFlags);
                //Console.WriteLine("**** Create {2}    Dicts: actor={0}   name={1}", _parent_scene.actor_name_map.Count, _parent_scene.geom_name_map.Count, this.m_primName);
            }

            if (childPrim)
            {
                if (_parent != null && _parent is OdePrim)
                {
                    OdePrim parent = (OdePrim)_parent;
                    //Console.WriteLine("SetGeom calls ChildSetGeom");                    
                    parent.ChildSetGeom(this);
                }
            }
            //m_log.Warn("Setting Geom to: " + prim_geom);
        }

        public void enableBodySoft()
        {
            if (!childPrim)
            {
                if (m_isphysical && Body != IntPtr.Zero)
                {
                    d.BodyEnable(Body);
                    if (m_type != Vehicle.TYPE_NONE)
                        Enable(Body, _parent_scene);
                }

                m_disabled = false;
            }
        }

        public void disableBodySoft()
        {
            m_disabled = true;

            if (m_isphysical && Body != IntPtr.Zero)
            {
                d.BodyDisable(Body);
                Halt();
            }
        }

        public void enableBody()
        {
            // Don't enable this body if we're a child prim
            // this should be taken care of in the parent function not here
            if (!childPrim)
            {
                // Sets the geom to a body
                Body = d.BodyCreate(_parent_scene.world);

                setMass();
                d.BodySetPosition(Body, _position.X, _position.Y, _position.Z);
                d.Quaternion myrot = new d.Quaternion();
                myrot.X = _orientation.X;
                myrot.Y = _orientation.Y;
                myrot.Z = _orientation.Z;
                myrot.W = _orientation.W;
                d.BodySetQuaternion(Body, ref myrot);
                d.GeomSetBody(prim_geom, Body);
                m_collisionCategories |= CollisionCategories.Body;
                m_collisionFlags |= (CollisionCategories.Land | CollisionCategories.Wind);

                d.GeomSetCategoryBits(prim_geom, (int)m_collisionCategories);
                d.GeomSetCollideBits(prim_geom, (int)m_collisionFlags);

                d.BodySetAutoDisableFlag(Body, true);
                d.BodySetAutoDisableSteps(Body, body_autodisable_frames);

                // disconnect from world gravity so we can apply buoyancy
                d.BodySetGravityMode(Body, false);

                m_interpenetrationcount = 0;
                m_collisionscore = 0;
                m_disabled = false;

                if (m_type != Vehicle.TYPE_NONE)
                {
                    Enable(Body, _parent_scene);
                }

                _parent_scene.addActivePrim(this);
            }
        }

        #region Mass Calculation

        private float CalculateMass()
        {
            float volume = _size.X * _size.Y * _size.Z; // default
            float tmp;

            float returnMass = 0;
            float hollowAmount = (float)_pbs.ProfileHollow * 2.0e-5f;
            float hollowVolume = hollowAmount * hollowAmount;

            switch (_pbs.ProfileShape)
            {
                case ProfileShape.Square:
                    // default box

                    if (_pbs.PathCurve == (byte)Extrusion.Straight)
                    {
                        if (hollowAmount > 0.0)
                        {
                            switch (_pbs.HollowShape)
                            {
                                case HollowShape.Square:
                                case HollowShape.Same:
                                    break;

                                case HollowShape.Circle:

                                    hollowVolume *= 0.78539816339f;
                                    break;

                                case HollowShape.Triangle:

                                    hollowVolume *= (0.5f * .5f);
                                    break;

                                default:
                                    hollowVolume = 0;
                                    break;
                            }
                            volume *= (1.0f - hollowVolume);
                        }
                    }

                    else if (_pbs.PathCurve == (byte)Extrusion.Curve1)
                    {
                        //a tube 

                        volume *= 0.78539816339e-2f * (float)(200 - _pbs.PathScaleX);
                        tmp = 1.0f - 2.0e-2f * (float)(200 - _pbs.PathScaleY);
                        volume -= volume * tmp * tmp;

                        if (hollowAmount > 0.0)
                        {
                            hollowVolume *= hollowAmount;

                            switch (_pbs.HollowShape)
                            {
                                case HollowShape.Square:
                                case HollowShape.Same:
                                    break;

                                case HollowShape.Circle:
                                    hollowVolume *= 0.78539816339f; ;
                                    break;

                                case HollowShape.Triangle:
                                    hollowVolume *= 0.5f * 0.5f;
                                    break;
                                default:
                                    hollowVolume = 0;
                                    break;
                            }
                            volume *= (1.0f - hollowVolume);
                        }
                    }

                    break;

                case ProfileShape.Circle:

                    if (_pbs.PathCurve == (byte)Extrusion.Straight)
                    {
                        volume *= 0.78539816339f; // elipse base

                        if (hollowAmount > 0.0)
                        {
                            switch (_pbs.HollowShape)
                            {
                                case HollowShape.Same:
                                case HollowShape.Circle:
                                    break;

                                case HollowShape.Square:
                                    hollowVolume *= 0.5f * 2.5984480504799f;
                                    break;

                                case HollowShape.Triangle:
                                    hollowVolume *= .5f * 1.27323954473516f;
                                    break;

                                default:
                                    hollowVolume = 0;
                                    break;
                            }
                            volume *= (1.0f - hollowVolume);
                        }
                    }

                    else if (_pbs.PathCurve == (byte)Extrusion.Curve1)
                    {
                        volume *= 0.61685027506808491367715568749226e-2f * (float)(200 - _pbs.PathScaleX);
                        tmp = 1.0f - .02f * (float)(200 - _pbs.PathScaleY);
                        volume *= (1.0f - tmp * tmp);

                        if (hollowAmount > 0.0)
                        {

                            // calculate the hollow volume by it's shape compared to the prim shape
                            hollowVolume *= hollowAmount;

                            switch (_pbs.HollowShape)
                            {
                                case HollowShape.Same:
                                case HollowShape.Circle:
                                    break;

                                case HollowShape.Square:
                                    hollowVolume *= 0.5f * 2.5984480504799f;
                                    break;

                                case HollowShape.Triangle:
                                    hollowVolume *= .5f * 1.27323954473516f;
                                    break;

                                default:
                                    hollowVolume = 0;
                                    break;
                            }
                            volume *= (1.0f - hollowVolume);
                        }
                    }
                    break;

                case ProfileShape.HalfCircle:
                    if (_pbs.PathCurve == (byte)Extrusion.Curve1)
                    {
                        volume *= 0.52359877559829887307710723054658f;
                    }
                    break;

                case ProfileShape.EquilateralTriangle:

                    if (_pbs.PathCurve == (byte)Extrusion.Straight)
                    {
                        volume *= 0.32475953f;

                        if (hollowAmount > 0.0)
                        {

                            // calculate the hollow volume by it's shape compared to the prim shape
                            switch (_pbs.HollowShape)
                            {
                                case HollowShape.Same:
                                case HollowShape.Triangle:
                                    hollowVolume *= .25f;
                                    break;

                                case HollowShape.Square:
                                    hollowVolume *= 0.499849f * 3.07920140172638f;
                                    break;

                                case HollowShape.Circle:
                                    // Hollow shape is a perfect cyllinder in respect to the cube's scale
                                    // Cyllinder hollow volume calculation

                                    hollowVolume *= 0.1963495f * 3.07920140172638f;
                                    break;

                                default:
                                    hollowVolume = 0;
                                    break;
                            }
                            volume *= (1.0f - hollowVolume);
                        }
                    }
                    else if (_pbs.PathCurve == (byte)Extrusion.Curve1)
                    {
                        volume *= 0.32475953f;
                        volume *= 0.01f * (float)(200 - _pbs.PathScaleX);
                        tmp = 1.0f - .02f * (float)(200 - _pbs.PathScaleY);
                        volume *= (1.0f - tmp * tmp);

                        if (hollowAmount > 0.0)
                        {

                            hollowVolume *= hollowAmount;

                            switch (_pbs.HollowShape)
                            {
                                case HollowShape.Same:
                                case HollowShape.Triangle:
                                    hollowVolume *= .25f;
                                    break;

                                case HollowShape.Square:
                                    hollowVolume *= 0.499849f * 3.07920140172638f;
                                    break;

                                case HollowShape.Circle:

                                    hollowVolume *= 0.1963495f * 3.07920140172638f;
                                    break;

                                default:
                                    hollowVolume = 0;
                                    break;
                            }
                            volume *= (1.0f - hollowVolume);
                        }
                    }
                    break;

                default:
                    break;
            }



            float taperX1;
            float taperY1;
            float taperX;
            float taperY;
            float pathBegin;
            float pathEnd;
            float profileBegin;
            float profileEnd;

            if (_pbs.PathCurve == (byte)Extrusion.Straight || _pbs.PathCurve == (byte)Extrusion.Flexible)
            {
                taperX1 = _pbs.PathScaleX * 0.01f;
                if (taperX1 > 1.0f)
                    taperX1 = 2.0f - taperX1;
                taperX = 1.0f - taperX1;

                taperY1 = _pbs.PathScaleY * 0.01f;
                if (taperY1 > 1.0f)
                    taperY1 = 2.0f - taperY1;
                taperY = 1.0f - taperY1;
            }
            else
            {
                taperX = _pbs.PathTaperX * 0.01f;
                if (taperX < 0.0f)
                    taperX = -taperX;
                taperX1 = 1.0f - taperX;

                taperY = _pbs.PathTaperY * 0.01f;
                if (taperY < 0.0f)
                    taperY = -taperY;
                taperY1 = 1.0f - taperY;

            }


            volume *= (taperX1 * taperY1 + 0.5f * (taperX1 * taperY + taperX * taperY1) + 0.3333333333f * taperX * taperY);

            pathBegin = (float)_pbs.PathBegin * 2.0e-5f;
            pathEnd = 1.0f - (float)_pbs.PathEnd * 2.0e-5f;
            volume *= (pathEnd - pathBegin);

            // this is crude aproximation
            profileBegin = (float)_pbs.ProfileBegin * 2.0e-5f;
            profileEnd = 1.0f - (float)_pbs.ProfileEnd * 2.0e-5f;
            volume *= (profileEnd - profileBegin);

            returnMass = m_density * volume;

            if (returnMass <= 0)
                returnMass = 0.0001f;//ckrinke: Mass must be greater then zero.
            //            else if (returnMass > _parent_scene.maximumMassObject)
            //                returnMass = _parent_scene.maximumMassObject;




            // Recursively calculate mass
            bool HasChildPrim = false;
            lock (childrenPrim)
            {
                if (childrenPrim.Count > 0)
                {
                    HasChildPrim = true;
                }

            }
            if (HasChildPrim)
            {
                OdePrim[] childPrimArr = new OdePrim[0];

                lock (childrenPrim)
                    childPrimArr = childrenPrim.ToArray();

                for (int i = 0; i < childPrimArr.Length; i++)
                {
                    if (childPrimArr[i] != null && !childPrimArr[i].m_taintremove)
                        returnMass += childPrimArr[i].CalculateMass();
                    // failsafe, this shouldn't happen but with OpenSim, you never know :)
                    if (i > 256)
                        break;
                }
            }
            if (returnMass > _parent_scene.maximumMassObject)
                returnMass = _parent_scene.maximumMassObject;
            return returnMass;
        }// end CalculateMass

        #endregion

        public void setMass()
        {
            if (Body != (IntPtr)0)
            {
                float newmass = CalculateMass();

                //m_log.Info("[PHYSICS]: New Mass: " + newmass.ToString());

                d.MassSetBoxTotal(out pMass, newmass, _size.X, _size.Y, _size.Z);
                d.BodySetMass(Body, ref pMass);
            }
        }

        public void disableBody()
        {
            //this kills the body so things like 'mesh' can re-create it.
            lock (this)
            {
                if (!childPrim)
                {
                    if (Body != IntPtr.Zero)
                    {
                        _parent_scene.remActivePrim(this);
                        m_collisionCategories &= ~CollisionCategories.Body;
                        m_collisionFlags &= ~(CollisionCategories.Wind | CollisionCategories.Land);

                        if (prim_geom != IntPtr.Zero)
                        {
                            d.GeomSetCategoryBits(prim_geom, (int)m_collisionCategories);
                            d.GeomSetCollideBits(prim_geom, (int)m_collisionFlags);
                        }


                        d.BodyDestroy(Body);
                        lock (childrenPrim)
                        {
                            if (childrenPrim.Count > 0)
                            {
                                foreach (OdePrim prm in childrenPrim)
                                {
                                    _parent_scene.remActivePrim(prm);
                                    prm.Body = IntPtr.Zero;
                                }
                            }
                        }
                        Body = IntPtr.Zero;
                    }
                }
                else
                {
                    _parent_scene.remActivePrim(this);

                    m_collisionCategories &= ~CollisionCategories.Body;
                    m_collisionFlags &= ~(CollisionCategories.Wind | CollisionCategories.Land);

                    if (prim_geom != IntPtr.Zero)
                    {
                        d.GeomSetCategoryBits(prim_geom, (int)m_collisionCategories);
                        d.GeomSetCollideBits(prim_geom, (int)m_collisionFlags);
                    }


                    Body = IntPtr.Zero;
                }
            }
            m_disabled = true;
            m_collisionscore = 0;
        }

        private static Dictionary<IMesh, IntPtr> m_MeshToTriMeshMap = new Dictionary<IMesh, IntPtr>();

        public void setMesh(OdeScene parent_scene, IMesh mesh)
        {
            // This sleeper is there to moderate how long it takes between
            // setting up the mesh and pre-processing it when we get rapid fire mesh requests on a single object

            //Thread.Sleep(10);

            //Kill Body so that mesh can re-make the geom
            if (IsPhysical && Body != IntPtr.Zero)
            {
                if (childPrim)
                {
                    if (_parent != null)
                    {
                        OdePrim parent = (OdePrim)_parent;
                        parent.ChildDelink(this);
                    }
                }
                else
                {
                    disableBody();
                }
            }
            IntPtr vertices, indices;
            int vertexCount, indexCount;
            int vertexStride, triStride;
            mesh.getVertexListAsPtrToFloatArray(out vertices, out vertexStride, out vertexCount); // Note, that vertices are fixed in unmanaged heap
            mesh.getIndexListAsPtrToIntArray(out indices, out triStride, out indexCount); // Also fixed, needs release after usage

            mesh.releaseSourceMeshData(); // free up the original mesh data to save memory
            if (m_MeshToTriMeshMap.ContainsKey(mesh))
            {
                _triMeshData = m_MeshToTriMeshMap[mesh];
            }
            else
            {
                _triMeshData = d.GeomTriMeshDataCreate();

                d.GeomTriMeshDataBuildSimple(_triMeshData, vertices, vertexStride, vertexCount, indices, indexCount, triStride);
                d.GeomTriMeshDataPreprocess(_triMeshData);
                m_MeshToTriMeshMap[mesh] = _triMeshData;
            }

            _parent_scene.waitForSpaceUnlock(m_targetSpace);
            try
            {
                //    if (prim_geom == IntPtr.Zero)  // setGeom takes care of phys engine recreate and prim_geom pointer 
                //    {
                SetGeom(d.CreateTriMesh(m_targetSpace, _triMeshData, parent_scene.triCallback, null, null));
                //    }
            }
            catch (AccessViolationException)
            {
                m_log.Error("[PHYSICS]: MESH LOCKED");
                return;
            }


            // if (IsPhysical && Body == (IntPtr) 0)
            // {
            // Recreate the body
            //     m_interpenetrationcount = 0;
            //     m_collisionscore = 0;

            //     enableBody();
            // }
        }

        public void ProcessTaints(float timestep) //=============================================================================
        {
            if (m_taintadd)
            {
                changeadd(timestep);
            }

            if (prim_geom != IntPtr.Zero)
            {
                if (!_position.ApproxEquals(m_taintposition, 0f))
                {
                    changemove(timestep);
                }
                if (m_taintrot != _orientation)
                {
                    if (childPrim && IsPhysical)	// For physical child prim...
                    {
                        rotate(timestep);
                        // KF: ODE will also rotate the parent prim!
                        // so rotate the root back to where it was
                        OdePrim parent = (OdePrim)_parent;
                        parent.rotate(timestep);
                    }
                    else
                    {
                        //Just rotate the prim
                        rotate(timestep);
                    }
                }
                //

                if (m_taintPhysics != m_isphysical && !(m_taintparent != _parent))
                {
                    changePhysicsStatus(timestep);
                }//

                if (!_size.ApproxEquals(m_taintsize, 0f))
                    changesize(timestep);
                //

                if (m_taintshape)
                    changeshape(timestep);
                //

                if (m_taintforce)
                    changeAddForce(timestep);

                if (m_taintaddangularforce)
                    changeAddAngularForce(timestep);

                if (!m_taintTorque.ApproxEquals(Vector3.Zero, 0.001f))
                    changeSetTorque(timestep);

                if (m_taintdisable)
                    changedisable(timestep);

                if (m_taintselected != m_isSelected)
                    changeSelectedStatus(timestep);

                if (!m_taintVelocity.ApproxEquals(Vector3.Zero, 0.001f))
                    changevelocity(timestep);

                if (m_taintparent != _parent)
                    changelink(timestep);

                if (m_taintCollidesWater != m_collidesWater)
                    changefloatonwater(timestep);

                if (m_taintvehicledata != null)
                    DoSetVehicle();

                if (m_taintserial != null)
                    DoSerialize(m_taintserial);

                /* obsolete                    
                                if (!m_angularLock.ApproxEquals(m_taintAngularLock,0f))
                                    changeAngularLock(timestep);
                 */
            }
            else
            {
                m_log.Error("[PHYSICS]: The scene reused a disposed PhysActor! *waves finger*, Don't be evil.  A couple of things can cause this.   An improper prim breakdown(be sure to set prim_geom to zero after d.GeomDestroy!   An improper buildup (creating the geom failed).   Or, the Scene Reused a physics actor after disposing it.)");
            }
        }

        /* obsolete
                private void changeAngularLock(float timestep) 
                {
                    if (_parent == null)
                    {
                        m_angularLock = m_taintAngularLock;
                        m_angularLockSet = true;
                    }
                }
         */
        private void changelink(float timestep)
        {
            // If the newly set parent is not null
            // create link
            if (_parent == null && m_taintparent != null)
            {
                if (m_taintparent.PhysicsActorType == (int)ActorTypes.Prim)
                {
                    OdePrim obj = (OdePrim)m_taintparent;
                    //obj.disableBody();
                    obj.ParentPrim(this);

                    /*
                    if (obj.Body != (IntPtr)0 && Body != (IntPtr)0 && obj.Body != Body)
                    {
                        _linkJointGroup = d.JointGroupCreate(0);
                        m_linkJoint = d.JointCreateFixed(_parent_scene.world, _linkJointGroup);
                        d.JointAttach(m_linkJoint, obj.Body, Body);
                        d.JointSetFixed(m_linkJoint);
                    }
                     */
                }
            }
            // If the newly set parent is null
            // destroy link
            else if (_parent != null && m_taintparent == null)
            {
                if (_parent is OdePrim)
                {
                    OdePrim obj = (OdePrim)_parent;
                    obj.ChildDelink(this);
                    childPrim = false;
                    //_parent = null;
                }

                /*
                    if (Body != (IntPtr)0 && _linkJointGroup != (IntPtr)0)
                    d.JointGroupDestroy(_linkJointGroup);
                        
                    _linkJointGroup = (IntPtr)0;
                    m_linkJoint = (IntPtr)0;
                */
            }

            _parent = m_taintparent;
            m_taintPhysics = m_isphysical;
        }

        // I'm the parent
        // prim is the child
        public void ParentPrim(OdePrim prim)
        {
            if (this.m_localID != prim.m_localID)
            {
                if (Body == IntPtr.Zero)
                {
                    Body = d.BodyCreate(_parent_scene.world);
                    // disconnect from world gravity so we can apply buoyancy
                    d.BodySetGravityMode(Body, false);

                    setMass();
                }
                if (Body != IntPtr.Zero)
                {
                    lock (childrenPrim)
                    {
                        if (!childrenPrim.Contains(prim))
                        {
                            childrenPrim.Add(prim);

                            foreach (OdePrim prm in childrenPrim)
                            {
                                d.Mass m2;
                                d.MassSetZero(out m2);
                                d.MassSetBoxTotal(out m2, prim.CalculateMass(), prm._size.X, prm._size.Y, prm._size.Z);


                                d.Quaternion quat = new d.Quaternion();
                                quat.W = prm._orientation.W;
                                quat.X = prm._orientation.X;
                                quat.Y = prm._orientation.Y;
                                quat.Z = prm._orientation.Z;

                                d.Matrix3 mat = new d.Matrix3();
                                d.RfromQ(out mat, ref quat);
                                d.MassRotate(ref m2, ref mat);
                                d.MassTranslate(ref m2, Position.X - prm.Position.X, Position.Y - prm.Position.Y, Position.Z - prm.Position.Z);
                                d.MassAdd(ref pMass, ref m2);
                            }
                            foreach (OdePrim prm in childrenPrim)
                            {

                                prm.m_collisionCategories |= CollisionCategories.Body;
                                prm.m_collisionFlags |= (CollisionCategories.Land | CollisionCategories.Wind);

                                if (prm.prim_geom == IntPtr.Zero)
                                {
                                    m_log.Warn("[PHYSICS]: Unable to link one of the linkset elements.  No geom yet");
                                    continue;
                                }
                                d.GeomSetCategoryBits(prm.prim_geom, (int)prm.m_collisionCategories);
                                d.GeomSetCollideBits(prm.prim_geom, (int)prm.m_collisionFlags);


                                d.Quaternion quat = new d.Quaternion();
                                quat.W = prm._orientation.W;
                                quat.X = prm._orientation.X;
                                quat.Y = prm._orientation.Y;
                                quat.Z = prm._orientation.Z;

                                d.Matrix3 mat = new d.Matrix3();
                                d.RfromQ(out mat, ref quat);
                                if (Body != IntPtr.Zero)
                                {
                                    d.GeomSetBody(prm.prim_geom, Body);
                                    prm.childPrim = true;
                                    d.GeomSetOffsetWorldPosition(prm.prim_geom, prm.Position.X, prm.Position.Y, prm.Position.Z);
                                    //d.GeomSetOffsetPosition(prim.prim_geom,
                                    //    (Position.X - prm.Position.X) - pMass.c.X,
                                    //    (Position.Y - prm.Position.Y) - pMass.c.Y,
                                    //    (Position.Z - prm.Position.Z) - pMass.c.Z);
                                    d.GeomSetOffsetWorldRotation(prm.prim_geom, ref mat);
                                    //d.GeomSetOffsetRotation(prm.prim_geom, ref mat);
                                    d.MassTranslate(ref pMass, -pMass.c.X, -pMass.c.Y, -pMass.c.Z);
                                    d.BodySetMass(Body, ref pMass);
                                }
                                else
                                {
                                    m_log.Debug("[PHYSICS]:I ain't got no boooooooooddy, no body");
                                }


                                prm.m_interpenetrationcount = 0;
                                prm.m_collisionscore = 0;
                                prm.m_disabled = false;

                                prm.Body = Body;
                                _parent_scene.addActivePrim(prm);
                            }
                            m_collisionCategories |= CollisionCategories.Body;
                            m_collisionFlags |= (CollisionCategories.Land | CollisionCategories.Wind);

                            d.GeomSetCategoryBits(prim_geom, (int)m_collisionCategories);
                            d.GeomSetCollideBits(prim_geom, (int)m_collisionFlags);


                            d.Quaternion quat2 = new d.Quaternion();
                            quat2.W = _orientation.W;
                            quat2.X = _orientation.X;
                            quat2.Y = _orientation.Y;
                            quat2.Z = _orientation.Z;

                            d.Matrix3 mat2 = new d.Matrix3();
                            d.RfromQ(out mat2, ref quat2);
                            d.GeomSetBody(prim_geom, Body);
                            d.GeomSetOffsetWorldPosition(prim_geom, Position.X - pMass.c.X, Position.Y - pMass.c.Y, Position.Z - pMass.c.Z);
                            //d.GeomSetOffsetPosition(prim.prim_geom,
                            //    (Position.X - prm.Position.X) - pMass.c.X,
                            //    (Position.Y - prm.Position.Y) - pMass.c.Y,
                            //    (Position.Z - prm.Position.Z) - pMass.c.Z);
                            //d.GeomSetOffsetRotation(prim_geom, ref mat2);
                            d.MassTranslate(ref pMass, -pMass.c.X, -pMass.c.Y, -pMass.c.Z);
                            d.BodySetMass(Body, ref pMass);

                            d.BodySetAutoDisableFlag(Body, true);
                            d.BodySetAutoDisableSteps(Body, body_autodisable_frames);


                            m_interpenetrationcount = 0;
                            m_collisionscore = 0;
                            m_disabled = false;

                            d.BodySetPosition(Body, Position.X, Position.Y, Position.Z);
                            if (m_type != Vehicle.TYPE_NONE) Enable(Body, _parent_scene);
                            _parent_scene.addActivePrim(this);
                        }
                    }
                }
            }

        }

        private void ChildSetGeom(OdePrim odePrim)
        {
            //if (m_isphysical && Body != IntPtr.Zero)
            lock (childrenPrim)
            {
                foreach (OdePrim prm in childrenPrim)
                {
                    //prm.childPrim = true;
                    prm.disableBody();
                    //prm.m_taintparent = null;
                    //prm._parent = null;
                    //prm.m_taintPhysics = false;
                    //prm.m_disabled = true;
                    //prm.childPrim = false;
                }
            }
            disableBody();


            if (Body != IntPtr.Zero)
            {
                _parent_scene.remActivePrim(this);
            }

            lock (childrenPrim)
            {
                foreach (OdePrim prm in childrenPrim)
                {
                    ParentPrim(prm);
                }
            }

        }

        private void ChildDelink(OdePrim odePrim)
        {
            // Okay, we have a delinked child..   need to rebuild the body.
            lock (childrenPrim)
            {
                foreach (OdePrim prm in childrenPrim)
                {
                    prm.childPrim = true;
                    prm.disableBody();
                    //prm.m_taintparent = null;
                    //prm._parent = null;
                    //prm.m_taintPhysics = false;
                    //prm.m_disabled = true;
                    //prm.childPrim = false;
                }
            }
            disableBody();

            lock (childrenPrim)
            {
                childrenPrim.Remove(odePrim);
            }

            if (Body != IntPtr.Zero)
            {
                _parent_scene.remActivePrim(this);
            }

            lock (childrenPrim)
            {
                foreach (OdePrim prm in childrenPrim)
                {
                    ParentPrim(prm);
                }
            }
        }

        private void changeSelectedStatus(float timestep)
        {
            if (m_taintselected)
            {
                m_collisionCategories = CollisionCategories.Selected;
                m_collisionFlags = (CollisionCategories.Sensor | CollisionCategories.Space);

                // We do the body disable soft twice because 'in theory' a collision could have happened
                // in between the disabling and the collision properties setting
                // which would wake the physical body up from a soft disabling and potentially cause it to fall
                // through the ground.

                // NOTE FOR JOINTS: this doesn't always work for jointed assemblies because if you select
                // just one part of the assembly, the rest of the assembly is non-selected and still simulating,
                // so that causes the selected part to wake up and continue moving.

                // even if you select all parts of a jointed assembly, it is not guaranteed that the entire
                // assembly will stop simulating during the selection, because of the lack of atomicity
                // of select operations (their processing could be interrupted by a thread switch, causing
                // simulation to continue before all of the selected object notifications trickle down to
                // the physics engine).

                // e.g. we select 100 prims that are connected by joints. non-atomically, the first 50 are
                // selected and disabled. then, due to a thread switch, the selection processing is
                // interrupted and the physics engine continues to simulate, so the last 50 items, whose
                // selection was not yet processed, continues to simulate. this wakes up ALL of the 
                // first 50 again. then the last 50 are disabled. then the first 50, which were just woken
                // up, start simulating again, which in turn wakes up the last 50.

                if (m_isphysical)
                {
                    disableBodySoft();
                }

                if (prim_geom != IntPtr.Zero)
                {
                    d.GeomSetCategoryBits(prim_geom, (int)m_collisionCategories);
                    d.GeomSetCollideBits(prim_geom, (int)m_collisionFlags);
                }

                if (m_isphysical)
                {
                    disableBodySoft();
                }
                if (Body != IntPtr.Zero)
                {
                    d.BodySetLinearVel(Body, 0f, 0f, 0f);
                    d.BodySetForce(Body, 0f, 0f, 0f);
                    d.BodySetAngularVel(Body, 0.0f, 0.0f, 0.0f);
                    d.BodySetTorque(Body, 0.0f, 0.0f, 0.0f);
                }

            }
            else
            {
                m_collisionCategories = CollisionCategories.Geom;

                if (m_isphysical)
                    m_collisionCategories |= CollisionCategories.Body;

                m_collisionFlags = m_default_collisionFlags;

                if (m_collidesLand)
                    m_collisionFlags |= CollisionCategories.Land;
                if (m_collidesWater)
                    m_collisionFlags |= CollisionCategories.Water;

                if (prim_geom != IntPtr.Zero)
                {
                    d.GeomSetCategoryBits(prim_geom, (int)m_collisionCategories);
                    d.GeomSetCollideBits(prim_geom, (int)m_collisionFlags);
                }
                if (Body != IntPtr.Zero)
                {
                    d.BodySetLinearVel(Body, 0f, 0f, 0f);
                    d.BodySetForce(Body, 0f, 0f, 0f);
                    d.BodySetAngularVel(Body, 0.0f, 0.0f, 0.0f);
                    d.BodySetTorque(Body, 0.0f, 0.0f, 0.0f);
                }

                if (m_isphysical)
                {
                    if (Body != IntPtr.Zero)
                    {
                        enableBodySoft();
                    }
                }
            }

            resetCollisionAccounting();
            m_isSelected = m_taintselected;
        }//end changeSelectedStatus

        public void ResetTaints()
        {
            m_taintposition = _position;
            m_taintrot = _orientation;
            m_taintPhysics = m_isphysical;
            m_taintselected = m_isSelected;
            m_taintsize = _size;
            m_taintshape = false;
            m_taintforce = false;
            m_taintdisable = false;
            m_taintVelocity = Vector3.Zero;
        }

        public void CreateGeom(IntPtr m_targetSpace, IMesh _mesh)
        {
            if (_mesh != null)					// Special - make mesh
            {
                setMesh(_parent_scene, _mesh);
            }
            else						// not a mesh
            {
                if (_pbs.ProfileShape == ProfileShape.HalfCircle && _pbs.PathCurve == (byte)Extrusion.Curve1)		// special profile??
                {
                    if (_size.X == _size.Y && _size.Y == _size.Z && _size.X == _size.Z)					// Equi-size
                    {
                        if (((_size.X / 2f) > 0f))									// Has size
                        {
                            _parent_scene.waitForSpaceUnlock(m_targetSpace);
                            try
                            {
                                SetGeom(d.CreateSphere(m_targetSpace, _size.X / 2));
                            }
                            catch (AccessViolationException)
                            {
                                m_log.Warn("[PHYSICS]: Unable to create physics proxy for object");
                                ode.dunlock(_parent_scene.world);
                                return;
                            }
                        }
                        else
                        {
                            _parent_scene.waitForSpaceUnlock(m_targetSpace);
                            try
                            {
                                SetGeom(d.CreateBox(m_targetSpace, _size.X, _size.Y, _size.Z));
                            }
                            catch (AccessViolationException)
                            {
                                m_log.Warn("[PHYSICS]: Unable to create physics proxy for object");
                                ode.dunlock(_parent_scene.world);
                                return;
                            }
                        }
                    }
                    else												// not equi-size
                    {
                        _parent_scene.waitForSpaceUnlock(m_targetSpace);
                        try
                        {
                            SetGeom(d.CreateBox(m_targetSpace, _size.X, _size.Y, _size.Z));
                        }
                        catch (AccessViolationException)
                        {
                            m_log.Warn("[PHYSICS]: Unable to create physics proxy for object");
                            ode.dunlock(_parent_scene.world);
                            return;
                        }
                    }
                }

                else											// not special profile
                {
                    _parent_scene.waitForSpaceUnlock(m_targetSpace);
                    try
                    {
                        SetGeom(d.CreateBox(m_targetSpace, _size.X, _size.Y, _size.Z));
                    }
                    catch (AccessViolationException)
                    {
                        m_log.Warn("[PHYSICS]: Unable to create physics proxy for object");
                        ode.dunlock(_parent_scene.world);
                        return;
                    }
                }
            }
        }

        public void changeadd(float timestep)
        {
            int[] iprimspaceArrItem = _parent_scene.calculateSpaceArrayItemFromPos(_position);
            IntPtr targetspace = _parent_scene.calculateSpaceForGeom(_position);

            if (targetspace == IntPtr.Zero)
                targetspace = _parent_scene.createprimspace(iprimspaceArrItem[0], iprimspaceArrItem[1]);

            m_targetSpace = targetspace;

            if (_mesh == null && m_meshfailed == false)
            {
                if (_parent_scene.needsMeshing(_pbs))
                {
                    // Don't need to re-enable body..   it's done in SetMesh
                    try
                    {
                        _mesh = _parent_scene.mesher.CreateMesh(m_primName, _pbs, _size, _parent_scene.meshSculptLOD, IsPhysical);
                    }
                    catch
                    {
                        //Don't continuously try to mesh prims when meshing has failed
                        m_meshfailed = true;
                    }
                    // createmesh returns null when it's a shape that isn't a cube.
                    // m_log.Debug(m_localID);
                }
            }


            lock (_parent_scene.OdeLock)
            {
                CreateGeom(m_targetSpace, _mesh);

                if (prim_geom != IntPtr.Zero)
                {
                    d.GeomSetPosition(prim_geom, _position.X, _position.Y, _position.Z);
                    d.Quaternion myrot = new d.Quaternion();
                    myrot.X = _orientation.X;
                    myrot.Y = _orientation.Y;
                    myrot.Z = _orientation.Z;
                    myrot.W = _orientation.W;
                    d.GeomSetQuaternion(prim_geom, ref myrot);
                }

                if (m_isphysical && Body == IntPtr.Zero)
                {
                    enableBody();
                }
            }

            changeSelectedStatus(timestep);

            m_taintadd = false;
        }

        public void changemove(float timestep)
        {
            if (m_isphysical)
            {
                //                if (!m_disabled && !m_taintremove && !childPrim)  After one edit m_disabled is sometimes set, disabling further edits!
                if (!m_taintremove && !childPrim)
                {
                    if (Body == IntPtr.Zero)
                        enableBody();
                    //Prim auto disable after 20 frames,
                    //if you move it, re-enable the prim manually.
                    if (_parent != null)
                    {
                        if (m_linkJoint != IntPtr.Zero)
                        {
                            d.JointDestroy(m_linkJoint);
                            m_linkJoint = IntPtr.Zero;
                        }
                    }
                    if (Body != IntPtr.Zero)
                    {
                        d.BodySetPosition(Body, _position.X, _position.Y, _position.Z);

                        if (_parent != null)
                        {
                            OdePrim odParent = (OdePrim)_parent;
                            if (Body != (IntPtr)0 && odParent.Body != (IntPtr)0 && Body != odParent.Body)
                            {
                                // KF: Fixed Joints were removed? Anyway - this Console.WriteLine does not show up, so routine is not used??
                                Console.WriteLine("ODEPrim JointCreateFixed !!!");
                                m_linkJoint = d.JointCreateFixed(_parent_scene.world, _linkJointGroup);
                                d.JointAttach(m_linkJoint, Body, odParent.Body);
                                d.JointSetFixed(m_linkJoint);
                            }
                        }
                        d.BodyEnable(Body);
                        if (m_type != Vehicle.TYPE_NONE)
                        {
                            Enable(Body, _parent_scene);
                        }
                    }
                    else
                    {
                        m_log.Warn("[PHYSICS]: Body Still null after enableBody().  This is a crash scenario.");
                    }
                }
                //else
                // {
                //m_log.Debug("[BUG]: race!");
                //}
            }
            else
            {
                // string primScenAvatarIn = _parent_scene.whichspaceamIin(_position);
                // int[] arrayitem = _parent_scene.calculateSpaceArrayItemFromPos(_position);
                _parent_scene.waitForSpaceUnlock(m_targetSpace);

                IntPtr tempspace = _parent_scene.recalculateSpaceForGeom(prim_geom, _position, m_targetSpace);
                m_targetSpace = tempspace;

                _parent_scene.waitForSpaceUnlock(m_targetSpace);
                if (prim_geom != IntPtr.Zero)
                {
                    d.GeomSetPosition(prim_geom, _position.X, _position.Y, _position.Z);

                    _parent_scene.waitForSpaceUnlock(m_targetSpace);
                    d.SpaceAdd(m_targetSpace, prim_geom);
                }
            }

            changeSelectedStatus(timestep);

            resetCollisionAccounting();
            m_taintposition = _position;
        }



        public void rotate(float timestep)
        {
            d.Quaternion myrot = new d.Quaternion();
            myrot.X = _orientation.X;
            myrot.Y = _orientation.Y;
            myrot.Z = _orientation.Z;
            myrot.W = _orientation.W;
            if (Body != IntPtr.Zero)
            {
                // KF: If this is a root prim do BodySet
                d.BodySetQuaternion(Body, ref myrot);
            }
            else
            {
                // daughter prim, do Geom set
                d.GeomSetQuaternion(prim_geom, ref myrot);
            }

            resetCollisionAccounting();
            m_taintrot = _orientation;
        }

        private void resetCollisionAccounting()
        {
            m_collisionscore = 0;
            m_interpenetrationcount = 0;
            m_disabled = false;
        }

        public void changedisable(float timestep)
        {
            m_disabled = true;
            if (Body != IntPtr.Zero)
            {
                d.BodyDisable(Body);
                Body = IntPtr.Zero;
            }

            m_taintdisable = false;
        }

        public void changePhysicsStatus(float timestep)
        {
            if (m_isphysical == true)
            {
                if (Body == IntPtr.Zero)
                {
                    if (_pbs.SculptEntry && _parent_scene.meshSculptedPrim)
                    {
                        changeshape(2f);
                    }
                    else
                    {
                        enableBody();
                    }
                }
            }
            else
            {
                if (Body != IntPtr.Zero)
                {
                    if (_pbs.SculptEntry && _parent_scene.meshSculptedPrim)
                    {
                        _mesh = null;
                        changeadd(2f);
                    }
                    if (childPrim)
                    {
                        if (_parent != null)
                        {
                            OdePrim parent = (OdePrim)_parent;
                            parent.ChildDelink(this);
                        }
                    }
                    else
                    {
                        disableBody();
                    }
                }
            }

            changeSelectedStatus(timestep);

            resetCollisionAccounting();
            m_taintPhysics = m_isphysical;
        }

        public void changesize(float timestamp)
        {

            string oldname = _parent_scene.geom_name_map[prim_geom];

            if (_size.X <= 0) _size.X = 0.01f;
            if (_size.Y <= 0) _size.Y = 0.01f;
            if (_size.Z <= 0) _size.Z = 0.01f;

            // Cleanup of old prim geometry
            if (_mesh != null)
            {
                // Cleanup meshing here
            }
            //kill body to rebuild
            if (IsPhysical && Body != IntPtr.Zero)
            {
                if (childPrim)
                {
                    if (_parent != null)
                    {
                        OdePrim parent = (OdePrim)_parent;
                        parent.ChildDelink(this);
                    }
                }
                else
                {
                    disableBody();
                }
            }
            if (d.SpaceQuery(m_targetSpace, prim_geom))
            {
                _parent_scene.waitForSpaceUnlock(m_targetSpace);
                d.SpaceRemove(m_targetSpace, prim_geom);
            }
            // we don't need to do space calculation because the client sends a position update also.

            // Construction of new prim
            if (_parent_scene.needsMeshing(_pbs) && m_meshfailed == false)
            {
                float meshlod = _parent_scene.meshSculptLOD;

                if (IsPhysical)
                    meshlod = _parent_scene.MeshSculptphysicalLOD;
                // Don't need to re-enable body..   it's done in SetMesh

                IMesh mesh = null;

                try
                {
                    if (_parent_scene.needsMeshing(_pbs))
                        mesh = _parent_scene.mesher.CreateMesh(oldname, _pbs, _size, meshlod, IsPhysical);
                }
                catch
                {
                    m_meshfailed = true;
                }

                //IMesh mesh = _parent_scene.mesher.CreateMesh(oldname, _pbs, _size, meshlod, IsPhysical);
                CreateGeom(m_targetSpace, mesh);


            }
            else
            {
                _mesh = null;
                CreateGeom(m_targetSpace, _mesh);
            }

            d.GeomSetPosition(prim_geom, _position.X, _position.Y, _position.Z);
            d.Quaternion myrot = new d.Quaternion();
            myrot.X = _orientation.X;
            myrot.Y = _orientation.Y;
            myrot.Z = _orientation.Z;
            myrot.W = _orientation.W;
            d.GeomSetQuaternion(prim_geom, ref myrot);

            //d.GeomBoxSetLengths(prim_geom, _size.X, _size.Y, _size.Z);
            if (IsPhysical && Body == IntPtr.Zero && !childPrim)
            {
                // Re creates body on size.
                // EnableBody also does setMass()
                enableBody();
                d.BodyEnable(Body);
            }

            _parent_scene.geom_name_map[prim_geom] = oldname;

            changeSelectedStatus(timestamp);
            if (childPrim)
            {
                if (_parent is OdePrim)
                {
                    OdePrim parent = (OdePrim)_parent;
                    parent.ChildSetGeom(this);
                }
            }
            resetCollisionAccounting();
            m_taintsize = _size;
        }



        public void changefloatonwater(float timestep)
        {
            m_collidesWater = m_taintCollidesWater;

            if (prim_geom != IntPtr.Zero)
            {
                if (m_collidesWater)
                {
                    m_collisionFlags |= CollisionCategories.Water;
                }
                else
                {
                    m_collisionFlags &= ~CollisionCategories.Water;
                }
                d.GeomSetCollideBits(prim_geom, (int)m_collisionFlags);
            }
        }

        public void changeshape(float timestamp)
        {
            string oldname = _parent_scene.geom_name_map[prim_geom];

            // Cleanup of old prim geometry and Bodies
            if (IsPhysical && Body != IntPtr.Zero)
            {
                if (childPrim)
                {
                    if (_parent != null)
                    {
                        OdePrim parent = (OdePrim)_parent;
                        parent.ChildDelink(this);
                    }
                }
                else
                {
                    disableBody();
                }
            }


            // we don't need to do space calculation because the client sends a position update also.
            if (_size.X <= 0) _size.X = 0.01f;
            if (_size.Y <= 0) _size.Y = 0.01f;
            if (_size.Z <= 0) _size.Z = 0.01f;
            // Construction of new prim

            if (_parent_scene.needsMeshing(_pbs) && m_meshfailed == false)
            {
                // Don't need to re-enable body..   it's done in SetMesh
                float meshlod = _parent_scene.meshSculptLOD;

                if (IsPhysical)
                    meshlod = _parent_scene.MeshSculptphysicalLOD;
                try
                {
                    IMesh mesh = _parent_scene.mesher.CreateMesh(oldname, _pbs, _size, meshlod, IsPhysical);
                    CreateGeom(m_targetSpace, mesh);
                }
                catch
                {
                    m_meshfailed = true;
                }
                // createmesh returns null when it doesn't mesh.
            }
            else
            {
                _mesh = null;
                CreateGeom(m_targetSpace, null);
            }

            d.GeomSetPosition(prim_geom, _position.X, _position.Y, _position.Z);
            d.Quaternion myrot = new d.Quaternion();
            //myrot.W = _orientation.w;
            myrot.W = _orientation.W;
            myrot.X = _orientation.X;
            myrot.Y = _orientation.Y;
            myrot.Z = _orientation.Z;
            d.GeomSetQuaternion(prim_geom, ref myrot);

            //d.GeomBoxSetLengths(prim_geom, _size.X, _size.Y, _size.Z);
            if (IsPhysical && Body == IntPtr.Zero)
            {
                // Re creates body on size.
                // EnableBody also does setMass()
                enableBody();
                if (Body != IntPtr.Zero)
                {
                    d.BodyEnable(Body);
                }
            }
            _parent_scene.geom_name_map[prim_geom] = oldname;

            changeSelectedStatus(timestamp);
            if (childPrim)
            {
                if (_parent is OdePrim)
                {
                    OdePrim parent = (OdePrim)_parent;
                    parent.ChildSetGeom(this);
                }
            }
            resetCollisionAccounting();
            m_taintshape = false;
        }

        public void changeAddForce(float timestamp)
        {
            if (!m_isSelected)
            {
                lock (m_forcelist)
                {
                    //m_log.Info("[PHYSICS]: dequeing forcelist");
                    if (IsPhysical)
                    {
                        Vector3 iforce = Vector3.Zero;
                        int i = 0;
                        try
                        {
                            for (i = 0; i < m_forcelist.Count; i++)
                            {

                                iforce = iforce + (m_forcelist[i] * 100);
                            }
                        }
                        catch (IndexOutOfRangeException)
                        {
                            m_forcelist = new List<Vector3>();
                            m_collisionscore = 0;
                            m_interpenetrationcount = 0;
                            m_taintforce = false;
                            return;
                        }
                        catch (ArgumentOutOfRangeException)
                        {
                            m_forcelist = new List<Vector3>();
                            m_collisionscore = 0;
                            m_interpenetrationcount = 0;
                            m_taintforce = false;
                            return;
                        }
                        d.BodyEnable(Body);

                        d.BodyAddForce(Body, iforce.X, iforce.Y, iforce.Z);
                    }
                    m_forcelist.Clear();
                }

                m_collisionscore = 0;
                m_interpenetrationcount = 0;
            }

            m_taintforce = false;

        }



        public void changeSetTorque(float timestamp)
        {
            if (!m_isSelected)
            {
                if (IsPhysical && Body != IntPtr.Zero)
                {
                    d.BodySetTorque(Body, m_taintTorque.X, m_taintTorque.Y, m_taintTorque.Z);
                }
            }

            m_taintTorque = Vector3.Zero;
        }

        public void changeAddAngularForce(float timestamp)
        {
            if (!m_isSelected)
            {
                lock (m_angularforcelist)
                {
                    //m_log.Info("[PHYSICS]: dequeing forcelist");
                    if (IsPhysical)
                    {
                        Vector3 iforce = Vector3.Zero;
                        for (int i = 0; i < m_angularforcelist.Count; i++)
                        {
                            iforce = iforce + (m_angularforcelist[i] * 100);
                        }
                        d.BodyEnable(Body);
                        d.BodyAddTorque(Body, iforce.X, iforce.Y, iforce.Z);

                    }
                    m_angularforcelist.Clear();
                }

                m_collisionscore = 0;
                m_interpenetrationcount = 0;
            }

            m_taintaddangularforce = false;
        }

        private void changevelocity(float timestep)
        {
            if (!m_isSelected)
            {
                Thread.Sleep(20);
                if (IsPhysical)
                {
                    if (Body != IntPtr.Zero)
                        d.BodySetLinearVel(Body, m_taintVelocity.X, m_taintVelocity.Y, m_taintVelocity.Z);
                }

                //resetCollisionAccounting();
            }
            m_taintVelocity = Vector3.Zero;
        }

        public void UpdatePositionAndVelocity()
        {
            return;   // moved to the Move () method
        }

        public d.Mass FromMatrix4(Matrix4 pMat, ref d.Mass obj)
        {
            obj.I.M00 = pMat[0, 0];
            obj.I.M01 = pMat[0, 1];
            obj.I.M02 = pMat[0, 2];
            obj.I.M10 = pMat[1, 0];
            obj.I.M11 = pMat[1, 1];
            obj.I.M12 = pMat[1, 2];
            obj.I.M20 = pMat[2, 0];
            obj.I.M21 = pMat[2, 1];
            obj.I.M22 = pMat[2, 2];
            return obj;
        }

        public override void SubscribeEvents(int ms)
        {
            m_eventsubscription = ms;
            _parent_scene.addCollisionEventReporting(this);
        }

        public override void UnSubscribeEvents()
        {
            _parent_scene.remCollisionEventReporting(this);
            m_eventsubscription = 0;
        }

        public void AddCollisionEvent(uint CollidedWith, ContactPoint contact)
        {
            if (CollisionEventsThisFrame == null)
                CollisionEventsThisFrame = new CollisionEventUpdate();
            CollisionEventsThisFrame.AddCollider(CollidedWith, contact);
        }

        public void SendCollisions()
        {
            if (CollisionEventsThisFrame == null)
                return;

            base.SendCollisionUpdate(CollisionEventsThisFrame);

            if (CollisionEventsThisFrame.m_objCollisionList.Count == 0)
                CollisionEventsThisFrame = null;
            else
                CollisionEventsThisFrame = new CollisionEventUpdate();
        }

        public override bool SubscribedEvents()
        {
            if (m_eventsubscription > 0)
                return true;
            return false;
        }

        public static Matrix4 Inverse(Matrix4 pMat)
        {
            if (determinant3x3(pMat) == 0)
            {
                return Matrix4.Identity; // should probably throw an error.  singluar matrix inverse not possible
            }



            return (Adjoint(pMat) / determinant3x3(pMat));
        }

        public static Matrix4 Adjoint(Matrix4 pMat)
        {
            Matrix4 adjointMatrix = new Matrix4();
            for (int i = 0; i < 4; i++)
            {
                for (int j = 0; j < 4; j++)
                {
                    Matrix4SetValue(ref adjointMatrix, i, j, (float)(Math.Pow(-1, i + j) * (determinant3x3(Minor(pMat, i, j)))));
                }
            }

            adjointMatrix = Transpose(adjointMatrix);
            return adjointMatrix;
        }

        public static Matrix4 Minor(Matrix4 matrix, int iRow, int iCol)
        {
            Matrix4 minor = new Matrix4();
            int m = 0, n = 0;
            for (int i = 0; i < 4; i++)
            {
                if (i == iRow)
                    continue;
                n = 0;
                for (int j = 0; j < 4; j++)
                {
                    if (j == iCol)
                        continue;
                    Matrix4SetValue(ref minor, m, n, matrix[i, j]);
                    n++;
                }
                m++;
            }
            return minor;
        }

        public static Matrix4 Transpose(Matrix4 pMat)
        {
            Matrix4 transposeMatrix = new Matrix4();
            for (int i = 0; i < 4; i++)
                for (int j = 0; j < 4; j++)
                    Matrix4SetValue(ref transposeMatrix, i, j, pMat[j, i]);
            return transposeMatrix;
        }

        public static void Matrix4SetValue(ref Matrix4 pMat, int r, int c, float val)
        {
            switch (r)
            {
                case 0:
                    switch (c)
                    {
                        case 0:
                            pMat.M11 = val;
                            break;
                        case 1:
                            pMat.M12 = val;
                            break;
                        case 2:
                            pMat.M13 = val;
                            break;
                        case 3:
                            pMat.M14 = val;
                            break;
                    }

                    break;
                case 1:
                    switch (c)
                    {
                        case 0:
                            pMat.M21 = val;
                            break;
                        case 1:
                            pMat.M22 = val;
                            break;
                        case 2:
                            pMat.M23 = val;
                            break;
                        case 3:
                            pMat.M24 = val;
                            break;
                    }

                    break;
                case 2:
                    switch (c)
                    {
                        case 0:
                            pMat.M31 = val;
                            break;
                        case 1:
                            pMat.M32 = val;
                            break;
                        case 2:
                            pMat.M33 = val;
                            break;
                        case 3:
                            pMat.M34 = val;
                            break;
                    }

                    break;
                case 3:
                    switch (c)
                    {
                        case 0:
                            pMat.M41 = val;
                            break;
                        case 1:
                            pMat.M42 = val;
                            break;
                        case 2:
                            pMat.M43 = val;
                            break;
                        case 3:
                            pMat.M44 = val;
                            break;
                    }

                    break;
            }
        }
        private static float determinant3x3(Matrix4 pMat)
        {
            float det = 0;
            float diag1 = pMat[0, 0] * pMat[1, 1] * pMat[2, 2];
            float diag2 = pMat[0, 1] * pMat[2, 1] * pMat[2, 0];
            float diag3 = pMat[0, 2] * pMat[1, 0] * pMat[2, 1];
            float diag4 = pMat[2, 0] * pMat[1, 1] * pMat[0, 2];
            float diag5 = pMat[2, 1] * pMat[1, 2] * pMat[0, 0];
            float diag6 = pMat[2, 2] * pMat[1, 0] * pMat[0, 1];

            det = diag1 + diag2 + diag3 - (diag4 + diag5 + diag6);
            return det;

        }

        private static void DMassCopy(ref d.Mass src, ref d.Mass dst)
        {
            dst.c.W = src.c.W;
            dst.c.X = src.c.X;
            dst.c.Y = src.c.Y;
            dst.c.Z = src.c.Z;
            dst.mass = src.mass;
            dst.I.M00 = src.I.M00;
            dst.I.M01 = src.I.M01;
            dst.I.M02 = src.I.M02;
            dst.I.M10 = src.I.M10;
            dst.I.M11 = src.I.M11;
            dst.I.M12 = src.I.M12;
            dst.I.M20 = src.I.M20;
            dst.I.M21 = src.I.M21;
            dst.I.M22 = src.I.M22;
        }

        public override void SetMaterial(int pMaterial)
        {
            m_material = pMaterial;
        }

        internal void ProcessFloatVehicleParam(Vehicle pParam, float pValue)
        {
            switch (pParam)
            {
                case Vehicle.ANGULAR_DEFLECTION_EFFICIENCY:
                    if (pValue < 0.01f) pValue = 0.01f;
                    // m_angularDeflectionEfficiency = pValue;
                    break;
                case Vehicle.ANGULAR_DEFLECTION_TIMESCALE:
                    if (pValue < 0.1f) pValue = 0.1f;
                    // m_angularDeflectionTimescale = pValue;
                    break;
                case Vehicle.ANGULAR_MOTOR_DECAY_TIMESCALE:
                    if (pValue < 0.3f) pValue = 0.3f;
                    m_angularMotorDecayTimescale = pValue;
                    break;
                case Vehicle.ANGULAR_MOTOR_TIMESCALE:
                    if (pValue < 0.3f) pValue = 0.3f;
                    m_angularMotorTimescale = pValue;
                    break;
                case Vehicle.BANKING_EFFICIENCY:
                    if (pValue < 0.01f) pValue = 0.01f;
                    // m_bankingEfficiency = pValue;
                    break;
                case Vehicle.BANKING_MIX:
                    if (pValue < 0.01f) pValue = 0.01f;
                    // m_bankingMix = pValue;
                    break;
                case Vehicle.BANKING_TIMESCALE:
                    if (pValue < 0.01f) pValue = 0.01f;
                    // m_bankingTimescale = pValue;
                    break;
                case Vehicle.BUOYANCY:
                    if (pValue < -1f) pValue = -1f;
                    if (pValue > 1f) pValue = 1f;
                    m_VehicleBuoyancy = pValue;
                    break;
                //                case Vehicle.HOVER_EFFICIENCY:
                //                	if (pValue < 0f) pValue = 0f;
                //                	if (pValue > 1f) pValue = 1f;
                //                    m_VhoverEfficiency = pValue;
                //                    break;
                case Vehicle.HOVER_HEIGHT:
                    m_VhoverHeight = pValue;
                    break;
                case Vehicle.HOVER_TIMESCALE:
                    if (pValue < 0.1f) pValue = 0.1f;
                    m_VhoverTimescale = pValue;
                    break;
                case Vehicle.LINEAR_DEFLECTION_EFFICIENCY:
                    if (pValue < 0.01f) pValue = 0.01f;
                    // m_linearDeflectionEfficiency = pValue;
                    break;
                case Vehicle.LINEAR_DEFLECTION_TIMESCALE:
                    if (pValue < 0.01f) pValue = 0.01f;
                    // m_linearDeflectionTimescale = pValue;
                    break;
                case Vehicle.LINEAR_MOTOR_DECAY_TIMESCALE:
                    if (pValue < 0.3f) pValue = 0.3f;
                    m_linearMotorDecayTimescale = pValue;
                    break;
                case Vehicle.LINEAR_MOTOR_TIMESCALE:
                    if (pValue < 0.1f) pValue = 0.1f;
                    m_linearMotorTimescale = pValue;
                    break;
                case Vehicle.VERTICAL_ATTRACTION_EFFICIENCY:
                    if (pValue < 0.1f) pValue = 0.1f;	// Less goes unstable
                    if (pValue > 1.0f) pValue = 1.0f;
                    m_verticalAttractionEfficiency = pValue;
                    break;
                case Vehicle.VERTICAL_ATTRACTION_TIMESCALE:
                    if (pValue < 0.1f) pValue = 0.1f;
                    m_verticalAttractionTimescale = pValue;
                    break;

                // These are vector properties but the engine lets you use a single float value to 
                // set all of the components to the same value
                case Vehicle.ANGULAR_FRICTION_TIMESCALE:
                    if (pValue > 30f) pValue = 30f;
                    if (pValue < 0.1f) pValue = 0.1f;
                    m_angularFrictionTimescale = new Vector3(pValue, pValue, pValue);
                    break;
                case Vehicle.ANGULAR_MOTOR_DIRECTION:
                    m_angularMotorDirection = new Vector3(pValue, pValue, pValue);
                    UpdateAngDecay();
                    break;
                case Vehicle.LINEAR_FRICTION_TIMESCALE:
                    if (pValue < 0.1f) pValue = 0.1f;
                    m_linearFrictionTimescale = new Vector3(pValue, pValue, pValue);
                    break;
                case Vehicle.LINEAR_MOTOR_DIRECTION:
                    m_linearMotorDirection = new Vector3(pValue, pValue, pValue);
                    UpdateLinDecay();
                    break;
                case Vehicle.LINEAR_MOTOR_OFFSET:
                    // m_linearMotorOffset = new Vector3(pValue, pValue, pValue);
                    break;

            }

        }//end ProcessFloatVehicleParam

        internal void ProcessVectorVehicleParam(Vehicle pParam, Vector3 pValue)
        {
            switch (pParam)
            {
                case Vehicle.ANGULAR_FRICTION_TIMESCALE:
                    if (pValue.X > 30f) pValue.X = 30f;
                    if (pValue.X < 0.1f) pValue.X = 0.1f;
                    if (pValue.Y > 30f) pValue.Y = 30f;
                    if (pValue.Y < 0.1f) pValue.Y = 0.1f;
                    if (pValue.Z > 30f) pValue.Z = 30f;
                    if (pValue.Z < 0.1f) pValue.Z = 0.1f;
                    m_angularFrictionTimescale = new Vector3(pValue.X, pValue.Y, pValue.Z);
                    break;
                case Vehicle.ANGULAR_MOTOR_DIRECTION:
                    m_angularMotorDirection = new Vector3(pValue.X, pValue.Y, pValue.Z);
                    // Limit requested angular speed to 2 rps= 4 pi rads/sec
                    if (m_angularMotorDirection.X > 12.56f) m_angularMotorDirection.X = 12.56f;
                    if (m_angularMotorDirection.X < -12.56f) m_angularMotorDirection.X = -12.56f;
                    if (m_angularMotorDirection.Y > 12.56f) m_angularMotorDirection.Y = 12.56f;
                    if (m_angularMotorDirection.Y < -12.56f) m_angularMotorDirection.Y = -12.56f;
                    if (m_angularMotorDirection.Z > 12.56f) m_angularMotorDirection.Z = 12.56f;
                    if (m_angularMotorDirection.Z < -12.56f) m_angularMotorDirection.Z = -12.56f;
                    UpdateAngDecay();
                    break;
                case Vehicle.LINEAR_FRICTION_TIMESCALE:
                    if (pValue.X < 0.1f) pValue.X = 0.1f;
                    if (pValue.Y < 0.1f) pValue.Y = 0.1f;
                    if (pValue.Z < 0.1f) pValue.Z = 0.1f;
                    m_linearFrictionTimescale = new Vector3(pValue.X, pValue.Y, pValue.Z);
                    break;
                case Vehicle.LINEAR_MOTOR_DIRECTION:
                    m_linearMotorDirection = new Vector3(pValue.X, pValue.Y, pValue.Z);	// velocity requested by LSL, for max limiting
                    UpdateLinDecay();
                    break;
                case Vehicle.LINEAR_MOTOR_OFFSET:
                    // m_linearMotorOffset = new Vector3(pValue.X, pValue.Y, pValue.Z);
                    break;
            }

        }//end ProcessVectorVehicleParam

        internal void ProcessRotationVehicleParam(Vehicle pParam, Quaternion pValue)
        {
            switch (pParam)
            {
                case Vehicle.REFERENCE_FRAME:
                    // m_referenceFrame = pValue;
                    break;
            }

        }//end ProcessRotationVehicleParam

        internal void ProcessVehicleFlags(int pParam, bool remove)
        {
            if (remove)
            {
                m_flags &= ~((VehicleFlag)pParam);
            }
            else
            {
                m_flags |= (VehicleFlag)pParam;
            }
        }

        internal void ProcessTypeChange(Vehicle pType)
        {
            // Set Defaults For Type
            m_type = pType;
            switch (pType)
            {
                case Vehicle.TYPE_SLED:
                    m_linearFrictionTimescale = new Vector3(30, 1, 1000);
                    m_angularFrictionTimescale = new Vector3(30, 30, 30);
                    //                     m_lLinMotorVel = Vector3.Zero;
                    m_linearMotorTimescale = 1000;
                    m_linearMotorDecayTimescale = 120;
                    m_angularMotorDirection = Vector3.Zero;
                    m_angularMotorDVel = Vector3.Zero;
                    m_angularMotorTimescale = 1000;
                    m_angularMotorDecayTimescale = 120;
                    m_VhoverHeight = 0;
                    //                    m_VhoverEfficiency = 1;
                    m_VhoverTimescale = 10;
                    m_VehicleBuoyancy = 0;
                    // m_linearDeflectionEfficiency = 1;
                    // m_linearDeflectionTimescale = 1;
                    // m_angularDeflectionEfficiency = 1;
                    // m_angularDeflectionTimescale = 1000;
                    // m_bankingEfficiency = 0;
                    // m_bankingMix = 1;
                    // m_bankingTimescale = 10;
                    // m_referenceFrame = Quaternion.Identity;
                    m_flags &=
                        ~(VehicleFlag.HOVER_WATER_ONLY | VehicleFlag.HOVER_TERRAIN_ONLY |
                          VehicleFlag.HOVER_GLOBAL_HEIGHT | VehicleFlag.HOVER_UP_ONLY);
                    m_flags |= (VehicleFlag.NO_DEFLECTION_UP | VehicleFlag.LIMIT_ROLL_ONLY | VehicleFlag.LIMIT_MOTOR_UP);
                    break;
                case Vehicle.TYPE_CAR:
                    m_linearFrictionTimescale = new Vector3(100, 2, 1000);
                    m_angularFrictionTimescale = new Vector3(30, 30, 30);		// was 1000, but sl max frict time is 30.
                    //                     m_lLinMotorVel = Vector3.Zero;
                    m_linearMotorTimescale = 1;
                    m_linearMotorDecayTimescale = 60;
                    m_angularMotorDirection = Vector3.Zero;
                    m_angularMotorDVel = Vector3.Zero;
                    m_angularMotorTimescale = 1;
                    m_angularMotorDecayTimescale = 0.8f;
                    m_VhoverHeight = 0;
                    //                    m_VhoverEfficiency = 0;
                    m_VhoverTimescale = 1000;
                    m_VehicleBuoyancy = 0;
                    // // m_linearDeflectionEfficiency = 1;
                    // // m_linearDeflectionTimescale = 2;
                    // // m_angularDeflectionEfficiency = 0;
                    // m_angularDeflectionTimescale = 10;
                    m_verticalAttractionEfficiency = 1f;
                    m_verticalAttractionTimescale = 10f;
                    // m_bankingEfficiency = -0.2f;
                    // m_bankingMix = 1;
                    // m_bankingTimescale = 1;
                    // m_referenceFrame = Quaternion.Identity;
                    m_flags &= ~(VehicleFlag.HOVER_WATER_ONLY | VehicleFlag.HOVER_TERRAIN_ONLY | VehicleFlag.HOVER_GLOBAL_HEIGHT);
                    m_flags |= (VehicleFlag.NO_DEFLECTION_UP | VehicleFlag.LIMIT_ROLL_ONLY | VehicleFlag.HOVER_UP_ONLY |
                                VehicleFlag.LIMIT_MOTOR_UP);
                    break;
                case Vehicle.TYPE_BOAT:
                    m_linearFrictionTimescale = new Vector3(10, 3, 2);
                    m_angularFrictionTimescale = new Vector3(10, 10, 10);
                    //                     m_lLinMotorVel = Vector3.Zero;
                    m_linearMotorTimescale = 5;
                    m_linearMotorDecayTimescale = 60;
                    m_angularMotorDirection = Vector3.Zero;
                    m_angularMotorDVel = Vector3.Zero;
                    m_angularMotorTimescale = 4;
                    m_angularMotorDecayTimescale = 4;
                    m_VhoverHeight = 0;
                    //                    m_VhoverEfficiency = 0.5f;
                    m_VhoverTimescale = 2;
                    m_VehicleBuoyancy = 1;
                    // m_linearDeflectionEfficiency = 0.5f;
                    // m_linearDeflectionTimescale = 3;
                    // m_angularDeflectionEfficiency = 0.5f;
                    // m_angularDeflectionTimescale = 5;
                    m_verticalAttractionEfficiency = 0.5f;
                    m_verticalAttractionTimescale = 5f;
                    // m_bankingEfficiency = -0.3f;
                    // m_bankingMix = 0.8f;
                    // m_bankingTimescale = 1;
                    // m_referenceFrame = Quaternion.Identity;
                    m_flags &= ~(VehicleFlag.HOVER_TERRAIN_ONLY | VehicleFlag.LIMIT_ROLL_ONLY |
                            VehicleFlag.HOVER_GLOBAL_HEIGHT | VehicleFlag.HOVER_UP_ONLY);
                    m_flags |= (VehicleFlag.NO_DEFLECTION_UP | VehicleFlag.HOVER_WATER_ONLY |
                                VehicleFlag.LIMIT_MOTOR_UP);
                    break;
                case Vehicle.TYPE_AIRPLANE:
                    m_linearFrictionTimescale = new Vector3(200, 10, 5);
                    m_angularFrictionTimescale = new Vector3(20, 20, 20);
                    //                     m_lLinMotorVel = Vector3.Zero;
                    m_linearMotorTimescale = 2;
                    m_linearMotorDecayTimescale = 60;
                    m_angularMotorDirection = Vector3.Zero;
                    m_angularMotorDVel = Vector3.Zero;
                    m_angularMotorTimescale = 4;
                    m_angularMotorDecayTimescale = 4;
                    m_VhoverHeight = 0;
                    //                    m_VhoverEfficiency = 0.5f;
                    m_VhoverTimescale = 1000;
                    m_VehicleBuoyancy = 0;
                    // m_linearDeflectionEfficiency = 0.5f;
                    // m_linearDeflectionTimescale = 3;
                    // m_angularDeflectionEfficiency = 1;
                    // m_angularDeflectionTimescale = 2;
                    m_verticalAttractionEfficiency = 0.9f;
                    m_verticalAttractionTimescale = 2f;
                    // m_bankingEfficiency = 1;
                    // m_bankingMix = 0.7f;
                    // m_bankingTimescale = 2;
                    // m_referenceFrame = Quaternion.Identity;
                    m_flags &= ~(VehicleFlag.NO_DEFLECTION_UP | VehicleFlag.HOVER_WATER_ONLY | VehicleFlag.HOVER_TERRAIN_ONLY |
                        VehicleFlag.HOVER_GLOBAL_HEIGHT | VehicleFlag.HOVER_UP_ONLY | VehicleFlag.LIMIT_MOTOR_UP);
                    m_flags |= (VehicleFlag.LIMIT_ROLL_ONLY);
                    break;
                case Vehicle.TYPE_BALLOON:
                    m_linearFrictionTimescale = new Vector3(5, 5, 5);
                    m_angularFrictionTimescale = new Vector3(10, 10, 10);
                    m_linearMotorTimescale = 5;
                    m_linearMotorDecayTimescale = 60;
                    m_angularMotorDirection = Vector3.Zero;
                    m_angularMotorDVel = Vector3.Zero;
                    m_angularMotorTimescale = 6;
                    m_angularMotorDecayTimescale = 10;
                    m_VhoverHeight = 5;
                    //                    m_VhoverEfficiency = 0.8f;
                    m_VhoverTimescale = 10;
                    m_VehicleBuoyancy = 1;
                    // m_linearDeflectionEfficiency = 0;
                    // m_linearDeflectionTimescale = 5;
                    // m_angularDeflectionEfficiency = 0;
                    // m_angularDeflectionTimescale = 5;
                    m_verticalAttractionEfficiency = 1f;
                    m_verticalAttractionTimescale = 100f;
                    // m_bankingEfficiency = 0;
                    // m_bankingMix = 0.7f;
                    // m_bankingTimescale = 5;
                    // m_referenceFrame = Quaternion.Identity;
                    m_flags &= ~(VehicleFlag.NO_DEFLECTION_UP | VehicleFlag.HOVER_WATER_ONLY | VehicleFlag.HOVER_TERRAIN_ONLY |
                        VehicleFlag.HOVER_UP_ONLY | VehicleFlag.LIMIT_MOTOR_UP);
                    m_flags |= (VehicleFlag.LIMIT_ROLL_ONLY | VehicleFlag.HOVER_GLOBAL_HEIGHT);
                    break;

            }
        }//end SetDefaultsForType

        internal void Enable(IntPtr pBody, OdeScene pParentScene)
        {
            if (m_type == Vehicle.TYPE_NONE)
                return;

            m_body = pBody;
        }


        internal void Halt()
        {	// Kill all motions, when non-physical
            //	m_linearMotorDirection = Vector3.Zero;
            m_lLinMotorDVel = Vector3.Zero;
            m_lLinObjectVel = Vector3.Zero;
            m_wLinObjectVel = Vector3.Zero;
            m_angularMotorDirection = Vector3.Zero;
            m_lastAngularVelocity = Vector3.Zero;
            m_angularMotorDVel = Vector3.Zero;
            _acceleration = Vector3.Zero;
        }

        private void UpdateLinDecay()
        {
            m_lLinMotorDVel.X = m_linearMotorDirection.X;
            m_lLinMotorDVel.Y = m_linearMotorDirection.Y;
            m_lLinMotorDVel.Z = m_linearMotorDirection.Z;
        } // else let the motor decay on its own

        private void UpdateAngDecay()
        {
            m_angularMotorDVel.X = m_angularMotorDirection.X;
            m_angularMotorDVel.Y = m_angularMotorDirection.Y;
            m_angularMotorDVel.Z = m_angularMotorDirection.Z;
        } // else let the motor decay on its own

        public void Move(float timestep)
        {
            float fx = 0;
            float fy = 0;
            float fz = 0;
            Vector3 linvel;				// velocity applied, including any reversal

            // If geomCrossingFailuresBeforeOutofbounds is set to 0 in OpenSim.ini then phys objects bounce off region borders.
            // This is a temp patch until proper region crossing is developed. 
<<<<<<< HEAD
            
            int failureLimit = _parent_scene.geomCrossingFailuresBeforeOutofbounds;
            float fence = _parent_scene.geomRegionFence;
            
	        frcount++;					// used to limit debug comment output
            if (frcount > 50)
                frcount = 0;
                
            if(revcount > 0) revcount--;
                     
=======


>>>>>>> b77d354e
            if (IsPhysical && (Body != IntPtr.Zero) && !m_isSelected && !childPrim && !m_outofBounds)		// Only move root prims.
            {
                //  Old public void UpdatePositionAndVelocity(), more accuratley calculated here
                bool lastZeroFlag = _zeroFlag;  // was it stopped

                d.Vector3 vec = d.BodyGetPosition(Body);
                Vector3 l_position = Vector3.Zero;
                l_position.X = vec.X;
                l_position.Y = vec.Y;
                l_position.Z = vec.Z;
                m_lastposition = _position;
                _position = l_position;

                d.Quaternion ori = d.BodyGetQuaternion(Body);
                //       Quaternion l_orientation = Quaternion.Identity;
                _orientation.X = ori.X;
                _orientation.Y = ori.Y;
                _orientation.Z = ori.Z;
                _orientation.W = ori.W;
                m_lastorientation = _orientation;

                d.Vector3 vel = d.BodyGetLinearVel(Body);
                m_lastVelocity = _velocity;
                _velocity.X = vel.X;
                _velocity.Y = vel.Y;
                _velocity.Z = vel.Z;
                _acceleration = ((_velocity - m_lastVelocity) / timestep);

                d.Vector3 torque = d.BodyGetTorque(Body);
                _torque = new Vector3(torque.X, torque.Y, torque.Z);
<<<<<<< HEAD
                
                
//Console.WriteLine("Move {0}  at  {1}", m_primName, l_position);        
 /*                   
				// Check if outside region
				// In Scene.cs/CrossPrimGroupIntoNewRegion the object is checked for 0.1M from border!
                if (l_position.X > ((float)_parent_scene.WorldExtents.X - fence))
=======


                if (_position.X < 0f || _position.X > _parent_scene.WorldExtents.X
                    || _position.Y < 0f || _position.Y > _parent_scene.WorldExtents.Y
                    )
>>>>>>> b77d354e
                {
                    // we are outside current region
                    // clip position to a stop just outside region and stop it only internally
                    // do it only once using m_crossingfailures as control
                    _position.X = Util.Clip(l_position.X, -0.2f, _parent_scene.WorldExtents.X + .2f);
                    _position.Y = Util.Clip(l_position.Y, -0.2f, _parent_scene.WorldExtents.Y + .2f);
                    _position.Z = Util.Clip(l_position.Z, -100f, 50000f);
                    d.BodySetPosition(Body, _position.X, _position.Y, _position.Z);
                    d.BodySetLinearVel(Body, 0, 0, 0);
                    m_outofBounds = true;
                    base.RequestPhysicsterseUpdate();
                    return;
                }
<<<<<<< HEAD
                
                if (l_position.X < fence)
                {
					l_position.X = fence;
					outside = 2;
				}
				if (l_position.Y > ((float)_parent_scene.WorldExtents.Y - fence))
				{
                    l_position.Y = ((float)_parent_scene.WorldExtents.Y - fence);
                 	outside = 3;
                }
				
                if (l_position.Y < fence)
                {
					l_position.Y = fence;
					outside = 4;
				}
                
                if (outside > 0)
                {
        
//Console.WriteLine("Border {0}   fence={1}", l_position, fence);               
                    if (fence > 0.0f)		// bounce object off boundary 
                    {
                    	if (revcount == 0)
	                    {
	                    	if (outside < 3)
	                   		{
	                   			_velocity.X = -_velocity.X;
	                   		}
	                   		else
	                   		{
	                   			_velocity.Y = -_velocity.Y;
	                   		}
	                   		if (m_type != Vehicle.TYPE_NONE) Halt();
	                   		_position = l_position;
         		            m_taintposition = _position;
					        m_lastVelocity = _velocity;     
							_acceleration = Vector3.Zero;	
    	                    d.BodySetPosition(Body, _position.X, _position.Y, _position.Z);
					        d.BodySetLinearVel(Body, _velocity.X, _velocity.Y, _velocity.Z);
       	                    base.RequestPhysicsterseUpdate();

		    		    	revcount = 25;		// wait for object to move away from border
		    		    }
                    } // else old crossing mode
                    else if (m_crossingfailures < failureLimit)
                    {	// keep trying to cross?
                        _position = l_position;
                        //_parent_scene.remActivePrim(this);
                        if (_parent == null) base.RequestPhysicsterseUpdate();
                        return;		// Dont process any other motion?
                    }
                    else
                    {	// Too many tries
                        if (_parent == null) base.RaiseOutOfBounds(l_position);
                        return;		// Dont process any other motion?
                    }  // end various methods
                }    // end outside region horizontally
 */
                if (_position.X < 0f || _position.X > _parent_scene.WorldExtents.X
                    || _position.Y < 0f || _position.Y > _parent_scene.WorldExtents.Y
                    )
                {
                    // we are outside current region
                    // clip position to a stop just outside region and stop it only internally
                    // do it only once using m_crossingfailures as control
                    _position.X = Util.Clip(l_position.X, -0.2f, _parent_scene.WorldExtents.X + .2f);
                    _position.Y = Util.Clip(l_position.Y, -0.2f, _parent_scene.WorldExtents.Y + .2f);
                    _position.Z = Util.Clip(l_position.Z, -100f, 50000f);
                    d.BodySetPosition(Body, _position.X, _position.Y, _position.Z);
                    d.BodySetLinearVel(Body, 0, 0, 0);
                    /*
                                        if (Interlocked.Exchange(ref m_crossingfailures, m_crossingfailures) == 0)
                                        { // tell base code only once
                                            Interlocked.Increment(ref m_crossingfailures);
                                            base.RequestPhysicsterseUpdate();
                                        }
                     */
                    m_outofBounds = true;
                    base.RequestPhysicsterseUpdate();
                    return;
                }
/*
                if (Interlocked.Exchange(ref m_crossingfailures, 0) != 0)
                {
                    // main simulator had a crossing failure
                    // park it inside region
                    _position.X = Util.Clip(l_position.X, 0.5f, _parent_scene.WorldExtents.X - 0.5f);
                    _position.Y = Util.Clip(l_position.Y, 0.5f, _parent_scene.WorldExtents.Y - 0.5f);
                    _position.Z = Util.Clip(l_position.Z, -100f, 50000f);
                    d.BodySetPosition(Body, _position.X, _position.Y, _position.Z);

                    m_lastposition = _position;

                    _velocity = Vector3.Zero;
                    m_lastVelocity = _velocity;


                    if (m_type != Vehicle.TYPE_NONE)
                        Halt();

                    d.BodySetLinearVel(Body, 0, 0, 0);                   
                    base.RequestPhysicsterseUpdate();
                    return;
                }
*/
=======

>>>>>>> b77d354e
                base.RequestPhysicsterseUpdate();

                if (l_position.Z < 0)
                {
                    // This is so prim that get lost underground don't fall forever and suck up
                    //
                    // Sim resources and memory.
                    // Disables the prim's movement physics....
                    // It's a hack and will generate a console message if it fails.

                    //IsPhysical = false;
                    if (_parent == null) base.RaiseOutOfBounds(_position);


                    _acceleration.X = 0;			// This stuff may stop client display but it has no
                    _acceleration.Y = 0;			// effect on the object in phys engine!
                    _acceleration.Z = 0;

                    _velocity.X = 0;
                    _velocity.Y = 0;
                    _velocity.Z = 0;
                    m_lastVelocity = Vector3.Zero;
                    m_rotationalVelocity.X = 0;
                    m_rotationalVelocity.Y = 0;
                    m_rotationalVelocity.Z = 0;

                    if (_parent == null) base.RequestPhysicsterseUpdate();

                    m_throttleUpdates = false;
                    throttleCounter = 0;
                    _zeroFlag = true;
                    //outofBounds = true;
                }  // end neg Z check

                // Is it moving?
                /*   if ((Math.Abs(m_lastposition.X - l_position.X) < 0.02)
                       && (Math.Abs(m_lastposition.Y - l_position.Y) < 0.02)
                       && (Math.Abs(m_lastposition.Z - l_position.Z) < 0.02) */
                if ((Vector3.Mag(_velocity) < 0.01) &&                         // moving very slowly
                     (Vector3.Mag(_velocity) < Vector3.Mag(m_lastVelocity)) &&  // decelerating
                     (1.0 - Math.Abs(Quaternion.Dot(m_lastorientation, _orientation)) < 0.0001))  // spinning very slowly
                {
                    _zeroFlag = true;
                    m_throttleUpdates = false;
                }
                else
                {
                    //m_log.Debug(Math.Abs(m_lastposition.X - l_position.X).ToString());
                    _zeroFlag = false;
                    m_lastUpdateSent = false;
                    //m_throttleUpdates = false;
                }

                if (_zeroFlag)
                {		// Its stopped
                    _velocity.X = 0.0f;
                    _velocity.Y = 0.0f;
                    //        _velocity.Z = 0.0f;

                    _acceleration.X = 0;
                    _acceleration.Y = 0;
                    //        _acceleration.Z = 0;

                    m_rotationalVelocity.X = 0;
                    m_rotationalVelocity.Y = 0;
                    m_rotationalVelocity.Z = 0;
                    // Stop it in the phys engine
                    d.BodySetLinearVel(Body, 0.0f, 0.0f, _velocity.Z);
                    d.BodySetAngularVel(Body, 0.0f, 0.0f, 0.0f);
                    d.BodySetForce(Body, 0f, 0f, 0f);

                    if (!m_lastUpdateSent)
                    {
                        m_throttleUpdates = false;
                        throttleCounter = 0;
                        if (_parent == null)
                        {
                            base.RequestPhysicsterseUpdate();
                        }

                        m_lastUpdateSent = true;
                    }
                }
                else
                {			// Its moving
                    if (lastZeroFlag != _zeroFlag)
                    {
                        if (_parent == null)
                        {
                            base.RequestPhysicsterseUpdate();
                        }
                    }
                    m_lastUpdateSent = false;
                    if (!m_throttleUpdates || throttleCounter > _parent_scene.geomUpdatesPerThrottledUpdate)
                    {
                        if (_parent == null)
                        {
                            base.RequestPhysicsterseUpdate();
                        }
                    }
                    else
                    {
                        throttleCounter++;
                    }
                }
                m_lastposition = l_position;

                /// End UpdatePositionAndVelocity insert     


                // Rotation lock  =====================================
                if (m_rotateEnableUpdate)
                {
                    // Snapshot current angles, set up Amotor(s)
                    m_rotateEnableUpdate = false;
                    m_rotateEnable = m_rotateEnableRequest;
                    //Console.WriteLine("RotEnable {0} = {1}",m_primName,  m_rotateEnable);

                    if (Amotor != IntPtr.Zero)
                    {
                        d.JointDestroy(Amotor);
                        Amotor = IntPtr.Zero;
                        //Console.WriteLine("Old Amotor Destroyed");                        
                    }

                    if (!m_rotateEnable.ApproxEquals(Vector3.One, 0.003f))
                    {   // not all are enabled
                        d.Quaternion r = d.BodyGetQuaternion(Body);
                        Quaternion locrot = new Quaternion(r.X, r.Y, r.Z, r.W);
                        // extract the axes vectors
                        Vector3 vX = new Vector3(1f, 0f, 0f);
                        Vector3 vY = new Vector3(0f, 1f, 0f);
                        Vector3 vZ = new Vector3(0f, 0f, 1f);
                        vX = vX * locrot;
                        vY = vY * locrot;
                        vZ = vZ * locrot;
                        // snapshot the current angle vectors
                        m_lockX = vX;
                        m_lockY = vY;
                        m_lockZ = vZ;
                        //           m_lockRot = locrot;
                        Amotor = d.JointCreateAMotor(_parent_scene.world, IntPtr.Zero);
                        d.JointAttach(Amotor, Body, IntPtr.Zero);
                        d.JointSetAMotorMode(Amotor, 0);  // User mode??
                        //Console.WriteLine("New Amotor Created for {0}", m_primName);                   

                        float axisnum = 3;  // how many to lock
                        axisnum = (axisnum - (m_rotateEnable.X + m_rotateEnable.Y + m_rotateEnable.Z));
                        d.JointSetAMotorNumAxes(Amotor, (int)axisnum);
                        //Console.WriteLine("AxisNum={0}",(int)axisnum);                       

                        int i = 0;

                        if (m_rotateEnable.X == 0)
                        {
                            d.JointSetAMotorAxis(Amotor, i, 0, m_lockX.X, m_lockX.Y, m_lockX.Z);
                            //Console.WriteLine("AxisX {0} set to {1}", i,  m_lockX);                           
                            i++;
                        }

                        if (m_rotateEnable.Y == 0)
                        {
                            d.JointSetAMotorAxis(Amotor, i, 0, m_lockY.X, m_lockY.Y, m_lockY.Z);
                            //Console.WriteLine("AxisY {0} set to {1}", i,  m_lockY);                           
                            i++;
                        }

                        if (m_rotateEnable.Z == 0)
                        {
                            d.JointSetAMotorAxis(Amotor, i, 0, m_lockZ.X, m_lockZ.Y, m_lockZ.Z);
                            //Console.WriteLine("AxisZ {0} set to {1}", i,  m_lockZ);                           
                            i++;
                        }

                        // These lowstops and high stops are effectively (no wiggle room)
                        d.JointSetAMotorParam(Amotor, (int)dParam.LowStop, 0f);
                        d.JointSetAMotorParam(Amotor, (int)dParam.LoStop3, 0f);
                        d.JointSetAMotorParam(Amotor, (int)dParam.LoStop2, 0f);
                        d.JointSetAMotorParam(Amotor, (int)dParam.HiStop, 0f);
                        d.JointSetAMotorParam(Amotor, (int)dParam.HiStop3, 0f);
                        d.JointSetAMotorParam(Amotor, (int)dParam.HiStop2, 0f);
                        d.JointSetAMotorParam(Amotor, (int)dParam.Vel, 0f);
                        d.JointSetAMotorParam(Amotor, (int)dParam.Vel3, 0f);
                        d.JointSetAMotorParam(Amotor, (int)dParam.Vel2, 0f);
                        d.JointSetAMotorParam(Amotor, (int)dParam.StopCFM, 0f);
                        d.JointSetAMotorParam(Amotor, (int)dParam.StopCFM3, 0f);
                        d.JointSetAMotorParam(Amotor, (int)dParam.StopCFM2, 0f);
                    } // else none are locked
                } // end Rotation Update  


                // VEHICLE processing ==========================================            
                if (m_type != Vehicle.TYPE_NONE)
                {
                    // get body attitude
                    d.Quaternion rot = d.BodyGetQuaternion(Body);
                    Quaternion rotq = new Quaternion(rot.X, rot.Y, rot.Z, rot.W);	// rotq = rotation of object
                    Quaternion irotq = Quaternion.Inverse(rotq);

                    // VEHICLE Linear Motion
                    d.Vector3 velnow = d.BodyGetLinearVel(Body);					// this is in world frame
                    Vector3 vel_now = new Vector3(velnow.X, velnow.Y, velnow.Z);
                    m_lLinObjectVel = vel_now * irotq;
                    if (m_linearMotorDecayTimescale < 300.0f) //setting of 300 or more disables decay rate
                    {
                        if (Vector3.Mag(m_lLinMotorDVel) < 1.0f)
                        {
                            float decayfactor = m_linearMotorDecayTimescale / timestep;
                            Vector3 decayAmount = (m_lLinMotorDVel / decayfactor);
                            m_lLinMotorDVel -= decayAmount;
                        }
                        else
                        {
                            float decayfactor = 3.0f - (0.57f * (float)Math.Log((double)(m_linearMotorDecayTimescale)));
                            Vector3 decel = Vector3.Normalize(m_lLinMotorDVel) * decayfactor * timestep;
                            m_lLinMotorDVel -= decel;
                        }
                        if (m_lLinMotorDVel.ApproxEquals(Vector3.Zero, 0.01f))
                        {
                            m_lLinMotorDVel = Vector3.Zero;
                        }

                        /*	else
                            {
                                if (Math.Abs(m_lLinMotorDVel.X) <  Math.Abs(m_lLinObjectVel.X)) m_lLinObjectVel.X = m_lLinMotorDVel.X;
                                if (Math.Abs(m_lLinMotorDVel.Y) <  Math.Abs(m_lLinObjectVel.Y)) m_lLinObjectVel.Y = m_lLinMotorDVel.Y;
                                if (Math.Abs(m_lLinMotorDVel.Z) <  Math.Abs(m_lLinObjectVel.Z)) m_lLinObjectVel.Z = m_lLinMotorDVel.Z;	
                            } */
                    }  // end linear motor decay

                    if ((!m_lLinMotorDVel.ApproxEquals(Vector3.Zero, 0.01f)) || (!m_lLinObjectVel.ApproxEquals(Vector3.Zero, 0.01f)))
                    {
                        if (!d.BodyIsEnabled(Body)) d.BodyEnable(Body);
                        if (m_linearMotorTimescale < 300.0f)
                        {
                            Vector3 attack_error = m_lLinMotorDVel - m_lLinObjectVel;
                            float linfactor = m_linearMotorTimescale / timestep;
                            Vector3 attackAmount = (attack_error / linfactor) * 1.3f;
                            m_lLinObjectVel += attackAmount;
                        }
                        if (m_linearFrictionTimescale.X < 300.0f)
                        {
                            float fricfactor = m_linearFrictionTimescale.X / timestep;
                            float fricX = m_lLinObjectVel.X / fricfactor;
                            m_lLinObjectVel.X -= fricX;
                        }
                        if (m_linearFrictionTimescale.Y < 300.0f)
                        {
                            float fricfactor = m_linearFrictionTimescale.Y / timestep;
                            float fricY = m_lLinObjectVel.Y / fricfactor;
                            m_lLinObjectVel.Y -= fricY;
                        }
                        if (m_linearFrictionTimescale.Z < 300.0f)
                        {
                            float fricfactor = m_linearFrictionTimescale.Z / timestep;
                            float fricZ = m_lLinObjectVel.Z / fricfactor;
                            m_lLinObjectVel.Z -= fricZ;
                        }
                    }
                    m_wLinObjectVel = m_lLinObjectVel * rotq;

                    // Gravity and Buoyancy
                    Vector3 grav = Vector3.Zero;
                    if (m_VehicleBuoyancy < 1.0f)
                    {
                        // There is some gravity, make a gravity force vector
                        // that is applied after object velocity.     
                        d.Mass objMass;
                        d.BodyGetMass(Body, out objMass);
                        // m_VehicleBuoyancy: -1=2g; 0=1g; 1=0g; 
                        grav.Z = _parent_scene.gravityz * objMass.mass * (1f - m_VehicleBuoyancy); // Applied later as a force
                    } // else its 1.0, no gravity.

                    // Hovering
                    if ((m_flags & (VehicleFlag.HOVER_WATER_ONLY | VehicleFlag.HOVER_TERRAIN_ONLY | VehicleFlag.HOVER_GLOBAL_HEIGHT)) != 0)
                    {
                        // We should hover, get the target height
                        d.Vector3 pos = d.BodyGetPosition(Body);
                        if ((m_flags & VehicleFlag.HOVER_WATER_ONLY) == VehicleFlag.HOVER_WATER_ONLY)
                        {
                            m_VhoverTargetHeight = _parent_scene.GetWaterLevel() + m_VhoverHeight;
                        }
                        else if ((m_flags & VehicleFlag.HOVER_TERRAIN_ONLY) == VehicleFlag.HOVER_TERRAIN_ONLY)
                        {
                            m_VhoverTargetHeight = _parent_scene.GetTerrainHeightAtXY(pos.X, pos.Y) + m_VhoverHeight;
                        }
                        else if ((m_flags & VehicleFlag.HOVER_GLOBAL_HEIGHT) == VehicleFlag.HOVER_GLOBAL_HEIGHT)
                        {
                            m_VhoverTargetHeight = m_VhoverHeight;
                        }

                        if ((m_flags & VehicleFlag.HOVER_UP_ONLY) == VehicleFlag.HOVER_UP_ONLY)
                        {
                            // If body is aready heigher, use its height as target height
                            if (pos.Z > m_VhoverTargetHeight) m_VhoverTargetHeight = pos.Z;
                        }

                        //	            m_VhoverEfficiency = 0f;	// 0=boucy, 1=Crit.damped
                        //				m_VhoverTimescale = 0f;		// time to acheive height
                        //				timestep  is time since last frame,in secs 
                        float herr0 = pos.Z - m_VhoverTargetHeight;
                        // Replace Vertical speed with correction figure if significant
                        if (Math.Abs(herr0) > 0.01f)
                        {
                            //?          d.Mass objMass;
                            //?          d.BodyGetMass(Body, out objMass);
                            m_wLinObjectVel.Z = -((herr0 * timestep * 50.0f) / m_VhoverTimescale);
                            //KF: m_VhoverEfficiency is not yet implemented
                        }
                        else
                        {
                            m_wLinObjectVel.Z = 0f;
                        }
                    }
                    else
                    {	// not hovering
                        if (m_wLinObjectVel.Z == 0f)
                        {		// Gravity rules
                            m_wLinObjectVel.Z = vel_now.Z;
                        }  // else the motor has it
                    }
                    linvel = m_wLinObjectVel;

                    // Vehicle Linear  Motion done =======================================
                    // Apply velocity
                    d.BodySetLinearVel(Body, linvel.X, linvel.Y, linvel.Z);
                    // apply gravity force
                    d.BodyAddForce(Body, grav.X, grav.Y, grav.Z);
                    //if(frcount == 0) Console.WriteLine("Vel={0}    Force={1}",linvel ,  grav);
                    // end MoveLinear()


                    // MoveAngular
                    /*
                    private Vector3 m_angularMotorDirection = Vector3.Zero;			// angular velocity requested by LSL motor 
        
                    private float m_angularMotorTimescale = 0;						// motor angular Attack rate set by LSL
                    private float m_angularMotorDecayTimescale = 0;					// motor angular Decay rate set by LSL
                    private Vector3 m_angularFrictionTimescale = Vector3.Zero;		// body angular Friction set by LSL

                    private Vector3 m_angularMotorDVel = Vector3.Zero;				// decayed angular motor
                    private Vector3 m_angObjectVel = Vector3.Zero;					// what was last applied to body
                    */
                    //if(frcount == 0) Console.WriteLine("MoveAngular ");	

                    d.Vector3 angularObjectVel = d.BodyGetAngularVel(Body);
                    Vector3 angObjectVel = new Vector3(angularObjectVel.X, angularObjectVel.Y, angularObjectVel.Z);
                    angObjectVel = angObjectVel * irotq;	// ============ Converts to LOCAL rotation

                    //if(frcount == 0) Console.WriteLine("V0 = {0}", angObjectVel);        	

                    // Decay Angular Motor 1. In SL this also depends on attack rate! decay ~= 23/Attack.
                    float atk_decayfactor = 23.0f / (m_angularMotorTimescale * timestep);
                    m_angularMotorDVel -= m_angularMotorDVel / atk_decayfactor;
                    // Decay Angular Motor 2.
                    if (m_angularMotorDecayTimescale < 300.0f)
                    {
                        if (Vector3.Mag(m_angularMotorDVel) < 1.0f)
                        {
                            float decayfactor = (m_angularMotorDecayTimescale) / timestep;
                            Vector3 decayAmount = (m_angularMotorDVel / decayfactor);
                            m_angularMotorDVel -= decayAmount;
                        }
                        else
                        {
                            Vector3 decel = Vector3.Normalize(m_angularMotorDVel) * timestep / m_angularMotorDecayTimescale;
                            m_angularMotorDVel -= decel;
                        }

                        if (m_angularMotorDVel.ApproxEquals(Vector3.Zero, 0.01f))
                        {
                            m_angularMotorDVel = Vector3.Zero;
                        }
                        else
                        {
                            if (Math.Abs(m_angularMotorDVel.X) < Math.Abs(angObjectVel.X)) angObjectVel.X = m_angularMotorDVel.X;
                            if (Math.Abs(m_angularMotorDVel.Y) < Math.Abs(angObjectVel.Y)) angObjectVel.Y = m_angularMotorDVel.Y;
                            if (Math.Abs(m_angularMotorDVel.Z) < Math.Abs(angObjectVel.Z)) angObjectVel.Z = m_angularMotorDVel.Z;
                        }
                    } // end decay angular motor
                    //if(frcount == 0) Console.WriteLine("MotorDvel {0}    Obj {1}", m_angularMotorDVel, angObjectVel);

                    //if(frcount == 0) Console.WriteLine("VA = {0}", angObjectVel);   

                    if ((!m_angularMotorDVel.ApproxEquals(Vector3.Zero, 0.01f)) || (!angObjectVel.ApproxEquals(Vector3.Zero, 0.01f)))
                    {  // if motor or object have motion
                        if (!d.BodyIsEnabled(Body)) d.BodyEnable(Body);

                        if (m_angularMotorTimescale < 300.0f)
                        {
                            Vector3 attack_error = m_angularMotorDVel - angObjectVel;
                            float angfactor = m_angularMotorTimescale / timestep;
                            Vector3 attackAmount = (attack_error / angfactor);
                            angObjectVel += attackAmount;
                            //if(frcount == 0) Console.WriteLine("Accel {0}      Attk {1}",FrAaccel, attackAmount);                	
                            //if(frcount == 0) Console.WriteLine("V2+= {0}", angObjectVel);        	
                        }

                        angObjectVel.X -= angObjectVel.X / (m_angularFrictionTimescale.X * 0.7f / timestep);
                        angObjectVel.Y -= angObjectVel.Y / (m_angularFrictionTimescale.Y * 0.7f / timestep);
                        angObjectVel.Z -= angObjectVel.Z / (m_angularFrictionTimescale.Z * 0.7f / timestep);
                    } // else no signif. motion

                    //if(frcount == 0) Console.WriteLine("Dmotor {0}      Obj {1}", m_angularMotorDVel, angObjectVel);
                    // Bank section tba
                    // Deflection section tba
                    //if(frcount == 0) Console.WriteLine("V3 = {0}", angObjectVel);        	


                    /*			// Rotation Axis Disables:
                                if (!m_angularEnable.ApproxEquals(Vector3.One, 0.003f))
                                {
                                    if (m_angularEnable.X == 0)
                                        angObjectVel.X = 0f;
                                    if (m_angularEnable.Y == 0)
                                        angObjectVel.Y = 0f;
                                    if (m_angularEnable.Z == 0)
                                        angObjectVel.Z = 0f;
                                }        
                        */
                    angObjectVel = angObjectVel * rotq; // ================ Converts to WORLD rotation

                    // Vertical attractor section
                    Vector3 vertattr = Vector3.Zero;

                    if (m_verticalAttractionTimescale < 300)
                    {
                        float VAservo = 1.0f / (m_verticalAttractionTimescale * timestep);
                        // make a vector pointing up
                        Vector3 verterr = Vector3.Zero;
                        verterr.Z = 1.0f;
                        // rotate it to Body Angle
                        verterr = verterr * rotq;
                        // verterr.X and .Y are the World error ammounts. They are 0 when there is no error (Vehicle Body is 'vertical'), and .Z will be 1.
                        // As the body leans to its side |.X| will increase to 1 and .Z fall to 0. As body inverts |.X| will fall and .Z will go
                        // negative. Similar for tilt and |.Y|. .X and .Y must be modulated to prevent a stable inverted body.

                        if (verterr.Z < 0.0f)
                        {	// Deflection from vertical exceeds 90-degrees. This method will ensure stable return to
                            // vertical, BUT for some reason a z-rotation is imparted to the object. TBI.
                            //Console.WriteLine("InvertFlip");	
                            verterr.X = 2.0f - verterr.X;
                            verterr.Y = 2.0f - verterr.Y;
                        }
                        verterr *= 0.5f;
                        // verterror is 0 (no error) to +/- 1 (max error at 180-deg tilt)
                        Vector3 xyav = angObjectVel;
                        xyav.Z = 0.0f;
                        if ((!xyav.ApproxEquals(Vector3.Zero, 0.001f)) || (verterr.Z < 0.49f))
                        {
                            // As the body rotates around the X axis, then verterr.Y increases; Rotated around Y then .X increases, so 
                            // Change  Body angular velocity  X based on Y, and Y based on X. Z is not changed.
                            vertattr.X = verterr.Y;
                            vertattr.Y = -verterr.X;
                            vertattr.Z = 0f;
                            //if(frcount == 0) Console.WriteLine("VAerr=" + verterr);	

                            // scaling appears better usingsquare-law
                            float damped = m_verticalAttractionEfficiency * m_verticalAttractionEfficiency;
                            float bounce = 1.0f - damped;
                            // 0 = crit damp, 1 = bouncy
                            float oavz = angObjectVel.Z;   // retain z velocity
                            // time-scaled correction, which sums, therefore is bouncy:
                            angObjectVel = (angObjectVel + (vertattr * VAservo * 0.0333f)) * bounce;
                            // damped, good @ < 90:
                            angObjectVel = angObjectVel + (vertattr * VAservo * 0.0667f * damped);
                            angObjectVel.Z = oavz;
                            //if(frcount == 0) Console.WriteLine("VA+");					
                            //Console.WriteLine("VAttr {0}         OAvel {1}", vertattr, angObjectVel);
                        }
                        else
                        {
                            // else error is very small
                            angObjectVel.X = 0f;
                            angObjectVel.Y = 0f;
                            //if(frcount == 0) Console.WriteLine("VA0");					
                        }
                    } // else vertical attractor is off
                    //if(frcount == 0) Console.WriteLine("V1 = {0}", angObjectVel);        	


                    m_lastAngularVelocity = angObjectVel;
                    // apply Angular Velocity to body
                    d.BodySetAngularVel(Body, m_lastAngularVelocity.X, m_lastAngularVelocity.Y, m_lastAngularVelocity.Z);
                    //if(frcount == 0) Console.WriteLine("V4 = {0}", m_lastAngularVelocity);        	

                }  // end VEHICLES
                else
                {
                    // Dyamics (NON-'VEHICLES') are dealt with here ================================================================	                

                    if (!d.BodyIsEnabled(Body)) d.BodyEnable(Body); // KF add 161009

                    /// Dynamics Buoyancy
                    //KF: m_buoyancy is set by llSetBuoyancy() and is for non-vehicle.
                    // m_buoyancy: (unlimited value) <0=Falls fast; 0=1g; 1=0g; >1 = floats up 
                    // NB Prims in ODE are no subject to global gravity
                    // This should only affect gravity operations 

                    float m_mass = CalculateMass();
                    // calculate z-force due togravity on object.
                    fz = _parent_scene.gravityz * (1.0f - m_buoyancy) * m_mass; // force = acceleration * mass
                    if ((m_usePID) && (m_PIDTau > 0.0f))  // Dynamics  llMoveToTarget.
                    {
                        fz = 0;     // llMoveToTarget ignores gravity.
                        // it also ignores mass of object, and any physical resting on it.
                        // Vector3 m_PIDTarget is where we are going
                        // float m_PIDTau is time to get there
                        fx = 0;
                        fy = 0;
                        d.Vector3 pos = d.BodyGetPosition(Body);
                        Vector3 error = new Vector3(
                                (m_PIDTarget.X - pos.X),
                                (m_PIDTarget.Y - pos.Y),
                                (m_PIDTarget.Z - pos.Z));
                        if (error.ApproxEquals(Vector3.Zero, 0.01f))
                        {   // Very close, Jump there and quit move

                            d.BodySetPosition(Body, m_PIDTarget.X, m_PIDTarget.Y, m_PIDTarget.Z);
                            _target_velocity = Vector3.Zero;
                            d.BodySetLinearVel(Body, _target_velocity.X, _target_velocity.Y, _target_velocity.Z);
                            d.BodySetForce(Body, 0f, 0f, 0f);
                        }
                        else
                        {
                            float scale = 50.0f * timestep / m_PIDTau;
                            if ((error.ApproxEquals(Vector3.Zero, 0.5f)) && (_target_velocity != Vector3.Zero))
                            {
                                // Nearby, quit update of velocity
                            }
                            else
                            {  // Far, calc damped velocity
                                _target_velocity = error * scale;
                            }
                            d.BodySetLinearVel(Body, _target_velocity.X, _target_velocity.Y, _target_velocity.Z);
                        }
                    } // end PID MoveToTarget


                    /// Dynamics Hover ===================================================================================
                    // Hover PID Controller can only run if the PIDcontroller is not in use.
                    if (m_useHoverPID && !m_usePID)
                    {
                        //Console.WriteLine("Hover " +  m_primName);           	

                        // If we're using the PID controller, then we have no gravity
                        fz = (-1 * _parent_scene.gravityz) * m_mass;

                        //  no lock; for now it's only called from within Simulate()

                        // If the PID Controller isn't active then we set our force
                        // calculating base velocity to the current position

                        if ((m_PIDTau < 1))
                        {
                            PID_G = PID_G / m_PIDTau;
                        }

                        if ((PID_G - m_PIDTau) <= 0)
                        {
                            PID_G = m_PIDTau + 1;
                        }


                        // Where are we, and where are we headed?
                        d.Vector3 pos = d.BodyGetPosition(Body);
                        //	                    d.Vector3 vel = d.BodyGetLinearVel(Body);


                        //    Non-Vehicles have a limited set of Hover options.
                        // determine what our target height really is based on HoverType
                        switch (m_PIDHoverType)
                        {
                            case PIDHoverType.Ground:
                                m_groundHeight = _parent_scene.GetTerrainHeightAtXY(pos.X, pos.Y);
                                m_targetHoverHeight = m_groundHeight + m_PIDHoverHeight;
                                break;
                            case PIDHoverType.GroundAndWater:
                                m_groundHeight = _parent_scene.GetTerrainHeightAtXY(pos.X, pos.Y);
                                m_waterHeight = _parent_scene.GetWaterLevel();
                                if (m_groundHeight > m_waterHeight)
                                {
                                    m_targetHoverHeight = m_groundHeight + m_PIDHoverHeight;
                                }
                                else
                                {
                                    m_targetHoverHeight = m_waterHeight + m_PIDHoverHeight;
                                }
                                break;

                        } 	// end switch (m_PIDHoverType)


                        _target_velocity =
                            new Vector3(0.0f, 0.0f,
                                (m_targetHoverHeight - pos.Z) * ((PID_G - m_PIDHoverTau) * timestep)
                                );

                        //  if velocity is zero, use position control; otherwise, velocity control

                        if (_target_velocity.ApproxEquals(Vector3.Zero, 0.1f))
                        {
                            //  keep track of where we stopped.  No more slippin' & slidin'

                            // We only want to deactivate the PID Controller if we think we want to have our surrogate
                            // react to the physics scene by moving it's position.
                            // Avatar to Avatar collisions
                            // Prim to avatar collisions
                            d.Vector3 dlinvel = vel;
                            d.BodySetPosition(Body, pos.X, pos.Y, m_targetHoverHeight);
                            d.BodySetLinearVel(Body, dlinvel.X, dlinvel.Y, dlinvel.Z);
                            d.BodyAddForce(Body, 0, 0, fz);
                            //KF this prevents furthur motions         return;
                        }
                        else
                        {
                            _zeroFlag = false;

                            // We're flying and colliding with something
                            fz = fz + ((_target_velocity.Z - vel.Z) * (PID_D) * m_mass);
                        }
                    } // end m_useHoverPID && !m_usePID


                    /// Dynamics Apply Forces ===================================================================================
                    fx *= m_mass;
                    fy *= m_mass;
                    //fz *= m_mass;
                    fx += m_force.X;
                    fy += m_force.Y;
                    fz += m_force.Z;

                    //m_log.Info("[OBJPID]: X:" + fx.ToString() + " Y:" + fy.ToString() + " Z:" + fz.ToString());
                    if (fx != 0 || fy != 0 || fz != 0)
                    {
                        //m_taintdisable = true;
                        //base.RaiseOutOfBounds(Position);
                        //d.BodySetLinearVel(Body, fx, fy, 0f);
                        if (!d.BodyIsEnabled(Body))
                        {
                            // A physical body at rest on a surface will auto-disable after a while,
                            // this appears to re-enable it incase the surface it is upon vanishes,
                            // and the body should fall again. 
                            d.BodySetLinearVel(Body, 0f, 0f, 0f);
                            d.BodySetForce(Body, 0f, 0f, 0f);
                            enableBodySoft();
                        }

                        // 35x10 = 350n times the mass per second applied maximum.
                        float nmax = 35f * m_mass;
                        float nmin = -35f * m_mass;


                        if (fx > nmax)
                            fx = nmax;
                        if (fx < nmin)
                            fx = nmin;
                        if (fy > nmax)
                            fy = nmax;
                        if (fy < nmin)
                            fy = nmin;
                        d.BodyAddForce(Body, fx, fy, fz);
                    }  // end apply forces
                } // end Vehicle/Dynamics

                /// RotLookAt / LookAt =================================================================================
                if (m_useAPID)
                {
                    // RotLookAt, apparently overrides all other rotation sources. Inputs:
                    // Quaternion m_APIDTarget
                    // float m_APIDStrength		// From SL experiments, this is the time to get there
                    // float m_APIDDamping		// From SL experiments, this is damping, 1.0 = damped, 0.1 = wobbly
                    // Also in SL the mass of the object has no effect on time to get there.
                    // Factors:
                    // get present body rotation
                    float limit = 1.0f;
                    float rscaler = 50f;		// adjusts rotation damping time
                    float lscaler = 10f;		// adjusts linear damping time in llLookAt
                    float RLAservo = 0f;
                    Vector3 diff_axis;
                    float diff_angle;
                    d.Quaternion rot = d.BodyGetQuaternion(Body);						// prim present rotation
                    Quaternion rotq = new Quaternion(rot.X, rot.Y, rot.Z, rot.W);
                    Quaternion rtarget = new Quaternion();

                    if (m_APIDTarget.W == -99.9f)
                    {
                        // this is really a llLookAt(), x,y,z is the target vector
                        Vector3 target = new Vector3(m_APIDTarget.X, m_APIDTarget.Y, m_APIDTarget.Z);
                        Vector3 ospin = new Vector3(1.0f, 0.0f, 0.0f) * rotq;
                        Vector3 error = new Vector3(0.0f, 0.0f, 0.0f);
                        float twopi = 2.0f * (float)Math.PI;
                        Vector3 dir = target - _position;
                        dir.Normalize();
                        float tzrot = (float)Math.Atan2(dir.Y, dir.X);
                        float txy = (float)Math.Sqrt((dir.X * dir.X) + (dir.Y * dir.Y));
                        float terot = (float)Math.Atan2(dir.Z, txy);
                        float ozrot = (float)Math.Atan2(ospin.Y, ospin.X);
                        float oxy = (float)Math.Sqrt((ospin.X * ospin.X) + (ospin.Y * ospin.Y));
                        float oerot = (float)Math.Atan2(ospin.Z, oxy);
                        float ra = 2.0f * ((rotq.W * rotq.X) + (rotq.Y * rotq.Z));
                        float rb = 1.0f - 2.0f * ((rotq.Y * rotq.Y) + (rotq.X * rotq.X));
                        float roll = (float)Math.Atan2(ra, rb);
                        float errorz = tzrot - ozrot;
                        if (errorz > (float)Math.PI) errorz -= twopi;
                        else if (errorz < -(float)Math.PI) errorz += twopi;
                        float errory = oerot - terot;
                        if (errory > (float)Math.PI) errory -= twopi;
                        else if (errory < -(float)Math.PI) errory += twopi;
                        diff_angle = Math.Abs(errorz) + Math.Abs(errory) + Math.Abs(roll);
                        if (diff_angle > 0.01f * m_APIDdamper)
                        {
                            m_APIDdamper = 1.0f;
                            RLAservo = timestep / m_APIDStrength * rscaler;
                            errorz *= RLAservo;
                            errory *= RLAservo;
                            error.X = -roll * 8.0f;
                            error.Y = errory;
                            error.Z = errorz;
                            error *= rotq;
                            d.BodySetAngularVel(Body, error.X, error.Y, error.Z);
                        }
                        else
                        {
                            d.BodySetAngularVel(Body, 0.0f, 0.0f, 0.0f);
                            m_APIDdamper = 2.0f;
                        }
                    }
                    else
                    {
                        // this is a llRotLookAt()
                        rtarget = m_APIDTarget;

                        Quaternion rot_diff = Quaternion.Inverse(rotq) * rtarget;		// difference to desired rot
                        rot_diff.GetAxisAngle(out diff_axis, out diff_angle);				// convert to axis to point at & error angle
                        //if(frcount == 0) Console.WriteLine("axis {0}   angle {1}",diff_axis * 57.3f, diff_angle);

                        //   diff_axis.Normalize(); it already is!
                        if (diff_angle > 0.01f * m_APIDdamper)			// diff_angle is always +ve			// if there is enough error
                        {
                            m_APIDdamper = 1.0f;
                            Vector3 rotforce = new Vector3(diff_axis.X, diff_axis.Y, diff_axis.Z);
                            rotforce = rotforce * rotq;
                            if (diff_angle > limit) diff_angle = limit;		// cap the rotate rate
                            RLAservo = timestep / m_APIDStrength * lscaler;
                            rotforce = rotforce * RLAservo * diff_angle;
                            d.BodySetAngularVel(Body, rotforce.X, rotforce.Y, rotforce.Z);
                            //Console.WriteLine("axis= " + diff_axis + "    angle= " + diff_angle + "servo= " + RLAservo);							
                        }
                        else
                        {	// close enough
                            d.BodySetAngularVel(Body, 0.0f, 0.0f, 0.0f);
                            m_APIDdamper = 2.0f;
                        }
                    } // end llLookAt/llRotLookAt
                    //if(frcount == 0) Console.WriteLine("mass= " + m_mass + "  servo= " + RLAservo + "   angle= " + diff_angle);
                } // end m_useAPID
            } // end root prims
        }  // end Move()
    } // end class
}<|MERGE_RESOLUTION|>--- conflicted
+++ resolved
@@ -1196,7 +1196,6 @@
         public override void CrossingFailure()
         {
             if (m_outofBounds)
-<<<<<<< HEAD
             {
                 _position.X = Util.Clip(_position.X, 0.5f, _parent_scene.WorldExtents.X - 0.5f);
                 _position.Y = Util.Clip(_position.Y, 0.5f, _parent_scene.WorldExtents.Y - 0.5f);
@@ -1216,38 +1215,6 @@
                 base.RequestPhysicsterseUpdate();
                 m_outofBounds = false;
             }
-/*
-            int tmp = Interlocked.Increment(ref m_crossingfailures);
-            if (tmp > _parent_scene.geomCrossingFailuresBeforeOutofbounds)
-            {
-                base.RaiseOutOfBounds(_position);
-                return;
-            }
-            else if (tmp == _parent_scene.geomCrossingFailuresBeforeOutofbounds)
-            {
-                m_log.Warn("[PHYSICS]: Too many crossing failures for: " + m_primName);
-            }
- */
-=======
-            {
-                _position.X = Util.Clip(_position.X, 0.5f, _parent_scene.WorldExtents.X - 0.5f);
-                _position.Y = Util.Clip(_position.Y, 0.5f, _parent_scene.WorldExtents.Y - 0.5f);
-                _position.Z = Util.Clip(_position.Z, -100f, 50000f);
-                d.BodySetPosition(Body, _position.X, _position.Y, _position.Z);
-
-                m_lastposition = _position;
-
-                _velocity = Vector3.Zero;
-                m_lastVelocity = _velocity;
-
-
-                if (m_type != Vehicle.TYPE_NONE)
-                    Halt();
-
-                d.BodySetLinearVel(Body, 0, 0, 0);
-                base.RequestPhysicsterseUpdate();
-                m_outofBounds = false;
-            }
             /*
                         int tmp = Interlocked.Increment(ref m_crossingfailures);
                         if (tmp > _parent_scene.geomCrossingFailuresBeforeOutofbounds)
@@ -1260,7 +1227,6 @@
                             m_log.Warn("[PHYSICS]: Too many crossing failures for: " + m_primName);
                         }
              */
->>>>>>> b77d354e
         }
 
         public override float Buoyancy
@@ -3520,21 +3486,8 @@
 
             // If geomCrossingFailuresBeforeOutofbounds is set to 0 in OpenSim.ini then phys objects bounce off region borders.
             // This is a temp patch until proper region crossing is developed. 
-<<<<<<< HEAD
-            
-            int failureLimit = _parent_scene.geomCrossingFailuresBeforeOutofbounds;
-            float fence = _parent_scene.geomRegionFence;
-            
-	        frcount++;					// used to limit debug comment output
-            if (frcount > 50)
-                frcount = 0;
-                
-            if(revcount > 0) revcount--;
-                     
-=======
-
-
->>>>>>> b77d354e
+
+
             if (IsPhysical && (Body != IntPtr.Zero) && !m_isSelected && !childPrim && !m_outofBounds)		// Only move root prims.
             {
                 //  Old public void UpdatePositionAndVelocity(), more accuratley calculated here
@@ -3565,21 +3518,11 @@
 
                 d.Vector3 torque = d.BodyGetTorque(Body);
                 _torque = new Vector3(torque.X, torque.Y, torque.Z);
-<<<<<<< HEAD
-                
-                
-//Console.WriteLine("Move {0}  at  {1}", m_primName, l_position);        
- /*                   
-				// Check if outside region
-				// In Scene.cs/CrossPrimGroupIntoNewRegion the object is checked for 0.1M from border!
-                if (l_position.X > ((float)_parent_scene.WorldExtents.X - fence))
-=======
 
 
                 if (_position.X < 0f || _position.X > _parent_scene.WorldExtents.X
                     || _position.Y < 0f || _position.Y > _parent_scene.WorldExtents.Y
                     )
->>>>>>> b77d354e
                 {
                     // we are outside current region
                     // clip position to a stop just outside region and stop it only internally
@@ -3593,117 +3536,7 @@
                     base.RequestPhysicsterseUpdate();
                     return;
                 }
-<<<<<<< HEAD
-                
-                if (l_position.X < fence)
-                {
-					l_position.X = fence;
-					outside = 2;
-				}
-				if (l_position.Y > ((float)_parent_scene.WorldExtents.Y - fence))
-				{
-                    l_position.Y = ((float)_parent_scene.WorldExtents.Y - fence);
-                 	outside = 3;
-                }
-				
-                if (l_position.Y < fence)
-                {
-					l_position.Y = fence;
-					outside = 4;
-				}
-                
-                if (outside > 0)
-                {
-        
-//Console.WriteLine("Border {0}   fence={1}", l_position, fence);               
-                    if (fence > 0.0f)		// bounce object off boundary 
-                    {
-                    	if (revcount == 0)
-	                    {
-	                    	if (outside < 3)
-	                   		{
-	                   			_velocity.X = -_velocity.X;
-	                   		}
-	                   		else
-	                   		{
-	                   			_velocity.Y = -_velocity.Y;
-	                   		}
-	                   		if (m_type != Vehicle.TYPE_NONE) Halt();
-	                   		_position = l_position;
-         		            m_taintposition = _position;
-					        m_lastVelocity = _velocity;     
-							_acceleration = Vector3.Zero;	
-    	                    d.BodySetPosition(Body, _position.X, _position.Y, _position.Z);
-					        d.BodySetLinearVel(Body, _velocity.X, _velocity.Y, _velocity.Z);
-       	                    base.RequestPhysicsterseUpdate();
-
-		    		    	revcount = 25;		// wait for object to move away from border
-		    		    }
-                    } // else old crossing mode
-                    else if (m_crossingfailures < failureLimit)
-                    {	// keep trying to cross?
-                        _position = l_position;
-                        //_parent_scene.remActivePrim(this);
-                        if (_parent == null) base.RequestPhysicsterseUpdate();
-                        return;		// Dont process any other motion?
-                    }
-                    else
-                    {	// Too many tries
-                        if (_parent == null) base.RaiseOutOfBounds(l_position);
-                        return;		// Dont process any other motion?
-                    }  // end various methods
-                }    // end outside region horizontally
- */
-                if (_position.X < 0f || _position.X > _parent_scene.WorldExtents.X
-                    || _position.Y < 0f || _position.Y > _parent_scene.WorldExtents.Y
-                    )
-                {
-                    // we are outside current region
-                    // clip position to a stop just outside region and stop it only internally
-                    // do it only once using m_crossingfailures as control
-                    _position.X = Util.Clip(l_position.X, -0.2f, _parent_scene.WorldExtents.X + .2f);
-                    _position.Y = Util.Clip(l_position.Y, -0.2f, _parent_scene.WorldExtents.Y + .2f);
-                    _position.Z = Util.Clip(l_position.Z, -100f, 50000f);
-                    d.BodySetPosition(Body, _position.X, _position.Y, _position.Z);
-                    d.BodySetLinearVel(Body, 0, 0, 0);
-                    /*
-                                        if (Interlocked.Exchange(ref m_crossingfailures, m_crossingfailures) == 0)
-                                        { // tell base code only once
-                                            Interlocked.Increment(ref m_crossingfailures);
-                                            base.RequestPhysicsterseUpdate();
-                                        }
-                     */
-                    m_outofBounds = true;
-                    base.RequestPhysicsterseUpdate();
-                    return;
-                }
-/*
-                if (Interlocked.Exchange(ref m_crossingfailures, 0) != 0)
-                {
-                    // main simulator had a crossing failure
-                    // park it inside region
-                    _position.X = Util.Clip(l_position.X, 0.5f, _parent_scene.WorldExtents.X - 0.5f);
-                    _position.Y = Util.Clip(l_position.Y, 0.5f, _parent_scene.WorldExtents.Y - 0.5f);
-                    _position.Z = Util.Clip(l_position.Z, -100f, 50000f);
-                    d.BodySetPosition(Body, _position.X, _position.Y, _position.Z);
-
-                    m_lastposition = _position;
-
-                    _velocity = Vector3.Zero;
-                    m_lastVelocity = _velocity;
-
-
-                    if (m_type != Vehicle.TYPE_NONE)
-                        Halt();
-
-                    d.BodySetLinearVel(Body, 0, 0, 0);                   
-                    base.RequestPhysicsterseUpdate();
-                    return;
-                }
-*/
-=======
-
->>>>>>> b77d354e
+
                 base.RequestPhysicsterseUpdate();
 
                 if (l_position.Z < 0)
