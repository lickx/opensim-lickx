/*
 * Copyright (c) Contributors, http://opensimulator.org/
 * See CONTRIBUTORS.TXT for a full list of copyright holders.
 *
 * Redistribution and use in source and binary forms, with or without
 * modification, are permitted provided that the following conditions are met:
 *     * Redistributions of source code must retain the above copyright
 *       notice, this list of conditions and the following disclaimer.
 *     * Redistributions in binary form must reproduce the above copyright
 *       notice, this list of conditions and the following disclaimer in the
 *       documentation and/or other materials provided with the distribution.
 *     * Neither the name of the OpenSimulator Project nor the
 *       names of its contributors may be used to endorse or promote products
 *       derived from this software without specific prior written permission.
 *
 * THIS SOFTWARE IS PROVIDED BY THE DEVELOPERS ``AS IS'' AND ANY
 * EXPRESS OR IMPLIED WARRANTIES, INCLUDING, BUT NOT LIMITED TO, THE IMPLIED
 * WARRANTIES OF MERCHANTABILITY AND FITNESS FOR A PARTICULAR PURPOSE ARE
 * DISCLAIMED. IN NO EVENT SHALL THE CONTRIBUTORS BE LIABLE FOR ANY
 * DIRECT, INDIRECT, INCIDENTAL, SPECIAL, EXEMPLARY, OR CONSEQUENTIAL DAMAGES
 * (INCLUDING, BUT NOT LIMITED TO, PROCUREMENT OF SUBSTITUTE GOODS OR SERVICES;
 * LOSS OF USE, DATA, OR PROFITS; OR BUSINESS INTERRUPTION) HOWEVER CAUSED AND
 * ON ANY THEORY OF LIABILITY, WHETHER IN CONTRACT, STRICT LIABILITY, OR TORT
 * (INCLUDING NEGLIGENCE OR OTHERWISE) ARISING IN ANY WAY OUT OF THE USE OF THIS
 * SOFTWARE, EVEN IF ADVISED OF THE POSSIBILITY OF SUCH DAMAGE.
 */

using System;
using System.Reflection;
using BulletDotNET;
using OpenMetaverse;
using OpenSim.Framework;
using OpenSim.Region.Physics.Manager;
using log4net;

namespace OpenSim.Region.Physics.BulletDotNETPlugin
{
    public class BulletDotNETCharacter : PhysicsActor
    {
        private static readonly ILog m_log = LogManager.GetLogger(MethodBase.GetCurrentMethod().DeclaringType);

        public btRigidBody Body;
        public btCollisionShape Shell;
        public btVector3 tempVector1;
        public btVector3 tempVector2;
        public btVector3 tempVector3;
        public btVector3 tempVector4;

        public btVector3 tempVector5RayCast;
        public btVector3 tempVector6RayCast;
        public btVector3 tempVector7RayCast;

        public btQuaternion tempQuat1;
        public btTransform tempTrans1;

        public ClosestNotMeRayResultCallback ClosestCastResult;
        private btTransform m_bodyTransform;
        private btVector3 m_bodyPosition;
        private btVector3 m_CapsuleOrientationAxis;
        private btQuaternion m_bodyOrientation;
        private btDefaultMotionState m_bodyMotionState;
        private btGeneric6DofConstraint m_aMotor;
        // private Vector3 m_movementComparision;
        private Vector3 m_position;
        private Vector3 m_zeroPosition;
        private bool m_zeroFlag = false;
        private bool m_lastUpdateSent = false;
        private Vector3 m_velocity;
        private Vector3 m_target_velocity;
        private Vector3 m_acceleration;
        private Vector3 m_rotationalVelocity;
        private bool m_pidControllerActive = true;
        public float PID_D = 80.0f;
        public float PID_P = 90.0f;
        public float CAPSULE_RADIUS = 0.37f;
        public float CAPSULE_LENGTH = 2.140599f;
        public float heightFudgeFactor = 0.52f;
        public float walkDivisor = 1.3f;
        public float runDivisor = 0.8f;
        private float m_mass = 80f;
        public float m_density = 60f;
        private bool m_flying = false;
        private bool m_iscolliding = false;
        private bool m_iscollidingGround = false;
        private bool m_wascolliding = false;
        private bool m_wascollidingGround = false;
        private bool m_iscollidingObj = false;
        private bool m_alwaysRun = false;
        private bool m_hackSentFall = false;
        private bool m_hackSentFly = false;
        public uint m_localID = 0;
        public bool m_returnCollisions = false;
        // taints and their non-tainted counterparts
        public bool m_isPhysical = false; // the current physical status
        public bool m_tainted_isPhysical = false; // set when the physical status is tainted (false=not existing in physics engine, true=existing)
        private float m_tainted_CAPSULE_LENGTH; // set when the capsule length changes. 
        private bool m_taintRemove = false;
        // private bool m_taintedPosition = false;
        // private Vector3 m_taintedPosition_value;
        private Vector3 m_taintedForce;

        private float m_buoyancy = 0f;

        // private CollisionLocker ode;

        // private string m_name = String.Empty;

        private bool[] m_colliderarr = new bool[11];
        private bool[] m_colliderGroundarr = new bool[11];



        private BulletDotNETScene m_parent_scene;

        public int m_eventsubscription = 0;
        // private CollisionEventUpdate CollisionEventsThisFrame = new CollisionEventUpdate();

        public BulletDotNETCharacter(string avName, BulletDotNETScene parent_scene, Vector3 pos, Vector3 size, float pid_d, float pid_p, float capsule_radius, float tensor, float density, float height_fudge_factor, float walk_divisor, float rundivisor)
        {
            m_position = pos;
            m_zeroPosition = pos;
            m_parent_scene = parent_scene;
            PID_D = pid_d;
            PID_P = pid_p;
            CAPSULE_RADIUS = capsule_radius;
            m_density = density;
            heightFudgeFactor = height_fudge_factor;
            walkDivisor = walk_divisor;
            runDivisor = rundivisor;
            
            for (int i = 0; i < 11; i++)
            {
                m_colliderarr[i] = false;
            }
            for (int i = 0; i < 11; i++)
            {
                m_colliderGroundarr[i] = false;
            }
            CAPSULE_LENGTH = (size.Z * 1.15f) - CAPSULE_RADIUS * 2.0f;
            m_tainted_CAPSULE_LENGTH = CAPSULE_LENGTH;
            m_isPhysical = false; // current status: no ODE information exists
            m_tainted_isPhysical = true; // new tainted status: need to create ODE information

            m_parent_scene.AddPhysicsActorTaint(this);
            
            // m_name = avName;
            tempVector1 = new btVector3(0, 0, 0);
            tempVector2 = new btVector3(0, 0, 0);
            tempVector3 = new btVector3(0, 0, 0);
            tempVector4 = new btVector3(0, 0, 0);

            tempVector5RayCast = new btVector3(0, 0, 0);
            tempVector6RayCast = new btVector3(0, 0, 0);
            tempVector7RayCast = new btVector3(0, 0, 0);

            tempQuat1 = new btQuaternion(0, 0, 0, 1);
            tempTrans1 = new btTransform(tempQuat1, tempVector1);
            // m_movementComparision = new PhysicsVector(0, 0, 0);
            m_CapsuleOrientationAxis = new btVector3(1, 0, 1);
        }

        /// <summary>
        /// This creates the Avatar's physical Surrogate at the position supplied
        /// </summary>
        /// <param name="npositionX"></param>
        /// <param name="npositionY"></param>
        /// <param name="npositionZ"></param>

        // WARNING: This MUST NOT be called outside of ProcessTaints, else we can have unsynchronized access
        // to ODE internals. ProcessTaints is called from within thread-locked Simulate(), so it is the only 
        // place that is safe to call this routine AvatarGeomAndBodyCreation.
        private void AvatarGeomAndBodyCreation(float npositionX, float npositionY, float npositionZ)
        {
            
            if (CAPSULE_LENGTH <= 0)
            {
                m_log.Warn("[PHYSICS]: The capsule size you specified in opensim.ini is invalid!  Setting it to the smallest possible size!");
                CAPSULE_LENGTH = 0.01f;

            }

            if (CAPSULE_RADIUS <= 0)
            {
                m_log.Warn("[PHYSICS]: The capsule size you specified in opensim.ini is invalid!  Setting it to the smallest possible size!");
                CAPSULE_RADIUS = 0.01f;

            }

            Shell = new btCapsuleShape(CAPSULE_RADIUS, CAPSULE_LENGTH);

            if (m_bodyPosition == null)
                m_bodyPosition = new btVector3(npositionX, npositionY, npositionZ);

            m_bodyPosition.setValue(npositionX, npositionY, npositionZ);

            if (m_bodyOrientation == null)
                m_bodyOrientation = new btQuaternion(m_CapsuleOrientationAxis, (Utils.DEG_TO_RAD * 90));

            if (m_bodyTransform == null)
                m_bodyTransform = new btTransform(m_bodyOrientation, m_bodyPosition);
            else
            {
                m_bodyTransform.Dispose();
                m_bodyTransform = new btTransform(m_bodyOrientation, m_bodyPosition);
            }

            if (m_bodyMotionState == null)
                m_bodyMotionState = new btDefaultMotionState(m_bodyTransform);
            else
                m_bodyMotionState.setWorldTransform(m_bodyTransform);

            m_mass = Mass;

            Body = new btRigidBody(m_mass, m_bodyMotionState, Shell);
            Body.setUserPointer(new IntPtr((int)Body.Handle));
            
            if (ClosestCastResult != null)
                ClosestCastResult.Dispose();
            ClosestCastResult = new ClosestNotMeRayResultCallback(Body);

            m_parent_scene.AddRigidBody(Body);
            Body.setActivationState(4);
            if (m_aMotor != null)
            {
                if (m_aMotor.Handle != IntPtr.Zero)
                {
                    m_parent_scene.getBulletWorld().removeConstraint(m_aMotor);
                    m_aMotor.Dispose();
                }
                m_aMotor = null;
            }

            m_aMotor = new btGeneric6DofConstraint(Body, m_parent_scene.TerrainBody,
                                                                         m_parent_scene.TransZero,
                                                                         m_parent_scene.TransZero, false);
            m_aMotor.setAngularLowerLimit(m_parent_scene.VectorZero);
            m_aMotor.setAngularUpperLimit(m_parent_scene.VectorZero);
            
           
        }
        public void Remove()
        {
            m_taintRemove = true;
        }
        public override bool Stopped
        {
            get { return m_zeroFlag; }
        }

        public override Vector3 Size
        {
            get { return new Vector3(CAPSULE_RADIUS * 2, CAPSULE_RADIUS * 2, CAPSULE_LENGTH); }
            set
            {
                m_pidControllerActive = true;

                Vector3 SetSize = value;
                    m_tainted_CAPSULE_LENGTH = (SetSize.Z * 1.15f) - CAPSULE_RADIUS * 2.0f;
                    //m_log.Info("[SIZE]: " + CAPSULE_LENGTH.ToString());

                    Velocity = Vector3.Zero;
               
                m_parent_scene.AddPhysicsActorTaint(this);
            }
        }

        /// <summary>
        /// turn the PID controller on or off.
        /// The PID Controller will turn on all by itself in many situations
        /// </summary>
        /// <param name="status"></param>
        public void SetPidStatus(bool status)
        {
            m_pidControllerActive = status;
        }

        public override PrimitiveBaseShape Shape
        {
            set { return; }
        }

        public override uint LocalID
        {
            set { m_localID = value; }
        }

        public override bool Grabbed
        {
            set { return; }
        }

        public override bool Selected
        {
            set { return; }
        }


        public override void CrossingFailure()
        {
            
        }

        public override void link(PhysicsActor obj)
        {
            
        }

        public override void delink()
        {
            
        }

        public override void LockAngularMotion(Vector3 axis)
        {
            
        }

        public override Vector3 Position
        {
            get { return m_position; }
            set
            {
                // m_taintedPosition_value = value;
                m_position = value;
                // m_taintedPosition = true;
            }
        }

        public override float Mass
        {
            get
            {
                float AVvolume = (float)(Math.PI * Math.Pow(CAPSULE_RADIUS, 2) * CAPSULE_LENGTH);
                return m_density * AVvolume;
            }
        }

        public override Vector3 Force
        {
            get { return m_target_velocity; }
            set { return; }
        }

        public override int VehicleType
        {
            get { return 0; }
            set { return; }
        }

        public override void VehicleFloatParam(int param, float value)
        {
            
        }

        public override void VehicleVectorParam(int param, Vector3 value)
        {
            
        }

        public override void VehicleRotationParam(int param, Quaternion rotation)
        {
            
        }
        
        public override void VehicleFlagsSet(int flags)
        {

        }
        
        public override void VehicleFlagsRemove(int flags)
        {

<<<<<<< HEAD
        }
        
=======
        public override void VehicleFlags(int param, bool remove)
        {

        }

>>>>>>> 14073831
        public override void SetVolumeDetect(int param)
        {
            
        }

        public override Vector3 GeometricCenter
        {
            get { return Vector3.Zero; }
        }

        public override Vector3 CenterOfMass
        {
            get { return Vector3.Zero; }
        }

        public override Vector3 Velocity
        {
            get
            {
                if (m_zeroFlag)
                    return Vector3.Zero;
                m_lastUpdateSent = false;
                return m_velocity;
            }
            set
            {
                m_pidControllerActive = true;
                m_target_velocity = value;
            }
        }

        public override Vector3 Torque
        {
            get { return Vector3.Zero; }
            set { return; }
        }

        public override float CollisionScore
        {
            get { return 0f; }
            set { }
        }

        public override Vector3 Acceleration
        {
            get { return m_acceleration; }
        }

        public override Quaternion Orientation
        {
            get { return Quaternion.Identity; }
            set
            {

            }
        }

        public override int PhysicsActorType
        {
            get { return (int)ActorTypes.Agent; }
            set { return; }
        }

        public override bool IsPhysical
        {
            get { return false; }
            set { return; }
        }

        public override bool Flying
        {
            get { return m_flying; }
            set { m_flying = value; }
        }

        public override bool SetAlwaysRun
        {
            get { return m_alwaysRun; }
            set { m_alwaysRun = value; }
        }


        public override bool ThrottleUpdates
        {
            get { return false; }
            set { return; }
        }

        /// <summary>
        /// Returns if the avatar is colliding in general.
        /// This includes the ground and objects and avatar.
        /// </summary>
        public override bool IsColliding
        {
            get { return m_iscolliding; }
            set
            {
                int i;
                int truecount = 0;
                int falsecount = 0;

                if (m_colliderarr.Length >= 10)
                {
                    for (i = 0; i < 10; i++)
                    {
                        m_colliderarr[i] = m_colliderarr[i + 1];
                    }
                }
                m_colliderarr[10] = value;

                for (i = 0; i < 11; i++)
                {
                    if (m_colliderarr[i])
                    {
                        truecount++;
                    }
                    else
                    {
                        falsecount++;
                    }
                }

                // Equal truecounts and false counts means we're colliding with something.
                m_log.DebugFormat("[PHYSICS]: TrueCount:{0}, FalseCount:{1}",truecount,falsecount);
                if (falsecount > 1.2 * truecount)
                {
                    m_iscolliding = false;
                }
                else
                {
                    m_iscolliding = true;
                }
                if (m_wascolliding != m_iscolliding)
                {
                    //base.SendCollisionUpdate(new CollisionEventUpdate());
                }
                m_wascolliding = m_iscolliding;
            }
        }

        /// <summary>
        /// Returns if an avatar is colliding with the ground
        /// </summary>
        public override bool CollidingGround
        {
            get { return m_iscollidingGround; }
            set
            {
                // Collisions against the ground are not really reliable
                // So, to get a consistant value we have to average the current result over time
                // Currently we use 1 second = 10 calls to this.
                int i;
                int truecount = 0;
                int falsecount = 0;

                if (m_colliderGroundarr.Length >= 10)
                {
                    for (i = 0; i < 10; i++)
                    {
                        m_colliderGroundarr[i] = m_colliderGroundarr[i + 1];
                    }
                }
                m_colliderGroundarr[10] = value;

                for (i = 0; i < 11; i++)
                {
                    if (m_colliderGroundarr[i])
                    {
                        truecount++;
                    }
                    else
                    {
                        falsecount++;
                    }
                }

                // Equal truecounts and false counts means we're colliding with something.

                if (falsecount > 1.2 * truecount)
                {
                    m_iscollidingGround = false;
                }
                else
                {
                    m_iscollidingGround = true;
                }
                if (m_wascollidingGround != m_iscollidingGround)
                {
                    //base.SendCollisionUpdate(new CollisionEventUpdate());
                }
                m_wascollidingGround = m_iscollidingGround;
            }
        }

        /// <summary>
        /// Returns if the avatar is colliding with an object
        /// </summary>
        public override bool CollidingObj
        {
            get { return m_iscollidingObj; }
            set
            {
                m_iscollidingObj = value;
                if (value)
                    m_pidControllerActive = false;
                else
                    m_pidControllerActive = true;
            }
        }


        public override bool FloatOnWater
        {
            set { return; }
        }

        public override Vector3 RotationalVelocity
        {
            get { return m_rotationalVelocity; }
            set { m_rotationalVelocity = value; }
        }

        public override bool Kinematic
        {
            get { return false; }
            set { }
        }

        public override float Buoyancy
        {
            get { return m_buoyancy; }
            set { m_buoyancy = value; }
        }

        public override Vector3 PIDTarget { set { return; } }
        public override bool PIDActive { set { return; } }
        public override float PIDTau { set { return; } }

        public override bool PIDHoverActive
        {
            set { return; }
        }

        public override float PIDHoverHeight
        {
            set { return; }
        }

        public override PIDHoverType PIDHoverType
        {
            set { return; }
        }

        public override float PIDHoverTau
        {
            set { return; }
        }
        
        public override Quaternion APIDTarget 
        { 
            set { return; }
        }
        
        public override bool APIDActive
        { 
            set { return; }
        }
        
        public override float APIDStrength
        { 
            set { return; }
        }
        
        public override float APIDDamping
        { 
            set { return; }
        }

        /// <summary>
        /// Adds the force supplied to the Target Velocity
        /// The PID controller takes this target velocity and tries to make it a reality
        /// </summary>
        /// <param name="force"></param>
        /// <param name="pushforce">Is this a push by a script?</param>
        public override void AddForce(Vector3 force, bool pushforce)
        {
            if (pushforce)
            {
                m_pidControllerActive = false;
                force *= 100f;
                doForce(force, false);
                //System.Console.WriteLine("Push!");
                //_target_velocity.X += force.X;
                // _target_velocity.Y += force.Y;
                //_target_velocity.Z += force.Z;
            }
            else
            {
                m_pidControllerActive = true;
                m_target_velocity.X += force.X;
                m_target_velocity.Y += force.Y;
                m_target_velocity.Z += force.Z;
            }
            //m_lastUpdateSent = false;
        }

        public void doForce(Vector3 force, bool now)
        {

            tempVector3.setValue(force.X, force.Y, force.Z);
            if (now)
            {
                Body.applyCentralForce(tempVector3);
            }
            else
            {
                m_taintedForce += force;
                m_parent_scene.AddPhysicsActorTaint(this);
            }
        }

        public void doImpulse(Vector3 force, bool now)
        {

            tempVector3.setValue(force.X, force.Y, force.Z);
            if (now)
            {
                Body.applyCentralImpulse(tempVector3);
            }
            else
            {
                m_taintedForce += force;
                m_parent_scene.AddPhysicsActorTaint(this);
            }
        }

        public override void AddAngularForce(Vector3 force, bool pushforce)
        {

        }

        public override void SetMomentum(Vector3 momentum)
        {
            
        }

        public override void SubscribeEvents(int ms)
        {
            m_eventsubscription = ms;
            m_parent_scene.addCollisionEventReporting(this);
        }

        public override void UnSubscribeEvents()
        {
             m_parent_scene.remCollisionEventReporting(this);
            m_eventsubscription = 0;
        }

        public override bool SubscribedEvents()
        {
            if (m_eventsubscription > 0)
                return true;
            return false;
        }

        internal void Dispose()
        {
            if (Body.isInWorld())
                m_parent_scene.removeFromWorld(Body);

            if (m_aMotor.Handle != IntPtr.Zero)
                m_parent_scene.getBulletWorld().removeConstraint(m_aMotor);

            m_aMotor.Dispose(); m_aMotor = null;
            ClosestCastResult.Dispose(); ClosestCastResult = null;
            Body.Dispose(); Body = null;
            Shell.Dispose(); Shell = null;
            tempQuat1.Dispose();
            tempTrans1.Dispose();
            tempVector1.Dispose();
            tempVector2.Dispose();
            tempVector3.Dispose();
            tempVector4.Dispose();
            tempVector5RayCast.Dispose();
            tempVector6RayCast.Dispose();

        }

        public void ProcessTaints(float timestep)
        {

            if (m_tainted_isPhysical != m_isPhysical)
            {
                if (m_tainted_isPhysical)
                {
                    // Create avatar capsule and related ODE data
                    if (!(Shell == null && Body == null))
                    {
                        m_log.Warn("[PHYSICS]: re-creating the following avatar ODE data, even though it already exists - "
                            + (Shell != null ? "Shell " : "")
                            + (Body != null ? "Body " : ""));
                    }
                    AvatarGeomAndBodyCreation(m_position.X, m_position.Y, m_position.Z);

                   
                }
                else
                {
                    // destroy avatar capsule and related ODE data

                    Dispose();
                    tempVector1 = new btVector3(0, 0, 0);
                    tempVector2 = new btVector3(0, 0, 0);
                    tempVector3 = new btVector3(0, 0, 0);
                    tempVector4 = new btVector3(0, 0, 0);

                    tempVector5RayCast = new btVector3(0, 0, 0);
                    tempVector6RayCast = new btVector3(0, 0, 0);
                    tempVector7RayCast = new btVector3(0, 0, 0);

                    tempQuat1 = new btQuaternion(0, 0, 0, 1);
                    tempTrans1 = new btTransform(tempQuat1, tempVector1);
                    // m_movementComparision = new PhysicsVector(0, 0, 0);
                    m_CapsuleOrientationAxis = new btVector3(1, 0, 1);
                }

                m_isPhysical = m_tainted_isPhysical;
            }

            if (m_tainted_CAPSULE_LENGTH != CAPSULE_LENGTH)
            {
                if (Body != null)
                {

                    m_pidControllerActive = true;
                    // no lock needed on _parent_scene.OdeLock because we are called from within the thread lock in OdePlugin's simulate()
                    //d.JointDestroy(Amotor);
                    float prevCapsule = CAPSULE_LENGTH;
                    CAPSULE_LENGTH = m_tainted_CAPSULE_LENGTH;
                    //m_log.Info("[SIZE]: " + CAPSULE_LENGTH.ToString());
                    Dispose();

                    tempVector1 = new btVector3(0, 0, 0);
                    tempVector2 = new btVector3(0, 0, 0);
                    tempVector3 = new btVector3(0, 0, 0);
                    tempVector4 = new btVector3(0, 0, 0);

                    tempVector5RayCast = new btVector3(0, 0, 0);
                    tempVector6RayCast = new btVector3(0, 0, 0);
                    tempVector7RayCast = new btVector3(0, 0, 0);

                    tempQuat1 = new btQuaternion(0, 0, 0, 1);
                    tempTrans1 = new btTransform(tempQuat1, tempVector1);
                    // m_movementComparision = new PhysicsVector(0, 0, 0);
                    m_CapsuleOrientationAxis = new btVector3(1, 0, 1);

                    AvatarGeomAndBodyCreation(m_position.X, m_position.Y,
                                      m_position.Z + (Math.Abs(CAPSULE_LENGTH - prevCapsule) * 2));
                    Velocity = Vector3.Zero;

                }
                else
                {
                    m_log.Warn("[PHYSICS]: trying to change capsule size, but the following ODE data is missing - "
                        + (Shell == null ? "Shell " : "")
                        + (Body == null ? "Body " : ""));
                }
            }
            if (m_taintRemove)
            {
                Dispose();
            }
        }

        /// <summary>
        /// Called from Simulate
        /// This is the avatar's movement control + PID Controller
        /// </summary>
        /// <param name="timeStep"></param>
        public void Move(float timeStep)
        {
            //  no lock; for now it's only called from within Simulate()

            // If the PID Controller isn't active then we set our force
            // calculating base velocity to the current position
            if (Body == null)
                return;
            tempTrans1.Dispose();
            tempTrans1 = Body.getInterpolationWorldTransform();
            tempVector1.Dispose();
            tempVector1 = tempTrans1.getOrigin();
            tempVector2.Dispose();
            tempVector2 = Body.getInterpolationLinearVelocity();

            if (m_pidControllerActive == false)
            {
                m_zeroPosition.X = tempVector1.getX();
                m_zeroPosition.Y = tempVector1.getY();
                m_zeroPosition.Z = tempVector1.getZ();
            }
            //PidStatus = true;

            Vector3 vec = Vector3.Zero;

            Vector3 vel = new Vector3(tempVector2.getX(), tempVector2.getY(), tempVector2.getZ());

            float movementdivisor = 1f;

            if (!m_alwaysRun)
            {
                movementdivisor = walkDivisor;
            }
            else
            {
                movementdivisor = runDivisor;
            }

            //  if velocity is zero, use position control; otherwise, velocity control
            if (m_target_velocity.X == 0.0f && m_target_velocity.Y == 0.0f && m_target_velocity.Z == 0.0f && m_iscolliding)
            {
                //  keep track of where we stopped.  No more slippin' & slidin'
                if (!m_zeroFlag)
                {
                    m_zeroFlag = true;
                    m_zeroPosition.X = tempVector1.getX();
                    m_zeroPosition.Y = tempVector1.getY();
                    m_zeroPosition.Z = tempVector1.getZ();
                }
                if (m_pidControllerActive)
                {
                    // We only want to deactivate the PID Controller if we think we want to have our surrogate
                    // react to the physics scene by moving it's position.
                    // Avatar to Avatar collisions
                    // Prim to avatar collisions

                    Vector3 pos = new Vector3(tempVector1.getX(), tempVector1.getY(), tempVector1.getZ());
                    vec.X = (m_target_velocity.X - vel.X) * (PID_D) + (m_zeroPosition.X - pos.X) * (PID_P * 2);
                    vec.Y = (m_target_velocity.Y - vel.Y) * (PID_D) + (m_zeroPosition.Y - pos.Y) * (PID_P * 2);
                    if (m_flying)
                    {
                        vec.Z = (m_target_velocity.Z - vel.Z) * (PID_D) + (m_zeroPosition.Z - pos.Z) * PID_P;
                    }
                }
                //PidStatus = true;
            }
            else
            {
                m_pidControllerActive = true;
                m_zeroFlag = false;
                if (m_iscolliding && !m_flying)
                {
                    // We're standing on something
                    vec.X = ((m_target_velocity.X / movementdivisor) - vel.X) * (PID_D);
                    vec.Y = ((m_target_velocity.Y / movementdivisor) - vel.Y) * (PID_D);
                }
                else if (m_iscolliding && m_flying)
                {
                    // We're flying and colliding with something
                    vec.X = ((m_target_velocity.X / movementdivisor) - vel.X) * (PID_D / 16);
                    vec.Y = ((m_target_velocity.Y / movementdivisor) - vel.Y) * (PID_D / 16);
                }
                else if (!m_iscolliding && m_flying)
                {
                    // we're in mid air suspended
                    vec.X = ((m_target_velocity.X / movementdivisor) - vel.X) * (PID_D / 6);
                    vec.Y = ((m_target_velocity.Y / movementdivisor) - vel.Y) * (PID_D / 6);

                    // We don't want linear velocity to cause our avatar to bounce, so we check target Z and actual velocity X, Y
                    // rebound preventing
                    if (m_target_velocity.Z < 0.025f && m_velocity.X < 0.25f && m_velocity.Y < 0.25f)
                        m_zeroFlag = true;
                }

                if (m_iscolliding && !m_flying && m_target_velocity.Z > 0.0f)
                {
                    // We're colliding with something and we're not flying but we're moving
                    // This means we're walking or running.
                    Vector3 pos = new Vector3(tempVector1.getX(), tempVector1.getY(), tempVector1.getZ());
                    vec.Z = (m_target_velocity.Z - vel.Z) * PID_D + (m_zeroPosition.Z - pos.Z) * PID_P;
                    if (m_target_velocity.X > 0)
                    {
                        vec.X = ((m_target_velocity.X - vel.X) / 1.2f) * PID_D;
                    }
                    if (m_target_velocity.Y > 0)
                    {
                        vec.Y = ((m_target_velocity.Y - vel.Y) / 1.2f) * PID_D;
                    }
                }
                else if (!m_iscolliding && !m_flying)
                {
                    // we're not colliding and we're not flying so that means we're falling!
                    // m_iscolliding includes collisions with the ground.

                    // d.Vector3 pos = d.BodyGetPosition(Body);
                    if (m_target_velocity.X > 0)
                    {
                        vec.X = ((m_target_velocity.X - vel.X) / 1.2f) * PID_D;
                    }
                    if (m_target_velocity.Y > 0)
                    {
                        vec.Y = ((m_target_velocity.Y - vel.Y) / 1.2f) * PID_D;
                    }
                }


                if (m_flying)
                {
                    vec.Z = (m_target_velocity.Z - vel.Z) * (PID_D);
                }
            }
            if (m_flying)
            {
                // Slight PID correction
                vec.Z += (((-1 * m_parent_scene.gravityz) * m_mass) * 0.06f);


                //auto fly height. Kitto Flora
                //d.Vector3 pos = d.BodyGetPosition(Body);
                float target_altitude = m_parent_scene.GetTerrainHeightAtXY(m_position.X, m_position.Y) + 5.0f;

                if (m_position.Z < target_altitude)
                {
                    vec.Z += (target_altitude - m_position.Z) * PID_P * 5.0f;
                }

            }
            if (Body != null && (((m_target_velocity.X > 0.2f || m_target_velocity.X < -0.2f) || (m_target_velocity.Y > 0.2f || m_target_velocity.Y < -0.2f))))
            {
                Body.setFriction(0.001f);
                //m_log.DebugFormat("[PHYSICS]: Avatar force applied: {0}, Target:{1}", vec.ToString(), m_target_velocity.ToString());
            }

            if (Body != null)
            {
                int activationstate = Body.getActivationState();
                if (activationstate == 0)
                {
                    Body.forceActivationState(1);
                }
               

            }
            doImpulse(vec, true);
        }

        /// <summary>
        /// Updates the reported position and velocity.  This essentially sends the data up to ScenePresence.
        /// </summary>
        public void UpdatePositionAndVelocity()
        {
            if (Body == null)
                return;
            //int val = Environment.TickCount;
            CheckIfStandingOnObject();
            //m_log.DebugFormat("time:{0}", Environment.TickCount - val);

            //IsColliding = Body.checkCollideWith(m_parent_scene.TerrainBody);
            
            tempTrans1.Dispose();
            tempTrans1 = Body.getInterpolationWorldTransform();
            tempVector1.Dispose();
            tempVector1 = tempTrans1.getOrigin();
            tempVector2.Dispose();
            tempVector2 = Body.getInterpolationLinearVelocity();

            //  no lock; called from Simulate() -- if you call this from elsewhere, gotta lock or do Monitor.Enter/Exit!
            Vector3 vec = new Vector3(tempVector1.getX(), tempVector1.getY(), tempVector1.getZ());

            //  kluge to keep things in bounds.  ODE lets dead avatars drift away (they should be removed!)
            if (vec.X < -10.0f) vec.X = 0.0f;
            if (vec.Y < -10.0f) vec.Y = 0.0f;
            if (vec.X > (int)Constants.RegionSize + 10.2f) vec.X = (int)Constants.RegionSize + 10.2f;
            if (vec.Y > (int)Constants.RegionSize + 10.2f) vec.Y = (int)Constants.RegionSize + 10.2f;

            m_position.X = vec.X;
            m_position.Y = vec.Y;
            m_position.Z = vec.Z;

            // Did we move last? = zeroflag
            // This helps keep us from sliding all over

            if (m_zeroFlag)
            {
                m_velocity.X = 0.0f;
                m_velocity.Y = 0.0f;
                m_velocity.Z = 0.0f;

                // Did we send out the 'stopped' message?
                if (!m_lastUpdateSent)
                {
                    m_lastUpdateSent = true;
                    //base.RequestPhysicsterseUpdate();

                }
            }
            else
            {
                m_lastUpdateSent = false;
                vec = new Vector3(tempVector2.getX(), tempVector2.getY(), tempVector2.getZ());
                m_velocity.X = (vec.X);
                m_velocity.Y = (vec.Y);

                m_velocity.Z = (vec.Z);
                //m_log.Debug(m_target_velocity);
                if (m_velocity.Z < -6 && !m_hackSentFall)
                {
                    m_hackSentFall = true;
                    m_pidControllerActive = false;
                }
                else if (m_flying && !m_hackSentFly)
                {
                    //m_hackSentFly = true;
                    //base.SendCollisionUpdate(new CollisionEventUpdate());
                }
                else
                {
                    m_hackSentFly = false;
                    m_hackSentFall = false;
                }
            }
            if (Body != null)
            {
                if (Body.getFriction() < 0.9f)
                    Body.setFriction(0.9f);
            }
            //if (Body != null)
            //    Body.clearForces();
        }

        public void CheckIfStandingOnObject()
        {
           
            float capsuleHalfHeight = ((CAPSULE_LENGTH + 2*CAPSULE_RADIUS)*0.5f);

            tempVector5RayCast.setValue(m_position.X, m_position.Y, m_position.Z);
            tempVector6RayCast.setValue(m_position.X, m_position.Y, m_position.Z - 1 * capsuleHalfHeight * 1.1f);


            ClosestCastResult.Dispose();
            ClosestCastResult = new ClosestNotMeRayResultCallback(Body);

            try
            {
                m_parent_scene.getBulletWorld().rayTest(tempVector5RayCast, tempVector6RayCast, ClosestCastResult);
            }
            catch (AccessViolationException)
            {
                m_log.Debug("BAD!");
            }
            if (ClosestCastResult.hasHit())
            {
                
                if (tempVector7RayCast != null)
                    tempVector7RayCast.Dispose();

                //tempVector7RayCast = ClosestCastResult.getHitPointWorld();

                /*if (tempVector7RayCast == null) // null == no result also
                {
                    CollidingObj = false;
                    IsColliding = false;
                    CollidingGround = false;
                   
                    return;
                }
                float zVal = tempVector7RayCast.getZ();
                if (zVal != 0)
                    m_log.Debug("[PHYSICS]: HAAAA");
                if (zVal < m_position.Z && zVal > ((CAPSULE_LENGTH + 2 * CAPSULE_RADIUS) *0.5f))
                {
                    CollidingObj = true;
                    IsColliding = true;
                }
                else
                {
                    CollidingObj = false;
                    IsColliding = false;
                    CollidingGround = false;
                }*/

                //height+2*radius = capsule full length
                //CollidingObj = true;
                //IsColliding = true;
                m_iscolliding = true;
            }
            else
            {
                //CollidingObj = false;
                //IsColliding = false;
                //CollidingGround = false;
                m_iscolliding = false;
            }
        }
    }

}<|MERGE_RESOLUTION|>--- conflicted
+++ resolved
@@ -370,16 +370,13 @@
         public override void VehicleFlagsRemove(int flags)
         {
 
-<<<<<<< HEAD
         }
         
-=======
         public override void VehicleFlags(int param, bool remove)
         {
 
         }
 
->>>>>>> 14073831
         public override void SetVolumeDetect(int param)
         {
             
