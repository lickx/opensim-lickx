--- conflicted
+++ resolved
@@ -1416,8 +1416,12 @@
             
                     // We only want to send initial data to new clients, not ones which are being converted from child to root.
                     if (client != null)
-<<<<<<< HEAD
-                        client.SceneAgent.SendInitialDataToMe();
+                    {
+                        AgentCircuitData aCircuit = m_scene.AuthenticateHandler.GetAgentCircuitData(uccp.CircuitCode.Code);
+                        bool tp = (aCircuit.teleportFlags > 0);
+                        if (!tp)
+                            client.SceneAgent.SendInitialDataToMe();
+                    }
 
                     // Now we know we can handle more data
                     Thread.Sleep(200);
@@ -1444,15 +1448,6 @@
                         PacketReceived(buf);
                     }
                     queue = null;
-=======
-                    {
-                        AgentCircuitData aCircuit = m_scene.AuthenticateHandler.GetAgentCircuitData(uccp.CircuitCode.Code);
-                        bool tp = (aCircuit.teleportFlags > 0);
-                        // Let's delay this for TP agents, otherwise the viewer doesn't know where to get meshes from
-                        if (!tp)
-                            client.SceneAgent.SendInitialDataToMe();
-                    }
->>>>>>> ec818a50
                 }
                 else
                 {
