--- conflicted
+++ resolved
@@ -225,9 +225,8 @@
         /// <summary>Flag to signal when clients should send pings</summary>
         protected bool m_sendPing;
 
-<<<<<<< HEAD
         private ExpiringCache<IPEndPoint, Queue<UDPPacketBuffer>> m_pendingCache = new ExpiringCache<IPEndPoint, Queue<UDPPacketBuffer>>();
-=======
+
         /// <summary>
         /// Event used to signal when queued packets are available for sending.
         /// </summary>
@@ -237,7 +236,6 @@
         /// </remarks>
         private AutoResetEvent m_dataPresentEvent = new AutoResetEvent(false);
 
->>>>>>> feef9d64
         private Pool<IncomingPacket> m_incomingPacketPool;
 
         /// <summary>
