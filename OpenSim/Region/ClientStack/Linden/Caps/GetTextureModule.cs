/*
 * Copyright (c) Contributors, http://opensimulator.org/
 * See CONTRIBUTORS.TXT for a full list of copyright holders.
 *
 * Redistribution and use in source and binary forms, with or without
 * modification, are permitted provided that the following conditions are met:
 *     * Redistributions of source code must retain the above copyright
 *       notice, this list of conditions and the following disclaimer.
 *     * Redistributions in binary form must reproduce the above copyright
 *       notice, this list of conditions and the following disclaimer in the
 *       documentation and/or other materials provided with the distribution.
 *     * Neither the name of the OpenSimulator Project nor the
 *       names of its contributors may be used to endorse or promote products
 *       derived from this software without specific prior written permission.
 *
 * THIS SOFTWARE IS PROVIDED BY THE DEVELOPERS ``AS IS'' AND ANY
 * EXPRESS OR IMPLIED WARRANTIES, INCLUDING, BUT NOT LIMITED TO, THE IMPLIED
 * WARRANTIES OF MERCHANTABILITY AND FITNESS FOR A PARTICULAR PURPOSE ARE
 * DISCLAIMED. IN NO EVENT SHALL THE CONTRIBUTORS BE LIABLE FOR ANY
 * DIRECT, INDIRECT, INCIDENTAL, SPECIAL, EXEMPLARY, OR CONSEQUENTIAL DAMAGES
 * (INCLUDING, BUT NOT LIMITED TO, PROCUREMENT OF SUBSTITUTE GOODS OR SERVICES;
 * LOSS OF USE, DATA, OR PROFITS; OR BUSINESS INTERRUPTION) HOWEVER CAUSED AND
 * ON ANY THEORY OF LIABILITY, WHETHER IN CONTRACT, STRICT LIABILITY, OR TORT
 * (INCLUDING NEGLIGENCE OR OTHERWISE) ARISING IN ANY WAY OUT OF THE USE OF THIS
 * SOFTWARE, EVEN IF ADVISED OF THE POSSIBILITY OF SUCH DAMAGE.
 */

using System;
using System.Collections;
using System.Collections.Generic;
using System.Reflection;
using System.Threading;
using log4net;
using Nini.Config;
using Mono.Addins;
using OpenMetaverse;
using OpenSim.Framework;
using OpenSim.Framework.Servers;
using OpenSim.Framework.Servers.HttpServer;
using OpenSim.Region.Framework.Interfaces;
using OpenSim.Region.Framework.Scenes;
using OpenSim.Services.Interfaces;
using Caps = OpenSim.Framework.Capabilities.Caps;
using OpenSim.Capabilities.Handlers;
using OpenSim.Framework.Monitoring;

namespace OpenSim.Region.ClientStack.Linden
{

<<<<<<< HEAD
    /// <summary>
    /// This module implements both WebFetchTextureDescendents and FetchTextureDescendents2 capabilities.
    /// </summary>
=======
>>>>>>> 335ff435
    [Extension(Path = "/OpenSim/RegionModules", NodeName = "RegionModule", Id = "GetTextureModule")]
    public class GetTextureModule : INonSharedRegionModule
    {

        struct aPollRequest
        {
            public PollServiceTextureEventArgs thepoll;
            public UUID reqID;
            public Hashtable request;
        }

        private static readonly ILog m_log = LogManager.GetLogger(MethodBase.GetCurrentMethod().DeclaringType);

        private Scene m_scene;

        private static GetTextureHandler m_getTextureHandler;

        private IAssetService m_assetService = null;

        private Dictionary<UUID, string> m_capsDict = new Dictionary<UUID, string>();
        private static Thread[] m_workerThreads = null;

        private static OpenMetaverse.BlockingQueue<aPollRequest> m_queue =
                new OpenMetaverse.BlockingQueue<aPollRequest>();

        #region ISharedRegionModule Members

        public void Initialise(IConfigSource source)
        {
        }

        public void AddRegion(Scene s)
        {
            m_scene = s;
            m_assetService = s.AssetService;
        }

        public void RemoveRegion(Scene s)
        {
            m_scene.EventManager.OnRegisterCaps -= RegisterCaps;
            m_scene.EventManager.OnDeregisterCaps -= DeregisterCaps;
            m_scene = null;
        }

        public void RegionLoaded(Scene s)
        {
            // We'll reuse the same handler for all requests.
            m_getTextureHandler = new GetTextureHandler(m_assetService);

            m_scene.EventManager.OnRegisterCaps += RegisterCaps;
            m_scene.EventManager.OnDeregisterCaps += DeregisterCaps;

            if (m_workerThreads == null)
            {
                m_workerThreads = new Thread[2];

                for (uint i = 0; i < 2; i++)
                {
                    m_workerThreads[i] = Watchdog.StartThread(DoTextureRequests,
                            String.Format("TextureWorkerThread{0}", i),
                            ThreadPriority.Normal,
                            false,
                            false,
                            null,
                            int.MaxValue);
                }
            }
        }

        public void PostInitialise()
        {
        }

        public void Close() { }

        public string Name { get { return "GetTextureModule"; } }

        public Type ReplaceableInterface
        {
            get { return null; }
        }

        #endregion

        ~GetTextureModule()
        {
            foreach (Thread t in m_workerThreads)
                Watchdog.AbortThread(t.ManagedThreadId);

        }

        private class PollServiceTextureEventArgs : PollServiceEventArgs
        {
            private List<Hashtable> requests =
                    new List<Hashtable>();
            private Dictionary<UUID, Hashtable> responses =
                    new Dictionary<UUID, Hashtable>();

            private Scene m_scene;

            public PollServiceTextureEventArgs(UUID pId, Scene scene) :
                    base(null, null, null, null, pId, int.MaxValue)              
            {
                m_scene = scene;

                HasEvents = (x, y) =>
                {
                    lock (responses)
                        return responses.ContainsKey(x);
                };
                GetEvents = (x, y) =>
                {
                    lock (responses)
                    {
                        try
                        {
                            return responses[x];
                        }
                        finally
                        {
                            responses.Remove(x);
                        }
                    }
                };

                Request = (x, y) =>
                {
                    aPollRequest reqinfo = new aPollRequest();
                    reqinfo.thepoll = this;
                    reqinfo.reqID = x;
                    reqinfo.request = y;

                    m_queue.Enqueue(reqinfo);
                };

                // this should never happen except possible on shutdown
                NoEvents = (x, y) =>
                {
/*
                    lock (requests)
                    {
                        Hashtable request = requests.Find(id => id["RequestID"].ToString() == x.ToString());
                        requests.Remove(request);
                    }
*/
                    Hashtable response = new Hashtable();

                    response["int_response_code"] = 500;
                    response["str_response_string"] = "Script timeout";
                    response["content_type"] = "text/plain";
                    response["keepalive"] = false;
                    response["reusecontext"] = false;

                    return response;
                };
            }

            public void Process(aPollRequest requestinfo)
            {
                Hashtable response;

                UUID requestID = requestinfo.reqID;

                // If the avatar is gone, don't bother to get the texture
                if (m_scene.GetScenePresence(Id) == null)
                {
                    response = new Hashtable();

                    response["int_response_code"] = 500;
                    response["str_response_string"] = "Script timeout";
                    response["content_type"] = "text/plain";
                    response["keepalive"] = false;
                    response["reusecontext"] = false;

                    lock (responses)
                        responses[requestID] = response;

                    return;
                }

                response = m_getTextureHandler.Handle(requestinfo.request);
                lock (responses)
                    responses[requestID] = response; 
            }
        }

        private void RegisterCaps(UUID agentID, Caps caps)
        {
            string capUrl = "/CAPS/" + UUID.Random() + "/";

            // Register this as a poll service           
            PollServiceTextureEventArgs args = new PollServiceTextureEventArgs(agentID, m_scene);
            
            args.Type = PollServiceEventArgs.EventType.Texture;
            MainServer.Instance.AddPollServiceHTTPHandler(capUrl, args);

            string hostName = m_scene.RegionInfo.ExternalHostName;
            uint port = (MainServer.Instance == null) ? 0 : MainServer.Instance.Port;
            string protocol = "http";
            
            if (MainServer.Instance.UseSSL)
            {
                hostName = MainServer.Instance.SSLCommonName;
                port = MainServer.Instance.SSLPort;
                protocol = "https";
            }
            caps.RegisterHandler("GetTexture", String.Format("{0}://{1}:{2}{3}", protocol, hostName, port, capUrl));

            m_capsDict[agentID] = capUrl;
        }

        private void DeregisterCaps(UUID agentID, Caps caps)
        {
            string capUrl;

            if (m_capsDict.TryGetValue(agentID, out capUrl))
            {
                MainServer.Instance.RemoveHTTPHandler("", capUrl);
                m_capsDict.Remove(agentID);
            }
        }

        private void DoTextureRequests()
        {
            while (true)
            {
                aPollRequest poolreq = m_queue.Dequeue();

                poolreq.thepoll.Process(poolreq);
            }
        }
    }
}<|MERGE_RESOLUTION|>--- conflicted
+++ resolved
@@ -47,12 +47,6 @@
 namespace OpenSim.Region.ClientStack.Linden
 {
 
-<<<<<<< HEAD
-    /// <summary>
-    /// This module implements both WebFetchTextureDescendents and FetchTextureDescendents2 capabilities.
-    /// </summary>
-=======
->>>>>>> 335ff435
     [Extension(Path = "/OpenSim/RegionModules", NodeName = "RegionModule", Id = "GetTextureModule")]
     public class GetTextureModule : INonSharedRegionModule
     {
