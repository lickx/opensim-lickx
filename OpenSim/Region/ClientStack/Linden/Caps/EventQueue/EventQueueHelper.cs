--- conflicted
+++ resolved
@@ -171,14 +171,10 @@
             info.Add("SimAccess", OSD.FromInteger(simAccess));
             info.Add("SimIP", OSD.FromBinary(regionExternalEndPoint.Address.GetAddressBytes()));
             info.Add("SimPort", OSD.FromInteger(regionExternalEndPoint.Port));
-<<<<<<< HEAD
 //            info.Add("TeleportFlags", OSD.FromULong(1L << 4)); // AgentManager.TeleportFlags.ViaLocation
             info.Add("TeleportFlags", OSD.FromUInteger(flags));
-=======
-            info.Add("TeleportFlags", OSD.FromULong(1L << 4)); // AgentManager.TeleportFlags.ViaLocation
             info.Add("RegionSizeX", new OSDInteger(regionSizeX));
             info.Add("RegionSizeY", new OSDInteger(regionSizeY));
->>>>>>> 38148bd4
 
             OSDArray infoArr = new OSDArray();
             infoArr.Add(info);
