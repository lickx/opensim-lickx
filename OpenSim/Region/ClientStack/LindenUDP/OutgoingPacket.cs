--- conflicted
+++ resolved
@@ -66,13 +66,6 @@
             Client = client;
             Buffer = buffer;
             Category = category;
-<<<<<<< HEAD
-=======
-            int type = (int)category;
-            if (category == ThrottleOutPacketType.Unknown)
-                type = 8;
-            Interlocked.Increment(ref OutgoingPacket.CatCounts[type]);
->>>>>>> b7dc2af5
         }
     }
 }