--- conflicted
+++ resolved
@@ -152,27 +152,13 @@
                     scene.AuthenticateHandler.AddNewCircuit(npcAvatar.CircuitCode, acd);
                     scene.AddNewClient(npcAvatar, PresenceType.Npc);
 
-<<<<<<< HEAD
                     ScenePresence sp;
                     if (scene.TryGetScenePresence(npcAvatar.AgentId, out sp))
                     {
-                        m_log.DebugFormat(
-                            "[NPC MODULE]: Successfully retrieved scene presence for NPC {0} {1}", sp.Name, sp.UUID);
-
                         sp.CompleteMovement(npcAvatar, false);
                         m_avatars.Add(npcAvatar.AgentId, npcAvatar);
+                        m_log.DebugFormat("[NPC MODULE]: Created NPC {0} {1}", npcAvatar.AgentId, sp.Name);
                     }
-                    else
-                    {
-                        m_log.WarnFormat("[NPC MODULE]: Could not find scene presence for NPC {0} {1}", sp.Name, sp.UUID);
-                        npcAvatar.AgentId = UUID.Zero;
-                    }
-=======
-                    sp.CompleteMovement(npcAvatar, false);
-                    m_avatars.Add(npcAvatar.AgentId, npcAvatar);
-                    m_log.DebugFormat("[NPC MODULE]: Created NPC {0} {1}", npcAvatar.AgentId, sp.Name);
->>>>>>> 6b299a42
-
                 }
                 ev.Set();
             });
