﻿/*
 * Copyright (c) Contributors, http://opensimulator.org/
 * See CONTRIBUTORS.TXT for a full list of copyright holders.
 *
 * Redistribution and use in source and binary forms, with or without
 * modification, are permitted provided that the following conditions are met:
 *     * Redistributions of source code must retain the above copyright
 *       notice, this list of conditions and the following disclaimer.
 *     * Redistributions in binary form must reproduce the above copyright
 *       notice, this list of conditions and the following disclaimer in the
 *       documentation and/or other materials provided with the distribution.
 *     * Neither the name of the OpenSimulator Project nor the
 *       names of its contributors may be used to endorse or promote products
 *       derived from this software without specific prior written permission.
 *
 * THIS SOFTWARE IS PROVIDED BY THE DEVELOPERS ``AS IS'' AND ANY
 * EXPRESS OR IMPLIED WARRANTIES, INCLUDING, BUT NOT LIMITED TO, THE IMPLIED
 * WARRANTIES OF MERCHANTABILITY AND FITNESS FOR A PARTICULAR PURPOSE ARE
 * DISCLAIMED. IN NO EVENT SHALL THE CONTRIBUTORS BE LIABLE FOR ANY
 * DIRECT, INDIRECT, INCIDENTAL, SPECIAL, EXEMPLARY, OR CONSEQUENTIAL DAMAGES
 * (INCLUDING, BUT NOT LIMITED TO, PROCUREMENT OF SUBSTITUTE GOODS OR SERVICES;
 * LOSS OF USE, DATA, OR PROFITS; OR BUSINESS INTERRUPTION) HOWEVER CAUSED AND
 * ON ANY THEORY OF LIABILITY, WHETHER IN CONTRACT, STRICT LIABILITY, OR TORT
 * (INCLUDING NEGLIGENCE OR OTHERWISE) ARISING IN ANY WAY OUT OF THE USE OF THIS
 * SOFTWARE, EVEN IF ADVISED OF THE POSSIBILITY OF SUCH DAMAGE.
 */

using System;
using System.Collections.Generic;
using System.Net;
using OpenMetaverse;
using OpenMetaverse.Packets;
using OpenSim.Framework;
using OpenSim.Region.Framework.Interfaces;
using OpenSim.Region.Framework.Scenes;
using OpenSim.Region.CoreModules.World.Estate;
using log4net;
using System.Reflection;
using System.Xml;

namespace OpenSim.Region.OptionalModules.World.NPC
{
    public class NPCAvatar : IClientAPI, INPC
    {
        public bool SenseAsAgent { get; set; }

        private readonly string m_firstname;
        private readonly string m_lastname;
        private readonly Vector3 m_startPos;
        private UUID m_uuid = UUID.Random();
        private readonly Scene m_scene;
        private readonly UUID m_ownerID;

        public NPCAvatar(
            string firstname, string lastname, Vector3 position, UUID ownerID, bool senseAsAgent, Scene scene)
        {
            m_firstname = firstname;
            m_lastname = lastname;
            m_startPos = position;
            m_scene = scene;
            m_ownerID = ownerID;
            SenseAsAgent = senseAsAgent;
        }

        public IScene Scene
        {
            get { return m_scene; }
        }

        public UUID OwnerID
        {
            get { return m_ownerID; }
        }

        public ISceneAgent SceneAgent { get; set; }

        public void Say(string message)
        {
            SendOnChatFromClient(0, message, ChatTypeEnum.Say);
        }

        public void Say(int channel, string message)
        {
            SendOnChatFromClient(channel, message, ChatTypeEnum.Say);
        }

        public void Shout(int channel, string message)
        {
            SendOnChatFromClient(channel, message, ChatTypeEnum.Shout);
        }

        public void Whisper(int channel, string message)
        {
            SendOnChatFromClient(channel, message, ChatTypeEnum.Whisper);
        }

        public void Broadcast(string message)
        {
            SendOnChatFromClient(0, message, ChatTypeEnum.Broadcast);
        }

        public void GiveMoney(UUID target, int amount)
        {
            OnMoneyTransferRequest(m_uuid, target, amount, 1, "Payment");
        }

        public bool Touch(UUID target)
        {
            SceneObjectPart part = m_scene.GetSceneObjectPart(target);
            if (part == null)
                return false;
            bool objectTouchable = hasTouchEvents(part); // Only touch an object that is scripted to respond
            if (!objectTouchable && !part.IsRoot)
                objectTouchable = hasTouchEvents(part.ParentGroup.RootPart);
            if (!objectTouchable)
                return false;
            // Set up the surface args as if the touch is from a client that does not support this
            SurfaceTouchEventArgs surfaceArgs = new SurfaceTouchEventArgs();
            surfaceArgs.FaceIndex = -1; // TOUCH_INVALID_FACE
            surfaceArgs.Binormal =  Vector3.Zero; // TOUCH_INVALID_VECTOR
            surfaceArgs.Normal =  Vector3.Zero; // TOUCH_INVALID_VECTOR
            surfaceArgs.STCoord = new Vector3(-1.0f, -1.0f, 0.0f); // TOUCH_INVALID_TEXCOORD
            surfaceArgs.UVCoord = surfaceArgs.STCoord; // TOUCH_INVALID_TEXCOORD
            List<SurfaceTouchEventArgs> touchArgs = new List<SurfaceTouchEventArgs>();
            touchArgs.Add(surfaceArgs);
            Vector3 offset = part.OffsetPosition * -1.0f;
            if (OnGrabObject == null)
                return false;
            OnGrabObject(part.LocalId, offset, this, touchArgs);
            if (OnGrabUpdate != null)
                OnGrabUpdate(part.UUID, offset, part.ParentGroup.RootPart.GroupPosition, this, touchArgs);
            if (OnDeGrabObject != null)
                OnDeGrabObject(part.LocalId, this, touchArgs);
            return true;
        }

        private bool hasTouchEvents(SceneObjectPart part)
        {
            if ((part.ScriptEvents & scriptEvents.touch) != 0 ||
                (part.ScriptEvents & scriptEvents.touch_start) != 0 ||
                (part.ScriptEvents & scriptEvents.touch_end) != 0)
                return true;
            return false;
        }

        public void InstantMessage(UUID target, string message)
        {
            OnInstantMessage(this, new GridInstantMessage(m_scene,
                    m_uuid, m_firstname + " " + m_lastname,
                    target, 0, false, message,
                    UUID.Zero, false, Position, new byte[0]));
        }

        public void SendAgentOffline(UUID[] agentIDs)
        {

        }

        public void SendAgentOnline(UUID[] agentIDs)
        {

        }
        
        public void SendSitResponse(UUID TargetID, Vector3 OffsetPos, Quaternion SitOrientation, bool autopilot,
                                        Vector3 CameraAtOffset, Vector3 CameraEyeOffset, bool ForceMouseLook)
        {

        }

        public void SendAdminResponse(UUID Token, uint AdminLevel)
        {

        }

        public void SendGroupMembership(GroupMembershipData[] GroupMembership)
        {

        }

        public Vector3 Position
        {
            get { return m_scene.Entities[m_uuid].AbsolutePosition; }
            set { m_scene.Entities[m_uuid].AbsolutePosition = value; }
        }

        public bool SendLogoutPacketWhenClosing
        {
            set { }
        }

        #region Internal Functions

        private void SendOnChatFromClient(int channel, string message, ChatTypeEnum chatType)
        {
            if (channel == 0)
            {
                message = message.Trim();
                if (string.IsNullOrEmpty(message))
                {
                    return;
                }
            }
            OSChatMessage chatFromClient = new OSChatMessage();
            chatFromClient.Channel = channel;
            chatFromClient.From = Name;
            chatFromClient.Message = message;
            chatFromClient.Position = StartPos;
            chatFromClient.Scene = m_scene;
            chatFromClient.Sender = this;
            chatFromClient.SenderUUID = AgentId;
            chatFromClient.Type = chatType;

            OnChatFromClient(this, chatFromClient);
        }

        #endregion

        #region Event Definitions IGNORE

// disable warning: public events constituting public API
#pragma warning disable 67
        public event Action<IClientAPI> OnLogout;
        public event ObjectPermissions OnObjectPermissions;
        public event MoveItemsAndLeaveCopy OnMoveItemsAndLeaveCopy;
        public event MoneyTransferRequest OnMoneyTransferRequest;
        public event ParcelBuy OnParcelBuy;
        public event Action<IClientAPI> OnConnectionClosed;
        public event GenericMessage OnGenericMessage;
        public event ImprovedInstantMessage OnInstantMessage;
        public event ChatMessage OnChatFromClient;
        public event TextureRequest OnRequestTexture;
        public event RezObject OnRezObject;
        public event ModifyTerrain OnModifyTerrain;
        public event SetAppearance OnSetAppearance;
        public event AvatarNowWearing OnAvatarNowWearing;
        public event RezSingleAttachmentFromInv OnRezSingleAttachmentFromInv;
        public event RezMultipleAttachmentsFromInv OnRezMultipleAttachmentsFromInv;
        public event UUIDNameRequest OnDetachAttachmentIntoInv;
        public event ObjectAttach OnObjectAttach;
        public event ObjectDeselect OnObjectDetach;
        public event ObjectDrop OnObjectDrop;
        public event StartAnim OnStartAnim;
        public event StopAnim OnStopAnim;
        public event ChangeAnim OnChangeAnim;
        public event LinkObjects OnLinkObjects;
        public event DelinkObjects OnDelinkObjects;
        public event RequestMapBlocks OnRequestMapBlocks;
        public event RequestMapName OnMapNameRequest;
        public event TeleportLocationRequest OnTeleportLocationRequest;
        public event TeleportLandmarkRequest OnTeleportLandmarkRequest;
        public event TeleportCancel OnTeleportCancel;
        public event DisconnectUser OnDisconnectUser;
        public event RequestAvatarProperties OnRequestAvatarProperties;
        public event SetAlwaysRun OnSetAlwaysRun;

        public event DeRezObject OnDeRezObject;
        public event Action<IClientAPI> OnRegionHandShakeReply;
        public event GenericCall1 OnRequestWearables;
        public event Action<IClientAPI, bool> OnCompleteMovementToRegion;
        public event UpdateAgent OnPreAgentUpdate;
        public event UpdateAgent OnAgentUpdate;
        public event AgentRequestSit OnAgentRequestSit;
        public event AgentSit OnAgentSit;
        public event AvatarPickerRequest OnAvatarPickerRequest;
        public event Action<IClientAPI> OnRequestAvatarsData;
        public event AddNewPrim OnAddPrim;
        public event RequestGodlikePowers OnRequestGodlikePowers;
        public event GodKickUser OnGodKickUser;
        public event ObjectDuplicate OnObjectDuplicate;
        public event GrabObject OnGrabObject;
        public event DeGrabObject OnDeGrabObject;
        public event MoveObject OnGrabUpdate;
        public event SpinStart OnSpinStart;
        public event SpinObject OnSpinUpdate;
        public event SpinStop OnSpinStop;
        public event ViewerEffectEventHandler OnViewerEffect;

        public event FetchInventory OnAgentDataUpdateRequest;
        public event TeleportLocationRequest OnSetStartLocationRequest;

        public event UpdateShape OnUpdatePrimShape;
        public event ObjectExtraParams OnUpdateExtraParams;
        public event RequestObjectPropertiesFamily OnRequestObjectPropertiesFamily;
        public event ObjectRequest OnObjectRequest;
        public event ObjectSelect OnObjectSelect;
        public event GenericCall7 OnObjectDescription;
        public event GenericCall7 OnObjectName;
        public event GenericCall7 OnObjectClickAction;
        public event GenericCall7 OnObjectMaterial;
        public event UpdatePrimFlags OnUpdatePrimFlags;
        public event UpdatePrimTexture OnUpdatePrimTexture;
        public event UpdateVector OnUpdatePrimGroupPosition;
        public event UpdateVector OnUpdatePrimSinglePosition;
        public event ClientChangeObject onClientChangeObject;
        public event UpdatePrimRotation OnUpdatePrimGroupRotation;
        public event UpdatePrimSingleRotationPosition OnUpdatePrimSingleRotationPosition;
        public event UpdatePrimSingleRotation OnUpdatePrimSingleRotation;
        public event UpdatePrimGroupRotation OnUpdatePrimGroupMouseRotation;
        public event UpdateVector OnUpdatePrimScale;
        public event UpdateVector OnUpdatePrimGroupScale;
        public event StatusChange OnChildAgentStatus;
        public event GenericCall2 OnStopMovement;
        public event Action<UUID> OnRemoveAvatar;

        public event CreateNewInventoryItem OnCreateNewInventoryItem;
        public event LinkInventoryItem OnLinkInventoryItem;
        public event CreateInventoryFolder OnCreateNewInventoryFolder;
        public event UpdateInventoryFolder OnUpdateInventoryFolder;
        public event MoveInventoryFolder OnMoveInventoryFolder;
        public event RemoveInventoryFolder OnRemoveInventoryFolder;
        public event RemoveInventoryItem OnRemoveInventoryItem;
        public event FetchInventoryDescendents OnFetchInventoryDescendents;
        public event PurgeInventoryDescendents OnPurgeInventoryDescendents;
        public event FetchInventory OnFetchInventory;
        public event RequestTaskInventory OnRequestTaskInventory;
        public event UpdateInventoryItem OnUpdateInventoryItem;
        public event CopyInventoryItem OnCopyInventoryItem;
        public event MoveInventoryItem OnMoveInventoryItem;
        public event UDPAssetUploadRequest OnAssetUploadRequest;
        public event XferReceive OnXferReceive;
        public event RequestXfer OnRequestXfer;
        public event AbortXfer OnAbortXfer;
        public event ConfirmXfer OnConfirmXfer;
        public event RezScript OnRezScript;
        public event UpdateTaskInventory OnUpdateTaskInventory;
        public event MoveTaskInventory OnMoveTaskItem;
        public event RemoveTaskInventory OnRemoveTaskItem;
        public event RequestAsset OnRequestAsset;

        public event UUIDNameRequest OnNameFromUUIDRequest;
        public event UUIDNameRequest OnUUIDGroupNameRequest;

        public event ParcelPropertiesRequest OnParcelPropertiesRequest;
        public event ParcelDivideRequest OnParcelDivideRequest;
        public event ParcelJoinRequest OnParcelJoinRequest;
        public event ParcelPropertiesUpdateRequest OnParcelPropertiesUpdateRequest;
        public event ParcelAbandonRequest OnParcelAbandonRequest;
        public event ParcelGodForceOwner OnParcelGodForceOwner;
        public event ParcelReclaim OnParcelReclaim;
        public event ParcelReturnObjectsRequest OnParcelReturnObjectsRequest;
        public event ParcelAccessListRequest OnParcelAccessListRequest;
        public event ParcelAccessListUpdateRequest OnParcelAccessListUpdateRequest;
        public event ParcelSelectObjects OnParcelSelectObjects;
        public event ParcelObjectOwnerRequest OnParcelObjectOwnerRequest;
        public event ParcelDeedToGroup OnParcelDeedToGroup;
        public event ObjectDeselect OnObjectDeselect;
        public event RegionInfoRequest OnRegionInfoRequest;
        public event EstateCovenantRequest OnEstateCovenantRequest;
        public event RequestTerrain OnRequestTerrain;
        public event RequestTerrain OnUploadTerrain;
        public event ObjectDuplicateOnRay OnObjectDuplicateOnRay;

        public event FriendActionDelegate OnApproveFriendRequest;
        public event FriendActionDelegate OnDenyFriendRequest;
        public event FriendshipTermination OnTerminateFriendship;
        public event GrantUserFriendRights OnGrantUserRights;

        public event EconomyDataRequest OnEconomyDataRequest;
        public event MoneyBalanceRequest OnMoneyBalanceRequest;
        public event UpdateAvatarProperties OnUpdateAvatarProperties;

        public event ObjectIncludeInSearch OnObjectIncludeInSearch;
        public event UUIDNameRequest OnTeleportHomeRequest;

        public event ScriptAnswer OnScriptAnswer;
        public event RequestPayPrice OnRequestPayPrice;
        public event ObjectSaleInfo OnObjectSaleInfo;
        public event ObjectBuy OnObjectBuy;
        public event BuyObjectInventory OnBuyObjectInventory;
        public event AgentSit OnUndo;
        public event AgentSit OnRedo;
        public event LandUndo OnLandUndo;

        public event ForceReleaseControls OnForceReleaseControls;
        public event GodLandStatRequest OnLandStatRequest;
        public event RequestObjectPropertiesFamily OnObjectGroupRequest;

        public event DetailedEstateDataRequest OnDetailedEstateDataRequest;
        public event SetEstateFlagsRequest OnSetEstateFlagsRequest;
        public event SetEstateTerrainBaseTexture OnSetEstateTerrainBaseTexture;
        public event SetEstateTerrainDetailTexture OnSetEstateTerrainDetailTexture;
        public event SetEstateTerrainTextureHeights OnSetEstateTerrainTextureHeights;
        public event CommitEstateTerrainTextureRequest OnCommitEstateTerrainTextureRequest;
        public event SetRegionTerrainSettings OnSetRegionTerrainSettings;
        public event BakeTerrain OnBakeTerrain;
        public event EstateRestartSimRequest OnEstateRestartSimRequest;
        public event EstateChangeCovenantRequest OnEstateChangeCovenantRequest;
        public event UpdateEstateAccessDeltaRequest OnUpdateEstateAccessDeltaRequest;
        public event SimulatorBlueBoxMessageRequest OnSimulatorBlueBoxMessageRequest;
        public event EstateBlueBoxMessageRequest OnEstateBlueBoxMessageRequest;
        public event EstateDebugRegionRequest OnEstateDebugRegionRequest;
        public event EstateTeleportOneUserHomeRequest OnEstateTeleportOneUserHomeRequest;
        public event EstateTeleportAllUsersHomeRequest OnEstateTeleportAllUsersHomeRequest;
        public event EstateChangeInfo OnEstateChangeInfo;
        public event EstateManageTelehub OnEstateManageTelehub;
        public event ScriptReset OnScriptReset;
        public event GetScriptRunning OnGetScriptRunning;
        public event SetScriptRunning OnSetScriptRunning;
        public event Action<Vector3, bool, bool> OnAutoPilotGo;

        public event TerrainUnacked OnUnackedTerrain;

        public event RegionHandleRequest OnRegionHandleRequest;
        public event ParcelInfoRequest OnParcelInfoRequest;

        public event ActivateGesture OnActivateGesture;
        public event DeactivateGesture OnDeactivateGesture;
        public event ObjectOwner OnObjectOwner;

        public event DirPlacesQuery OnDirPlacesQuery;
        public event DirFindQuery OnDirFindQuery;
        public event DirLandQuery OnDirLandQuery;
        public event DirPopularQuery OnDirPopularQuery;
        public event DirClassifiedQuery OnDirClassifiedQuery;
        public event EventInfoRequest OnEventInfoRequest;
        public event ParcelSetOtherCleanTime OnParcelSetOtherCleanTime;

        public event MapItemRequest OnMapItemRequest;

        public event OfferCallingCard OnOfferCallingCard;
        public event AcceptCallingCard OnAcceptCallingCard;
        public event DeclineCallingCard OnDeclineCallingCard;
        public event SoundTrigger OnSoundTrigger;

        public event StartLure OnStartLure;
        public event TeleportLureRequest OnTeleportLureRequest;
        public event NetworkStats OnNetworkStatsUpdate;

        public event ClassifiedInfoRequest OnClassifiedInfoRequest;
        public event ClassifiedInfoUpdate OnClassifiedInfoUpdate;
        public event ClassifiedDelete OnClassifiedDelete;
        public event ClassifiedGodDelete OnClassifiedGodDelete;

        public event EventNotificationAddRequest OnEventNotificationAddRequest;
        public event EventNotificationRemoveRequest OnEventNotificationRemoveRequest;
        public event EventGodDelete OnEventGodDelete;

        public event ParcelDwellRequest OnParcelDwellRequest;

        public event UserInfoRequest OnUserInfoRequest;
        public event UpdateUserInfo OnUpdateUserInfo;

        public event RetrieveInstantMessages OnRetrieveInstantMessages;

        public event PickDelete OnPickDelete;
        public event PickGodDelete OnPickGodDelete;
        public event PickInfoUpdate OnPickInfoUpdate;
        public event AvatarNotesUpdate OnAvatarNotesUpdate;

        public event MuteListRequest OnMuteListRequest;

        public event AvatarInterestUpdate OnAvatarInterestUpdate;

        public event PlacesQuery OnPlacesQuery;
        
        public event FindAgentUpdate OnFindAgent;
        public event TrackAgentUpdate OnTrackAgent;
        public event NewUserReport OnUserReport;
        public event SaveStateHandler OnSaveState;
        public event GroupAccountSummaryRequest OnGroupAccountSummaryRequest;
        public event GroupAccountDetailsRequest OnGroupAccountDetailsRequest;
        public event GroupAccountTransactionsRequest OnGroupAccountTransactionsRequest;
        public event FreezeUserUpdate OnParcelFreezeUser;
        public event EjectUserUpdate OnParcelEjectUser;
        public event ParcelBuyPass OnParcelBuyPass;
        public event ParcelGodMark OnParcelGodMark;
        public event GroupActiveProposalsRequest OnGroupActiveProposalsRequest;
        public event GroupVoteHistoryRequest OnGroupVoteHistoryRequest;
        public event SimWideDeletesDelegate OnSimWideDeletes;
        public event SendPostcard OnSendPostcard;
        public event ChangeInventoryItemFlags OnChangeInventoryItemFlags;
        public event MuteListEntryUpdate OnUpdateMuteListEntry;
        public event MuteListEntryRemove OnRemoveMuteListEntry;
        public event GodlikeMessage onGodlikeMessage;
        public event GodUpdateRegionInfoUpdate OnGodUpdateRegionInfoUpdate;

#pragma warning restore 67

        #endregion

        public void ActivateGesture(UUID assetId, UUID gestureId)
        {
        }
        public void DeactivateGesture(UUID assetId, UUID gestureId)
        {
        }

        #region Overrriden Methods IGNORE

        public virtual Vector3 StartPos
        {
            get { return m_startPos; }
            set { }
        }

        public virtual UUID AgentId
        {
            get { return m_uuid; }
            set { m_uuid = value; }
        }

        public UUID SessionId
        {
            get { return UUID.Zero; }
        }

        public UUID SecureSessionId
        {
            get { return UUID.Zero; }
        }

        public virtual string FirstName
        {
            get { return m_firstname; }
        }

        public virtual string LastName
        {
            get { return m_lastname; }
        }

        public virtual String Name
        {
            get { return FirstName + " " + LastName; }
        }

        public bool IsActive
        {
            get { return true; }
            set { }
        }

        public bool IsLoggingOut
        {
            get { return false; }
            set { }
        }
        public UUID ActiveGroupId
        {
            get { return UUID.Zero; }
        }

        public string ActiveGroupName
        {
            get { return String.Empty; }
        }

        public ulong ActiveGroupPowers
        {
            get { return 0; }
        }

        public bool IsGroupMember(UUID groupID)
        {
            return false;
        }

        public ulong GetGroupPowers(UUID groupID)
        {
            return 0;
        }

        public virtual int NextAnimationSequenceNumber
        {
            get { return 1; }
        }

        public virtual void SendWearables(AvatarWearable[] wearables, int serial)
        {
        }

        public virtual void SendAppearance(UUID agentID, byte[] visualParams, byte[] textureEntry)
        {
        }

        public virtual void Kick(string message)
        {
        }

        public virtual void SendStartPingCheck(byte seq)
        {
        }

        public virtual void SendAvatarPickerReply(AvatarPickerReplyAgentDataArgs AgentData, List<AvatarPickerReplyDataArgs> Data)
        {
        }

        public virtual void SendAgentDataUpdate(UUID agentid, UUID activegroupid, string firstname, string lastname, ulong grouppowers, string groupname, string grouptitle)
        {

        }

        public virtual void SendKillObject(ulong regionHandle, List<uint> localID)
        {
        }

        public virtual void SetChildAgentThrottle(byte[] throttle)
        {
        }
        public byte[] GetThrottlesPacked(float multiplier)
        {
            return new byte[0];
        }


        public virtual void SendAnimations(UUID[] animations, int[] seqs, UUID sourceAgentId, UUID[] objectIDs)
        {
        }

        public virtual void SendChatMessage(string message, byte type, Vector3 fromPos, string fromName,
                                            UUID fromAgentID, byte source, byte audible)
        {
        }

        public virtual void SendChatMessage(byte[] message, byte type, Vector3 fromPos, string fromName,
                                            UUID fromAgentID, byte source, byte audible)
        {
        }

        public void SendInstantMessage(GridInstantMessage im)
        {
            
        }

        public void SendGenericMessage(string method, List<string> message)
        {

        }

        public void SendGenericMessage(string method, List<byte[]> message)
        {

        }

        public virtual void SendLayerData(float[] map)
        {
        }

        public virtual void SendLayerData(int px, int py, float[] map)
        {
        }
        public virtual void SendLayerData(int px, int py, float[] map, bool track)
        {
        }

        public virtual void SendWindData(Vector2[] windSpeeds) { }

        public virtual void SendCloudData(float[] cloudCover) { }

        public virtual void MoveAgentIntoRegion(RegionInfo regInfo, Vector3 pos, Vector3 look)
        {
        }

        public virtual void InformClientOfNeighbour(ulong neighbourHandle, IPEndPoint neighbourExternalEndPoint)
        {
        }

        public virtual AgentCircuitData RequestClientInfo()
        {
            return new AgentCircuitData();
        }

        public virtual void CrossRegion(ulong newRegionHandle, Vector3 pos, Vector3 lookAt,
                                        IPEndPoint newRegionExternalEndPoint, string capsURL)
        {
        }

        public virtual void SendMapBlock(List<MapBlockData> mapBlocks, uint flag)
        {
        }

        public virtual void SendLocalTeleport(Vector3 position, Vector3 lookAt, uint flags)
        {
        }

        public virtual void SendRegionTeleport(ulong regionHandle, byte simAccess, IPEndPoint regionExternalEndPoint,
                                               uint locationID, uint flags, string capsURL)
        {
        }

        public virtual void SendTeleportFailed(string reason)
        {
        }

        public virtual void SendTeleportStart(uint flags)
        {
        }

        public virtual void SendTeleportProgress(uint flags, string message)
        {
        }

        public virtual void SendMoneyBalance(UUID transaction, bool success, byte[] description, int balance)
        {
        }

        public virtual void SendPayPrice(UUID objectID, int[] payPrice)
        {
        }

        public virtual void SendCoarseLocationUpdate(List<UUID> users, List<Vector3> CoarseLocations)
        {
        }

        public virtual void SendDialog(string objectname, UUID objectID, UUID ownerID, string ownerFirstName, string ownerLastName, string msg, UUID textureID, int ch, string[] buttonlabels)
        {
        }

        public void SendAvatarDataImmediate(ISceneEntity avatar)
        {
        }

        public void SendEntityUpdate(ISceneEntity entity, PrimUpdateFlags updateFlags)
        {
        }

        public void ReprioritizeUpdates()
        {
        }

        public void FlushPrimUpdates()
        {
        }

        public virtual void SendInventoryFolderDetails(UUID ownerID, UUID folderID,
                                                       List<InventoryItemBase> items,
                                                       List<InventoryFolderBase> folders,
                                                       int version,
                                                       bool fetchFolders,
                                                       bool fetchItems)
        {
        }

        public virtual void SendInventoryItemDetails(UUID ownerID, InventoryItemBase item)
        {
        }

        public virtual void SendInventoryItemCreateUpdate(InventoryItemBase Item, uint callbackID)
        {
        }

        public virtual void SendRemoveInventoryItem(UUID itemID)
        {
        }

        public virtual void SendBulkUpdateInventory(InventoryNodeBase node)
        {
        }

        public void SendTakeControls(int controls, bool passToAgent, bool TakeControls)
        {
        }

        public virtual void SendTaskInventory(UUID taskID, short serial, byte[] fileName)
        {
        }

        public virtual void SendXferPacket(ulong xferID, uint packet, byte[] data, bool isTaskInventory)
        {
        }
        public virtual void SendAbortXferPacket(ulong xferID)
        {

        }

        public virtual void SendEconomyData(float EnergyEfficiency, int ObjectCapacity, int ObjectCount, int PriceEnergyUnit,
                                            int PriceGroupCreate, int PriceObjectClaim, float PriceObjectRent, float PriceObjectScaleFactor,
                                            int PriceParcelClaim, float PriceParcelClaimFactor, int PriceParcelRent, int PricePublicObjectDecay,
                                            int PricePublicObjectDelete, int PriceRentLight, int PriceUpload, int TeleportMinPrice, float TeleportPriceExponent)
        {

        }
        public virtual void SendNameReply(UUID profileId, string firstname, string lastname)
        {
        }

        public virtual void SendPreLoadSound(UUID objectID, UUID ownerID, UUID soundID)
        {
        }

        public virtual void SendPlayAttachedSound(UUID soundID, UUID objectID, UUID ownerID, float gain,
                                                  byte flags)
        {
        }

        public void SendTriggeredSound(UUID soundID, UUID ownerID, UUID objectID, UUID parentID, ulong handle, Vector3 position, float gain)
        {
        }

        public void SendAttachedSoundGainChange(UUID objectID, float gain)
        {

        }

        public void SendAlertMessage(string message)
        {
        }

        public void SendAgentAlertMessage(string message, bool modal)
        {
        }

        public void SendSystemAlertMessage(string message)
        {
        }

        public void SendLoadURL(string objectname, UUID objectID, UUID ownerID, bool groupOwned, string message,
                                string url)
        {
        }

        public virtual void SendRegionHandshake(RegionInfo regionInfo, RegionHandshakeArgs args)
        {
            if (OnRegionHandShakeReply != null)
            {
                OnRegionHandShakeReply(this);
            }
        }
        
        public void SendAssetUploadCompleteMessage(sbyte AssetType, bool Success, UUID AssetFullID)
        {
        }

        public void SendConfirmXfer(ulong xferID, uint PacketID)
        {
        }

        public void SendXferRequest(ulong XferID, short AssetType, UUID vFileID, byte FilePath, byte[] FileName)
        {
        }

        public void SendInitiateDownload(string simFileName, string clientFileName)
        {
        }

        public void SendImageFirstPart(ushort numParts, UUID ImageUUID, uint ImageSize, byte[] ImageData, byte imageCodec)
        {
        }
        
        public void SendImageNotFound(UUID imageid)
        {
        }

        public void SendImageNextPart(ushort partNumber, UUID imageUuid, byte[] imageData)
        {
        }
        
        public void SendShutdownConnectionNotice()
        {
        }

        public void SendSimStats(SimStats stats)
        {
        }

        public void SendObjectPropertiesFamilyData(ISceneEntity Entity, uint RequestFlags)
        {
            
        }

        public void SendObjectPropertiesReply(ISceneEntity entity)
        {
        }

        public bool AddMoney(int debit)
        {
            return false;
        }

        public void SendSunPos(Vector3 sunPos, Vector3 sunVel, ulong time, uint dlen, uint ylen, float phase)
        {
        }

        public void SendViewerEffect(ViewerEffectPacket.EffectBlock[] effectBlocks)
        {
        }
            
        public void SendViewerTime(int phase)
        {
        }

        public void SendAvatarProperties(UUID avatarID, string aboutText, string bornOn, Byte[] charterMember,
                                         string flAbout, uint flags, UUID flImageID, UUID imageID, string profileURL,
                                         UUID partnerID)
        {
        }

        public void SendAsset(AssetRequestToClient req)
        {
        }

        public void SendTexture(AssetBase TextureAsset)
        {
        }

        public int DebugPacketLevel { get; set; }

        public void InPacket(object NewPack)
        {
        }

        public void ProcessInPacket(Packet NewPack)
        {
        }

        public void Close()
        {
<<<<<<< HEAD
            Close(true);
        }

        public void Close(bool sendStop)
        {
=======
            Close(false);
        }

        public void Close(bool force)
        {
            // Remove ourselves from the scene
            m_scene.RemoveClient(AgentId, false);
>>>>>>> 4820dfd7
        }

        public void Start()
        {
            // We never start the client, so always fail.
            throw new NotImplementedException();
        }
        
        public void Stop()
        {
        }

        private uint m_circuitCode;
        private IPEndPoint m_remoteEndPoint;

        public uint CircuitCode
        {
            get { return m_circuitCode; }
            set
            {
                m_circuitCode = value;
                m_remoteEndPoint = new IPEndPoint(IPAddress.Loopback, (ushort)m_circuitCode);
            }
        }

        public IPEndPoint RemoteEndPoint
        {
            get { return m_remoteEndPoint; }
        }

        public void SendBlueBoxMessage(UUID FromAvatarID, String FromAvatarName, String Message)
        {

        }
        public void SendLogoutPacket()
        {
        }

        public void Terminate()
        {
        }

        public ClientInfo GetClientInfo()
        {
            return null;
        }

        public void SetClientInfo(ClientInfo info)
        {
        }

        public void SendScriptQuestion(UUID objectID, string taskName, string ownerName, UUID itemID, int question)
        {
        }
        public void SendHealth(float health)
        {
        }

        public void SendEstateList(UUID invoice, int code, UUID[] Data, uint estateID)
        {
        }

        public void SendBannedUserList(UUID invoice, EstateBan[] banlist, uint estateID)
        {
        }

        public void SendRegionInfoToEstateMenu(RegionInfoForEstateMenuArgs args)
        {
        }
        public void SendEstateCovenantInformation(UUID covenant)
        {
        }
        public void SendTelehubInfo(UUID ObjectID, string ObjectName, Vector3 ObjectPos, Quaternion ObjectRot, List<Vector3> SpawnPoint)
        {
        }
        public void SendDetailedEstateData(UUID invoice, string estateName, uint estateID, uint parentEstate, uint estateFlags, uint sunPosition, UUID covenant, uint covenantChanged, string abuseEmail, UUID estateOwner)
        {
        }

        public void SendLandProperties(int sequence_id, bool snap_selection, int request_result, ILandObject lo, float simObjectBonusFactor,int parcelObjectCapacity, int simObjectCapacity, uint regionFlags)
        {
        }
        public void SendLandAccessListData(List<LandAccessEntry> accessList, uint accessFlag, int localLandID)
        {
        }
        public void SendForceClientSelectObjects(List<uint> objectIDs)
        {
        }
        public void SendCameraConstraint(Vector4 ConstraintPlane)
        {
        }
        public void SendLandObjectOwners(LandData land, List<UUID> groups, Dictionary<UUID, int> ownersAndCount)
        {
        }
        public void SendLandParcelOverlay(byte[] data, int sequence_id)
        {
        }

        public void SendGroupNameReply(UUID groupLLUID, string GroupName)
        {
        }

        public void SendScriptRunningReply(UUID objectID, UUID itemID, bool running)
        {
        }

        public void SendLandStatReply(uint reportType, uint requestFlags, uint resultCount, LandStatReportItem[] lsrpia)
        {
        }
        #endregion


        public void SendParcelMediaCommand(uint flags, ParcelMediaCommandEnum command, float time)
        {
        }

        public void SendParcelMediaUpdate(string mediaUrl, UUID mediaTextureID,
                                   byte autoScale, string mediaType, string mediaDesc, int mediaWidth, int mediaHeight,
                                   byte mediaLoop)
        {
        }

        public void SendSetFollowCamProperties (UUID objectID, SortedDictionary<int, float> parameters)
        {
        }

        public void SendClearFollowCamProperties (UUID objectID)
        {
        }

        public void SendRegionHandle (UUID regoinID, ulong handle)
        {
        }

        public void SendParcelInfo (RegionInfo info, LandData land, UUID parcelID, uint x, uint y)
        {
        }

        public void SetClientOption(string option, string value)
        {
        }

        public string GetClientOption(string option)
        {
            return string.Empty;
        }

        public void SendScriptTeleportRequest (string objName, string simName, Vector3 pos, Vector3 lookAt)
        {
        }

        public void SendDirPlacesReply(UUID queryID, DirPlacesReplyData[] data)
        {
        }

        public void SendDirPeopleReply(UUID queryID, DirPeopleReplyData[] data)
        {
        }

        public void SendDirEventsReply(UUID queryID, DirEventsReplyData[] data)
        {
        }

        public void SendDirGroupsReply(UUID queryID, DirGroupsReplyData[] data)
        {
        }

        public void SendDirClassifiedReply(UUID queryID, DirClassifiedReplyData[] data)
        {
        }

        public void SendDirLandReply(UUID queryID, DirLandReplyData[] data)
        {
        }

        public void SendDirPopularReply(UUID queryID, DirPopularReplyData[] data)
        {
        }

        public void SendMapItemReply(mapItemReply[] replies, uint mapitemtype, uint flags)
        {
        }

        public void SendEventInfoReply (EventData info)
        {
        }

        public void SendOfferCallingCard (UUID destID, UUID transactionID)
        {
        }

        public void SendAcceptCallingCard (UUID transactionID)
        {
        }

        public void SendDeclineCallingCard (UUID transactionID)
        {
        }

        public void SendJoinGroupReply(UUID groupID, bool success)
        {
        }
        
        public void SendEjectGroupMemberReply(UUID agentID, UUID groupID, bool success)
        {
        }
        
        public void SendLeaveGroupReply(UUID groupID, bool success)
        {
        }

        public void SendAvatarGroupsReply(UUID avatarID, GroupMembershipData[] data)
        {
        }

        public void SendTerminateFriend(UUID exFriendID)
        {
        }

        #region IClientAPI Members


        public bool AddGenericPacketHandler(string MethodName, GenericMessage handler)
        {
            //throw new NotImplementedException();
            return false;
        }

        public void SendAvatarClassifiedReply(UUID targetID, UUID[] classifiedID, string[] name)
        {
        }

        public void SendClassifiedInfoReply(UUID classifiedID, UUID creatorID, uint creationDate, uint expirationDate, uint category, string name, string description, UUID parcelID, uint parentEstate, UUID snapshotID, string simName, Vector3 globalPos, string parcelName, byte classifiedFlags, int price)
        {
        }

        public void SendAgentDropGroup(UUID groupID)
        {
        }

        public void SendAvatarNotesReply(UUID targetID, string text)
        {
        }

        public void SendAvatarPicksReply(UUID targetID, Dictionary<UUID, string> picks)
        {
        }

        public void SendAvatarClassifiedReply(UUID targetID, Dictionary<UUID, string> classifieds)
        {
        }

        public void SendParcelDwellReply(int localID, UUID parcelID, float dwell)
        {
        }

        public void SendUserInfoReply(bool imViaEmail, bool visible, string email)
        {
        }

        public void SendCreateGroupReply(UUID groupID, bool success, string message)
        {
        }

        public void RefreshGroupMembership()
        {
        }

        public void SendUseCachedMuteList()
        {
        }

        public void SendMuteListUpdate(string filename)
        {
        }

        public void SendPickInfoReply(UUID pickID,UUID creatorID, bool topPick, UUID parcelID, string name, string desc, UUID snapshotID, string user, string originalName, string simName, Vector3 posGlobal, int sortOrder, bool enabled)
        {
        }
        #endregion
        
        public void SendRebakeAvatarTextures(UUID textureID)
        {
        }

        public void SendAvatarInterestsReply(UUID avatarID, uint wantMask, string wantText, uint skillsMask, string skillsText, string languages)
        {
        }
        
        public void SendGroupAccountingDetails(IClientAPI sender,UUID groupID, UUID transactionID, UUID sessionID, int amt)
        {
        }
        
        public void SendGroupAccountingSummary(IClientAPI sender,UUID groupID, uint moneyAmt, int totalTier, int usedTier)
        {
        }
        
        public void SendGroupTransactionsSummaryDetails(IClientAPI sender,UUID groupID, UUID transactionID, UUID sessionID,int amt)
        {
        }

        public void SendGroupVoteHistory(UUID groupID, UUID transactionID, GroupVoteHistory[] Votes)
        {
        }

        public void SendGroupActiveProposals(UUID groupID, UUID transactionID, GroupActiveProposals[] Proposals)
        {
        }

        public void SendChangeUserRights(UUID agentID, UUID friendID, int rights)
        {
        }

        public void SendTextBoxRequest(string message, int chatChannel, string objectname, UUID ownerID, string ownerFirstName, string ownerLastName, UUID objectId)
        {
        }
        
        public void StopFlying(ISceneEntity presence)
        {
        }

        public void SendPlacesReply(UUID queryID, UUID transactionID, PlacesReplyData[] data)
        {
        }

        public void SendPartPhysicsProprieties(ISceneEntity entity)
        {
        }

    }
}<|MERGE_RESOLUTION|>--- conflicted
+++ resolved
@@ -905,21 +905,13 @@
 
         public void Close()
         {
-<<<<<<< HEAD
-            Close(true);
-        }
-
-        public void Close(bool sendStop)
-        {
-=======
-            Close(false);
-        }
-
-        public void Close(bool force)
+            Close(true, false);
+        }
+
+        public void Close(bool sendStop, bool force)
         {
             // Remove ourselves from the scene
             m_scene.RemoveClient(AgentId, false);
->>>>>>> 4820dfd7
         }
 
         public void Start()
