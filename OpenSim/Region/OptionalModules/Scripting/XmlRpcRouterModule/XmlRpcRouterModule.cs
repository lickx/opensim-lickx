--- conflicted
+++ resolved
@@ -44,34 +44,18 @@
     public class XmlRpcRouter : INonSharedRegionModule, IXmlRpcRouter
     {
         //private static readonly ILog m_log = LogManager.GetLogger(MethodBase.GetCurrentMethod().DeclaringType);
-<<<<<<< HEAD
-        private bool m_enabled = false;
-        public void Initialise(Scene scene, IConfigSource config)
-=======
 
         private bool m_Enabled;
 
         #region INonSharedRegionModule
 
         public void Initialise(IConfigSource config)
->>>>>>> 152d5dc2
         {
             IConfig startupConfig = config.Configs["XMLRPC"];
             if (startupConfig == null)
                 return;
 
             if (startupConfig.GetString("XmlRpcRouterModule",
-<<<<<<< HEAD
-                    "") == "XmlRpcRouterModule")
-            {
-                scene.RegisterModuleInterface<IXmlRpcRouter>(this);
-                m_enabled = true;
-            }
-            else
-            {
-                m_enabled = false;
-            }
-=======
                     "XmlRpcRouterModule") == "XmlRpcRouterModule")
                 m_Enabled = true;
         }
@@ -82,7 +66,6 @@
                 return;
 
             scene.RegisterModuleInterface<IXmlRpcRouter>(this);
->>>>>>> 152d5dc2
         }
 
         public void RegionLoaded(Scene scene)
@@ -115,7 +98,7 @@
 
         public void RegisterNewReceiver(IScriptModule scriptEngine, UUID channel, UUID objectID, UUID itemID, string uri)
         {
-            if (m_enabled)
+            if (m_Enabled)
             {
                 scriptEngine.PostScriptEvent(itemID, "xmlrpc_uri", new Object[] { uri });
             }
