/*
 * Copyright (c) Contributors, http://opensimulator.org/
 * See CONTRIBUTORS.TXT for a full list of copyright holders.
 *
 * Redistribution and use in source and binary forms, with or without
 * modification, are permitted provided that the following conditions are met:
 *     * Redistributions of source code must retain the above copyright
 *       notice, this list of conditions and the following disclaimer.
 *     * Redistributions in binary form must reproduce the above copyright
 *       notice, this list of conditions and the following disclaimer in the
 *       documentation and/or other materials provided with the distribution.
 *     * Neither the name of the OpenSimulator Project nor the
 *       names of its contributors may be used to endorse or promote products
 *       derived from this software without specific prior written permission.
 *
 * THIS SOFTWARE IS PROVIDED BY THE DEVELOPERS ''AS IS'' AND ANY
 * EXPRESS OR IMPLIED WARRANTIES, INCLUDING, BUT NOT LIMITED TO, THE IMPLIED
 * WARRANTIES OF MERCHANTABILITY AND FITNESS FOR A PARTICULAR PURPOSE ARE
 * DISCLAIMED. IN NO EVENT SHALL THE CONTRIBUTORS BE LIABLE FOR ANY
 * DIRECT, INDIRECT, INCIDENTAL, SPECIAL, EXEMPLARY, OR CONSEQUENTIAL DAMAGES
 * (INCLUDING, BUT NOT LIMITED TO, PROCUREMENT OF SUBSTITUTE GOODS OR SERVICES;
 * LOSS OF USE, DATA, OR PROFITS; OR BUSINESS INTERRUPTION) HOWEVER CAUSED AND
 * ON ANY THEORY OF LIABILITY, WHETHER IN CONTRACT, STRICT LIABILITY, OR TORT
 * (INCLUDING NEGLIGENCE OR OTHERWISE) ARISING IN ANY WAY OUT OF THE USE OF THIS
 * SOFTWARE, EVEN IF ADVISED OF THE POSSIBILITY OF SUCH DAMAGE.
 */

using System;
using System.Collections.Generic;
using System.Data;
using OpenMetaverse;
using System.Text;
using Npgsql;
using log4net;
using System.Reflection;

namespace OpenSim.Data.PGSQL
{
    public class PGSQLUserAccountData : PGSQLGenericTableHandler<UserAccountData>,IUserAccountData
    {
        private static readonly ILog m_log = LogManager.GetLogger(MethodBase.GetCurrentMethod().DeclaringType);


        public PGSQLUserAccountData(string connectionString, string realm) :
            base(connectionString, realm, "UserAccount")
        {
        }

        /*
        private string m_Realm;
        private List<string> m_ColumnNames = null;
        private PGSQLManager m_database;

        public PGSQLUserAccountData(string connectionString, string realm) :
            base(connectionString, realm, "UserAccount")
        {
            m_Realm = realm;
            m_ConnectionString = connectionString;
            m_database = new PGSQLManager(connectionString);

            using (NpgsqlConnection conn = new NpgsqlConnection(m_ConnectionString))
            {
                conn.Open();
                Migration m = new Migration(conn, GetType().Assembly, "UserAccount");
                m.Update();
            }
        }
        */
        /*
        public List<UserAccountData> Query(UUID principalID, UUID scopeID, string query)
        {
            return null;
        }
        */
        /*
        public override UserAccountData[] Get(string[] fields, string[] keys)
        {
            UserAccountData[] retUA = base.Get(fields,keys);

            if (retUA.Length > 0)
            {
                Dictionary<string, string> data = retUA[0].Data;
                Dictionary<string, string> data2 = new Dictionary<string, string>();

                foreach (KeyValuePair<string,string> chave in data)
                {
                    string s2 = chave.Key;

                    data2[s2] = chave.Value;

                    if (!m_FieldTypes.ContainsKey(chave.Key))
                    {
                        string tipo = "";
                        m_FieldTypes.TryGetValue(chave.Key, out tipo);
                        m_FieldTypes.Add(s2, tipo);
                    }
                }
                foreach (KeyValuePair<string, string> chave in data2)
                {
                    if (!retUA[0].Data.ContainsKey(chave.Key))
                        retUA[0].Data.Add(chave.Key, chave.Value);
                }
            }

            return retUA;
        }
        */
        public UserAccountData Get(UUID principalID, UUID scopeID)
        {
            UserAccountData ret = new UserAccountData();
            ret.Data = new Dictionary<string, string>();

            string sql = string.Format(@"select * from {0} where ""PrincipalID"" = :PrincipalID", m_Realm);
            if (scopeID != UUID.Zero)
                sql += @" and ""ScopeID"" = :ScopeID";

            using (NpgsqlConnection conn = new NpgsqlConnection(m_ConnectionString))
            using (NpgsqlCommand cmd = new NpgsqlCommand(sql, conn))
            {
                cmd.Parameters.Add(m_database.CreateParameter("PrincipalID", principalID));
                cmd.Parameters.Add(m_database.CreateParameter("ScopeID", scopeID));

                conn.Open();
                using (NpgsqlDataReader result = cmd.ExecuteReader())
                {
                    if (result.Read())
                    {
                        ret.PrincipalID = principalID;
                        UUID scope;
                        UUID.TryParse(result["scopeid"].ToString(), out scope);
                        ret.ScopeID = scope;

                        if (m_ColumnNames == null)
                        {
                            m_ColumnNames = new List<string>();

                            DataTable schemaTable = result.GetSchemaTable();
                            foreach (DataRow row in schemaTable.Rows)
                                m_ColumnNames.Add(row["ColumnName"].ToString());
                        }

                        foreach (string s in m_ColumnNames)
                        {
                            string s2 = s;
                            if (s2 == "uuid")
                                continue;
                            if (s2 == "scopeid")
                                continue;

                            ret.Data[s] = result[s].ToString();
                        }
                        return ret;
                    }
                }
            }
            return null;
        }

        public override bool Store(UserAccountData data)
        {
            if (data.Data.ContainsKey("PrincipalID"))
                data.Data.Remove("PrincipalID");
            if (data.Data.ContainsKey("ScopeID"))
                data.Data.Remove("ScopeID");

            string[] fields = new List<string>(data.Data.Keys).ToArray();

            using (NpgsqlConnection conn = new NpgsqlConnection(m_ConnectionString))
            using (NpgsqlCommand cmd = new NpgsqlCommand())
            {
                m_log.DebugFormat("[USER]: Try to update user {0} {1}", data.FirstName, data.LastName);

                StringBuilder updateBuilder = new StringBuilder();
                updateBuilder.AppendFormat("update {0} set ", m_Realm);
                bool first = true;
                foreach (string field in fields)
                {
                    if (!first)
                        updateBuilder.Append(", ");
                    updateBuilder.AppendFormat("\"{0}\" = :{0}", field);

                    first = false;
                    if (m_FieldTypes.ContainsKey(field))
                        cmd.Parameters.Add(m_database.CreateParameter("" + field, data.Data[field], m_FieldTypes[field]));
                    else
                        cmd.Parameters.Add(m_database.CreateParameter("" + field, data.Data[field]));
                }

                updateBuilder.Append(" where \"PrincipalID\" = :principalID");

                if (data.ScopeID != UUID.Zero)
                    updateBuilder.Append(" and \"ScopeID\" = :scopeID");

                cmd.CommandText = updateBuilder.ToString();
                cmd.Connection = conn;
                cmd.Parameters.Add(m_database.CreateParameter("principalID", data.PrincipalID));
                cmd.Parameters.Add(m_database.CreateParameter("scopeID", data.ScopeID));

                m_log.DebugFormat("[USER]: SQL update user {0} ", cmd.CommandText);

                conn.Open();

                m_log.DebugFormat("[USER]: CON opened update user {0} ", cmd.CommandText);

                int conta = 0;
                try
                {
                    conta = cmd.ExecuteNonQuery();
                }
                catch (Exception e){
                    m_log.ErrorFormat("[USER]: ERROR opened update user {0} ", e.Message);
                }


                if (conta < 1)
                {
                    m_log.DebugFormat("[USER]: Try to insert user {0} {1}", data.FirstName, data.LastName);

                    StringBuilder insertBuilder = new StringBuilder();
                    insertBuilder.AppendFormat(@"insert into {0} (""PrincipalID"", ""ScopeID"", ""FirstName"", ""LastName"", """, m_Realm);
                    insertBuilder.Append(String.Join(@""", """, fields));
                    insertBuilder.Append(@""") values (:principalID, :scopeID, :FirstName, :LastName, :");
                    insertBuilder.Append(String.Join(", :", fields));
                    insertBuilder.Append(");");

                    cmd.Parameters.Add(m_database.CreateParameter("FirstName", data.FirstName));
                    cmd.Parameters.Add(m_database.CreateParameter("LastName", data.LastName));

                    cmd.CommandText = insertBuilder.ToString();

                    if (cmd.ExecuteNonQuery() < 1)
                    {
                        return false;
                    }
                }
                else
                    m_log.DebugFormat("[USER]: User {0} {1} exists", data.FirstName, data.LastName);
            }
            return true;
        }


        public bool Store(UserAccountData data, UUID principalID, string token)
        {
            return false;
        }


        public bool SetDataItem(UUID principalID, string item, string value)
        {
            string sql = string.Format(@"update {0} set {1} = :{1} where ""UUID"" = :UUID", m_Realm, item);
            using (NpgsqlConnection conn = new NpgsqlConnection(m_ConnectionString))
            using (NpgsqlCommand cmd = new NpgsqlCommand(sql, conn))
            {
                if (m_FieldTypes.ContainsKey(item))
                    cmd.Parameters.Add(m_database.CreateParameter("\"" + item + "\"", value, m_FieldTypes[item]));
                else
                    cmd.Parameters.Add(m_database.CreateParameter("\"" + item + "\"", value));

                cmd.Parameters.Add(m_database.CreateParameter("UUID", principalID));
                conn.Open();

                if (cmd.ExecuteNonQuery() > 0)
                    return true;
            }
            return false;
        }
        /*
        public UserAccountData[] Get(string[] keys, string[] vals)
        {
            return null;
        }
        */

        public UserAccountData[] GetUsers(UUID scopeID, string query)
        {
            string[] words = query.Split();

            for (int i = 0; i < words.Length; i++)
            {
                if (words[i].Length < 3)
                {
                    if (i != words.Length - 1)
                        Array.Copy(words, i + 1, words, i, words.Length - i - 1);
                    Array.Resize(ref words, words.Length - 1);
                }
            }

            if (words.Length == 0)
                return new UserAccountData[0];

            if (words.Length > 2)
                return new UserAccountData[0];

            string sql = "";
            using (NpgsqlConnection conn = new NpgsqlConnection(m_ConnectionString))
            using (NpgsqlCommand cmd = new NpgsqlCommand())
            {
                if (words.Length == 1)
                {
<<<<<<< HEAD
                    sql = String.Format(@"select * from {0} where (""ScopeID""=:ScopeID or ""ScopeID""=:UUIDZero) and (""FirstName"" COLLATE ""en_US.utf8"" ILIKE :search or ""LastName"" COLLATE ""en_US.utf8"" ILIKE :search)", m_Realm);
                    cmd.Parameters.Add(m_database.CreateParameter("ScopeID", (UUID)scope_id));
                    cmd.Parameters.Add (m_database.CreateParameter("UUIDZero", (UUID)UUID.Zero));
=======
                    sql = String.Format(@"select * from {0} where (""ScopeID""=:ScopeID or ""ScopeID""=:UUIDZero) and (LOWER(""FirstName"" COLLATE ""en_US.utf8"") like LOWER(:search) or LOWER(""LastName"" COLLATE ""en_US.utf8"") like LOWER(:search))", m_Realm);
                    cmd.Parameters.Add(m_database.CreateParameter("ScopeID", scopeID));
                    cmd.Parameters.Add (m_database.CreateParameter("UUIDZero", UUID.Zero));
>>>>>>> a0713398
                    cmd.Parameters.Add(m_database.CreateParameter("search", "%" + words[0] + "%"));
                }
                else
                {
                    sql = String.Format(@"select * from {0} where (""ScopeID""=:ScopeID or ""ScopeID""=:UUIDZero) and (""FirstName"" COLLATE ""en_US.utf8"" ILIKE :searchFirst or ""LastName"" COLLATE ""en_US.utf8"" ILIKE :searchLast)", m_Realm);
                    cmd.Parameters.Add(m_database.CreateParameter("searchFirst", "%" + words[0] + "%"));
                    cmd.Parameters.Add(m_database.CreateParameter("searchLast", "%" + words[1] + "%"));
                    cmd.Parameters.Add (m_database.CreateParameter("UUIDZero", UUID.Zero));
                    cmd.Parameters.Add(m_database.CreateParameter("ScopeID", scopeID));
                }
                cmd.Connection = conn;
                cmd.CommandText = sql;
                conn.Open();
                return DoQuery(cmd);
            }
        }

        public UserAccountData[] GetUsersWhere(UUID scopeID, string where)
        {
            using (NpgsqlConnection conn = new NpgsqlConnection(m_ConnectionString))
            using (NpgsqlCommand cmd = new NpgsqlCommand())
            {
                // Fix case sensitivity for PostgreSQL column names
                where = where.Replace("PrincipalID", "\"PrincipalID\"")
                            .Replace("ScopeID", "\"ScopeID\"")
                            .Replace("FirstName", "\"FirstName\"")
                            .Replace("LastName", "\"LastName\"");
                            
                if (!scopeID.IsZero())
                {
                    where = "(\"ScopeID\"=:ScopeID or \"ScopeID\"='00000000-0000-0000-0000-000000000000') and (" + where + ")";
                    cmd.Parameters.Add(m_database.CreateParameter("ScopeID", scopeID));
                }

                cmd.CommandText = String.Format("select * from {0} where " + where, m_Realm);
                cmd.Connection = conn;
                
                conn.Open();
                return DoQuery(cmd);
            }
        }
    }
}<|MERGE_RESOLUTION|>--- conflicted
+++ resolved
@@ -298,15 +298,9 @@
             {
                 if (words.Length == 1)
                 {
-<<<<<<< HEAD
                     sql = String.Format(@"select * from {0} where (""ScopeID""=:ScopeID or ""ScopeID""=:UUIDZero) and (""FirstName"" COLLATE ""en_US.utf8"" ILIKE :search or ""LastName"" COLLATE ""en_US.utf8"" ILIKE :search)", m_Realm);
-                    cmd.Parameters.Add(m_database.CreateParameter("ScopeID", (UUID)scope_id));
-                    cmd.Parameters.Add (m_database.CreateParameter("UUIDZero", (UUID)UUID.Zero));
-=======
-                    sql = String.Format(@"select * from {0} where (""ScopeID""=:ScopeID or ""ScopeID""=:UUIDZero) and (LOWER(""FirstName"" COLLATE ""en_US.utf8"") like LOWER(:search) or LOWER(""LastName"" COLLATE ""en_US.utf8"") like LOWER(:search))", m_Realm);
                     cmd.Parameters.Add(m_database.CreateParameter("ScopeID", scopeID));
                     cmd.Parameters.Add (m_database.CreateParameter("UUIDZero", UUID.Zero));
->>>>>>> a0713398
                     cmd.Parameters.Add(m_database.CreateParameter("search", "%" + words[0] + "%"));
                 }
                 else
