--- conflicted
+++ resolved
@@ -136,7 +136,6 @@
                         {
                             cmd.Parameters.Clear();
 
-<<<<<<< HEAD
                             cmd.CommandText = "replace into prims (" +
                                     "UUID, CreationDate, " +
                                     "Name, Text, Description, " +
@@ -172,6 +171,7 @@
                                     "ParticleSystem, ClickAction, Material, " +
                                     "CollisionSound, CollisionSoundVolume, " +
                                     "PassTouches, " +
+                                    "PassCollisions, " +
                                     "LinkNumber, MediaURL, KeyframeMotion, " +
                                     "PhysicsShapeType, Density, GravityModifier, " +
                                     "Friction, Restitution) values (" + "?UUID, " +
@@ -205,89 +205,12 @@
                                     "?SaleType, ?ColorR, ?ColorG, " +
                                     "?ColorB, ?ColorA, ?ParticleSystem, " +
                                     "?ClickAction, ?Material, ?CollisionSound, " +
-                                    "?CollisionSoundVolume, ?PassTouches, " +
+                                    "?CollisionSoundVolume, ?PassTouches, ?PassCollisions, " +
                                     "?LinkNumber, ?MediaURL, ?KeyframeMotion, " +
                                     "?PhysicsShapeType, ?Density, ?GravityModifier, " +
                                     "?Friction, ?Restitution)";
 
                             FillPrimCommand(cmd, prim, obj.UUID, regionUUID);
-=======
-                        cmd.CommandText = "replace into prims (" +
-                                "UUID, CreationDate, " +
-                                "Name, Text, Description, " +
-                                "SitName, TouchName, ObjectFlags, " +
-                                "OwnerMask, NextOwnerMask, GroupMask, " +
-                                "EveryoneMask, BaseMask, PositionX, " +
-                                "PositionY, PositionZ, GroupPositionX, " +
-                                "GroupPositionY, GroupPositionZ, VelocityX, " +
-                                "VelocityY, VelocityZ, AngularVelocityX, " +
-                                "AngularVelocityY, AngularVelocityZ, " +
-                                "AccelerationX, AccelerationY, " +
-                                "AccelerationZ, RotationX, " +
-                                "RotationY, RotationZ, " +
-                                "RotationW, SitTargetOffsetX, " +
-                                "SitTargetOffsetY, SitTargetOffsetZ, " +
-                                "SitTargetOrientW, SitTargetOrientX, " +
-                                "SitTargetOrientY, SitTargetOrientZ, " +
-                                "RegionUUID, CreatorID, " +
-                                "OwnerID, GroupID, " +
-                                "LastOwnerID, SceneGroupID, " +
-                                "PayPrice, PayButton1, " +
-                                "PayButton2, PayButton3, " +
-                                "PayButton4, LoopedSound, " +
-                                "LoopedSoundGain, TextureAnimation, " +
-                                "OmegaX, OmegaY, OmegaZ, " +
-                                "CameraEyeOffsetX, CameraEyeOffsetY, " +
-                                "CameraEyeOffsetZ, CameraAtOffsetX, " +
-                                "CameraAtOffsetY, CameraAtOffsetZ, " +
-                                "ForceMouselook, ScriptAccessPin, " +
-                                "AllowedDrop, DieAtEdge, " +
-                                "SalePrice, SaleType, " +
-                                "ColorR, ColorG, ColorB, ColorA, " +
-                                "ParticleSystem, ClickAction, Material, " +
-                                "CollisionSound, CollisionSoundVolume, " +
-                                "PassTouches, " +
-                                "PassCollisions, " +
-                                "LinkNumber, MediaURL, KeyframeMotion, " +
-                                "PhysicsShapeType, Density, GravityModifier, " +
-                                "Friction, Restitution) values (" + "?UUID, " +
-                                "?CreationDate, ?Name, ?Text, " +
-                                "?Description, ?SitName, ?TouchName, " +
-                                "?ObjectFlags, ?OwnerMask, ?NextOwnerMask, " +
-                                "?GroupMask, ?EveryoneMask, ?BaseMask, " +
-                                "?PositionX, ?PositionY, ?PositionZ, " +
-                                "?GroupPositionX, ?GroupPositionY, " +
-                                "?GroupPositionZ, ?VelocityX, " +
-                                "?VelocityY, ?VelocityZ, ?AngularVelocityX, " +
-                                "?AngularVelocityY, ?AngularVelocityZ, " +
-                                "?AccelerationX, ?AccelerationY, " +
-                                "?AccelerationZ, ?RotationX, " +
-                                "?RotationY, ?RotationZ, " +
-                                "?RotationW, ?SitTargetOffsetX, " +
-                                "?SitTargetOffsetY, ?SitTargetOffsetZ, " +
-                                "?SitTargetOrientW, ?SitTargetOrientX, " +
-                                "?SitTargetOrientY, ?SitTargetOrientZ, " +
-                                "?RegionUUID, ?CreatorID, ?OwnerID, " +
-                                "?GroupID, ?LastOwnerID, ?SceneGroupID, " +
-                                "?PayPrice, ?PayButton1, ?PayButton2, " +
-                                "?PayButton3, ?PayButton4, ?LoopedSound, " +
-                                "?LoopedSoundGain, ?TextureAnimation, " +
-                                "?OmegaX, ?OmegaY, ?OmegaZ, " +
-                                "?CameraEyeOffsetX, ?CameraEyeOffsetY, " +
-                                "?CameraEyeOffsetZ, ?CameraAtOffsetX, " +
-                                "?CameraAtOffsetY, ?CameraAtOffsetZ, " +
-                                "?ForceMouselook, ?ScriptAccessPin, " +
-                                "?AllowedDrop, ?DieAtEdge, ?SalePrice, " +
-                                "?SaleType, ?ColorR, ?ColorG, " +
-                                "?ColorB, ?ColorA, ?ParticleSystem, " +
-                                "?ClickAction, ?Material, ?CollisionSound, " +
-                                "?CollisionSoundVolume, ?PassTouches, ?PassCollisions, " +
-                                "?LinkNumber, ?MediaURL, ?KeyframeMotion, " +
-                                "?PhysicsShapeType, ?Density, ?GravityModifier, " +
-                                "?Friction, ?Restitution)";
-
-                        FillPrimCommand(cmd, prim, obj.UUID, regionUUID);
->>>>>>> 81d7844f
 
                             ExecuteNonQuery(cmd);
 
