--- conflicted
+++ resolved
@@ -592,11 +592,7 @@
 
         public void StoreTerrain(TerrainData terrData, UUID regionID)
         {
-<<<<<<< HEAD
-            lock (m_dbLock)
-=======
             Util.FireAndForget(delegate(object x)
->>>>>>> 31a50a73
             {
                 m_log.Info("[REGION DB]: Storing terrain");
 
@@ -611,20 +607,6 @@
                             cmd.CommandText = "delete from terrain where RegionUUID = ?RegionUUID";
                             cmd.Parameters.AddWithValue("RegionUUID", regionID.ToString());
 
-<<<<<<< HEAD
-                        int terrainDBRevision;
-                        Array terrainDBblob;
-                        terrData.GetDatabaseBlob(out terrainDBRevision, out terrainDBblob);
-
-                        m_log.InfoFormat("{0} Storing terrain. X={1}, Y={2}, rev={3}",
-                                    LogHeader, terrData.SizeX, terrData.SizeY, terrainDBRevision);
-
-                        cmd.CommandText = "insert into terrain (RegionUUID, Revision, Heightfield)"
-                        +   "values (?RegionUUID, ?Revision, ?Heightfield)";
-
-                        cmd.Parameters.AddWithValue("Revision", terrainDBRevision);
-                        cmd.Parameters.AddWithValue("Heightfield", terrainDBblob);
-=======
                             using (MySqlCommand cmd2 = dbcon.CreateCommand())
                             {
                                 try
@@ -632,7 +614,6 @@
                                     cmd2.CommandText = "insert into terrain (RegionUUID, " +
                                             "Revision, Heightfield) values (?RegionUUID, " +
                                             "?Revision, ?Heightfield)";
->>>>>>> 31a50a73
 
                                     int terrainDBRevision;
                                     Array terrainDBblob;
@@ -666,25 +647,9 @@
             return ret;
         }
 
-<<<<<<< HEAD
-        // Legacy region loading
-        public double[,] LoadTerrain(UUID regionID)
-        {
-            double[,] ret = null;
-            TerrainData terrData = LoadTerrain(regionID, (int)Constants.RegionSize, (int)Constants.RegionSize, (int)Constants.RegionHeight);
-            if (terrData != null)
-                ret = terrData.GetDoubles();
-            return ret;
-        }
-
         // Returns 'null' if region not found
         public TerrainData LoadTerrain(UUID regionID, int pSizeX, int pSizeY, int pSizeZ)
         {
-=======
-        // Returns 'null' if region not found
-        public TerrainData LoadTerrain(UUID regionID, int pSizeX, int pSizeY, int pSizeZ)
-        {
->>>>>>> 31a50a73
             TerrainData terrData = null;
 
             lock (m_dbLock)
@@ -705,16 +670,11 @@
                             while (reader.Read())
                             {
                                 int rev = Convert.ToInt32(reader["Revision"]);
-<<<<<<< HEAD
-                                byte[] blob = (byte[])reader["Heightfield"];
-                                terrData = TerrainData.CreateFromDatabaseBlobFactory(pSizeX, pSizeY, pSizeZ, rev, blob);
-=======
                                 if ((reader["Heightfield"] != DBNull.Value))
                                 {
                                     byte[] blob = (byte[])reader["Heightfield"];
                                     terrData = TerrainData.CreateFromDatabaseBlobFactory(pSizeX, pSizeY, pSizeZ, rev, blob);
                                 }
->>>>>>> 31a50a73
                             }
                         }
                     }
@@ -762,14 +722,9 @@
                             "MusicURL, PassHours, PassPrice, SnapshotUUID, " +
                             "UserLocationX, UserLocationY, UserLocationZ, " +
                             "UserLookAtX, UserLookAtY, UserLookAtZ, " +
-<<<<<<< HEAD
                             "AuthbuyerID, OtherCleanTime, Dwell, MediaType, MediaDescription, " +
-                            "MediaSize, MediaLoop, ObscureMusic, ObscureMedia) values (" +
-=======
-                            "AuthbuyerID, OtherCleanTime, MediaType, MediaDescription, " +
                             "MediaSize, MediaLoop, ObscureMusic, ObscureMedia, " + 
                             "SeeAVs, AnyAVSounds, GroupAVSounds) values (" +
->>>>>>> 31a50a73
                             "?UUID, ?RegionUUID, " +
                             "?LocalLandID, ?Bitmap, ?Name, ?Description, " +
                             "?OwnerUUID, ?IsGroupOwned, ?Area, ?AuctionID, " +
@@ -779,14 +734,9 @@
                             "?MusicURL, ?PassHours, ?PassPrice, ?SnapshotUUID, " +
                             "?UserLocationX, ?UserLocationY, ?UserLocationZ, " +
                             "?UserLookAtX, ?UserLookAtY, ?UserLookAtZ, " +
-<<<<<<< HEAD
                             "?AuthbuyerID, ?OtherCleanTime, ?Dwell, ?MediaType, ?MediaDescription, "+
-                            "CONCAT(?MediaWidth, ',', ?MediaHeight), ?MediaLoop, ?ObscureMusic, ?ObscureMedia)";
-=======
-                            "?AuthbuyerID, ?OtherCleanTime, ?MediaType, ?MediaDescription, "+
                             "CONCAT(?MediaWidth, ',', ?MediaHeight), ?MediaLoop, ?ObscureMusic, ?ObscureMedia, " +
                             "?SeeAVs, ?AnyAVSounds, ?GroupAVSounds)";
->>>>>>> 31a50a73
 
                         FillLandCommand(cmd, parcel.LandData, parcel.RegionUUID);
 
@@ -1134,12 +1084,46 @@
         {
             using (MySqlConnection dbcon = new MySqlConnection(m_connectionString))
             {
-<<<<<<< HEAD
                 dbcon.Open();
-=======
-                using (MySqlConnection dbcon = new MySqlConnection(m_connectionString))
-                {
-                    dbcon.Open();
+
+                using (MySqlCommand cmd = dbcon.CreateCommand())
+                {
+                    cmd.CommandText = "replace into regionsettings (regionUUID, " +
+                        "block_terraform, block_fly, allow_damage, " +
+                        "restrict_pushing, allow_land_resell, " +
+                        "allow_land_join_divide, block_show_in_search, " +
+                        "agent_limit, object_bonus, maturity, " +
+                        "disable_scripts, disable_collisions, " +
+                        "disable_physics, terrain_texture_1, " +
+                        "terrain_texture_2, terrain_texture_3, " +
+                        "terrain_texture_4, elevation_1_nw, " +
+                        "elevation_2_nw, elevation_1_ne, " +
+                        "elevation_2_ne, elevation_1_se, " +
+                        "elevation_2_se, elevation_1_sw, " +
+                        "elevation_2_sw, water_height, " +
+                        "terrain_raise_limit, terrain_lower_limit, " +
+                        "use_estate_sun, fixed_sun, sun_position, " +
+                        "covenant, covenant_datetime, Sandbox, sunvectorx, sunvectory, " +
+                        "sunvectorz, loaded_creation_datetime, " +
+                        "loaded_creation_id, map_tile_ID, " +
+                        "TelehubObject, parcel_tile_ID) " +
+                         "values (?RegionUUID, ?BlockTerraform, " +
+                        "?BlockFly, ?AllowDamage, ?RestrictPushing, " +
+                        "?AllowLandResell, ?AllowLandJoinDivide, " +
+                        "?BlockShowInSearch, ?AgentLimit, ?ObjectBonus, " +
+                        "?Maturity, ?DisableScripts, ?DisableCollisions, " +
+                        "?DisablePhysics, ?TerrainTexture1, " +
+                        "?TerrainTexture2, ?TerrainTexture3, " +
+                        "?TerrainTexture4, ?Elevation1NW, ?Elevation2NW, " +
+                        "?Elevation1NE, ?Elevation2NE, ?Elevation1SE, " +
+                        "?Elevation2SE, ?Elevation1SW, ?Elevation2SW, " +
+                        "?WaterHeight, ?TerrainRaiseLimit, " +
+                        "?TerrainLowerLimit, ?UseEstateSun, ?FixedSun, " +
+                        "?SunPosition, ?Covenant, ?CovenantChangedDateTime, ?Sandbox, " +
+                        "?SunVectorX, ?SunVectorY, ?SunVectorZ, " +
+                        "?LoadedCreationDateTime, ?LoadedCreationID, " +
+                        "?TerrainImageID, " +
+                        "?TelehubObject, ?ParcelImageID)";
 
                     using (MySqlCommand cmd = dbcon.CreateCommand())
                     {
@@ -1179,50 +1163,6 @@
                             "?LoadedCreationDateTime, ?LoadedCreationID, " +
                             "?TerrainImageID, ?block_search, ?casino, " +
                             "?TelehubObject, ?ParcelImageID)";
-
-                        FillRegionSettingsCommand(cmd, rs);
->>>>>>> 31a50a73
-
-                using (MySqlCommand cmd = dbcon.CreateCommand())
-                {
-                    cmd.CommandText = "replace into regionsettings (regionUUID, " +
-                        "block_terraform, block_fly, allow_damage, " +
-                        "restrict_pushing, allow_land_resell, " +
-                        "allow_land_join_divide, block_show_in_search, " +
-                        "agent_limit, object_bonus, maturity, " +
-                        "disable_scripts, disable_collisions, " +
-                        "disable_physics, terrain_texture_1, " +
-                        "terrain_texture_2, terrain_texture_3, " +
-                        "terrain_texture_4, elevation_1_nw, " +
-                        "elevation_2_nw, elevation_1_ne, " +
-                        "elevation_2_ne, elevation_1_se, " +
-                        "elevation_2_se, elevation_1_sw, " +
-                        "elevation_2_sw, water_height, " +
-                        "terrain_raise_limit, terrain_lower_limit, " +
-                        "use_estate_sun, fixed_sun, sun_position, " +
-                        "covenant, covenant_datetime, Sandbox, sunvectorx, sunvectory, " +
-                        "sunvectorz, loaded_creation_datetime, " +
-                        "loaded_creation_id, map_tile_ID, " +
-                        "TelehubObject, parcel_tile_ID) " +
-                         "values (?RegionUUID, ?BlockTerraform, " +
-                        "?BlockFly, ?AllowDamage, ?RestrictPushing, " +
-                        "?AllowLandResell, ?AllowLandJoinDivide, " +
-                        "?BlockShowInSearch, ?AgentLimit, ?ObjectBonus, " +
-                        "?Maturity, ?DisableScripts, ?DisableCollisions, " +
-                        "?DisablePhysics, ?TerrainTexture1, " +
-                        "?TerrainTexture2, ?TerrainTexture3, " +
-                        "?TerrainTexture4, ?Elevation1NW, ?Elevation2NW, " +
-                        "?Elevation1NE, ?Elevation2NE, ?Elevation1SE, " +
-                        "?Elevation2SE, ?Elevation1SW, ?Elevation2SW, " +
-                        "?WaterHeight, ?TerrainRaiseLimit, " +
-                        "?TerrainLowerLimit, ?UseEstateSun, ?FixedSun, " +
-                        "?SunPosition, ?Covenant, ?CovenantChangedDateTime, ?Sandbox, " +
-                        "?SunVectorX, ?SunVectorY, ?SunVectorZ, " +
-                        "?LoadedCreationDateTime, ?LoadedCreationID, " +
-                        "?TerrainImageID, " +
-                        "?TelehubObject, ?ParcelImageID)";
-
-                    FillRegionSettingsCommand(cmd, rs);
 
                     ExecuteNonQuery(cmd);
                 }
@@ -1666,8 +1606,6 @@
         }
 
         /// <summary>
-<<<<<<< HEAD
-=======
         ///
         /// </summary>
         /// <param name="val"></param>
@@ -1696,7 +1634,6 @@
         }
 
         /// <summary>
->>>>>>> 31a50a73
         /// Fill the prim command with prim values
         /// </summary>
         /// <param name="row"></param>
@@ -2001,13 +1938,10 @@
             cmd.Parameters.AddWithValue("MediaLoop", land.MediaLoop);
             cmd.Parameters.AddWithValue("ObscureMusic", land.ObscureMusic);
             cmd.Parameters.AddWithValue("ObscureMedia", land.ObscureMedia);
-<<<<<<< HEAD
-=======
             cmd.Parameters.AddWithValue("SeeAVs", land.SeeAVs ? 1 : 0);
             cmd.Parameters.AddWithValue("AnyAVSounds", land.AnyAVSounds ? 1 : 0);
             cmd.Parameters.AddWithValue("GroupAVSounds", land.GroupAVSounds ? 1 : 0);
 
->>>>>>> 31a50a73
         }
 
         /// <summary>
