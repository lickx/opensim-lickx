/*
 * Copyright (c) Contributors, http://opensimulator.org/
 * See CONTRIBUTORS.TXT for a full list of copyright holders.
 *
 * Redistribution and use in source and binary forms, with or without
 * modification, are permitted provided that the following conditions are met:
 *     * Redistributions of source code must retain the above copyright
 *       notice, this list of conditions and the following disclaimer.
 *     * Redistributions in binary form must reproduce the above copyright
 *       notice, this list of conditions and the following disclaimer in the
 *       documentation and/or other materials provided with the distribution.
 *     * Neither the name of the OpenSimulator Project nor the
 *       names of its contributors may be used to endorse or promote products
 *       derived from this software without specific prior written permission.
 *
 * THIS SOFTWARE IS PROVIDED BY THE DEVELOPERS ``AS IS'' AND ANY
 * EXPRESS OR IMPLIED WARRANTIES, INCLUDING, BUT NOT LIMITED TO, THE IMPLIED
 * WARRANTIES OF MERCHANTABILITY AND FITNESS FOR A PARTICULAR PURPOSE ARE
 * DISCLAIMED. IN NO EVENT SHALL THE CONTRIBUTORS BE LIABLE FOR ANY
 * DIRECT, INDIRECT, INCIDENTAL, SPECIAL, EXEMPLARY, OR CONSEQUENTIAL DAMAGES
 * (INCLUDING, BUT NOT LIMITED TO, PROCUREMENT OF SUBSTITUTE GOODS OR SERVICES;
 * LOSS OF USE, DATA, OR PROFITS; OR BUSINESS INTERRUPTION) HOWEVER CAUSED AND
 * ON ANY THEORY OF LIABILITY, WHETHER IN CONTRACT, STRICT LIABILITY, OR TORT
 * (INCLUDING NEGLIGENCE OR OTHERWISE) ARISING IN ANY WAY OUT OF THE USE OF THIS
 * SOFTWARE, EVEN IF ADVISED OF THE POSSIBILITY OF SUCH DAMAGE.
 */

using System;
using System.Data;
using System.Reflection;
using OpenSim.Data;
using OpenSim.Framework;
using MySql.Data.MySqlClient;
using OpenMetaverse;
using OpenMetaverse.StructuredData;
using log4net;

namespace OpenSim.Data.MySQL
{
    public class UserProfilesData: IProfilesData
    {
        static readonly ILog m_log = LogManager.GetLogger(MethodBase.GetCurrentMethod().DeclaringType);
        
        #region Properites
        string ConnectionString
        {
            get; set;
        }
        
        protected virtual Assembly Assembly
        {
            get { return GetType().Assembly; }
        }
        
        #endregion Properties
        
        #region class Member Functions
        public UserProfilesData(string connectionString)
        {
            ConnectionString = connectionString;
            Init();
        }
        
        void Init()
        {
            using (MySqlConnection dbcon = new MySqlConnection(ConnectionString))
            {
                dbcon.Open();
                
                Migration m = new Migration(dbcon, Assembly, "UserProfiles");
                m.Update();
            }
        }
        #endregion Member Functions
        
        #region Classifieds Queries
        /// <summary>
        /// Gets the classified records.
        /// </summary>
        /// <returns>
        /// Array of classified records
        /// </returns>
        /// <param name='creatorId'>
        /// Creator identifier.
        /// </param>
        public OSDArray GetClassifiedRecords(UUID creatorId)
        {
            OSDArray data = new OSDArray();
            
            using (MySqlConnection dbcon = new MySqlConnection(ConnectionString))
            {
                string query = "SELECT classifieduuid, name FROM classifieds WHERE creatoruuid = ?Id";
                dbcon.Open();
                using (MySqlCommand cmd = new MySqlCommand(query, dbcon))
                {
                    cmd.Parameters.AddWithValue("?Id", creatorId);
                    using( MySqlDataReader reader = cmd.ExecuteReader(CommandBehavior.Default))
                    {
                        if(reader.HasRows)
                        {
                            while (reader.Read())
                            {
                                OSDMap n = new OSDMap();
                                UUID Id = UUID.Zero;
                                
                                string Name = null;
                                try
                                {
                                    UUID.TryParse(Convert.ToString( reader["classifieduuid"]), out Id);
                                    Name = Convert.ToString(reader["name"]);
                                }
                                catch (Exception e)
                                {
                                    m_log.ErrorFormat("[PROFILES_DATA]" +
                                                     ": UserAccount exception {0}", e.Message);
                                }
                                n.Add("classifieduuid", OSD.FromUUID(Id));
                                n.Add("name", OSD.FromString(Name));
                                data.Add(n);
                            }
                        }
                    }
                }
            }
            return data;
        }
        
        public bool UpdateClassifiedRecord(UserClassifiedAdd ad, ref string result)
        {
            string query = string.Empty;
            
            
            query += "INSERT INTO classifieds (";
            query += "`classifieduuid`,";
            query += "`creatoruuid`,";
            query += "`creationdate`,";
            query += "`expirationdate`,";
            query += "`category`,";
            query += "`name`,";
            query += "`description`,";
            query += "`parceluuid`,";
            query += "`parentestate`,";
            query += "`snapshotuuid`,";
            query += "`simname`,";
            query += "`posglobal`,";
            query += "`parcelname`,";
            query += "`classifiedflags`,";
            query += "`priceforlisting`) ";
            query += "VALUES (";
            query += "?ClassifiedId,";
            query += "?CreatorId,";
            query += "?CreatedDate,";
            query += "?ExpirationDate,";
            query += "?Category,";
            query += "?Name,";
            query += "?Description,";
            query += "?ParcelId,";
            query += "?ParentEstate,";
            query += "?SnapshotId,";
            query += "?SimName,";
            query += "?GlobalPos,";
            query += "?ParcelName,";
            query += "?Flags,";
            query += "?ListingPrice ) ";
            query += "ON DUPLICATE KEY UPDATE ";
            query += "category=?Category, ";
            query += "expirationdate=?ExpirationDate, ";
            query += "name=?Name, ";
            query += "description=?Description, ";
            query += "parentestate=?ParentEstate, ";
            query += "posglobal=?GlobalPos, ";
            query += "parcelname=?ParcelName, ";
            query += "classifiedflags=?Flags, ";
            query += "priceforlisting=?ListingPrice, ";
            query += "snapshotuuid=?SnapshotId";
            
            if(string.IsNullOrEmpty(ad.ParcelName))
                ad.ParcelName = "Unknown";
            if(ad.ParcelId == null)
                ad.ParcelId = UUID.Zero;
            if(string.IsNullOrEmpty(ad.Description))
                ad.Description = "No Description";
            
            DateTime epoch = new DateTime(1970, 1, 1);
            DateTime now = DateTime.Now;
            TimeSpan epochnow = now - epoch;
            TimeSpan duration;
            DateTime expiration;
            TimeSpan epochexp;
            
            if(ad.Flags == 2)
            {
                duration = new TimeSpan(7,0,0,0);
                expiration = now.Add(duration);
                epochexp = expiration - epoch;
            }
            else
            {
                duration = new TimeSpan(365,0,0,0);
                expiration = now.Add(duration);
                epochexp = expiration - epoch;
            }
            ad.CreationDate = (int)epochnow.TotalSeconds;
            ad.ExpirationDate = (int)epochexp.TotalSeconds;
            
            try
            {
                using (MySqlConnection dbcon = new MySqlConnection(ConnectionString))
                {
                    dbcon.Open();
                    using (MySqlCommand cmd = new MySqlCommand(query, dbcon))
                    {
                        cmd.Parameters.AddWithValue("?ClassifiedId", ad.ClassifiedId.ToString());
                        cmd.Parameters.AddWithValue("?CreatorId", ad.CreatorId.ToString());
                        cmd.Parameters.AddWithValue("?CreatedDate", ad.CreationDate.ToString());
                        cmd.Parameters.AddWithValue("?ExpirationDate", ad.ExpirationDate.ToString());
                        cmd.Parameters.AddWithValue("?Category", ad.Category.ToString());
                        cmd.Parameters.AddWithValue("?Name", ad.Name.ToString());
                        cmd.Parameters.AddWithValue("?Description", ad.Description.ToString());
                        cmd.Parameters.AddWithValue("?ParcelId", ad.ParcelId.ToString());
                        cmd.Parameters.AddWithValue("?ParentEstate", ad.ParentEstate.ToString());
                        cmd.Parameters.AddWithValue("?SnapshotId", ad.SnapshotId.ToString ());
                        cmd.Parameters.AddWithValue("?SimName", ad.SimName.ToString());
                        cmd.Parameters.AddWithValue("?GlobalPos", ad.GlobalPos.ToString());
                        cmd.Parameters.AddWithValue("?ParcelName", ad.ParcelName.ToString());
                        cmd.Parameters.AddWithValue("?Flags", ad.Flags.ToString());
                        cmd.Parameters.AddWithValue("?ListingPrice", ad.Price.ToString ());
                        
                        cmd.ExecuteNonQuery();
                    }
                }
            }
            catch (Exception e)
            {
                m_log.ErrorFormat("[PROFILES_DATA]" +
                                 ": ClassifiedesUpdate exception {0}", e.Message);
                result = e.Message;
                return false;
            }
            return true;
        }
        
        public bool DeleteClassifiedRecord(UUID recordId)
        {
            string query = string.Empty;
            
            query += "DELETE FROM classifieds WHERE ";
            query += "classifieduuid = ?recordId";
            
            try
            {
                using (MySqlConnection dbcon = new MySqlConnection(ConnectionString))
                {
                    dbcon.Open();
                    
                    using (MySqlCommand cmd = new MySqlCommand(query, dbcon))
                    {
                        cmd.Parameters.AddWithValue("?recordId", recordId.ToString());
                        cmd.ExecuteNonQuery();
                    }
                }
            }
            catch (Exception e)
            {
                m_log.ErrorFormat("[PROFILES_DATA]" +
                                 ": DeleteClassifiedRecord exception {0}", e.Message);
                return false;
            }
            return true;
        }
        
        public bool GetClassifiedInfo(ref UserClassifiedAdd ad, ref string result)
        {
            string query = string.Empty;
            
            query += "SELECT * FROM classifieds WHERE ";
            query += "classifieduuid = ?AdId";
            
            try
            {
                using (MySqlConnection dbcon = new MySqlConnection(ConnectionString))
                {
                    dbcon.Open();
                    using (MySqlCommand cmd = new MySqlCommand(query, dbcon))
                    {
                        cmd.Parameters.AddWithValue("?AdId", ad.ClassifiedId.ToString());
                        
                        using (MySqlDataReader reader = cmd.ExecuteReader())
                        {
                            if(reader.Read ())
                            {
                                ad.CreatorId = new UUID(reader.GetGuid("creatoruuid"));
                                ad.ParcelId = new UUID(reader.GetGuid("parceluuid"));
                                ad.SnapshotId = new UUID(reader.GetGuid("snapshotuuid"));
                                ad.CreationDate = Convert.ToInt32(reader["creationdate"]);
                                ad.ExpirationDate = Convert.ToInt32(reader["expirationdate"]);
                                ad.ParentEstate = Convert.ToInt32(reader["parentestate"]);
                                ad.Flags = (byte)reader.GetUInt32("classifiedflags");
                                ad.Category = reader.GetInt32("category");
                                ad.Price = reader.GetInt16("priceforlisting");
                                ad.Name = reader.GetString("name");
                                ad.Description = reader.GetString("description");
                                ad.SimName = reader.GetString("simname");
                                ad.GlobalPos = reader.GetString("posglobal");
                                ad.ParcelName = reader.GetString("parcelname");
                                
                            }
                        }
                    }
                    dbcon.Close();
                }
            }
            catch (Exception e)
            {
                m_log.ErrorFormat("[PROFILES_DATA]" +
                                 ": GetPickInfo exception {0}", e.Message);
            }
            return true;
        }
        #endregion Classifieds Queries
        
        #region Picks Queries
        public OSDArray GetAvatarPicks(UUID avatarId)
        {
            string query = string.Empty;
            
            query += "SELECT `pickuuid`,`name` FROM userpicks WHERE ";
            query += "creatoruuid = ?Id";
            OSDArray data = new OSDArray();
            
            try
            {
                using (MySqlConnection dbcon = new MySqlConnection(ConnectionString))
                {
                    dbcon.Open();
                    using (MySqlCommand cmd = new MySqlCommand(query, dbcon))
                    {
                        cmd.Parameters.AddWithValue("?Id", avatarId.ToString());
                        
                        using (MySqlDataReader reader = cmd.ExecuteReader())
                        {
                            if(reader.HasRows)
                            {
                                while (reader.Read())
                                {
                                    OSDMap record = new OSDMap();
                                    
                                    record.Add("pickuuid",OSD.FromString((string)reader["pickuuid"]));
                                    record.Add("name",OSD.FromString((string)reader["name"]));
                                    data.Add(record);
                                }
                            }
                        }
                    }
                }
            }
            catch (Exception e)
            {
                m_log.ErrorFormat("[PROFILES_DATA]" +
                                 ": GetAvatarPicks exception {0}", e.Message);
            }
            return data;
        }
        
        public UserProfilePick GetPickInfo(UUID avatarId, UUID pickId)
        {
            string query = string.Empty;
            UserProfilePick pick = new UserProfilePick();
            
            query += "SELECT * FROM userpicks WHERE ";
            query += "creatoruuid = ?CreatorId AND ";
            query += "pickuuid =  ?PickId";
            
            try
            {
                using (MySqlConnection dbcon = new MySqlConnection(ConnectionString))
                {
                    dbcon.Open();
                    using (MySqlCommand cmd = new MySqlCommand(query, dbcon))
                    {
                        cmd.Parameters.AddWithValue("?CreatorId", avatarId.ToString());
                        cmd.Parameters.AddWithValue("?PickId", pickId.ToString());
                        
                        using (MySqlDataReader reader = cmd.ExecuteReader())
                        {
                            if(reader.HasRows)
                            {
                                reader.Read();
                                
                                string description = (string)reader["description"];
                                
                                if (string.IsNullOrEmpty(description))
                                    description = "No description given.";
                                
                                UUID.TryParse((string)reader["pickuuid"], out pick.PickId);
                                UUID.TryParse((string)reader["creatoruuid"], out pick.CreatorId);
                                UUID.TryParse((string)reader["parceluuid"], out pick.ParcelId);
                                UUID.TryParse((string)reader["snapshotuuid"], out pick.SnapshotId);
                                pick.GlobalPos = (string)reader["posglobal"];
                                pick.Gatekeeper = (string)reader["gatekeeper"];
                                bool.TryParse((string)reader["toppick"], out pick.TopPick);
                                bool.TryParse((string)reader["enabled"], out pick.Enabled);
                                pick.Name = (string)reader["name"];
                                pick.Desc = description;
                                pick.ParcelName = (string)reader["user"];
                                pick.OriginalName = (string)reader["originalname"];
                                pick.SimName = (string)reader["simname"];
                                pick.SortOrder = (int)reader["sortorder"];
                            }
                        }
                    }
                    dbcon.Close();
                }
            }
            catch (Exception e)
            {
                m_log.ErrorFormat("[PROFILES_DATA]" +
                                 ": GetPickInfo exception {0}", e.Message);
            }
            return pick;
        }
        
        public bool UpdatePicksRecord(UserProfilePick pick)
        {       
            string query = string.Empty;
            
            query += "INSERT INTO userpicks VALUES (";
            query += "?PickId,";
            query += "?CreatorId,";
            query += "?TopPick,";
            query += "?ParcelId,";
            query += "?Name,";
            query += "?Desc,";
            query += "?SnapshotId,";
            query += "?User,";
            query += "?Original,";
            query += "?SimName,";
            query += "?GlobalPos,";
            query += "?SortOrder,";
            query += "?Enabled,";
            query += "?Gatekeeper)";
            query += "ON DUPLICATE KEY UPDATE ";
            query += "parceluuid=?ParcelId,";
            query += "name=?Name,";
            query += "description=?Desc,";
            query += "user=?User,";
            query += "simname=?SimName,";
            query += "snapshotuuid=?SnapshotId,";
            query += "pickuuid=?PickId,";
            query += "posglobal=?GlobalPos,";
            query += "gatekeeper=?Gatekeeper";
            
            try
            {
                using (MySqlConnection dbcon = new MySqlConnection(ConnectionString))
                {
                    dbcon.Open();
                    using (MySqlCommand cmd = new MySqlCommand(query, dbcon))
                    {
                        cmd.Parameters.AddWithValue("?PickId", pick.PickId.ToString());
                        cmd.Parameters.AddWithValue("?CreatorId", pick.CreatorId.ToString());
                        cmd.Parameters.AddWithValue("?TopPick", pick.TopPick.ToString());
                        cmd.Parameters.AddWithValue("?ParcelId", pick.ParcelId.ToString());
                        cmd.Parameters.AddWithValue("?Name", pick.Name.ToString());
                        cmd.Parameters.AddWithValue("?Desc", pick.Desc.ToString());
                        cmd.Parameters.AddWithValue("?SnapshotId", pick.SnapshotId.ToString());
                        cmd.Parameters.AddWithValue("?User", pick.ParcelName.ToString());
                        cmd.Parameters.AddWithValue("?Original", pick.OriginalName.ToString());
                        cmd.Parameters.AddWithValue("?SimName",pick.SimName.ToString());
                        cmd.Parameters.AddWithValue("?GlobalPos", pick.GlobalPos);
                        cmd.Parameters.AddWithValue("?Gatekeeper",pick.Gatekeeper);
                        cmd.Parameters.AddWithValue("?SortOrder", pick.SortOrder.ToString ());
                        cmd.Parameters.AddWithValue("?Enabled", pick.Enabled.ToString());
                        
                        cmd.ExecuteNonQuery();
                    }
                }
            }
            catch (Exception e)
            {
                m_log.ErrorFormat("[PROFILES_DATA]" +
                                 ": UpdateAvatarNotes exception {0}", e.Message);
                return false;
            }
            return true;
        }
        
        public bool DeletePicksRecord(UUID pickId)
        {
            string query = string.Empty;
            
            query += "DELETE FROM userpicks WHERE ";
            query += "pickuuid = ?PickId";
            
            try
            {
                using (MySqlConnection dbcon = new MySqlConnection(ConnectionString))
                {
                    dbcon.Open();
                    
                    using (MySqlCommand cmd = new MySqlCommand(query, dbcon))
                    {
                        cmd.Parameters.AddWithValue("?PickId", pickId.ToString());
                        
                        cmd.ExecuteNonQuery();
                    }
                }
            }
            catch (Exception e)
            {
                m_log.ErrorFormat("[PROFILES_DATA]" +
                                 ": DeleteUserPickRecord exception {0}", e.Message);
                return false;
            }
            return true;
        }
        #endregion Picks Queries
        
        #region Avatar Notes Queries
        public bool GetAvatarNotes(ref UserProfileNotes notes)
        {  // WIP
            string query = string.Empty;
            
            query += "SELECT `notes` FROM usernotes WHERE ";
            query += "useruuid = ?Id AND ";
            query += "targetuuid = ?TargetId";
            OSDArray data = new OSDArray();
            
            try
            {
                using (MySqlConnection dbcon = new MySqlConnection(ConnectionString))
                {
                    dbcon.Open();
                    using (MySqlCommand cmd = new MySqlCommand(query, dbcon))
                    {
                        cmd.Parameters.AddWithValue("?Id", notes.UserId.ToString());
                        cmd.Parameters.AddWithValue("?TargetId", notes.TargetId.ToString());
                        
                        using (MySqlDataReader reader = cmd.ExecuteReader(CommandBehavior.SingleRow))
                        {
                            if(reader.HasRows)
                            {
                                reader.Read();
                                notes.Notes = OSD.FromString((string)reader["notes"]);
                            }
                            else
                            {
                                notes.Notes = OSD.FromString("");
                            }
                        }
                    }
                }
            }
            catch (Exception e)
            {
                m_log.ErrorFormat("[PROFILES_DATA]" +
                                 ": GetAvatarNotes exception {0}", e.Message);
            }
            return true;
        }
        
        public bool UpdateAvatarNotes(ref UserProfileNotes note, ref string result)
        {          
            string query = string.Empty;
            bool remove;
            
            if(string.IsNullOrEmpty(note.Notes))
            {
                remove = true;
                query += "DELETE FROM usernotes WHERE ";
                query += "useruuid=?UserId AND ";
                query += "targetuuid=?TargetId";
            }
            else
            {
                remove = false;
                query += "INSERT INTO usernotes VALUES ( ";
                query += "?UserId,";
                query += "?TargetId,";
                query += "?Notes )";
                query += "ON DUPLICATE KEY ";
                query += "UPDATE ";
                query += "notes=?Notes";
            }
            
            try
            {
                using (MySqlConnection dbcon = new MySqlConnection(ConnectionString))
                {
                    dbcon.Open();
                    using (MySqlCommand cmd = new MySqlCommand(query, dbcon))
                    {
                        if(!remove)
                            cmd.Parameters.AddWithValue("?Notes", note.Notes);
                        cmd.Parameters.AddWithValue("?TargetId", note.TargetId.ToString ());
                        cmd.Parameters.AddWithValue("?UserId", note.UserId.ToString());
                        
                        cmd.ExecuteNonQuery();
                    }
                }
            }
            catch (Exception e)
            {
                m_log.ErrorFormat("[PROFILES_DATA]" +
                                 ": UpdateAvatarNotes exception {0}", e.Message);
                return false;
            }
            return true;
            
        }
        #endregion Avatar Notes Queries
        
        #region Avatar Properties
        public bool GetAvatarProperties(ref UserProfileProperties props, ref string result)
        {
            string query = string.Empty;
            
            query += "SELECT * FROM userprofile WHERE ";
            query += "useruuid = ?Id";
            
            try
            {
                using (MySqlConnection dbcon = new MySqlConnection(ConnectionString))
                {
                    dbcon.Open();
                    using (MySqlCommand cmd = new MySqlCommand(query, dbcon))
                    {
                        cmd.Parameters.AddWithValue("?Id", props.UserId.ToString());
                        
                        using (MySqlDataReader reader = cmd.ExecuteReader(CommandBehavior.SingleRow))
                        {
                            if(reader.HasRows)
                            {
                                reader.Read();
                                props.WebUrl = (string)reader["profileURL"];
                                UUID.TryParse((string)reader["profileImage"], out props.ImageId);
                                props.AboutText = (string)reader["profileAboutText"];
                                UUID.TryParse((string)reader["profileFirstImage"], out props.FirstLifeImageId);
                                props.FirstLifeText = (string)reader["profileFirstText"];
                                UUID.TryParse((string)reader["profilePartner"], out props.PartnerId);
                                props.WantToMask = (int)reader["profileWantToMask"];
                                props.WantToText = (string)reader["profileWantToText"];
                                props.SkillsMask = (int)reader["profileSkillsMask"];
                                props.SkillsText = (string)reader["profileSkillsText"];
                                props.Language = (string)reader["profileLanguages"];
                            }
                            else
                            {
                                props.WebUrl = string.Empty;
                                props.ImageId = UUID.Zero;
                                props.AboutText = string.Empty;
                                props.FirstLifeImageId = UUID.Zero;
                                props.FirstLifeText = string.Empty;
                                props.PartnerId = UUID.Zero;
                                props.WantToMask = 0;
                                props.WantToText = string.Empty;
                                props.SkillsMask = 0;
                                props.SkillsText = string.Empty;
                                props.Language = string.Empty;
                                props.PublishProfile = false;
                                props.PublishMature = false;

                                query = "INSERT INTO userprofile (";
                                query += "useruuid, ";
                                query += "profilePartner, ";
                                query += "profileAllowPublish, ";
                                query += "profileMaturePublish, ";
                                query += "profileURL, ";
                                query += "profileWantToMask, ";
                                query += "profileWantToText, ";
                                query += "profileSkillsMask, ";
                                query += "profileSkillsText, ";
                                query += "profileLanguages, ";
                                query += "profileImage, ";
                                query += "profileAboutText, ";
                                query += "profileFirstImage, ";
                                query += "profileFirstText) VALUES (";
                                query += "?userId, ";
                                query += "?profilePartner, ";
                                query += "?profileAllowPublish, ";
                                query += "?profileMaturePublish, ";
                                query += "?profileURL, ";
                                query += "?profileWantToMask, ";
                                query += "?profileWantToText, ";
                                query += "?profileSkillsMask, ";
                                query += "?profileSkillsText, ";
                                query += "?profileLanguages, ";
                                query += "?profileImage, ";
                                query += "?profileAboutText, ";
                                query += "?profileFirstImage, ";
                                query += "?profileFirstText)";

                                dbcon.Close();
                                dbcon.Open();

                                using (MySqlCommand put = new MySqlCommand(query, dbcon))
                                {
                                    put.Parameters.AddWithValue("?userId", props.UserId.ToString());
                                    put.Parameters.AddWithValue("?profilePartner", props.PartnerId.ToString());
                                    put.Parameters.AddWithValue("?profileAllowPublish", props.PublishProfile);
                                    put.Parameters.AddWithValue("?profileMaturePublish", props.PublishMature);
                                    put.Parameters.AddWithValue("?profileURL", props.WebUrl);
                                    put.Parameters.AddWithValue("?profileWantToMask", props.WantToMask);
                                    put.Parameters.AddWithValue("?profileWantToText", props.WantToText);
                                    put.Parameters.AddWithValue("?profileSkillsMask", props.SkillsMask);
                                    put.Parameters.AddWithValue("?profileSkillsText", props.SkillsText);
                                    put.Parameters.AddWithValue("?profileLanguages", props.Language);
                                    put.Parameters.AddWithValue("?profileImage", props.ImageId.ToString());
                                    put.Parameters.AddWithValue("?profileAboutText", props.AboutText);
                                    put.Parameters.AddWithValue("?profileFirstImage", props.FirstLifeImageId.ToString());
                                    put.Parameters.AddWithValue("?profileFirstText", props.FirstLifeText);

                                    put.ExecuteNonQuery();
                                }
                            }
                        }
                    }
                }
            }
            catch (Exception e)
            {
                m_log.ErrorFormat("[PROFILES_DATA]" +
                                 ": Requst properties exception {0}", e.Message);
                result = e.Message;
                return false;
            }
            return true;
        }
        
        public bool UpdateAvatarProperties(ref UserProfileProperties props, ref string result)
        {            
            string query = string.Empty;
            
            query += "UPDATE userprofile SET ";
            query += "profileURL=?profileURL, ";
            query += "profileImage=?image, ";
            query += "profileAboutText=?abouttext,";
            query += "profileFirstImage=?firstlifeimage,";
            query += "profileFirstText=?firstlifetext ";
            query += "WHERE useruuid=?uuid";
            
            try
            {
                using (MySqlConnection dbcon = new MySqlConnection(ConnectionString))
                {
                    dbcon.Open();
                    using (MySqlCommand cmd = new MySqlCommand(query, dbcon))
                    {
                        cmd.Parameters.AddWithValue("?profileURL", props.WebUrl);
                        cmd.Parameters.AddWithValue("?image", props.ImageId.ToString());
                        cmd.Parameters.AddWithValue("?abouttext", props.AboutText);
                        cmd.Parameters.AddWithValue("?firstlifeimage", props.FirstLifeImageId.ToString());
                        cmd.Parameters.AddWithValue("?firstlifetext", props.FirstLifeText);
                        cmd.Parameters.AddWithValue("?uuid", props.UserId.ToString());
                        
                        cmd.ExecuteNonQuery();
                    }
                }
            }
            catch (Exception e)
            {
                m_log.ErrorFormat("[PROFILES_DATA]" +
                                 ": AgentPropertiesUpdate exception {0}", e.Message);
                
                return false;
            }
            return true;
        }
        #endregion Avatar Properties
        
        #region Avatar Interests
        public bool UpdateAvatarInterests(UserProfileProperties up, ref string result)
        {           
            string query = string.Empty;
            
            query += "UPDATE userprofile SET ";
            query += "profileWantToMask=?WantMask, ";
            query += "profileWantToText=?WantText,";
            query += "profileSkillsMask=?SkillsMask,";
            query += "profileSkillsText=?SkillsText, ";
            query += "profileLanguages=?Languages ";
            query += "WHERE useruuid=?uuid";
            
            try
            {
                using (MySqlConnection dbcon = new MySqlConnection(ConnectionString))
                {
                    dbcon.Open();
                    using (MySqlCommand cmd = new MySqlCommand(query, dbcon))
                    {
                        cmd.Parameters.AddWithValue("?WantMask", up.WantToMask);
                        cmd.Parameters.AddWithValue("?WantText", up.WantToText);
                        cmd.Parameters.AddWithValue("?SkillsMask", up.SkillsMask);
                        cmd.Parameters.AddWithValue("?SkillsText", up.SkillsText);
                        cmd.Parameters.AddWithValue("?Languages", up.Language);
                        cmd.Parameters.AddWithValue("?uuid", up.UserId.ToString());
                        
                        cmd.ExecuteNonQuery();
                    }
                }
            }
            catch (Exception e)
            {
                m_log.ErrorFormat("[PROFILES_DATA]" +
                                 ": AgentInterestsUpdate exception {0}", e.Message);
                result = e.Message;
                return false;
            }
            return true;
        }
        #endregion Avatar Interests

        public OSDArray GetUserImageAssets(UUID avatarId)
        {
            OSDArray data = new OSDArray();
            string query = "SELECT `snapshotuuid` FROM {0} WHERE `creatoruuid` = ?Id";

            // Get classified image assets
            
            
            try
            {
                using (MySqlConnection dbcon = new MySqlConnection(ConnectionString))
                {
                    dbcon.Open();

                    using (MySqlCommand cmd = new MySqlCommand(string.Format (query,"`classifieds`"), dbcon))
                    {
                        cmd.Parameters.AddWithValue("?Id", avatarId.ToString());
                        
                        using (MySqlDataReader reader = cmd.ExecuteReader(CommandBehavior.SingleRow))
                        {
                            if(reader.HasRows)
                            {
                                while (reader.Read())
                                {
                                    data.Add(new OSDString((string)reader["snapshotuuid"].ToString ()));
                                }
                            }
                        }
                    }

                    dbcon.Close();
                    dbcon.Open();

                    using (MySqlCommand cmd = new MySqlCommand(string.Format (query,"`userpicks`"), dbcon))
                    {
                        cmd.Parameters.AddWithValue("?Id", avatarId.ToString());
                        
                        using (MySqlDataReader reader = cmd.ExecuteReader(CommandBehavior.SingleRow))
                        {
                            if(reader.HasRows)
                            {
                                while (reader.Read())
                                {
                                    data.Add(new OSDString((string)reader["snapshotuuid"].ToString ()));
                                }
                            }
                        }
                    }
                    
                    dbcon.Close();
                    dbcon.Open();

                    query = "SELECT `profileImage`, `profileFirstImage` FROM `userprofile` WHERE `useruuid` = ?Id";

                    using (MySqlCommand cmd = new MySqlCommand(string.Format (query,"`userpicks`"), dbcon))
                    {
                        cmd.Parameters.AddWithValue("?Id", avatarId.ToString());
                        
                        using (MySqlDataReader reader = cmd.ExecuteReader(CommandBehavior.SingleRow))
                        {
                            if(reader.HasRows)
                            {
                                while (reader.Read())
                                {
                                    data.Add(new OSDString((string)reader["profileImage"].ToString ()));
                                    data.Add(new OSDString((string)reader["profileFirstImage"].ToString ()));
                                }
                            }
                        }
                    }
                }
            }
            catch (Exception e)
            {
                m_log.ErrorFormat("[PROFILES_DATA]" +
                                  ": GetAvatarNotes exception {0}", e.Message);
            }
            return data;
        }
        
        #region User Preferences
        public OSDArray GetUserPreferences(UUID avatarId)
        {
            string query = string.Empty;
            
            query += "SELECT imviaemail,visible,email FROM ";
            query += "usersettings WHERE ";
            query += "useruuid = ?Id";
            
            OSDArray data = new OSDArray();
            
            try
            {
                using (MySqlConnection dbcon = new MySqlConnection(ConnectionString))
                {
                    dbcon.Open();
                    using (MySqlCommand cmd = new MySqlCommand(query, dbcon))
                    {
                        cmd.Parameters.AddWithValue("?Id", avatarId.ToString());
                        
                        using (MySqlDataReader reader = cmd.ExecuteReader())
                        {
                            if(reader.HasRows)
                            {
                                reader.Read();
                                OSDMap record = new OSDMap();
                                
                                record.Add("imviaemail",OSD.FromString((string)reader["imviaemail"]));
                                record.Add("visible",OSD.FromString((string)reader["visible"]));
                                record.Add("email",OSD.FromString((string)reader["email"]));
                                data.Add(record);
                            }
                            else
                            {
                                dbcon.Close();
                                dbcon.Open();
                                
                                query = "INSERT INTO usersettings VALUES ";
                                query += "(?uuid,'false','false', ?Email)";

                                using (MySqlCommand put = new MySqlCommand(query, dbcon))
                                {
                                    
//                                    put.Parameters.AddWithValue("?Email", pref.EMail);
//                                    put.Parameters.AddWithValue("?uuid", pref.UserId.ToString());

                                    put.ExecuteNonQuery();
                                }
                            }
                        }
                    }
                }
            }
            catch (Exception e)
            {
                m_log.ErrorFormat("[PROFILES_DATA]" +
                                 ": Get preferences exception {0}", e.Message);
            }
            return data;
        }
        
        public bool UpdateUserPreferences(bool emailIm, bool visible, UUID avatarId )
        {           
            string query = string.Empty;
            
            query += "UPDATE userpsettings SET ";
            query += "imviaemail=?ImViaEmail, ";
<<<<<<< HEAD
            query += "visible=?Visible, ";
            query += "email=?EMail ";
=======
            query += "visible=?Visible,";
>>>>>>> 31a50a73
            query += "WHERE useruuid=?uuid";
            
            try
            {
                using (MySqlConnection dbcon = new MySqlConnection(ConnectionString))
                {
                    dbcon.Open();
                    using (MySqlCommand cmd = new MySqlCommand(query, dbcon))
                    {
<<<<<<< HEAD
                        cmd.Parameters.AddWithValue("?ImViaEmail", pref.IMViaEmail.ToString().ToLower());
                        cmd.Parameters.AddWithValue("?Visible", pref.Visible.ToString().ToLower());
                        cmd.Parameters.AddWithValue("?uuid", pref.UserId.ToString());
                        cmd.Parameters.AddWithValue("?EMail", pref.EMail.ToString().ToLower());

                        cmd.ExecuteNonQuery();
=======
                        cmd.Parameters.AddWithValue("?ImViaEmail", emailIm.ToString().ToLower ());
                        cmd.Parameters.AddWithValue("?WantText", visible.ToString().ToLower ());
                        cmd.Parameters.AddWithValue("?uuid", avatarId.ToString());
                        
                        lock(Lock)
                        {
                            cmd.ExecuteNonQuery();
                        }
>>>>>>> 31a50a73
                    }
                }
            }
            catch (Exception e)
            {
<<<<<<< HEAD
                m_log.ErrorFormat("[PROFILES_DATA]" +
                    ": UserPreferencesUpdate exception {0} {1}", e.Message, e.InnerException);
                result = e.Message;
=======
                m_log.DebugFormat("[PROFILES_DATA]" +
                                 ": AgentInterestsUpdate exception {0}", e.Message);
>>>>>>> 31a50a73
                return false;
            }
            return true;
        }
        #endregion User Preferences
        
        #region Integration
        public bool GetUserAppData(ref UserAppData props, ref string result)
        {
            string query = string.Empty;
            
            query += "SELECT * FROM `userdata` WHERE ";
            query += "UserId = ?Id AND ";
            query += "TagId = ?TagId";
            
            try
            {
                using (MySqlConnection dbcon = new MySqlConnection(ConnectionString))
                {
                    dbcon.Open();
                    using (MySqlCommand cmd = new MySqlCommand(query, dbcon))
                    {
                        cmd.Parameters.AddWithValue("?Id", props.UserId.ToString());
                        cmd.Parameters.AddWithValue ("?TagId", props.TagId.ToString());
                        
                        using (MySqlDataReader reader = cmd.ExecuteReader(CommandBehavior.SingleRow))
                        {
                            if(reader.HasRows)
                            {
                                reader.Read();
                                props.DataKey = (string)reader["DataKey"];
                                props.DataVal = (string)reader["DataVal"];
                            }
                            else
                            {
                                query += "INSERT INTO userdata VALUES ( ";
                                query += "?UserId,";
                                query += "?TagId,";
                                query += "?DataKey,";
                                query +=  "?DataVal) ";
                                
                                using (MySqlCommand put = new MySqlCommand(query, dbcon))
                                {
                                    put.Parameters.AddWithValue("?UserId", props.UserId.ToString());
                                    put.Parameters.AddWithValue("?TagId", props.TagId.ToString());
                                    put.Parameters.AddWithValue("?DataKey", props.DataKey.ToString());
                                    put.Parameters.AddWithValue("?DataVal", props.DataVal.ToString());

                                    put.ExecuteNonQuery();
                                }
                            }
                        }
                    }
                }
            }
            catch (Exception e)
            {
                m_log.ErrorFormat("[PROFILES_DATA]" +
                                 ": Requst application data exception {0}", e.Message);
                result = e.Message;
                return false;
            }
            return true;
        }

        public bool SetUserAppData(UserAppData props, ref string result)
        {         
            string query = string.Empty;
            
            query += "UPDATE userdata SET ";
            query += "TagId = ?TagId, ";
            query += "DataKey = ?DataKey, ";
            query += "DataVal = ?DataVal WHERE ";
            query += "UserId = ?UserId AND ";
            query += "TagId = ?TagId";
            
            try
            {
                using (MySqlConnection dbcon = new MySqlConnection(ConnectionString))
                {
                    dbcon.Open();
                    using (MySqlCommand cmd = new MySqlCommand(query, dbcon))
                    {
                        cmd.Parameters.AddWithValue("?UserId", props.UserId.ToString());
                        cmd.Parameters.AddWithValue("?TagId", props.TagId.ToString());
                        cmd.Parameters.AddWithValue("?DataKey", props.DataKey.ToString());
                        cmd.Parameters.AddWithValue("?DataVal", props.DataKey.ToString());

                        cmd.ExecuteNonQuery();
                    }
                }
            }
            catch (Exception e)
            {
                m_log.ErrorFormat("[PROFILES_DATA]" +
                                 ": SetUserData exception {0}", e.Message);
                return false;
            }
            return true;
        }
        #endregion Integration
    }
}<|MERGE_RESOLUTION|>--- conflicted
+++ resolved
@@ -631,6 +631,8 @@
                         {
                             if(reader.HasRows)
                             {
+                                m_log.DebugFormat("[PROFILES_DATA]" +
+                                                  ": Getting data for {0}.", props.UserId);
                                 reader.Read();
                                 props.WebUrl = (string)reader["profileURL"];
                                 UUID.TryParse((string)reader["profileImage"], out props.ImageId);
@@ -646,6 +648,9 @@
                             }
                             else
                             {
+                                m_log.DebugFormat("[PROFILES_DATA]" +
+                                                 ": No data for {0}", props.UserId);
+                               
                                 props.WebUrl = string.Empty;
                                 props.ImageId = UUID.Zero;
                                 props.AboutText = string.Empty;
@@ -957,12 +962,8 @@
             
             query += "UPDATE userpsettings SET ";
             query += "imviaemail=?ImViaEmail, ";
-<<<<<<< HEAD
             query += "visible=?Visible, ";
             query += "email=?EMail ";
-=======
-            query += "visible=?Visible,";
->>>>>>> 31a50a73
             query += "WHERE useruuid=?uuid";
             
             try
@@ -972,36 +973,19 @@
                     dbcon.Open();
                     using (MySqlCommand cmd = new MySqlCommand(query, dbcon))
                     {
-<<<<<<< HEAD
                         cmd.Parameters.AddWithValue("?ImViaEmail", pref.IMViaEmail.ToString().ToLower());
                         cmd.Parameters.AddWithValue("?Visible", pref.Visible.ToString().ToLower());
                         cmd.Parameters.AddWithValue("?uuid", pref.UserId.ToString());
                         cmd.Parameters.AddWithValue("?EMail", pref.EMail.ToString().ToLower());
 
                         cmd.ExecuteNonQuery();
-=======
-                        cmd.Parameters.AddWithValue("?ImViaEmail", emailIm.ToString().ToLower ());
-                        cmd.Parameters.AddWithValue("?WantText", visible.ToString().ToLower ());
-                        cmd.Parameters.AddWithValue("?uuid", avatarId.ToString());
-                        
-                        lock(Lock)
-                        {
-                            cmd.ExecuteNonQuery();
-                        }
->>>>>>> 31a50a73
-                    }
-                }
-            }
-            catch (Exception e)
-            {
-<<<<<<< HEAD
+                    }
+                }
+            }
+            catch (Exception e)
+            {
                 m_log.ErrorFormat("[PROFILES_DATA]" +
                     ": UserPreferencesUpdate exception {0} {1}", e.Message, e.InnerException);
-                result = e.Message;
-=======
-                m_log.DebugFormat("[PROFILES_DATA]" +
-                                 ": AgentInterestsUpdate exception {0}", e.Message);
->>>>>>> 31a50a73
                 return false;
             }
             return true;
