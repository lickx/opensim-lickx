; This file contains defaults for various settings in OpenSimulator.  These can be overriden
; by changing the same setting in OpenSim.ini (once OpenSim.ini.example has been copied to OpenSim.ini).

[Startup]
    ; Console prompt
    ; Certain special characters can be used to customize the prompt
    ; Currently, these are
    ; \R - substitute region name
    ; \\ - substtitue \
    ConsolePrompt = "Region (\R) "

    ; Console commands can be saved to a file, so the command history persists after a restart. (default is true)
    ConsoleHistoryFileEnabled = true

    ; Log file location. This can be set to a simple file path
    ; LogFile = OpenSim.log

    ; The history file can be just a filename (relative to OpenSim's bin/ directory
    ; or it can be a full path to somewhere else. (default is OpenSimConsoleHistory.txt in bin/)
    ConsoleHistoryFile = "OpenSimConsoleHistory.txt"

    ; How many lines of command history should we keep? (default is 100)
    ConsoleHistoryFileLines = 100

    ; Time stamp commands in history file (default false)
    ; ConsoleHistoryTimeStamp = false

    ; Set this to true if you want to log crashes to disk
    ; this can be useful when submitting bug reports.
    ; However, this will only log crashes within OpenSimulator that cause the entire program to exit
    ; It will not log crashes caused by virtual machine failures, which includes mono and ODE failures.
    ; You will need to capture these native stack traces by recording the session log itself.
    save_crashes = false

    ; Directory to save crashes to if above is enabled
    ; (default is /opensimdir/crashes/*.txt or C:\opensim\crashes\*.txt)
    crash_dir = "crashes"

    ; Place to create a PID file
    ; PIDFile = "/tmp/OpenSim.exe.pid"

    ; Console commands run at startup
    startup_console_commands_file = "startup_commands.txt"

    ; Console commands run on shutdown
    shutdown_console_commands_file = "shutdown_commands.txt"

    ; Console commands run every 20 minutes
    ; timer_Script = "filename"

    ; timer_Script time interval (default 20 min)
    ; The time is 60 per minute
    ; timer_Interval = 1200

    ; ##
    ; ## SYSTEM
    ; ##

    ; Sets the method that OpenSim will use to fire asynchronous
    ; events. Valid values are ,
    ; QueueUserWorkItem, SmartThreadPool, and Thread.
    async_call_method = SmartThreadPool

    ; Max threads to allocate on the FireAndForget thread pool
    ; when running with the SmartThreadPool option above
    MaxPoolThreads = 300

    ; Allow certain jobs to be run consecutively in a job engine rather than always concurrently.
    ; This improves performance in regions with large numbers of connections (in the hundreds).
    JobEngineEnabled = true

    ; Plugin Registry Location
    ; Set path to directory for plugin registry. Information about the
    ; registered repositories and installed plugins will be stored here.
    ; The OpenSim.exe process must have R/W access to the location.
    RegistryLocation = "."

    ; Used by region module addins. You can set this to outside bin, so that addin
    ; configurations will survive updates. The OpenSim.exe process must have R/W access
    ; to the location.
    ConfigDirectory = "."

    ; ##
    ; ## CLIENTS
    ; ##

    ; Set this to the DLL containing the client stack to use.
    clientstack_plugin="OpenSim.Region.ClientStack.LindenUDP.dll"

    ; ##
    ; ## REGIONS
    ; ##

    ; Determine where OpenSimulator looks for the files which tell it which regions to server
    ; Defaults to "filesystem" if this setting isn't present
    region_info_source = "filesystem"
    ; region_info_source = "web"

    ; Determines where the region XML files are stored if you are loading these from the filesystem.
    ; Defaults to bin/Regions in your OpenSimulator installation directory
    ; regionload_regionsdir="C:\somewhere\xmlfiles\"

    ; Determines the page from which regions xml is retrieved if you are loading these from the web
    ; The XML here has the same format as it does on the filesystem (including the <Root> tag),
    ; except that everything is also enclosed in a <Regions> tag.
    ; regionload_webserver_url = "http://example.com/regions.xml"

    ;; Allow the simulator to start up if there are no region configuration available
    ;; from the selected region_info_source.
    allow_regionless = false

    ;; Allow child agents to see into the region even if their root counterpart isn't allowed in here
    see_into_region = true

    ;; use legacy math for sittarget offset "correction"
    ;; set this option to false to use improved math more compatibility with SL.
    ;; keep it true if you have many old objects with sits set by scripts.
    ;; the offset in question is added to the SitTarget to find the sitting avatar position.
    ;; acording to its size, etc.
    ; LegacySitOffsets = true

    ; Maximum number of position, rotation and scale changes for each prim that the simulator will store for later undos
    ; Increasing this number will increase memory usage.
    MaxPrimUndos = 20

    ; Minimum size for non-physical prims.This can be overridden in the region config file (as
    ; NonPhysicalPrimMin!).
    ; NonPhysicalPrimMin = 0.001

    ; Maximum size of non physical prims.  Affects resizing of existing prims.  This can be overridden in the region config file (as NonPhysicalPrimMax!).
    NonPhysicalPrimMax = 256

    ; Minimum size where a prim can be physical. This can be overridden in the region config file.
    ; PhysicalPrimMin = 0.01

    ; Maximum size of physical prims.  Affects resizing of existing prims.  This can be overridden in the region config file.
    PhysicalPrimMax = 64

    ; If a viewer attempts to rez a prim larger than the non-physical or physical prim max, clamp the dimensions to the appropriate maximum
    ; This can be overridden in the region config file.
    ClampPrimSize = false

    ; Maximum number of prims allowable in a linkset. Affects creating new linksets. Ignored if less than or equal to zero.
    ; This can be overridden in the region config file.
    LinksetPrims = 0

    ; Allow scripts to keep running when they cross region boundaries, rather than being restarted.  State is reloaded on the destination region.
    ; This only applies when crossing to a region running in a different simulator.
    ; For crossings where the regions are on the same simulator the script is always kept running.
    AllowScriptCrossing = true

    ; Allow compiled script binary code to cross region boundaries.
    ; If you set this to "true", any region that can teleport to you can
    ; inject ARBITRARY BINARY CODE into your system. Use at your own risk.
    ; YOU HAVE BEEN WARNED!!!
    TrustBinaries = false

    ; the default view range. Viewers override this ( no major effect still )
    ;DefaultDrawDistance = 255.0

    ; limit the maximum view range ( no effect still (does limit MaxRegionsViewDistance) )
    ;MaxDrawDistance = 512

    ; Other regions visibility depends on avatar position and view range
    ; the view range considered is limited the maximum and minimum distances
    ; if you set MaxRegionsViewDistance to zero, other regions will not be seen, and crossing to them is disabled
    ;MaxRegionsViewDistance = 255
    ;MinRegionsViewDistance = 96

    ; If you have only one region in an instance, or to avoid the many bugs
    ; that you can trigger in modules by restarting a region, set this to
    ; true to make the entire instance exit instead of restarting the region.
    ; This is meant to be used on systems where some external system like
    ; Monit will restart any instance that exits, thereby making the shutdown
    ; into a restart.
    InworldRestartShutsDown = false

    ; Use of normalized 55FPS statistics
    ; Opensim does not have a frame rate control like other simulators.
    ; Most parameters that control timing can be configurable region by region.
    ; To achieve closer compatibility with values expected by viewers, scripts and users
    ; some parameters are converted to a equivalent per frame value.
    ; Additionally, they are scaled to values they would have on a system running at a nominal 55 frames per second rate.
    ; The scale factor it 55 * FrameTime, corresponding to 5 with default configuration
    ; You can choose to show the true physics FPS to viewers by setting Normalized55FPS to false.
    ; Normalized55FPS = true

    ; Main Frame time
    ; This defines the rate of several simulation events.
    ; Default value should meet most needs.
    ; It can be reduced to improve the simulation of moving objects, with possible increase of cpu and network loads.
    ; It should not be less than the physics engine step time.
    ; Being a integer multiple of it may reduce some jitter in reported physics FPS.
    ; changing this value, you need to change some of the following *EveryNFrames so their actions timing remains the same
    FrameTime = 0.0909

    ; The values below represent the percentage of the target frame time that,
    ; when underrun, should trigger yellow or red in the lag meter.
    ; Less than 60% of FPS is amber by default, less then 40% is red.
    ; These values are advisory. Viewers may choose to not use them but it is
    ; encouraged that they do.
    ; FrameTimeWarnPercent = 60
    ; FrameTimeCritPercent = 40

    ; Send scheduled updates to objects in the scene
    ; This must be a whole number
    UpdateObjectsEveryNFrames = 1

    ; Send position/velocity, etc. updates to agents in the scene
    ; This must be a whole number
    UpdateAgentsEveryNFrames = 1

    ; Apply pending forces from physics calculations to an entity.
    ; This must be a whole number
    UpdateEntityMovementEveryNFrames = 1

    ; Send coarse location updates to viewers.  In a classic viewer, this updates the minimap.
    ; This must be a whole number
    UpdateCoarseLocationsEveryNFrames = 50

    ; Physics simulation execution or syncronization, acording to engine. Should be 1
    ; This must be a whole number
    UpdatePhysicsEveryNFrames = 1

    ; Send out the on frame event to modules and other listeners.  This should probably never deviate from 1.
    ; This must be a whole number
    UpdateEventsEveryNFrames = 1

    ; Send terrain updates to viewers
    ; This must be a whole number
    UpdateTerrainEveryNFrames = 50

    ; Persitently store any objects which meet the PRIM STORAGE criteria
    ; This must be a whole number
    UpdateStorageEveryNFrames = 200

    ; Clean up temp on rez objects.
    ; This must be a whole number
    UpdateTempCleaningEveryNSeconds = 180

    ; ##
    ; ## PRIM STORAGE
    ; ##

    ; Persistence of changed objects happens during regular sweeps. The following control that behaviour to
    ; prevent frequently changing objects from heavily loading the region data store.
    ; If both of these values are set to zero then persistence of all changed objects will happen on every sweep.
    ;
    ; Objects will be considered for persistance in the next sweep when they have not changed for this number of seconds
    MinimumTimeBeforePersistenceConsidered = 60
    ; Objects will always be considered for persistance in the next sweep if the first change occurred this number of seconds ago
    MaximumTimeBeforePersistenceConsidered = 600

    ; ##
    ; ## PHYSICS
    ; ##

    ; If true then prims can be collided with by avatars, other prims, etc.
    ; If false then all prims are phantom, no matter whether their phantom flag is checked or unchecked.
    ; Also, no prims are subject to physics.
    collidable_prim = true

    ; If true then prims can be made subject to physics (gravity, pushing, etc.).
    ; If false then physics flag can be set but it is not honoured.  However, prims are still solid for the purposes of collision direction
    physical_prim = true

    ; Select a mesher here.
    ;
    ;
    ; ZeroMesher is faster but leaves the physics engine to model the mesh using the basic shapes that it supports
<<<<<<< HEAD
    ; Usually this is only a box
    ;meshing = Meshmerizer
    ;meshing = ZeroMesher
    ;; select ubODEMeshmerizer only with ubOde physics engine
=======
    ; Usually this is only a box or a sphere
    ; meshing = ubODEMeshmerizer
    ; meshing = Meshmerizer
    ;meshing = ZeroMesher
    ;; Must select ubODEMeshmerizer with ubOde physics engine
>>>>>>> 392d3248
    meshing = ubODEMeshmerizer

    ; Path to decoded sculpty maps
    ; Defaults to "j2kDecodeCache
    ;DecodedSculptMapPath = "j2kDecodeCache"

    ; if you use Meshmerizer and want sculpt map collisions, setting this to
    ; to true will store decoded sculpt maps in a special folder in your bin
    ; folder, which can reduce startup times by reducing asset requests. Some
    ; versions of mono dont work well when reading the cache files, so set this
    ; to false if you have compatibility problems.
    ;CacheSculptMaps = true

    ;; BulletSim is the default physics engine.  It provides the best performance and most functionality.
    ;; BulletSim supports varregions.
    ;; OpenDynamicsEngine was the previous default physics engine in OpenSimulator 0.7.6.1 and before.
    ;; It continues to provide a workable physics implementation.  It does not currently support varregions.
    ;; basicphysics effectively does not model physics at all, making all objects phantom.
    ;; Default is BulletSim
<<<<<<< HEAD
    ;physics = BulletSim
    ;physics = modified_BulletX
    ;physics = basicphysics
    ;physics = POS
    ; alternative OpenDynamicsEngine engine. ubODEMeshmerizer meshing above MUST be selected also
=======
    ; physics = BulletSim
    ;physics = modified_BulletX
    ;physics = basicphysics
    ;physics = POS
>>>>>>> 392d3248
    physics = ubODE

    ; ##
    ; ## SCRIPT ENGINE
    ; ##

    ;# {DefaultScriptEngine} {} {Default script engine} {YEngine}
    ;; Default script engine to use. Currently, we only have YEngine
    ; DefaultScriptEngine = "YEngine"

    ; Http proxy setting for llHTTPRequest and dynamic texture loading, if
    ; required
    ; HttpProxy = "http://proxy.com:8080"

    ; If you're using HttpProxy, then you can set HttpProxyExceptions to a
    ; list of regular expressions for URLs that you don't want to go through
    ; the proxy.
    ; For example, servers inside your firewall.
    ; Separate patterns with a ';'
    ; HttpProxyExceptions = ".mydomain.com;localhost"

    ; ##
    ; ## EMAIL MODULE
    ; ##
    ;; By default email only works within the boundaries of a sim
    ;; For intersim mail, all sims involved need to use the same IMAP mailbox
    ;; and enableEmailToExternalObjects = true in [Email]
    ;; If you want to also allow mail to enter and leave the grid, SMTP will
    ;; also need to be setup 
    emailmodule = DefaultEmailModule

    ; ##
    ; ## ANIMATIONS
    ; ##

    ; If enabled, enableFlySlow will change the primary fly state to
    ; FLYSLOW, and the "always run" state will be the regular fly.
    enableflyslow = false

    ; PreJump is an additional animation state, but it probably
    ; won't look right until the physics engine supports it
    ; (i.e delays takeoff for a moment)

    ; #
    ; # statistics
    ; #

    ; Simulator statistics are output to the console periodically at debug level INFO.
    ; Setting this to zero disables this output.
    ; LogShowStatsSeconds = 3600

    ; Simulator Stats URI
    ; Enable JSON simulator data by setting a URI name (case sensitive)
    ; Returns regular sim stats (SimFPS, ...)
    Stats_URI = "jsonSimStats"

    ; Simulator StatsManager URI
    ; Enable fetch of StatsManager registered stats. Fetch is query which can optionally
    ; specify category, container and stat to fetch. If not selected, returns all of that type.
    ; http://simulatorHTTPport/ManagedStats/?cat=Category&cont=Container&stat=Statistic
    ; ManagedStatsRemoteFetchURI = "ManagedStats"

    ; Make OpenSim start all regions with logins disabled. They will need
    ; to be enabled from the console if this is set
    ; StartDisabled = false

    ; Image decoding. Use CSJ2K for layer boundary decoding if true,
    ; OpenJPEG if false
    ; UseCSJ2K = true

    ; Use "Trash" folder for items deleted from the scene
    ; When set to True (the default) items deleted from the scene will be
    ; stored in the user's trash or lost and found folder. When set to
    ; False items will be removed from the scene permanently
    UseTrashOnDelete = True

    ; #
    ; # Logging
    ; #

    ; Force logging when the thread pool approaches an overload condition
    ; Provides useful data for post-mortem analysis even in a production
    ; system with reduced logging
    LogOverloads = True

    ; #
    ; # Telehubs
    ; #

    ; SpawnPointRouting adjusts the landing for incoming avatars.
    ; "closest" will place the avatar at the SpawnPoint located in the closest
    ; available spot to the destination (typically map click/landmark).
    ; "random" will place the avatar on a randomly selected spawnpoint;
    ; "sequence" will place the avatar on the next sequential SpawnPoint
    ; SpawnPointRouting = closest

    ; TelehubAllowLandmark allows users with landmarks to override telehub
    ; routing and land at the landmark coordinates when set to true
    ; default is false
    ; TelehubAllowLandmark = false

    ; #
    ; # Let's Encrypt and others ".pem" certificates converter settings.
    ; #  

    ;; Enabling this feature will automatically convert the CA .pem certificates to
    ;; OpenSim compatible PKCS12 .p12 and .pfx certificates on every server startup.
    ;; The resulting certificates are stored in the bin\SSL\ssl folder.
    ;# {EnableCertConverter} {} {Enable pem to pkcs12 certificates converter} {true false} false
    EnableCertConverter = false

    ;; Set the absolute path of the "fullchain.pem". If your CA don't provide this file,
    ;; you can use the "cert.pem" instead.
    ;# {PemCertPublicKey} {} {Set the path of the public key .pem} {} ""
    PemCertPublicKey = ""

    ;; Set the absolute path of the pem private key "privkey.pem".
    ;# {PemCertPrivateKey} {} {Set the path of the private key .pem} {} ""
    PemCertPrivateKey = ""

    ;; Set the name of the resulting .p12 and .pfx.
    ;# {outputCertName} {} {Set the name of the resulting .p12 and .pfx} {} "letsencrypt"
    outputCertName = "letsencrypt"

    ;; Set the .p12 and .pfx password.
    ;# {outputCertPassword} {} {Set the .p12 and .pfx password} {} ""
    outputCertPassword = ""
    
    ; #
    ; # SSL selfsigned certificate settings.
    ; #

    ; Enable selfsigned certificate creation for local and external use. When set to true, will create a folder SSL\ and 2 sub folders SSL\ssl\ and SSL\src\.
    ; Next creates and store an RSA private key in SSL\src\ and the derived selfsigned certificate in SSL\ssl\ folder.
    ; Is also possible to renew the certificate on every server restart if CertRenewOnStartup is set to true.
    EnableSelfsignedCertSupport = false

    ;Renew the selfsigned certificate on every server startup ?
    CertRenewOnStartup = false

    ; # Certificate options:
    ; Set the certificate file name. the output files extensions are CertFileName.p12 and CertFileName.pfx.
    CertFileName = "OpenSim"

    ; Set the certificate password.
    CertPassword = "mycertpass"

    ; The certificate host name (domain or IP of this machine CN). Must be the same as "ExternalHostName" in Regions.ini
    CertHostName = "myRegionsExternalHostName"

    ; The certificate host IP (IP of this machine).
    CertHostIp = "127.0.0.1"

    ; #
    ; # SSL certificates validation options
    ; #

    ; SSL certificate validation options
    ; you can allow selfsigned certificates or no official CA with next option set to true
    ; NoVerifyCertChain = true
    ; you can also bypass the hostname or domain verification
    ; NoVerifyCertHostname = true
    ; having both options true does provide encryption but with low security
    ; set both true if you don't care to use SSL, they are needed to contact regions or grids that do use it.

[Map]
    ; Map tile options.
    ; If true, then maptiles are generated using the MapImageModule below.
    ; If false then the texture referenced by MaptileStaticUUID is used instead, which can also be overridden
    ; in individual region config file(s).  If you do not want to upload map tiles at all, then you will need
    ; both to set this to false and comment out the [Modules] MapImageServiceModule setting in config-include/
    ;GenerateMaptiles = true

    ;WorldMapModule = "WorldMap"

    ; The module to use in order to generate map images.
    ; MapImageModule is the default.  Warp3DImageModule is an alternative experimental module that can
    ; generate better images.
    ;MapImageModule = "MapImageModule"

    ; World map blacklist timeout in seconds
    ;BlacklistTimeout = 600

    ; Refresh (in seconds) the map tile periodically
    ;MaptileRefresh = 0

    ; If not generating maptiles, use this static texture asset ID
    ;MaptileStaticUUID = "00000000-0000-0000-0000-000000000000"

    ; Draw objects on maptile.  This step might take a long time if you've got a large number of
    ; objects, so you can turn it off here if you'd like.
    DrawPrimOnMapTile = true

    ; Use terrain texture for maptiles if true, use shaded green if false
    TextureOnMapTile = true

    ; Texture prims
    TexturePrims = true

    ; Only texture prims that have a diagonal size greater than this number
    TexturePrimSize = 48

    ; Attempt to render meshes and sculpties on the map
    RenderMeshes = false

    ; warp3D rendering height limits for prims (relative to rez position not bounding box)
    ; prims above RenderMaxHeight are excluded
    ; valid values: 100 to 4086
    ;RenderMaxHeight = 4086

    ; prims below RenderMinHeight are excluded
    ; valid values: -100 to RenderMaxHeight - 10
    ;RenderMinHeight = -100

    ; Show NPCs as green world map dots
    ;ShowNPCs = true
    
    ; Where to store generated map tiles in the form of MAP-RegionUUID.png
    ;GenTilesDirectory = "."

[Permissions]
    ; ##
    ; ## PERMISSIONS
    ; ##

    ; Permission modules to use, separated by comma.
    ; Possible modules are DefaultPermissionsModule, PrimLimitsModule
    ;permissionmodules = "DefaultPermissionsModule"

    ; If set to false, then, in theory, the server never carries out permission checks (allowing anybody to copy
    ; any item, etc.  This may not yet be implemented uniformally.
    ; If set to true, then all permissions checks are carried out
    ; Default is true
    serverside_object_permissions = true


    ; This allows some control over permissions
    ; please note that this still doesn't duplicate SL, and is not intended to

    ; This allows grid users with a UserLevel of 200 or more to assume god
    ; powers in the regions in this simulator.
    ; if you don't trust grid admins, what are you doing there?
    allow_grid_gods = true

    ; God mode should be turned on in the viewer whenever
    ; the user has god rights somewhere. They may choose
    ; to turn it off again, though.
    automatic_gods = false

    ; The user can execute any and all god functions, as
    ; permitted by the viewer UI, without actually "godding
    ; up". This is the default state in 0.8.2.
    implicit_gods = false

    ; Control user types that are allowed to create new scripts
    ; Only enforced if serviceside_object_permissions is true
    ;
    ; Current possible values are
    ;     all - anyone can create scripts (subject to normal permissions)
    ;     gods - only administrators can create scripts (as long as allow_grid_gods is true)
    ; Default value is all
    ; allowed_script_creators = all

    ; Control user types that are allowed to edit (save) scripts
    ; Only enforced if serviceside_object_permissions is true
    ;
    ; Current possible values are
    ;     all - anyone can edit scripts (subject to normal permissions)
    ;     gods - only administrators can edit scripts (as long as allow_grid_gods is true)
    ; Default value is all
    ; allowed_script_editors = all

    ; Provides a simple control for land owners to give build rights to specific avatars
    ; in publicly accessible parcels that disallow object creation in general.
    ; Owners specific avatars by adding them to the Access List of the parcel
    ; without having to use the Groups feature
    ; Disabled by default
    ; simple_build_permissions = False

    ; Minimum user level required to upload assets
    ;LevelUpload = 0

    ; Disallow "take copy" of ANY object set as "Allow anyone to take a copy"
    ;take_copy_restricted = false

[RegionReady]
    ; Enable this module to get notified once all items and scripts in the region have been completely loaded and compiled
    enabled = true

    ; Channel on which to signal region readiness through a message
    ; formatted as follows: "{server_startup|oar_file_load},{0|1},n,[oar error]"
    ; - the first field indicating whether this is an initial server startup
    ; - the second field is a number indicating whether the OAR file loaded ok (1 == ok, 0 == error)
    ; - the third field is a number indicating how many scripts failed to compile
    ; - "oar error" if supplied, provides the error message from the OAR load
    channel_notify = -800

    ; - disallow logins while scripts are loading
    ; Instability can occur on regions with 100+ scripts if users enter before they have finished loading
    login_disable = true

    ; - send an alert as json to a service
    ; alert_uri = "http://myappserver.net/my_handler/"


[EstateManagement]
    ; If false, then block any region restart requests from the client even if they are otherwise valid.
    ; Default is true
    AllowRegionRestartFromClient = true

    ; ignore Minors access control. Default true
    ;IgnoreEstateMinorAccessControl = true;

    ; ignore payment info control. Default true
    ;IgnoreEstatePaymentAccessControl = true


[UserProfiles]
  ;# {ProfileURL} {} {Set url to UserProfilesService} {}
  ;; Set the value of the url to your UserProfilesService
  ;; If un-set / "" the module is disabled
  ;; If the ProfileURL is not set, then very BASIC
  ;; profile support will be configured. If the ProfileURL is set to a
  ;; valid URL, then full profile support will be configured. The URL
  ;; points to your grid's Robust user profiles service
  ;;
  ; ProfileURL = http://127.0.0.1:9000

  ;; set this to false to prevent your users to be sent to unknown
  ;; web sites by other users on their profiles
  ; AllowUserProfileWebURLs = true


[Email]
    enabled = true

    ;enabled = true
    ;internal_object_host = lsl.opensim.local

    ;enableEmailToSMTP = false
    ;host_domain_header_from = 127.0.0.1
    ;SMTP_SERVER_FROM = ""
    ;SMTP_SERVER_HOSTNAME = 127.0.0.1
    ;SMTP_SERVER_PORT = 25
    ;SMTP_SERVER_TLS = false
    ;SMTP_SERVER_LOGIN = foo
    ;SMTP_SERVER_PASSWORD = bar
    ;SMTP_VerifyCertChain = true
    ;SMTP_VerifyCertNames = true

    ;enableEmailToExternalObjects = false
    ;IMAP_SERVER_HOSTNAME = 127.0.0.1
    ;IMAP_SERVER_PORT = 143
    ;IMAP_SERVER_TLS = false
    ;IMAP_SERVER_LOGIN = foo
    ;IMAP_SERVER_PASSWORD = bar
    ;IMAP_VerifyCertChain = true
    ;IMAP_VerifyCertNames = true


[Network]
    ConsoleUser = "Test"
    ConsolePass = "secret"
    http_listener_port = 9000
    console_port = 0

    ; ssl config: Experimental!
    http_listener_ssl = false ; if set to true main server is replaced by a ssl one
    http_listener_sslport = 9001 ; Use this port for SSL connections
    ; currently if using ssl, regions ExternalHostName must the the same and equal to http_listener_cn
    ; this will change is future
    http_listener_cn = "myRegionsExternalHostName"
    ; if the cert doesnt have a oficial CA or is selfsigned viewers option NoVerifySSLCert need to be set true
    http_listener_cert_path = "mycert.p12" ; path for the cert file that is valid for the ExternalHostName
    http_listener_cert_pass = "mycertpass" ; the cert passwork

    ; addicional HTTPS for "Out of band" management applications such as the remote 
    ; admin module or scripts
    ;
    ; Create https_listener = "True" will create a listener on the port
    ; specified. Provide the path to your server certificate along with it's
    ; password
    ; https_listener = False
    ; Set our listener to this port
    ; https_port = 0
    ; Path to X509 certificate, can be the same as main or another
    ; cert_path = "path/to/cert.p12"
    ; Password for cert
    ; cert_pass = "password"

    ; Maximum bytes allowed for HTTP_BODY_MAXLENGTH.
    ; By default, llHTTPRequest limits the response body to 2048 bytes.
    ; This limit can be extended using HTTP_BODY_MAXLENGTH to a maximum
    ; of HttpBodyMaxLenMAX bytes.
    ; HttpBodyMaxLenMAX=16384

    ; Hostname to use in llRequestURL/llRequestSecureURL
    ; must be a valid hostname for the ssl cert.
    ; if not defined - llRequestURL/llRequestSecureURL are disabled   
    ; ExternalHostNameForLSL=127.0.0.1

    ; Disallow the following address ranges for user scripting calls (e.g. llHttpRequest())
    ; This is based on http://en.wikipedia.org/wiki/Reserved_IP_addresses
    ; This stops users making HTTP calls to machines in the simulator's local network.
    ; If you need to allow some LAN calls we recommend you use OutboundDisallowForUserScriptsExcept documented in OpenSim.ini.example
    ; If you override OutboundDisallowForUserScripts directly you need to be very careful.
    ;
    ; Network ranges are specified in CIDR notation (http://en.wikipedia.org/wiki/Classless_Inter-Domain_Routing#CIDR_notation) with multiple entries separated by |
    ; To specify an individual IP address use the /32 netmask (e.g. 192.168.1.3/32)
    ; You can also specify individual <addr>:<port> endpoints (e.g. 192.168.1.3:8003)
    ; If an address if given without a port number then port 80 is assumed.
    OutboundDisallowForUserScripts = 0.0.0.0/8|10.0.0.0/8|100.64.0.0/10|127.0.0.0/8|169.254.0.0/16|172.16.0.0/12|192.0.0.0/24|192.0.2.0/24|192.88.99.0/24|192.168.0.0/16|198.18.0.0/15|198.51.100.0/24|203.0.113.0/24|224.0.0.0/4|240.0.0.0/4|255.255.255.255/32
    ;
    ; You can also prevent all user script outgoing calls with the following override in OpenSim.ini
    ;
    ; OutboundDisallowForUserScripts = 0.0.0.0/0
    ;
    ; You can also disable the blacklist entirely with an empty entry
    ;
    ; OutboundDisallowForUserScripts = ""

    ; What is reported as the "X-Secondlife-Shard"
    ; Defaults to the user server url if not set
    ; The old default is "OpenSim", set here for compatibility
    shard = "OpenSim"

    ; What is reported as the "User-Agent" when using llHTTPRequest
    ; Defaults to not sent if not set here. See the notes section in the wiki at
    ; http://wiki.secondlife.com/wiki/LlHTTPRequest for comments on adding
    ; " (Mozilla Compatible)" to the text where there are problems with a web server
    ;user_agent = "OpenSim LSL (Mozilla Compatible)"

    ; OpenSim can send multiple simultaneous requests for services such as asset
    ; retrieval. However, some versions of mono appear to hang when there are too
    ; many simultaneous requests, default is 30 and is currently applied only to assets
    ;MaxRequestConcurrency = 30

[ScriptsHttpRequestModule]
    ; options for llHttpRequest

    ; max number of concurrent connections per instance (all scenes), default 8
    ; MaxPoolThreads = 8

    ; max requests per second for all scripts on a prim, default 1
    ;PrimRequestsPerSec = 1.0
    ; initial unthrottled burst for all scripts on a prim, default 3
    ;PrimRequestsBurst = 3.0

    ; max requests per second for the objects owner (per instance), default 25
    ;PrimOwnerRequestsPerSec = 25.0
    ; initial unthrottled burst for the objects owner (per instance), default 5
    ;PrimOwnerRequestsBurst = 5.0

    ; requests timeout in miliseconds, range 200 to 60000, default 30000
    ;RequestsTimeOut = 30000

[AccessControl]
    ;# {AllowedClients} {} {Bar (|) separated list of allowed clients} {}
    ;; Bar (|) separated list of viewers which may gain access to the regions.
    ;; One can use a substring of the viewer name to enable only certain
    ;; versions
    ;; Example: Agent uses the viewer "Imprudence 1.3.2.0"
    ;; - "Imprudence" has access
    ;; - "Imprudence 1.3" has access
    ;; - "Imprudence 1.3.1" has no access
    ; AllowedClients = ""

    ;# {DeniedClients} {} {Bar (|) separated list of denied clients} {}
    ;; Bar (|) separated list of viewers which may not gain access to the regions.
    ;; One can use a Substring of the viewer name to disable only certain
    ;; versions
    ;; Example: Agent uses the viewer "Imprudence 1.3.2.0"
    ;; - "Imprudence" has no access
    ;; - "Imprudence 1.3" has no access
    ;; - "Imprudence 1.3.1" has access
    ; DeniedClients = ""

    ; It is strongly recommended to block at least these viewers by uncommenting ;DeniedClients below:
    ; The first 4 viewers are problematic/bugged official Firestorm releases,
    ; the last 7 viewers are copybots pretending to be (a very outdated) Firestorm and Singularity
    ; The + is needed for older OpenSim versions (<0.9.3.1), after the space before the version (it means 'one or more spaces')
    ; DeniedClients = "Firestorm-Release(x64)? +4.7.7.48706|Firestorm-Release(x64)? +6.6.8.68380|Firestorm-Release(x64)? +6.6.16.70339|Firestorm-Releasex64 +7.1.9.74745|Firestorm-Release(x64)? +6.2.0|Firestorm-Release(x64)? +4.6.8.42696|Firestorm-Release(x64)? +6.3.2.58086|Firestorm-Release(x64)? +6.3.8.58105|Firestorm-Release(x64)? +6.4.13.63251|Firestorm-Release(x64)? +6.4.23.64823|Singularity Alpha( 64)? +1.8.7.7610"

    ;# {ViewerDeniedMsg} {} {A message string} {"Access denied, your viewer is banned"}
    ; The message people see who attempt to teleport with a denied viewer
    ;ViewerDeniedMsg = "Access denied, your viewer is banned"

[ClientStack.LindenUDP]
    ; Maximum outbound bytes per second for a single scene. This can be used to
    ; throttle total outbound UDP traffic for a simulator. The default value is
    ; 0, meaning no throttling at the scene level. The example given here is
    ; 20 megabits
    ;
    ;scene_throttle_max_bps = 2500000

    ; Maximum bytes per second to send to any single client. This will override
    ; the user's viewer preference settings. The default value is 0, meaning no
    ; aggregate throttling on clients (only per-category throttling). The
    ; example given here is 1.5 megabits
    ;
    ;client_throttle_max_bps = 187500

    ; Minimum bytes per second to send to any single client as a result of
    ; adaptive throttling. Viewer preferences set to a lower number will
    ; override the settin. The example given here ensures that adaptive
    ; throttling will never decrease per client bandwidth below 256 kbps.
    ;
    ;adaptive_throttle_min_bps = 32000

    ; Adaptive throttling attempts to limit network overload when multiple
    ; clients login by starting each connection more slowly. Disabled by
    ; default
    ; currently disabled
    ;enable_adaptive_throttles = false


    ; TextureSendLimit determines how many packets will be put on
    ; the lludp outgoing queue each cycle. Like the settings above, this
    ; is a balance between responsiveness to priority updates and
    ; total throughput. Higher numbers will give a better
    ; throughput at the cost of reduced responsiveness to client
    ; priority changes or transfer aborts
    ;
    ;TextureSendLimit = 20

    ; Quash and remove any light properties from attachments not on the
    ; hands. This allows flashlights and lanterns to function, but kills
    ; silly vanity "Facelights" dead. Sorry, head mounted miner's lamps
    ; will also be affected.
    ;
    ;DisableFacelights = false

    ; The time to wait before disconecting an unresponsive client.
    ; The time is in seconds. The default is one minute
    ;
    ;AckTimeout = 60

    ; The time to wait before disconecting an unresponsive paused client.
    ; A client can be paused when the file selection dialog is open during file upload.
    ; This gives extra time to find files via the dialog but will still disconnect if
    ; the client crashes or loses its network connection
    ; The time is in seconds. The default is five minutes.
    ;
    ;PausedAckTimeout = 300

    ; Support viewers object cache, default true
    ; users may need to reduce viewer bandwitdh if some prims or terrain parts fail to rez.
    ; change to false if you need to use old viewers that do not support this feature
    ;
    ; SupportViewerObjectsCache = true

[ClientStack.LindenCaps]
    ;; Long list of capabilities taken from
    ;; http://wiki.secondlife.com/wiki/Current_Sim_Capabilities
    ;; Not all are supported by OpenSim. The ones supported are
    ;; set to localhost. These defaults can be overwritten
    ;; in OpenSim.ini
    ;;
    Cap_AttachmentResources = "localhost"
    Cap_ChatSessionRequest = ""
    Cap_CopyInventoryFromNotecard = "localhost"
    Cap_DispatchRegionInfo = ""
    Cap_EstateAccess = "localhost"
    ;Cap_EstateChangeInfo = "localhost"  broken on viewers
    Cap_EnvironmentSettings = "localhost" ; this also controls ExtEnvironment cap
    Cap_EventQueueGet = "localhost"
    Cap_FetchInventory = ""
    Cap_ObjectMedia = "localhost"
    Cap_ObjectMediaNavigate = "localhost"
    Cap_FetchLib = ""
    Cap_FetchLibDescendents = ""
    Cap_GetDisplayNames = "localhost"
    Cap_GetTexture = "localhost"
    Cap_GetMesh = "localhost"
    Cap_GetMesh2 = "localhost"
    Cap_GetAsset = "localhost"
    Cap_GetObjectCost = ""
    Cap_GetObjectPhysicsData = ""
    Cap_GroupProposalBallot = ""
    Cap_GroupMemberData = "localhost"
    Cap_HomeLocation = "localhost"
    Cap_LandResources = "localhost"
    Cap_MapLayer = "localhost"
    Cap_MapLayerGod = "localhost"
    Cap_NewFileAgentInventory = "localhost"
    Cap_NewFileAgentInventoryVariablePrice = "localhost"
    Cap_ObjectAdd = "localhost"
    Cap_ParcelPropertiesUpdate = "localhost"
    Cap_ParcelMediaURLFilterList = ""
    Cap_ParcelNavigateMedia = ""
    Cap_ParcelVoiceInfoRequest = ""
    Cap_ProductInfoRequest = ""
    Cap_ProvisionVoiceAccountRequest = ""
    Cap_RemoteParcelRequest = "localhost"
    Cap_RequestTextureDownload = ""
    Cap_SearchStatRequest = ""
    Cap_SearchStatTracking = ""
    Cap_SendPostcard = ""
    Cap_SendUserReport = ""
    Cap_SendUserReportWithScreenshot = ""
    Cap_ServerReleaseNotes = "localhost"
    Cap_SimConsole = ""
    Cap_SimulatorFeatures = ""
    Cap_SetDisplayName = ""
    Cap_StartGroupProposal = ""
    Cap_TextureStats = ""
    Cap_UntrustedSimulatorMessage = ""
    Cap_UpdateAgentInformation = ""
    Cap_UpdateAgentLanguage = ""
    Cap_UpdateGestureAgentInventory = ""
    Cap_UpdateNotecardAgentInventory = "localhost"
    Cap_UpdateScriptAgent = "localhost"
    Cap_UpdateGestureTaskInventory = ""
    Cap_UpdateNotecardTaskInventory = "localhost"
    Cap_UpdateScriptTask = "localhost"
    Cap_UploadBakedTexture = "localhost"
    Cap_UploadObjectAsset = "localhost"
    Cap_ViewerStartAuction = ""
    Cap_ViewerStats = ""

    ; Capabilities for fetching inventory over HTTP rather than UDP
    ; FetchInventoryDescendents2 and FetchInventory2 are the ones used in the latest Linden Lab viewers (from some point in the v2 series and above)
    ; It appears that Linden Lab viewer 3.3.1 onwards will not work properly if FetchInventoryDescendents2 and FetchInventory2 are not enabled
    Cap_WebFetchInventoryDescendents = ""
    Cap_FetchInventoryDescendents2 = "localhost"
    Cap_FetchInventory2 = "localhost"
    Cap_FetchLib2 = "localhost"
    Cap_FetchLibDescendents2 = "localhost"

    ; Capability for searching for people
    Cap_AvatarPickerSearch = "localhost"


[Chat]
    ; Controls whether the chat module is enabled.  Default is true.
    enabled = true

    ; Distance in meters that whispers should travel.  Default is 10m
    whisper_distance = 10

    ; Distance in meters that ordinary chat should travel.  Default is 20m
    say_distance = 20

    ; Distance in meters that shouts should travel.  Default is 100m
    shout_distance = 100

[EntityTransfer]
    ; Allow avatars to cross into and out of the region.
    AllowAvatarCrossing = true

    ; This disables border transfers for objects. When true, objects can be placed outside
    ; the region's border without being transferred to another simulator.
    DisableObjectTransfer = false

    ; Minimum user level required for HyperGrid teleports
    LevelHGTeleport = 0

    ; Determine whether the cancel button is shown at all during teleports.
    ; This option exists because cancelling at certain points can result in an unuseable session (frozen avatar, etc.)
    ; Disabling cancellation can be okay in small closed grids where all teleports are highly likely to suceed.
    DisableInterRegionTeleportCancellation = false

    ;; This option exists to control the behavior of teleporting gods into places that have landing points
    ;; and telehubs. Historically, there has been a difference: OpenSim (OS) has honored landing points and telehubs even for
    ;; avatars with god permissions; SL lets gods land wherever they want.
    LandingPointBehavior = LandingPointBehavior_OS


[Messaging]
    ; Control which region module is used for instant messaging.
    ; Default is InstantMessageModule (this is the name of the core IM module as well as the setting)
    InstantMessageModule = InstantMessageModule
    ; MessageTransferModule = MessageTransferModule
    ; OfflineMessageModule = OfflineMessageModule
    ; OfflineMessageURL = http://yourserver/Offline.php
    ; MuteListModule = MuteListModule
    ; MuteListURL = http://yourserver/Mute.php

    ; Control whether group messages are forwarded to offline users.  Default is true.
    ; ForwardOfflineGroupMessages = true


[Inventory]
    ; Control whether multiple objects sent to inventory should be coaleseced into a single item
    ; There are still some issues with coalescence, including the fact that rotation is not restored
    ; and some assets may be missing from archive files.
    CoalesceMultipleObjectsToInventory = true


[Appearance]
    ; Persist avatar baked textures
    ; Persisting baked textures can speed up login and region border
    ; crossings especially with large numbers of users, though it
    ; will store potentially large numbers of textures in your asset
    ; database
    PersistBakedTextures = false

    ; Control the delay before appearance is sent to other avatars and
    ; saved in the avatar service. Attempts to limit the impact caused
    ; by the very chatty dialog that sets appearance when an avatar
    ; logs in or teleports into a region; values are in seconds
    DelayBeforeAppearanceSave = 5
    DelayBeforeAppearanceSend = 2

    ; If true, avatar appearance information is resent to other avatars in the simulator every 60 seconds.
    ; This may help with some situations where avatars are persistently grey, though it will not help
    ; in other situations (e.g. appearance baking failures where the avatar only appears as a cloud to others).
    ResendAppearanceUpdates = false

    ; Turning this on responds to CachedTexture packets to possibly avoid rebaking the avatar
    ; on every login
    ReuseTextures = false


[Attachments]
    ; Controls whether avatar attachments are enabled.
    ; Defaults to true - only set to false for debugging purposes
    Enabled = true

    ; Inventory object wear did replace all the worn objects on same attachment point
    ; if this option is set false, only oldest worn object will be replaced on that point.
    ; true will do as older versions
    ;WearReplacesAll = true


[Mesh]
    ; enable / disable mesh asset uploads
    ; mesh asset must conform to standard mesh format, with OpenSim extensions
    ; default is true
    AllowMeshUpload = true

    ; Minimum user level required to upload meshes
    ;LevelUpload = 0

    ; support meshes on physics
    ;UseMeshiesPhysicsMesh = true

    ;support convex shape type on normal prims
    ; (ubOde only)
    ;ConvexPrims = true

    ;support convex shape type on sculpts
    ; (ubOde only)
    ;ConvexSculpts = true

    ; mesh cache settings:
    ; (ubOde only)
    ; do cache (keep true)
    ;MeshFileCache = true
    ; cache folder name relative to bin/ or absolute path
    ;MeshFileCachePath = MeshCache
    ;MeshFileCacheDoExpire = true
    ;MeshFileCacheExpireHours = 48



[Textures]
    ; If true, textures generated dynamically (i.e. through osSetDynamicTextureData() and similar OSSL functions) are reused where possible
    ; Chiefly, reuse occurs if a texture has already been generated with identical data and settings, and that texture contains no dynamic components
    ; (e.g. images pulled from an external HTTP address).
    ; Reusing previously generated textures results in a much faster update on the viewer but may cause issues if the viewer didn't receive all resolutions of the texture.
    ; Currently, it will also increase asset cache use since temporary dynamic textures are no longer deleted.
    ; Hence, currently considered experimental.
    ; Default is false.
    ReuseDynamicTextures = false

    ; If true, then textures generated dynamically that have a low data size relative to their pixel size are not reused
    ; This is to workaround an apparent LL 3.3.4 and earlier viewer bug where such textures are not redisplayed properly when pulled from the viewer cache.
    ; Only set this to true if you are sure that all the viewers using your simulator will not suffer from this problem.
    ; This setting only has an affect is ReuseDynamicTextures = true
    ; Default is false
    ReuseDynamicLowDataTextures = false


[ODEPhysicsSettings]
    ; ##
    ; ## Physics stats settings ( most ignored by ubOde )
    ;

    ; If collect_stats is enabled, then extra stat information is collected which is accessible via the MonitorModule
    ; (see http://opensimulator.org/wiki/Monitoring_Module for more details).
    collect_stats = false

    ; ##
    ; ## Physics logging settings - logfiles are saved to *.DIF files
    ; ##

    ; default is false
    ;physics_logging = true
    ;; every n simulation iterations, the physics snapshot file is updated
    ;physics_logging_interval = 50
    ;; append to existing physics logfile, or overwrite existing logfiles?
    ;physics_logging_append_existing_logfile = true

    ;##
    ;## World Settings
    ;##

    ;Gravity.  Feel like falling up?  change world_gravityz to 9.8 instead of -9.8.  m/s
    world_gravityx = 0
    world_gravityy = 0
    world_gravityz = -9.8

    ; Terminal velocity of a falling avatar
    ; This is the same http://en.wikipedia.org/wiki/Terminal_velocity#Examples
    ; Max value is 255, min value is 0
    avatar_terminal_velocity = 54

    ; World Step size.
    ; with legacy ODE this value needs to be close to 0.02s
    ; with ubOde this value can be reduced to improve simulation quality with the cost of higher cpu load
    ; you will need to test acording to you needs
    ; choosing a value that is a integer sub multiple of FrameRate reduces some jitter on reported physics FPS
    world_stepsize = 0.01818
    ; number of iterations of constrains solver, higher should improve results
    ; up to a point where acumulated math errors eliminate the improvement
    ; more steps may increase CPU load. No real gain in changing
    world_solver_iterations = 10



    ; ##
    ; ## Contact properties. (the stuff that happens when things come in contact with each other)
    ; ##


    ; Filtering collisions helps keep things stable physics wise, but sometimes
    ; it can be overzealous.  If you notice bouncing, chances are it's that.
    filter_collisions = false

    ; Non Moving Terrain Contact (avatar isn't moving)
    nm_terraincontact_friction = 255.0
    nm_terraincontact_bounce = 0.1
    nm_terraincontact_erp = 0.1025

    ; Moving Terrain Contact (avatar is moving)
    m_terraincontact_friction = 75.0
    m_terraincontact_bounce = 0.05
    m_terrainContact_erp = 0.05025

    ; Moving Avatar to object Contact
    m_avatarobjectcontact_friction = 75.0
    m_avatarobjectcontact_bounce = 0.1

    ; Object to Object Contact and Non-Moving Avatar to object
    objectcontact_friction = 250.0
    objectcontact_bounce = 0.2

    ; used to calculate mass of avatar.
    ; float AVvolume = (float) (Math.PI*Math.Pow(CAPSULE_RADIUS, 2)*CAPSULE_LENGTH);
    ; av_density * AVvolume;
    av_density = 80

    ; use this value to cut 52% of the height the sim gives us
    ; Currently unused
    ; av_height_fudge_factor = 0.52

    ; Movement.  Smaller is faster.

    ; speed of movement with Always Run off
    av_movement_divisor_walk = 1.3

    ; speed of movement with Always Run on
    av_movement_divisor_run = 0.8

    ; ##
    ; ## Object options
    ; ##

    ; used in the mass calculation.
    geometry_default_density = 10.000006836

    ; amount of ODE steps where object is non moving for ODE to automatically put it to sleep
    body_frames_auto_disable = 20

    ; send 1 update for every x updates below when throttled
    geom_updates_before_throttled_update = 15

    ; Maximum mass an object can be before it is clamped
    maximum_mass_object = 10000.01

    ; ##
    ; ## Sculpted Prim settings
    ; ##

    ; Do we want to mesh sculpted prim to collide like they look?
    mesh_sculpted_prim = true

    ; number^2 non-physical level of detail of the sculpt texture.  32x32 - 1024 verticies
    mesh_lod = 32

    ; number^2 physical level of detail of the sculpt texture.  16x16 - 256 verticies
    mesh_physical_lod = 16

    ; ##
    ; ## additional meshing options
    ; ##

    ; Physics needs to create internal meshs (or convert the object meshs or scultps)
    ; for all prims except simple boxes and spheres.

    ; collisions of small objects againts larger ones can have a increased CPU load cost
    ; so this are represented by a simple BOX
    ; if all their scale dimensions are lower or equal to this option. Default is 0.1m
    ; (ubOde only)
    ; MinSizeToMeshmerize = 0.1


[BulletSim]
    ; All the BulletSim parameters can be displayed with the console command
    ;   "physics get all" and all are defined in the source file
    ;    OpenSim/Regions/Physics/BulletSPlugin/BSParam.cs.

    ; There are two bullet physics libraries, bulletunmanaged is the default and is a
    ;   native c++ dll bulletxna is a managed C# dll.  They have comparible functionality
    ;   but the c++ one is much faster.
    BulletEngine = "bulletunmanaged"
    ; BulletEngine = "bulletxna"

    ; BulletSim can run on its own thread independent of the simulator's heartbeat
    ;   thread. Enabling this will not let the physics engine slow down avatar movement, etc.
    UseSeparatePhysicsThread = false

    ; Terrain implementation can use either Bullet's heightField or BulletSim can build
    ;   a mesh. 0=heightField, 1=mesh
    TerrainImplementation = 0
    ; For mesh terrain, the detail of the created mesh. '1' gives 256x256 (heightfield
    ;   resolution). '2' gives 512x512. Etc. Cannot be larger than '4'. Higher
    ;   magnifications use lots of memory.
    TerrainMeshMagnification = 2

    ; Should avatars collide with each other?
    AvatarToAvatarCollisionsByDefault = true

    ; Avatar physics height adjustments.
    ;   http://opensimulator.org/wiki/BulletSim#Adjusting_Avatar_Height
    AvatarHeightLowFudge = 0      ; Adjustment at low end of height range
    AvatarHeightMidFudge = 0      ; Adjustment at mid point of avatar height range
    AvatarHeightHighFudge = 0     ; Adjustment at high end of height range

    ; Avatar walk-up-stairs parameters
    ; If an avatar collides with an object 'close to its feet', the avatar will be
    ;    moved/pushed up do simulate stepping up.
    ;AvatarStepHeight = 0.6              ; The height, below which is considered a step collision.
    ;AvatarStepAngle = 0.3               ; The angle from vertical (in radians) to consider a surface a step
    ;AvatarStepApproachFactor = 2        ; Approach angle factor. O=straight on, .6=~45 degrees.
    ;AvatarStepGroundFudge = 0.1         ; Fudge added to bottom of avatar below which step collisions happen
    ;AvatarStepForceFactor = 0           ; Avatar is pushed up by its mass times this factor
    ;AvatarStepUpCorrectionFactor = 0.8  ; Avatar is displaced up the collision height times this factor
    ;AvatarStepSmoothingSteps = 1        ; Number of frames after a step collision that up correction is applied

    ; Terminal velocity of a falling avatar
    ; This is the same http://en.wikipedia.org/wiki/Terminal_velocity#Examples
    ; negative for a downward speed.
    AvatarTerminalVelocity = -54

    ; Default linkset implmentation
    ; 'Constraint' uses physics constraints to hold linkset together. 'Compound'
    ;    builds a compound shape from the children shapes to create a single physical
    ;    shape. 'Compound' uses a lot less CPU time.
    LinkImplementation = 1      ; 0=constraint, 1=compound

    ; If 'true', offset a linkset's origin based on mass of linkset parts.
    LinksetOffsetCenterOfMass = false

    ; If 'true', turn scuplties into meshes
    MeshSculptedPrim = true

    ; If 'true', force simple prims (box and sphere) to be meshed
    ; If 'false', the Bullet native special case shape is used for square rectangles
    ;   and even dimensioned spheres.
    ForceSimplePrimMeshing = false

    ; If 'true', when creating meshes, remove all triangles that have two equal vertexes.
    ;   Happens often in sculpties. If turned off, there will be some doorways
    ;   that cannot be walked through.
    ShouldRemoveZeroWidthTriangles = true

    ; If 'true', use convex hull definition in mesh asset if present.
    ShouldUseAssetHulls = true

    ; If there are thousands of physical objects, these maximums should be increased.
    MaxCollisionsPerFrame = 2048
    MaxUpdatesPerFrame = 8192

    ; Detailed physics debug logging. Very verbose.
    PhysicsLoggingEnabled = False
    PhysicsLoggingDir = "."
    VehicleLoggingEnabled = False


[RemoteAdmin]
    enabled = false

    ; Set this to a nonzero value to have remote admin use a different port
    port = 0

    ; Set this to the ip address that you want the admin server to bind to
    bind_ip_address = "0.0.0.0"

    ; This password is required to make any XMLRPC call (should be set as the "password" parameter)
    access_password = unknown

    ; List the IP addresses allowed to call RemoteAdmin
    ; If access_ip_addresses isn't set, then all IP addresses can access RemoteAdmin.
    ; access_ip_addresses = 0.0.0.0, 0.0.0.0 ...
    ; access_ip_addresses =

    ; set this variable to true if you want the create_region XmlRpc
    ; call to unconditionally enable voice on all parcels for a newly
    ; created region [default: false]
    create_region_enable_voice = false

    ; set this variable to false if you want the create_region XmlRpc
    ; call to create all regions as private per default (can be
    ; overridden in the XmlRpc call) [default: true]
    create_region_public = false

    ; the create_region XmlRpc call uses region_file_template to generate
    ; the file name of newly create regions (if they are created
    ; persistent). the parameter available are:
    ;     {0} - X location
    ;     {1} - Y location
    ;     {2} - region UUID
    ;     {3} - region port
    ;     {4} - region name with " ", ":", "/" mapped to  "_"
    region_file_template = "{0}x{1}-{2}.ini"

    ; we can limit the number of regions that XmlRpcCreateRegion will
    ; allow by setting this to a positive, non-0 number: as long as the
    ; number of regions is below region_limits, XmlRpcCreateRegion will
    ; succeed. setting region_limit to 0 disables the check.
    ; default is 0
    ;region_limit = 0

    ; enable only those methods you deem to be appropriate using a | delimited whitelist
    ; for example, enabled_methods = admin_broadcast|admin_region_query|admin_save_oar|admin_save_xml
    ; if this parameter is not specified but enabled = true, all methods will be available
    enabled_methods = all

    ; specify the default appearance for an avatar created through the remote admin interface
    ; This will only take effect is the file specified by the default_appearance setting below exists
    ;default_male = Default Male
    ;default_female = Default Female

    ; update appearance copies inventory items and wearables of default avatars. if this value is false
    ; (default), just worn assets are copied to the Clothes folder; if true, all Clothes and Bodyparts
    ; subfolders are copied. the receiver will wear the same items the default avatar did wear.
    ;copy_folders = false

    ; path to default appearance XML file that specifies the look of the default avatars
    ;default_appearance = default_appearance.xml


; RestPlugins are not currently operational.
;[RestPlugins]
;    ; Change this to true to enable REST Plugins. This must be true if you wish to use
;    ; REST Region or REST Asset and Inventory Plugins
;    enabled = false
;    god_key = SECRET
;    prefix = /admin


;[RestRegionPlugin]
;    ; Change this to true to enable the REST Region Plugin
;    enabled = false


;[RestHandler]
;    ; Change this to true to enable the REST Asset and Inventory Plugin
;    enabled = false
;    authenticate = true
;    secured = true
;    extended-escape = true
;    realm = OpenSim REST
;    dump-asset = false
;    path-fill = true
;    dump-line-size = 32
;    flush-on-error = true


; IRC bridge is experimental, so if it breaks... keep both parts... yada yada
; also, not good error detection when it fails
[IRC]
    enabled = false; you need to set this to true otherwise it won't connect
    ;server  = name.of.irc.server.on.the.net
    ;; user password - only use this if the server requires one
    ;password = mypass
    ;nick    = OpenSimBotNameProbablyMakeThisShorter
    ;channel = #the_irc_channel_you_want_to_connect_to
    ;user    = "USER OpenSimBot 8 * :I'm an OpenSim to IRC bot"
    ;port = 6667
    ;; channel to listen for configuration commands
    ;commands_enabled = false
    ;command_channel = 2777
    ;report_clients = true
    ;; relay private chat connections
    ;; relay_private_channels = true: will relay IRC chat from/to private in-world channels
    ;; relay_private_channel_out -- channel to send messages out to the IRC bridge
    ;; relay_private_channel_in -- channel to receive message from the IRC bridge
    ;; relay_chat = false: IRC bridge will not relay normal chat
    ;; access_password -- simple security device
    ;;
    ;; so, to just relay chat from an IRC channel to in-world region and vice versa:
    ;;
    ;;     relay_private_channels = false
    ;;     relay_chat = true
    ;;
    ;; to relay chat only to/from private in-world channels:
    ;;
    ;;     relay_chat = false
    ;;     relay_private_channels = true
    ;;     relay_private_channel_in = 2226
    ;;     relay_private_channel_out = 2225
    ;;
    ;; in this example, all chat coming in from IRC will be send out via
    ;; in-world channel 2226, and all chat from in-world channel 2225 will
    ;; be relayed to the IRC channel.
    ;;
    ;relay_private_channels = false
    ;relay_private_channel_in = 2226
    ;relay_private_channel_out = 2225
    ;relay_chat = true
    ;access_password = foobar

    ;;fallback_region = name of "default" region
    ;;MSGformat fields : 0=botnick, 1=user, 2=region, 3=message
    ;; must start with "PRIVMSG {0} : " or irc server will get upset
    ;;for <bot>:<user in region> :<message>
    ;;msgformat = "PRIVMSG {0} :<{1} in {2}>: {3}"
    ;;for <bot>:<message> - <user of region> :
    ;msgformat = "PRIVMSG {0} : {3} - {1} of {2}"
    ;;for <bot>:<message> - from <user> :
    ;;msgformat = "PRIVMSG {0} : {3} - from {1}"

    ;; exclude_list allows you to stop the IRC connector from announcing the
    ;;arrival and departure of certain users. For example: admins, bots.

    ;exclude_list=User 1,User 2,User 3

    ;;Shows modal alertbox for entering agent on IRC enabled regions
    ;;
    ;; Enable Alert, default = false
    ;alert_show = false
    ;;
    ;; Show IRC serverinfo, default = true
    ;alert_show_serverinfo = true
    ;;
    ;alert_msg_pre = "This region is linked to Irc."
    ;alert_msg_post = "Everything you say in public chat can be listened."


[Wind]
    ; Enables the wind module.  Default is true
    enabled = true

    ; How often should wind be updated, as a function of world frames.  Approximately 50 frames a second
    wind_update_rate = 150

    ; The Default Wind Plugin to load
    wind_plugin = SimpleRandomWind

    ; These settings are specific to the ConfigurableWind plugin
    ; To use ConfigurableWind as the default, simply change wind_plugin to ConfigurableWind and uncomment the following.
    ; avg_strength  = 5.0
    ; avg_direction = 0.0
    ; var_strength  = 0.0
    ; var_direction = 0.0
    ; rate_change   = 1.0

    ; This setting is specific to the SimpleRandomWind plugin
    ; Adjusts wind strength. 0.0 = no wind, 1.0 = normal wind.  Default is 1.0
    strength = 1.0


[Trees]
    ; enable the trees module. default true
    enabled = true

    ; active_trees allows module to change its trees in time.
    ; some will be deleted, others created and rest may grow
    ; default is false. You can change it with console command tree active true | false later
    active_trees = false
    ; the trees change execution time rate (in ms)
    update_rate = 1000

    ; allow the trees to grow.
    ; DANGER
    ; this option causes high network use on the order of
    ; NumberOfTrees * NumberAvatars * 1000 / update_rate udp packets per second
    allowGrow = false

[VectorRender]
    ; the font to use for rendering text (default: Arial)
    ; font_name = "Arial"


[LL-Functions]
    ; Set the following to true to allow administrator owned scripts to execute console commands
    ; currently unused
    ; AllowosConsoleCommand=false

    ; Are god functions such as llSetObjectPermMask() allowed?  If true then gods and only gods have access to these functions.
    ; If false then gods cannot execute these functions either.
    AllowGodFunctions = false

    ; Restrict the email address used by llEmail to the address associated with the avatars user account?
    ; If true then llEmail will only send email to the address in the user account of the avatar who owns the object containing the script.
    ; If false then email may be sent to any valid email address.
    RestrictEmail = false

    ; Maximum number of llListen events we allow over the entire region.
    ; Set this to 0 to have no limit imposed
    max_listens_per_region = 1000

    ; Maximum number of llListen events we allow per script
    ; Set this to 0 to have no limit imposed.
    max_listens_per_script = 64

    ; Maximum number of external urls that scripts can set up in this simulator (e.g. via llRequestURL())
    max_external_urls_per_simulator = 100

    ; Use size boxes instead of meshed prims, sculpts and mesh when calculating bounding boxes.
    ; Speeds up calculations but can make them inaccurate, in some cases very inaccurate.
    UseSimpleBoxesInGetBoundingBox = false

    ; Add a third vector with stats when returning results from llGetBoundingBox.
    ; Lists objects (groups), prims/meshes/avatars (parts) and vertices rendered.
    AddStatsInGetBoundingBox = false

    ; Avatar bounding box, lower X value, constant part, when standing
    LowerAvatarBoundingBoxStandingXconst = -0.275

    ; Avatar bounding box, upper X value, constant part, when standing
    UpperAvatarBoundingBoxStandingXconst = 0.275

    ; Avatar bounding box, lower Y value, constant part, when standing
    LowerAvatarBoundingBoxStandingYconst = -0.35

    ; Avatar bounding box, upper Y value, constant part, when standing
    UpperAvatarBoundingBoxStandingYconst = 0.35

    ; Avatar bounding box, lower Z value, constant part, when standing
    LowerAvatarBoundingBoxStandingZconst = -0.1

    ; Avatar bounding box, lower Z value, coefficient to multiply with avatar height, when standing
    LowerAvatarBoundingBoxStandingZcoeff = -0.5

    ; Avatar bounding box, upper Z value, constant part, when standing
    UpperAvatarBoundingBoxStandingZconst = 0.1

    ; Avatar bounding box, upper Z value, coefficient to multiply with avatar height, when standing
    UpperAvatarBoundingBoxStandingZcoeff = 0.5

    ; Avatar bounding box, lower X value, constant part, when groundsitting
    LowerAvatarBoundingBoxGroundsittingXconst = -0.3875

    ; Avatar bounding box, upper X value, constant part, when groundsitting
    UpperAvatarBoundingBoxGroundsittingXconst = 0.3875

    ; Avatar bounding box, lower Y value, constant part, when groundsitting
    LowerAvatarBoundingBoxGroundsittingYconst = -0.5

    ; Avatar bounding box, upper Y value, constant part, when groundsitting
    UpperAvatarBoundingBoxGroundsittingYconst = 0.5

    ; Avatar bounding box, lower Z value, constant part, when groundsitting
    LowerAvatarBoundingBoxGroundsittingZconst = -0.05

    ; Avatar bounding box, lower Z value, coefficient to multiply with avatar height, when groundsitting
    LowerAvatarBoundingBoxGroundsittingZcoeff = -0.375

    ; Avatar bounding box, upper Z value, constant part, when groundsitting
    UpperAvatarBoundingBoxGroundsittingZconst = 0.5

    ; Avatar bounding box, upper Z value, coefficient to multiply with avatar height, when groundsitting
    UpperAvatarBoundingBoxGroundsittingZcoeff = 0.0

    ; Avatar bounding box, lower X value, constant part, when sitting
    LowerAvatarBoundingBoxSittingXconst = -0.5875

    ; Avatar bounding box, upper X value, constant part, when sitting
    UpperAvatarBoundingBoxSittingXconst = 0.1875

    ; Avatar bounding box, lower Y value, constant part, when sitting
    LowerAvatarBoundingBoxSittingYconst = -0.35

    ; Avatar bounding box, upper Y value, constant part, when sitting
    UpperAvatarBoundingBoxSittingYconst = 0.35

    ; Avatar bounding box, lower Z value, constant part, when sitting
    LowerAvatarBoundingBoxSittingZconst = -0.35

    ; Avatar bounding box, lower Z value, coefficient to multiply with avatar height, when sitting
    LowerAvatarBoundingBoxSittingZcoeff = -0.375

    ; Avatar bounding box, upper Z value, constant part, when sitting
    UpperAvatarBoundingBoxSittingZconst = -0.25

    ; Avatar bounding box, upper Z value, coefficient to multiply with avatar height, when sitting
    UpperAvatarBoundingBoxSittingZcoeff = 0.25

    ; Safety coefficient for max bounding box from prim size box X coordinate
    ; Worst case is twisted and sheared box, 1+sqrt(2)
    PrimBoundingBoxSafetyCoefficientX = 2.414214

    ; Safety coefficient for max bounding box from prim size box Y coordinate
    ; Worst case is twisted and sheared box, 1+sqrt(2)
    PrimBoundingBoxSafetyCoefficientY = 2.414214

    ; Safety coefficient for max bounding box from prim size box Z coordinate
    ; Worst case is twisted tube, 0.5+sqrt(1.25)
    PrimBoundingBoxSafetyCoefficientZ = 1.618034

    ; Use llCastRay V3 if true.
    ; Implements llCastRay similar but not identical to Second Life.
    ; See http://wiki.secondlife.com/wiki/LlCastRay .
    ; NEW
    ; Meshes prims for good accuracy in ray hit detection,
    ; handling basic and tortured prims, sculpts and meshes.
    ; Uses ellipsoid, correctly sized avatar capsules.
    ; Handles complex terrain, multi-prim objects and seated avatars.
    ; Implements throttling and the status codes
    ; RCERR_UNKNOWN and RCERR_CAST_TIME_EXCEEDED,
    ; so LSL scripts need to handle these responses and RCERR_SIM_PERF_LOW.
    ; WARNING
    ; Can be faster on some servers and scenes, but slower on others,
    ; compared to previous version of llCastRay in OpenSimulator.
    ; Is in most cases considerably slower than llCastRay in Second Life.
    ; Generates geometry meshes and can therefore use much system resources.
    UseLlCastRayV3 = false

    ; Accepted calculation precision error in calculations in llCastRay V3
    FloatToleranceInLlCastRay = 0.00001

    ; Accepted distance difference between duplicate hits in llCastRay V3
    FloatTolerance2InLlCastRay = 0.001

    ; Detail level when rendering prims in llCastRay V3
    ; 0 = Low, 1 = Medium, 2 = High, 3 = Highest, higer level gives better accuracy but slower call
    PrimDetailLevelInLlCastRay = 1

    ; Detail level when rendering sculpts in llCastRay V3
    ; 0 = Low, 1 = Medium, 2 = High, 3 = Highest, higer level gives better accuracy but slower call
    SculptDetailLevelInLlCastRay = 1

    ; Detail level when rendering meshes in llCastRay V3
    ; 0 = Low, 1 = Medium, 2 = High, 3 = Highest, higer level gives better accuracy but slower call
    MeshDetailLevelInLlCastRay = 3

    ; Detail level when rendering avatar capsules in llCastRay V3
    ; 0 = Low, 1 = Medium, 2 = High, 3 = Highest, higer level gives better accuracy but slower call
    AvatarDetailLevelInLlCastRay = 1

    ; Maximum number of returned hits from llCastRay V3
    MaxHitsInLlCastRay = 16

    ; Maximum number of returned hits per prim from llCastRay V3
    MaxHitsPerPrimInLlCastRay = 16

    ; Maximum number of returned hits per object from llCastRay V3
    MaxHitsPerObjectInLlCastRay = 16

    ; Report ray intersections with surfaces on exits from a prim as hits in llCastRay V3 if true
    DetectExitHitsInLlCastRay = false

    ; Detect attachments in llCastRay V3 if true
    DoAttachmentsInLlCastRay = false

    ; Throttle period length in ms before which all old llCastRay use is discarded in llCastRay V3
    ; The sum of AvailableTimeInMsPerRegionInLlCastRay and all AvailableTimeInMsPerAvatarInLlCastRay should not exceed this
    ThrottleTimeInMsInLlCastRay = 200

    ; Available time in ms for llCastRay per throttle period and 65536 m2 land area in llCastRay V3
    AvailableTimeInMsPerRegionInLlCastRay = 40

    ; Available time in ms for llCastRay per throttle period and avatar when script in attachment or vehicle in llCastRay V3
    AvailableTimeInMsPerAvatarInLlCastRay = 10

    ; Required available time in ms left to perform a new llCastRay in llCastRay V3
    RequiredAvailableTimeInMsInLlCastRay = 2

    ; Maximum available time in ms possible in llCastRay V3, not to get too high values with varregions
    MaximumAvailableTimeInMsInLlCastRay = 40

    ; Use cached meshes in llCastRay V3 if true
    ; Improves performance but uses more memory
    UseMeshCacheInLlCastRay = true


[DataSnapshot]
    ; The following set of configs pertains to search.
    ; Set index_sims to true to enable search engines to index your searchable data
    ; If false, no data will be exposed, DataSnapshot module will be off, and you can ignore the rest of these search-related configs
    ; default is false
    index_sims = false

    ; The variable data_exposure controls what the regions expose:
    ;    minimum: exposes only things explicitly marked for search
    ;    all: exposes everything
    data_exposure = minimum

    ; If search is on, change this to your grid name; will be ignored for standalones
    gridname = "OSGrid"

    ; Period between data snapshots, in seconds. 20 minutes, for starters, so that you see the initial changes fast.
    ; Later, you may want to increase this to 3600 (1 hour) or more
    default_snapshot_period = 1200

    ; This will be created in bin, if it doesn't exist already. It will hold the data snapshots.
    snapshot_cache_directory = "DataSnapshot"

    ; Uncomment if you want to index your data with this and/or other search providers. One entry per
    ; data service
    ;DATA_SRV_MISearch = "http://metaverseink.com/cgi-bin/register.py"


[Economy]
    ; the economy module in use
    ; default is the provided BetaGridLikeMoneyModule
    ; The default economy module only implements just enough to allow free actions (transfer of objects, etc).
    ; There is no intention to implement anything further in core OpenSimulator.
    ; This functionality has to be provided by third party modules.
    ; economymodule = BetaGridLikeMoneyModule

    ; Economy values get used in the BetaGridLikeMoneyModule.

    ;; Enables selling things for $0.  Default is true.
    ; SellEnabled = true

    ;; Money Unit fee to upload textures, animations etc.  Default is 0.
    ;PriceUpload = 0

    ;; Money Unit fee to create groups.  Default is 0.
    ;PriceGroupCreate = 0

    ; We don't really know what the rest of these values do.  These get sent to the client
    ; These taken from Agni at a Public Telehub.  Change at your own risk.
    ;ObjectCount = 0
    ;PriceEnergyUnit = 0
    ;PriceObjectClaim = 0
    ;PricePublicObjectDecay = 0
    ;PricePublicObjectDelete = 0
    ;PriceParcelClaim = 0
    ;PriceParcelClaimFactor = 1

    ;PriceRentLight = 0
    ;TeleportMinPrice = 0
    ;TeleportPriceExponent = 2
    ;EnergyEfficiency = 1
    ;PriceObjectRent = 0
    ;PriceObjectScaleFactor = 10
    ;PriceParcelRent = 0

    ; Mesh upload settings, independent of economymodule

    ; Create inventory entries for textures uploaded with a model
    ; default is false, ie, do not create
    ; MeshModelAllowTextureToInventory = true


[YEngine]
    ;; implements non preemptive microthreading, so fixing problems like llSleep or long events handlers
    ;; but those will suffer from timeslicing, so will be slower.
    ;; warning: scripts state is lost on TP or cross to Xengine regions (cars stop, etc)
    ;; ignore its extensions (subset of original XMRengine), those are still undefined.
    Enabled = true

    ; maximum stack a script can use in KB
    ;ScriptStackSize = 2048

    ; maximum heap memory a script can use in KB
    ;ScriptHeapSize = 1024

    ; number of threads to execute scripts. Too many threads can have negative impact on other region operations
    ; if a region machine is not overload (ie has sleeping CPU cores), increasing this number may reduce events response latency
    ;NumThreadScriptWorkers = 2

    ; Priority of those threads (Lowest, BelowNormal, Normal, AboveNormal or Highest). Higher priorit can have negative impact on other region operations
    ;Priority = Normal

    ; to reuse binary compare sources using a hash codes of them or full text
    UseSourceHashCode = true

    ; Interval (s) between maintenance runs (0 = disable)
    MaintenanceInterval = 10

    ; Rate to poll for asynchronous command replies (ms)
    ;AsyncLLCommandLoopms = 100

    ; Sets the multiplier for the scripting delays
    ;ScriptDelayFactor = 1.0

    ; The factor the 10 m distances limits are multiplied by
    ;ScriptDistanceLimitFactor = 1.0

    ; Maximum length of notecard line read
    ; Increasing this to large values potentially opens
    ; up the system to malicious scripters
    ; NotecardLineReadCharsMax = 255

    ; Minimum settable timer interval. Any timer setting less than this is
    ; rounded up to this minimum interval.
    MinTimerInterval = 0.1

    ; Sensor settings
    ;SensorMaxRange = 96.0
    ;SensorMaxResults = 16

    ; Allow for llCreateLink and llBreakLink to work without asking for permission
    ; only enable this in a trusted environment otherwise you may be subject to hijacking
    ; AutomaticLinkPermission = false

    ; Disable underground movement of prims (default true); set to
    ; false to allow script controlled underground positioning of
    ; prims
    ; DisableUndergroundMovement = true


    ; scripts states and cache parent folder location
    ;ScriptEnginesPath="ScriptEngines"

    ; Used in inventory offer messages to show the giving object origin
    ; To make /decline work for RLVa inventory offers, this has to
    ; start with "http://slurl", however a webpage does not need to
    ; exist at given location. Your grid may choose to host a slurl.com-like
    ; webmap if desired, for example at http://slurl.yourgrid.com
    ; The dialog will display it inworld as: SlurlPrefix/regionname/x/y/z/
    ; In SL the prefix is: http://slurl.com/secondlife
    ;SlurlPrefix="http://slurl.opensim.local"


[Concierge]
    ; Enable concierge module
    ; Default is false
    enabled = false

    ; name of the concierge
    whoami = "jeeves"

    ; password for updating the welcome message templates via XmlRpc
    password = SECRET

    ; regex specifying for which regions concierge service is desired; if
    ; empty, then for all
    ;regions = "^MeetingSpace-"
    regions = ""

    ; for each region that matches the regions regexp you can provide
    ; (optionally) a welcome template using format substitution:
    ; {0} is replaced with the name of the avatar entering the region
    ; {1} is replaced with the name of the region
    ; {2} is replaced with the name of the concierge (whoami variable above)

    ;welcomes = /path/to/welcome/template/directory

    ; Concierge can send attendee lists to an event broker whenever an
    ; avatar enters or leaves a concierged region. the URL is subject
    ; to format substitution:
    ; {0} is replaced with the region's name
    ; {1} is replaced with the region's UUID
    ;broker = "http://broker.place.com/{1}"


[Hypergrid]
    ; Keep it false for now. Making it true requires the use of a special client in order to access inventory
    safemode = false


[VivoxVoice]
    ; The VivoxVoice module will allow you to provide voice on your
    ; region(s). It uses the same voice technology as the LL grid and
    ; works with recent LL clients (we have tested 1.22.9.110075, so
    ; anything later ought to be fine as well).
    ;
    ; For this to work you need to obtain an admin account from Vivox
    ; that allows you to create voice accounts and region channels.

    enabled = false

    ; vivox voice server
    vivox_server = www.foobar.vivox.com

    ; vivox SIP URI
    vivox_sip_uri = foobar.vivox.com

    ; vivox admin user name
    vivox_admin_user = DeepThroat

    ; vivox admin password
    vivox_admin_password = VoiceG4te

    ; channel type: "channel" or "positional"
    ; - positional: spatial sound (default)
    ; - channel: normal "conference call", no spatial sound
    ;vivox_channel_type = positional

    ; channel characteristics (unless you know what you are doing, i'd
    ; leave them as they are --- now you WILL muck around with them,
    ; huh? sigh)

    ; channel distance model:
    ; 0 - no attenuation
    ; 1 - inverse distance attenuation
    ; 2 - linear attenuation (default)
    ; 3 - exponential attenuation
    ;vivox_channel_distance_model = 2

    ; channel mode:
    ; - "open" (default)
    ; - "lecture"
    ; - "presentation"
    ; - "auditorium"
    ;vivox_channel_mode = "open"

    ; channel roll off: rate of attenuation
    ; - a value between 1.0 and 4.0, default is 2.0
    ;vivox_channel_roll_off = 2.0

    ; channel max range: distance at which channel is silent
    ; - a value between 0 and 160, default is 80
    ;vivox_channel_max_range = 80

    ; channel clamping distance: distance before attenuation applies
    ; - a value between 0 and 160, default is 10
    ;vivox_channel_clamping_distance = 10


[Groups]
    Enabled = false

    ; This is the current groups stub in Region.CoreModules.Avatar.Groups.  All the other settings below only really
    ; apply to the Flotsam GroupsModule
    Module  = Default

    ; This module can use a PHP XmlRpc server from the Flotsam project at http://code.google.com/p/flotsam/
    ;Module  = GroupsModule

    ; Enable Group Notices
    ;NoticesEnabled   = true

    ; This makes the Group module very chatty on the console.
    DebugEnabled     = false

    ; This makes the Groups Messaging module very chatty on the console.
    DebugMessagingEnabled = false

    ; Groups data is cached for this number of seconds before another request is made to the groups service
    ; Set to 0 to disable the cache.
    ; Default is 30 seconds
    GroupsCacheTimeout = 30

    ; Specify which messaging module to use for groups messaging and if it's enabled
    ;MessagingModule = GroupsMessagingModule
    ;MessagingEnabled = true

    ; Experimental option to only message cached online users rather than all users
    ; Should make large group with few online members messaging faster, at the expense of more calls to ROBUST presence service
    ; (Flotsam groups only; in V2 this is always on)
    MessageOnlineUsersOnly = false

    ; Service connectors to the Groups Service.  Select one depending on whether you're using a Flotsam XmlRpc backend

    ; Flotsam XmlRpc Service for Groups
    ;ServicesConnectorModule = XmlRpcGroupsServicesConnector
    ;GroupsServerURI        = http://yourxmlrpcserver.com/xmlrpc.php

    ; XmlRpc Security settings.  These must match those set on your backend groups service if the service is using these keys
    ;XmlRpcServiceReadKey    = 1234
    ;XmlRpcServiceWriteKey   = 1234

    ; Disables HTTP Keep-Alive for XmlRpcGroupsServicesConnector HTTP Requests,
    ; only set to false if you absolutely sure regions and groups server supports it.
    ; XmlRpcDisableKeepAlive = true

    ; Minimum user level required to create groups
    ;LevelGroupCreate = 0


[PacketPool]
    ;RecyclePackets = true
    ;RecycleDataBlocks = true

    ; If true, then the basic packet objects used to receive data are also recycled, not just the LLUDP packets.
    ; This reduces data churn
    RecycleBaseUDPPackets = true


[InterestManagement]
    ; This section controls how state updates are prioritized for each client

    ; UpdatePrioritizationScheme valid values are BestAvatarResponsiveness and SimpleAngularDistance
    ; SimpleAngularDistance does use more cpu
    UpdatePrioritizationScheme = BestAvatarResponsiveness
    ReprioritizationEnabled = true
    ReprioritizationInterval = 2000.0
    RootReprioritizationDistance = 10.0
    ChildReprioritizationDistance = 20.0

    ; ObjectsCullingByDistance, if true, don't send object updates if outside view range
    ; currently viewers are also told to delete objects that leave view range
    ; only avater position is considered, free camera may not see objects
    ; does increase cpu load
    ObjectsCullingByDistance = false

    ; If n > 1, only every n UDP terse updates will be sent to observers of an avatar that are in the same region
    ; Updates will always be sent to the avatar that the update addresses and if av velocity is effectively zero (to prevent drift due to missing updates).
    ; n > 1 will reduce UDP traffic but will lead to laggier movement observed in other avatars.
    RootTerseUpdatePeriod = 0

    ; If n > 1, only every n UDP terse updates will be sent to observers of an avatar that are in another region
    ; n > 1 will reduce UDP traffic but may lead to laggier movement observed in other avatars, though values up to 4 may not generate a noticeable effect.
    ChildTerseUpdatePeriod = 0

    ; Send an update to clients if the difference from the last sent avatar position is greater than this tolerance
    RootPositionUpdateTolerance = 0.05

    ; Send an update to clients if the euclidian difference from the last sent avatar rotation is greater than this tolerance
    RootRotationUpdateTolerance = 0.1

    ; Send an update to clients if the difference from the last sent avatar velocity is greater than this tolerance
    RootVelocityUpdateTolerance = 0.001

[Monitoring]
    ; Enable region monitoring
    ; If true, this will print out an error if more than a minute has passed since the last simulator frame
    ; Also is another source of region statistics provided via the regionstats URL
    Enabled = true
    ; next option may still use framework performance monitors designed for debug only, so avoid it
    ;ServerStatsEnabled = false


[WebStats]
    ; View region statistics via a web page
    ; See http://opensimulator.org/wiki/FAQ#Region_Statistics_on_a_Web_Page
    ; Use a web browser and type in the "Login URI" + "/SStats/"
    ; For example- http://127.0.0.1:9000/SStats/
    ; enabled=false

[Statistics]
    ; NumberOfFrames is used in a moving average calculation, where NumberOfFrames is the number of frames
    ; to include in the averaging calculations
    NumberOfFrames=10

[MediaOnAPrim]
    ; Enable media on a prim facilities
    Enabled = true


[NPC]
    ;; Enable Non Player Character (NPC) facilities default true
    ;;Enabled = true

    ;; max number of NPCs per scene default: 40
    ;; set to a negative value to allow any number
    ;; note that a NPC is almost as heavy as a normal avatar, so you should limit them
    ;; MaxNumberNPCsPerScene = 40

    ;; several options to control NPCs creation

    ;; allow NPCs to be created not Owned {true false} default: true
    ; AllowNotOwned = true

    ;; allow NPCs to set to be sensed as Avatars {true false} default: true
    ; AllowSenseAsAvatar = true

    ;; allow NPCs to created cloning any avatar in region {true false} default: true
    ; AllowCloneOtherAvatars = true

    ;; if true NPCs will have no group title, if false display "- NPC -" for easy identification {true false} default: true
    ; NoNPCGroup = true

[Terrain]
    ; Values can be "pinhead-island" or "flat"
    InitialTerrain = "pinhead-island"
    ; If 'true' each avatar is only sent terrain patches within their view distance
    ; This also changes the region terrain loading from 'lawn mower' to ordered around
    ;     the avatar outward.
    SendTerrainUpdatesByViewDistance = True

[LandManagement]
    ; When editing terrain or objects, parcel layer info is updated in the viewer.
    ;   This can be expensive for large regions. If this variable is 'true', only the
    ;   parcel layer data around the area of interest is sent. The parcel layer info
    ;   is sent for 'ParcelLayerViewDistance' around the interest point.
    ; If 'ParcelLayerViewDistance' is >= 128, the operation for legacy sized regions
    ;   will be what it has always been (send the whole region's parcel layer info).
    ; Other parcel updates (login, changing parcel ownership, ...) will still send
    ;   whole region.
    LimitParcelLayerUpdateDistance = true
    ParcelLayerViewDistance = 128

    ; set this to false to not display parcel ban lines
    ShowParcelBansLines = true

    ; Parcel Bans max height above ground. Default 100m
    ; range 20m to 5000m
    ; BanLineSafeHeight = 100

    ; setting the parcel to admin content, It works as setting the land to Linden content in SL.
    ; To use it, activate god mode in the viewer, select the parcel and go to: Admin -> Parcel -> Set to Linden Content ( CTRL+ALT+SHIFT+C)
    ; DefaultAdministratorParcelName = "Admin Parcel"
    ; DefaultAdministratorGroupUUID = "00000000-0000-0000-0000-000000000000"
    ; DefaultAdministratorOwnerUUID = "00000000-0000-0000-0000-000000000000"


;;
;; JsonStore module provides structured store for scripts
;;
[JsonStore]
    Enabled = False

    ;; Enable direct access to the SOP dynamic attributes
    EnableObjectStore = False
    MaxStringSpace = 0


;;
;; These are defaults that are overwritten below in [Architecture].
;; These defaults allow OpenSim to work out of the box with
;; zero configuration
;;
[AssetService]
    DefaultAssetLoader = "OpenSim.Framework.AssetLoader.Filesystem.dll"
    AssetLoaderArgs = "assets/AssetSets.xml"

    ; Disable this to prevent the default asset set from being inserted into the
    ; asset store each time the region starts
    AssetLoaderEnabled = true


[GridService]
    ;; default standalone, overridable in StandaloneCommon.ini
    StorageProvider = "OpenSim.Data.Null.dll:NullRegionData"


[AutoBackupModule]
    ;; default is module is disabled at the top level
    AutoBackupModuleEnabled = false


[Sounds]
    ;; {Module} {} {Implementation of ISoundModule to use.} {OpenSim.Region.CoreModules.dll:SoundModule}
    Module = OpenSim.Region.CoreModules.dll:SoundModule

    ;; {MaxDistance} {} {Cut-off distance at which sounds will not be sent to users} {100.0}
    MaxDistance = 100.0


[ServiceThrottle]
    ;; Default time interval (in ms) for the throttle service thread to wake up
    Interval = 5000

[Dwell]
    ;; This enables the built in basic dwell module
    DwellModule = DefaultDwellModule

[ServerReleaseNotes]
    ;; Comment or set to "" to disable
    ServerReleaseNotesURL = "https://github.com/lickx/opensim-lickx"

[Modules]
    Include-modules = "addon-modules/*/config/*.ini"
<|MERGE_RESOLUTION|>--- conflicted
+++ resolved
@@ -268,18 +268,11 @@
     ;
     ;
     ; ZeroMesher is faster but leaves the physics engine to model the mesh using the basic shapes that it supports
-<<<<<<< HEAD
-    ; Usually this is only a box
-    ;meshing = Meshmerizer
-    ;meshing = ZeroMesher
-    ;; select ubODEMeshmerizer only with ubOde physics engine
-=======
     ; Usually this is only a box or a sphere
     ; meshing = ubODEMeshmerizer
     ; meshing = Meshmerizer
     ;meshing = ZeroMesher
     ;; Must select ubODEMeshmerizer with ubOde physics engine
->>>>>>> 392d3248
     meshing = ubODEMeshmerizer
 
     ; Path to decoded sculpty maps
@@ -299,18 +292,10 @@
     ;; It continues to provide a workable physics implementation.  It does not currently support varregions.
     ;; basicphysics effectively does not model physics at all, making all objects phantom.
     ;; Default is BulletSim
-<<<<<<< HEAD
-    ;physics = BulletSim
-    ;physics = modified_BulletX
-    ;physics = basicphysics
-    ;physics = POS
-    ; alternative OpenDynamicsEngine engine. ubODEMeshmerizer meshing above MUST be selected also
-=======
     ; physics = BulletSim
     ;physics = modified_BulletX
     ;physics = basicphysics
     ;physics = POS
->>>>>>> 392d3248
     physics = ubODE
 
     ; ##
