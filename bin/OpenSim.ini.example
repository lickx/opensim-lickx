;; This is the main configuration file for OpenSimulator.
;; If it's named OpenSim.ini then it will be loaded by OpenSimulator.
;; If it's named OpenSim.ini.example then you will need to copy it to
;; OpenSim.ini first (if that file does not already exist)
;;
;; Once you have copied OpenSim.ini.example to OpenSim.ini you will at least
;; need to set the constants in the [Const] section and pick an architecture
;; in the [Architecture] section at the end of this file. The architecture
;; will require a suitable .ini file in the config-include directory, either
;; StandaloneCommon.ini or GridCommon.ini which you can copy and modify from the
;; available .example files.
;;
;; The settings in this file are in the form "<key> = <value>".  For example,
;; save_crashes = false in the [Startup] section below.
;;
;; All settings are initially commented out and the default value used, as
;; found in OpenSimDefaults.ini.  To change a setting, first uncomment it by
;; deleting the initial semicolon (;) and then change the value.  This will
;; override the value in OpenSimDefaults.ini
;;
;; If you want to find out what configuration OpenSimulator has finished with
;; once all the configuration files are loaded then type "config show" on the
;; region console command line.
;;
;;
;; NOTES FOR DEVELOPERS REGARDING THE FORMAT OF THIS FILE
;;
;; All leading white space is ignored, but preserved.
;;
;; Double semicolons denote a text comment
;;
;; ;# denotes a configuration directive description
;;    formatted as:
;;    {option} {depends on} {question to ask} {choices} default value
;;    Any text comments following the declaration, up to the next blank line.
;;    will be copied to the generated file (NOTE: generation is not yet
;;    implemented)
;;
;;    A * in the choices list will allow an empty entry.
;;    An empty question will set the default if the dependencies are
;;    satisfied.
;;
;; ;  denotes a commented out option.
;;    Any options added to OpenSim.ini.example should be initially commented
;;    out.


[Const]
    ; this section defines constants for grid services
    ; to simplify other configuration files default settings

    ;# {BaseHostname} {} {BaseHostname} {"example.com" "127.0.0.1"} "127.0.0.1"
    BaseHostname = "127.0.0.1"

    ;# {BaseURL} {} {BaseURL} {"http://${Const|BaseHostname"}} "http://${Const|BaseHostname}"
    BaseURL = http://${Const|BaseHostname}

    ; If you run a grid, several services should not be availble to world, access to them should be blocked on firewall
    ; PrivatePort should closed at the firewall.

    ;# {PublicPort} {} {PublicPort} {8002 9000} "9000"
    ; in case of a standalone this needs to match the parameter http_listener_port in section [Network] below
    ; in that case the default is 9000
    PublicPort = "9000"
    ; for a region on a grid, the grid services public port should be used, normal default is 8002
    ;PublicPort = "8002"

    ; you can also have them on a diferent url / IP
    ;# {PrivURL} {} {PrivURL} {"http://${Const|BaseURL}} "${Const|BaseURL}"
    PrivURL = ${Const|BaseURL}

    ;grid default private port 8003, not used in standalone
    ;# {PrivatePort} {} {PrivatePort} {8003} "8003"
    ; port to access private grid services.
    ; grids that run all their regions should deny access to this port
    ; from outside their networks, using firewalls
    PrivatePort = "8003"

[Startup]
    ;# {ConsolePrompt} {} {ConsolePrompt} {} "Region (\R) "
    ;; Console prompt
    ;; Certain special characters can be used to customize the prompt
    ;; Currently, these are
    ;; \R - substitute region name
    ;; \\ - substitute \
    ; ConsolePrompt = "Region (\R) "

    ;# {ConsoleHistoryFileEnabled} {} {Save console commands to a history file?} {true false} true
    ;; Console commands can be saved to a file, so the command history persists after a restart. (default is false)
    ; ConsoleHistoryFileEnabled = true

    ;# {ConsoleHistoryFile} {} {Filename in which to save history} {} OpenSimConsoleHistory.txt
    ;; The history file can be just a filename (relative to OpenSim's bin/ directory
    ;; or it can be a full path to somewhere else. (default is OpenSimConsoleHistory.txt in bin/)
    ; ConsoleHistoryFile = "OpenSimConsoleHistory.txt"

    ;# {ConsoleHistoryFileLines} {} {How many lines of history to save?} {} 100
    ;; How many lines of command history should we keep? (default is 100)
    ; ConsoleHistoryFileLines = 100

    ;# {ConsoleHistoryTimeStamp} {} {Time stamp commands in history file} {} false
    ;; Time stamp commands in history file (default false)
    ; ConsoleHistoryTimeStamp = false
    
    ;# {save_crashes} {} {Save crashes to disk?} {true false} false
    ;; Set this to true if you want to log crashes to disk
    ;; this can be useful when submitting bug reports.
    ;; However, this will only log crashes within OpenSimulator that cause the
    ;; entire program to exit
    ;; It will not log crashes caused by virtual machine failures, which
    ;; You will need to capture these native stack traces by recording the
    ;; session log itself.
    ; save_crashes = false

    ;# {crash_dir} {save_crashes:true} {Directory to save crashes to?} {} crashes
    ;; Directory to save crashes to if above is enabled
    ;; (default is /opensimdir/crashes/*.txt or C:\opensim\crashes\*.txt)
    ; crash_dir = "crashes"

    ;# {PIDFile} {} {Path to PID file?} {}
    ;; Place to create a PID file
    ; PIDFile = "/tmp/OpenSim.exe.pid"

    ;# {RegistryLocation} {} {Addins Registry Location} {}
    ; Set path to directory for addin registry if you want addins outside of bin.
    ; Information about the registered repositories and installed plugins will
    ; be stored here. The OpenSim.exe process must have R/W access to the location.
    ; RegistryLocation = "."

    ;# {ConfigDirectory} {} {Set path to directory for modular ini files} {}
    ; Used by region module addins. You can set this to outside bin, so that addin
    ; configurations will survive updates. The OpenSim.exe process must have R/W access
    ; to the location.
    ; ConfigDirectory = "."

    ;# {region_info_source} {} {Where to load region from?} {filesystem web} filesystem
    ;; Determine where OpenSimulator looks for the files which tell it
    ;; which regions to server
    ;; Default is "filesystem"
    ; region_info_source = "filesystem"
    ; region_info_source = "web"

    ;# {regionload_regionsdir} {region_info_source} {Location of file?} {} Regions
    ;; Determines where the region XML files are stored if you are loading
    ;; these from the filesystem.
    ;; Defaults to bin/Regions in your OpenSimulator installation directory
    ; regionload_regionsdir="C:\somewhere\xmlfiles\"

    ;# {regionload_webserver_url} {region_info_source} {URL to load region from?} {}
    ;; Determines the page from which regions xml is retrieved if you are
    ;; loading these from the web.
    ;; The XML here has the same format as it does on the filesystem
    ;; (including the <Root> tag), except that everything is also enclosed
    ;; in a <Regions> tag.
    ; regionload_webserver_url = "http://example.com/regions.xml"

    ;# {allow_regionless} {} {Allow simulator to start up with no regions configured.} {true false} false
    ;; Allow the simulator to start up if there are no region configuration available
    ;; from the selected region_info_source.
    ; allow_regionless = false

    ;# {NonPhysicalPrimMin} {} {Minimum size of nonphysical prims?} {} 0.001
    ;; Minimum size for non-physical prims.  Affects resizing of existing
    ;; prims.  This can be overridden in the region config file (as
    ;; NonPhysicalPrimMin!).
    ; NonPhysicalPrimMin = 0.001

    ;# {NonPhysicalPrimMax} {} {Maximum size of nonphysical prims?} {} 256
    ;; Maximum size for non-physical prims.  Affects resizing of existing
    ;; prims. This can be overridden in the region config file (as
    ;; NonPhysicalPrimMax!).
    ; NonPhysicalPrimMax = 256

    ;# {PhysicalPrimMin} {} {Minimum size of physical prims?} {} 0.01
    ;; Minimum size where a prim can be physical.  Affects resizing of
    ;; existing prims.  This can be overridden in the region config file.
    ; PhysicalPrimMin = 0.01

    ;# {PhysicalPrimMax} {} {Maximum size of physical prims?} {} 64
    ;; Maximum size where a prim can be physical.  Affects resizing of
    ;; existing prims.  This can be overridden in the region config file.
    ; PhysicalPrimMax = 64

    ;# {ClampPrimSize} {} {Clamp viewer rezzed prims to max sizes?} {true false} false
    ;; If a viewer attempts to rez a prim larger than the non-physical or
    ;; physical prim max, clamp the dimensions to the appropriate maximum
    ;; This can be overridden in the region config file.
    ; ClampPrimSize = false

    ;# {LinksetPrims} {} {Max prims an object will hold?} {} 0
    ;; Maximum number of prims allowable in a linkset. Affects creating new
    ;; linksets. Ignored if less than or equal to zero.
    ;; This can be overridden in the region config file.
    ; LinksetPrims = 0

    ;# {AllowScriptCrossing} {} {Allow scripts to cross into this region} {true false} true
    ;; Allow scripts to keep running when they cross region boundaries, rather
    ;; than being restarted.  State is reloaded on the destination region.
    ;; This only applies when crossing to a region running in a different
    ;; simulator.
    ;; For crossings where the regions are on the same simulator the script is
    ;; always kept running.
    ; AllowScriptCrossing = true

    ;# {TrustBinaries} {AllowScriptCrossing:true} {Accept compiled binary script code? (DANGEROUS!)} {true false} false
    ;; Allow compiled script binary code to cross region boundaries.
    ;; If you set this to "true", any region that can teleport to you can
    ;; inject ARBITRARY BINARY CODE into your system. Use at your own risk.
    ;; YOU HAVE BEEN WARNED!!!
    ; TrustBinaries = false

    ;# {InworldRestartShutsDown} {} {Shutdown instance on region restart?} {true false} false
    ;; If you have only one region in an instance, or to avoid the many bugs
    ;; that you can trigger in modules by restarting a region, set this to
    ;; true to make the entire instance exit instead of restarting the region.
    ;; This is meant to be used on systems where some external system like
    ;; Monit will restart any instance that exits, thereby making the shutdown
    ;; into a restart.
    ; InworldRestartShutsDown = false

    ;; Persistence of changed objects happens during regular sweeps. The
    ;; following control that behaviour to prevent frequently changing objects
    ;; from heavily loading the region data store.
    ;; If both of these values are set to zero then persistence of all changed
    ;; objects will happen on every sweep.

    ;# {MinimumTimeBeforePersistenceConsidered} {} {Time before un-changed object may be persisted} {} 60
    ;; Objects will be considered for persistance in the next sweep when they
    ;; have not changed for this number of seconds.
    ; MinimumTimeBeforePersistenceConsidered = 60

    ;# {MaximumTimeBeforePersistenceConsidered} {} {Time before changed objects may be persisted?} {} 600
    ;; Objects will always be considered for persistance in the next sweep
    ;; if the first change occurred this number of seconds ago.
    ; MaximumTimeBeforePersistenceConsidered = 600

    ;# {physical_prim} {} {Allow prims to be physical?} {true false} true
    ;; if you would like to allow prims to be physical and move by physics
    ;; with the physical checkbox in the client set this to true.
    ; physical_prim = true

    ;; Select a mesher here.
    ;;
    ;# {meshing} {} {Select mesher} {Meshmerizer ZeroMesher} Meshmerizer
    ;; ZeroMesher is faster but leaves the physics engine to model the mesh
    ;; using the basic shapes that it supports.
    ;; Usually this is only a box.
    ;; Default is Meshmerizer
    ; meshing = Meshmerizer
    ; meshing = ZeroMesher
    ;; select ubODEMeshmerizer only with ubOde physics engine
    ; meshing = ubODEMeshmerizer

    ;; Choose one of the physics engines below
    ;# {physics} {} {Select physics engine} {OpenDynamicsEngine BulletSim basicphysics POS} BulletSim
    ;; BulletSim is the default physics engine.  It provides the best performance and most functionality.
    ;; BulletSim supports varregions.
    ;; OpenDynamicsEngine was the previous default physics engine in OpenSimulator 0.7.6.1 and before.
    ;; It continues to provide a workable physics implementation.  It does not currently support varregions.
    ;; basicphysics effectively does not model physics at all, making all objects phantom.
    ;; Default is BulletSim
    ; physics = BulletSim
    ; physics = basicphysics
    ; physics = POS
    ;; alternative OpenDynamicsEngine engine. ubODEMeshmerizer meshing above MUST be selected also
    ; physics = ubODE

    ; ubODE does allocate a lot of memory on stack. On linux you may need to increase its limit
    ; script opensim-ode-sh starts opensim setting that limit. You may need to increase it even more on large regions
    ; edit the line ulimit -s 262144, and change this last value

    ;# {DefaultScriptEngine} {} {Default script engine} {XEngine} XEngine
    ;; Default script engine to use (Xengine if all commented)
    ; DefaultScriptEngine = "XEngine"

    ;; new alternative engine
    ;; see section [YEngine] below
    ; DefaultScriptEngine = "YEngine"
    
    ;# {HttpProxy} {} {Proxy URL for llHTTPRequest and dynamic texture loading} {} http://proxy.com:8080
    ;; Http proxy setting for llHTTPRequest and dynamic texture loading, if
    ;; required
    ; HttpProxy = "http://proxy.com:8080"

    ;# {HttpProxyExceptions} {HttpProxy} {Set of regular expressions defining URL that should not be proxied} {}
    ;; If you're using HttpProxy, then you can set HttpProxyExceptions to a
    ;; list of regular expressions for URLs that you don't want to go through
    ;; the proxy.
    ;; For example, servers inside your firewall.
    ;; Separate patterns with a ';'
    ; HttpProxyExceptions = ".mydomain.com;localhost"

    ;# {emailmodule} {} {Provide llEmail and llGetNextEmail functionality? (requires SMTP server)} {DefaultEmailModule} none
    ;; The email module requires some configuration. It needs an SMTP
    ;; server to send mail through.
    ; emailmodule = DefaultEmailModule

    ;# {SpawnPointRouting} {} {Set routing method for Telehub Spawnpoints} {closest random sequence} closest
    ;; SpawnPointRouting adjusts the landing for incoming avatars.
    ;; "closest" will place the avatar at the SpawnPoint located in the closest
    ;; available spot to the destination (typically map click/landmark).
    ;; "random" will place the avatar on a randomly selected spawnpoint.
    ;; "sequence" will place the avatar on the next sequential SpawnPoint.
    ; SpawnPointRouting = closest

    ;# {TelehubAllowLandmark} {} {Allow users with landmarks to override telehub routing} {true false} false
    ;; TelehubAllowLandmark allows users with landmarks to override telehub
    ;; routing and land at the landmark coordinates when set to true
    ;; default is false
    ; TelehubAllowLandmark = false


    ;; SSL selfsigned certificate settings.
<<<<<<< HEAD
	;; Enable selfsigned certificate creation for local and external use. When set to true, will create a folder SSL\ and 2 sub folders SSL\ssl\ and SSL\src\. Next creates and store an RSA private key in SSL\src\ and the derived selfsigned certificate in SSL\ssl\ folder. Is also possible to renew the certificate on every server restart if CertRenewOnStartup is set to true.
	;# {EnbleSelfsignedCertSupport} {} {Enable selfsigned certificate creation and renew} {true false} false
	EnableSelfsignedCertSupport = false
	
	;; Is free... so why not :). Renew the selfsigned certificate on every server startup ?
	;# {CertRenewOnStartup} {} {renew the selfsigned certificate on the server startup} {true false} true
	CertRenewOnStartup = true
	
	;; Certificate options:
	;; Set the certificate file name. the output files extensions are CertFileName.p12 and CertFileName.pfx.
	;# {CertFileName} {} {set the certificate file name} {} "OpenSim"
	CertFileName = "OpenSim"
	
	;; Set the certificate password.
	;# {CertPassword} {} {set the certificate password} {} ""
	CertPassword = "mycertpass"
	
	;; The certificate host name (domain or IP of this machine CN). Must be the same as "ExternalHostName" in Regions.ini
	;# {CertHostName} {} {set the certificate host name} {} "myRegionsExternalHostName"
	CertHostName = "myRegionsExternalHostName"
	
	;; The certificate host IP (IP of this machine).
	;# {CertHostIp} {} {set the certificate host IP} {}
	CertHostIp = "127.0.0.1"
=======
    ;; Enable selfsigned certificate creation for local and external use. When set to true, will create a folder SSL\ and 2 sub folders SSL\ssl\ and SSL\src\.
    ;; Next creates and store an RSA private key in SSL\src\ and the derived selfsigned certificate in SSL\ssl\ folder.
    ;;Is also possible to renew the certificate on every server restart if CertRenewOnStartup is set to true.
    ;# {EnbleSelfsignedCertSupport} {} {Enable selfsigned certificate creation and renew} {true false} false
    EnableSelfsignedCertSupport = false

    ;; Renew the selfsigned certificate on every server startup ?
    ;# {CertRenewOnStartup} {} {renew the selfsigned certificate on the server startup} {true false} true
    CertRenewOnStartup = false

    ;; Certificate options:
    ;; Set the certificate file name. the output files extensions are CertFileName.p12 and CertFileName.pfx.
    ;# {CertFileName} {} {set the certificate file name} {} "OpenSim"
    CertFileName = "OpenSim"

    ;; Set the certificate password.
    ;# {CertPassword} {} {set the certificate password} {} ""
    CertPassword = "mycertpass"

    ;; The certificate host name (domain or IP of this machine CN). Must be the same as "ExternalHostName" in Regions.ini
    ;# {CertHostName} {} {set the certificate host name} {} "myRegionsExternalHostName"
    CertHostName = "myRegionsExternalHostName"

    ;; The certificate host IP (IP of this machine).
    ;# {CertHostIp} {} {set the certificate host IP} {}
    CertHostIp = "127.0.0.1"
>>>>>>> 4a72e92a


    ;; SSL certificate validation options
    ;; you can allow selfsigned certificates or no official CA with next option set to true
    ;# {NoVerifyCertChain} {} {do not verify SSL Cert Chain} {true false} true
    ; NoVerifyCertChain = true

    ;; you can also bypass the hostname or domain verification
    ;# {NoVerifyCertHostname} {} {do not verify SSL Cert name versus peer name} {true false} true
    ; NoVerifyCertHostname = true
    ;; having both options true does provide encryption but with low security
    ;; set both true if you don't care to use SSL, they are needed to contact regions or grids that do use it.
    
[AccessControl]
    ;# {AllowedClients} {} {Bar (|) separated list of allowed clients} {}
    ;; Bar (|) separated list of viewers which may gain access to the regions.
    ;; One can use a substring of the viewer name to enable only certain
    ;; versions
    ;; Example: Agent uses the viewer "Imprudence 1.3.2.0"
    ;; - "Imprudence" has access
    ;; - "Imprudence 1.3" has access
    ;; - "Imprudence 1.3.1" has no access
    ; AllowedClients = ""

    ;# {DeniedClients} {} {Bar (|) separated list of denied clients} {}
    ;; Bar (|) separated list of viewers which may not gain access to the regions.
    ;; One can use a Substring of the viewer name to disable only certain
    ;; versions
    ;; Example: Agent uses the viewer "Imprudence 1.3.2.0"
    ;; - "Imprudence" has no access
    ;; - "Imprudence 1.3" has no access
    ;; - "Imprudence 1.3.1" has access
    ;;
    ; DeniedClients = ""


[Map]
    ;# {GenerateMaptiles} {} {Generate map tiles?} {true false} true
    ;; Map tile options.
    ;; If true, then maptiles are generated using the MapImageModule below.
    ;; If false then the texture referenced by MaptileStaticUUID is used instead, which can also be overridden
    ;; in individual region config file(s).  If you do not want to upload map tiles at all, then you will need
    ;; both to set this to false and comment out the [Modules] MapImageServiceModule setting in config-include/
    ; GenerateMaptiles = true

    ;# {MapImageModule} {} {The map image module to use} {MapImageModule Warp3DImageModule} MapImageModule
    ;; The module to use in order to generate map images.
    ;; MapImageModule is the default.  Warp3DImageModule is an alternative experimental module that can
    ;; generate better images.
    ;MapImageModule = "MapImageModule"

    ;# {MaptileRefresh} {GenerateMaptiles} {Maptile refresh period?} {} 0
    ;; If desired, a running region can update the map tiles periodically
    ;; to reflect building activity. This names no sense of you don't have
    ;; prims on maptiles. Value is in seconds.
    ; MaptileRefresh = 0

    ;# {MaptileStaticUUID} {} {Asset ID for static map texture} {} 00000000-0000-0000-0000-000000000000
    ;; If not generating maptiles, use this static texture asset ID
    ;; This may be overridden on a per region basis in Regions.ini
    ; MaptileStaticUUID = "00000000-0000-0000-0000-000000000000"

    ;# {TextureOnMapTile} {} {Use terrain textures for map tiles?} {true false} true
    ;; Use terrain texture for maptiles if true, use shaded green if false
    ; TextureOnMapTile = true

    ;# {DrawPrimOnMapTile} {} {Draw prim shapes on map tiles?} {true false} false
    ;; Draw objects on maptile.  This step might take a long time if you've
    ;; got a large number of objects, so you can turn it off here if you'd like.
    ; DrawPrimOnMapTile = true

    ;# {TexturePrims} {} {Texture prims on map tiles?} {true false} true
    ;; Texture the faces of the prims that are rendered on the map tiles.
    ; TexturePrims = true

    ;# {TexturePrimSize} {} {Size of prims to texture faces?} {} 48
    ;; Only texture prims that have a diagonal size greater than this number
    ; TexturePrimSize = 48

    ;# {RenderMeshes} {} {Render meshes and sculpties on map tiles?} {true false} false
    ;; Attempt to render meshes and sculpties on the map.
    ; RenderMeshes = false

    ;# {MapColorWater} {} {Water color for textured and shaded maps} {"#1D475F"}
    ; MapColorWater = "#3399FF"

    ;# {MapColor1} {} {Terrain color 1 for textured maps} {"#A58976"}
    ; MapColor1 = "#A58976"

    ;# {MapColor2} {} {Terrain color 2 for textured maps} {"#455931"}
    ; MapColor2 = "#455931"

    ;# {MapColor3} {} {Terrain color 3 for textured maps} {"#A29A8D"}
    ; MapColor3 = "#A29A8D"

    ;# {MapColor4} {} {Terrain color 4 for textured maps} {"#C8C8C8"}
    ; MapColor4 = "#C8C8C8"


[Permissions]
    ;# {permissionmodules} {} {Permission modules to use (may specify multiple modules, separated by comma} {} DefaultPermissionsModule
    ;; Permission modules to use, separated by comma.
    ;; Possible modules are DefaultPermissionsModule, PrimLimitsModule
    ; permissionmodules = DefaultPermissionsModule

    ;# {serverside_object_permissions} {permissionmodules:DefaultPermissionsModule} {Activate permission handling by the sim?} {true false} true
    ;; These are the parameters for the default permissions module
    ;;
    ;; If set to false, then, in theory, the server never carries out
    ;; permission checks (allowing anybody to copy
    ;; any item, etc).  This may not yet be implemented uniformally.
    ;; If set to true, then all permissions checks are carried out
    ; serverside_object_permissions = true

	; if next 2 are false, several admin powers are only active if god powers requested on viewer
	; this reduces mistakes
	; set both to true to enable previous behaviour
    automatic_gods = false
    implicit_gods = false
	
	;# {allow_grid_gods} {} {Allow grid gods?} {true false} false
    ;; This allows users with a UserLevel of 200 or more to assume god
    ;; powers in the regions in this simulator.
	;; if you don't trust grid admins, what are you doing there?
    allow_grid_gods = true

    ;; This allows some control over permissions
    ;; please note that this still doesn't duplicate SL, and is not intended to
    ;# {region_owner_is_god} {} {Allow region owner gods} {true false} true
    ;; Allow region owners to assume god powers in their regions
    ; region_owner_is_god = true

    ;# {region_manager_is_god} {} {Allow region manager gods} {true false} false
    ;; Allow region managers to assume god powers in regions they manage
    ; region_manager_is_god = false

    ;# {simple_build_permissions} {} {Allow building in parcel by access list (no groups)} {true false} false
    ;; More control over permissions
    ;; This is definitely not SL!
    ;; Provides a simple control for land owners to give build rights to
    ;; specific avatars in publicly accessible parcels that disallow object
    ;; creation in general.
    ;; Owners specific avatars by adding them to the Access List of the parcel
    ;; without having to use the Groups feature
    ; simple_build_permissions = false


[Estates]
    ; If these values are commented out then the user will be asked for estate details when required (this is the normal case).
    ; If these values are uncommented then they will be used to create a default estate as necessary.
    ; New regions will be automatically assigned to that default estate.

    ;# {DefaultEstateName} {} {Default name for estate?} {} My Estate
    ;; Name for the default estate
    ; DefaultEstateName = My Estate

    ;# {DefaultEstateOwnerName} {} {Default estate owner name?} {} FirstName LastName
    ;; Name for default estate owner
    ; DefaultEstateOwnerName = FirstName LastName


    ; ** Standalone Estate Settings **
    ; The following parameters will only be used on a standalone system to
    ; create an estate owner that does not already exist

    ;# {DefaultEstateOwnerUUID} {} {Default estate owner UUID?} {} 00000000-0000-0000-0000-000000000000
    ;; If DefaultEstateOwnerUUID is left at UUID.Zero (as below) then a random
    ;; UUID will be assigned. This is normally what you want
    ; DefaultEstateOwnerUUID = 00000000-0000-0000-0000-000000000000

    ;# {DefaultEstateOwnerEMail} {} {Default estate owner email?} {}
    ;; Email address for the default estate owner
    ; DefaultEstateOwnerEMail = owner@domain.com

    ;# {DefaultEstateOwnerPassword} {} {Default estate owner password} {}
    ;; Password for the default estate owner
    ; DefaultEstateOwnerPassword = password

[SMTP]
    ;; The SMTP server enabled the email module to send email to external
    ;; destinations.

    ;# {enabled} {[Startup]emailmodule:DefaultEmailModule} {Enable module?} {true false} false
    ;; Enable the email module
    ; enabled = false

    ;# {enabled} {[Startup]emailmodule:DefaultEmailModule} {Enable send to objects to regions not on instance?} {true false} true
    ;; Enable sending email to regions not on current opensimulator instance. Currently does not work
    ; enableEmailToExternalObjects = true


    ;# {enabled} {[Startup]emailmodule:DefaultEmailModule} {maximum number of emails from a object owner per hour} {} 500
    ; MailsFromOwnerPerHour = 500

    ;# {enabled} {[Startup]emailmodule:DefaultEmailModule} {maximum number of emails to a prim address per hour} {} 50
    ; MailsToPrimAddressPerHour = 20

    ;# {enabled} {[Startup]emailmodule:DefaultEmailModule} {maximum number of emails via smtp per day} {} 100
    ; MailsToAddressPerHour = 500
    ;SMTP_MailsPerDay = 100

    ;# {enabled} {[Startup]emailmodule:DefaultEmailModule} {maximum number of emails to a SMTP address per hour} {} 10
    ; MailsToSMTPAddressPerHour = 10

    ;# {enabled} {[Startup]emailmodule:DefaultEmailModule} {Enable send to the world?} {true false} true
    ;; Enable sending email to the world.
    ; enableEmailToSMTP = true
	
    ;# {internal_object_host} {[Startup]emailmodule:DefaultEmailModule enabled:true} {Host name to treat as internal (object to object) email?} {} lsl.opensim.local
    ; internal_object_host = lsl.opensim.local

    ;# {host_domain_header_from} {[Startup]emailmodule:DefaultEmailModule enabled:true} {From address to use in the sent email header?} {} 127.0.0.1
    ; if the smtp service allows, the from address will be <objectUUID@host_domain_header_from>
    ; if not set SMTP_SERVER_FROM below
    ; host_domain_header_from = "127.0.0.1"

    ;# {SMTP_SERVER_FROM} {[Startup]emailmodule:DefaultEmailModule enabled:true} {SMTP server from name?} {}
    ; some smtp servers require a known From email address or will give Error 500 - Envelope from address is not authorised
    ; set to a valid email address that smtp will accept (in some cases must be like SMTP_SERVER_LOGIN)
    ; SMTP_SERVER_FROM = ""

    ;# {email_pause_time} {[Startup]emailmodule:DefaultEmailModule enabled:true} {Period in seconds to delay after an email is sent.} {} 20
    ; email_pause_time = 20

    ;# {email_max_size} {[Startup]emailmodule:DefaultEmailModule enabled:true} {Maximum total size of email in bytes.} {} 4096
    ; email_max_size = 4096

    ;# {SMTP_SERVER_TLS} {[Startup]emailmodule:DefaultEmailModule enabled:true} {SMTP use TLS?} {} false
    ; SMTP_SERVER_TLS = false

    ;# {SMTP_SERVER_HOSTNAME} {[Startup]emailmodule:DefaultEmailModule enabled:true} {SMTP server name?} {} 127.0.0.1
    ; SMTP_SERVER_HOSTNAME = "127.0.0.1"

    ;# {SMTP_SERVER_PORT} {[Startup]emailmodule:DefaultEmailModule enabled:true} {SMTP server name?} {SMTP server port?} {} 25
    ; SMTP_SERVER_PORT = 25

    ;# {SMTP_SERVER_LOGIN} {[Startup]emailmodule:DefaultEmailModule enabled:true} {SMTP server user name?} {}
    ; SMTP_SERVER_LOGIN = ""

    ;# {SMTP_SERVER_PASSWORD} {[Startup]emailmodule:DefaultEmailModule enabled:true} {SMTP server password} {}
    ; SMTP_SERVER_PASSWORD = ""

    ; using TLS and a smtp server with a self signed certificate you will need to set next two options false
    ;# {SMTP_VerifyCertChain} {[Startup]emailmodule:DefaultEmailModule enabled:true} {SMTP Verify cert chain option} {} true
    ; SMTP_VerifyCertChain = true
    ;# {SMTP_VerifyCertNames} {[Startup]emailmodule:DefaultEmailModule enabled:true} {SMTP Verify cert chain option} {} true
    ; SMTP_VerifyCertNames = true

[Network]
    ;# {ConsoleUser} {} {User name for console account} {}
    ;; Configure the remote console user here. This will not actually be used
    ;; unless you use -console=rest at startup.
    ; ConsoleUser = "Test"
    ;# {ConsolePass} {} {Password for console account} {}
    ; ConsolePass = "secret"
    ;# {console_port} {} {Port for console connections} {} 0
    ; console_port = 0

    ;# {http_listener_port} {} {TCP Port for this simulator to listen on? (This must be unique to the simulator!)} {} 9000
    ;; Simulator HTTP port. This is not the region port, but the port the
    ;; entire simulator listens on. This port uses the TCP protocol, while
    ;; the region ports use UDP.
    ; http_listener_port = 9000

    ; optional main server secure http (ssl)
    ; to use ssl you need a ssl certificate in PKCS12 format that validates the ExternalHostnames 
    ; or their domains
    ; some viewers by default only accept certificates signed by a oficial CA
    ; to use others like self signed certificates with those viewers,
    ; their debug option NoVerifySSLCert needs to be set true, You need to inform users about this
    ; the main unsecure port will still open for some services. this may change in future.
    
    ; set http_listener_ssl to enable main server ssl. it will replace unsecure port on most functions
    ;# {http_listener_ssl}{} {enable main server ssl port} {} false
    ;http_listener_ssl = false
    
    ; Set port for main SSL connections
    ;# {http_listener_sslport}{} {main server ssl port} {} 9001
    ;http_listener_sslport = 9001 ;
    
    ; currently if using ssl, regions ExternalHostName must the the same and equal to http_listener_cn
    ; this may be removed in future
    ;# {http_listener_cn}{} {main server ssl externalHostName} {} ""
    ;http_listener_cn = "myRegionsExternalHostName"

    ; the path for the certificate path
    ;# {http_listener_cert_path}{} {main server ssl certificate file path} {} ""
    ;http_listener_cert_path = "SSL\ssl\OpenSim.p12"
    
    ;# {http_listener_cert_pass}{} {main server ssl certificate password} {} ""
    ;http_listener_cert_pass = "mycertpass"
    
    ; By default, OpenSimulator does not allow scripts to make HTTP calls to addresses on the simulator's LAN.
    ; See the OutboundDisallowForUserScripts parameter in OpenSimDefaults.ini for more information on this filter.
    ; If you need to allow scripts to make some LAN calls use the OutboundDisallowForUserScriptsExcept parameter below.
    ; We recommend that you do not override OutboundDisallowForUserScripts directly unless you are very sure about what you're doing.
    ; this HTTP calls can also use ssl see opensimDefaults.ini
    ;
    ; You can whitelist individual endpoints by IP or FQDN, e.g.
    ;
    ; OutboundDisallowForUserScriptsExcept = 192.168.1.3:8003
    ;
    ; You can specify multiple addresses by separating them with a bar.  For example,
    ;
    ; OutboundDisallowForUserScriptsExcept = 192.168.1.3:8003|myinternalserver:8000
    ;
    ; If an address if given without a port number then port 80 is assumed
    ;
    ; You can also specify a network range in CIDR notation to whitelist, e.g.
    ;
    ; OutboundDisallowForUserScriptsExcept = 192.168.1.0/24
    ;
    ; to whitelist all ports on addresses 192.168.1.0 to 192.168.1.255
    ; To specify an individual IP address use the /32 netmask
    ;
    ; OutboundDisallowForUserScriptsExcept = 192.168.1.2/32
    ;
    ; See http://en.wikipedia.org/wiki/Classless_Inter-Domain_Routing#CIDR_notation for more information on CIDR notation

    ;# {HttpBodyMaxLenMAX} {} {Maximum bytes allowed for HTTP_BODY_MAXLENGTH} {} 16384
    ;; By default, llHTTPRequest limits the response body to 2048 bytes.
    ;; This limit can be extended using HTTP_BODY_MAXLENGTH to a maximum
    ;; of HttpBodyMaxLenMAX bytes.
    ;; Please be aware that the limit can be set to insanely high values,
    ;; effectively removing any limitation. This will expose your sim to a
    ;; known attack. It is not recommended to set this limit higher than
    ;; the highest value that is actually needed by existing applications!
    ;; 16384 is the SL compatible value.
    ; HttpBodyMaxLenMAX=16384

    ;# {ExternalHostNameForLSL} {} {Hostname to use for HTTP-IN URLs. This should be reachable from the internet.} {}
    ;; Hostname to use in llRequestURL/llRequestSecureURL
    ;; if not defined - llRequestURL/llRequestSecureURL are disabled
	;; this should be reachable from internet and point this machine
	;; for standalones it can be
    ExternalHostNameForLSL = ${Const|BaseHostname}

    ;# {shard} {} {Name to use for X-Secondlife-Shard header? (press enter if unsure)} {} OpenSim
    ;; What is reported as the "X-Secondlife-Shard"
    ;; Defaults to the user server url if not set
    ;; The old default is "OpenSim", set here for compatibility
    ;; The below is not commented for compatibility.
    shard = "OpenSim"

    ;# {user_agent} {} {User agent to report to web servers?} {} OpenSim LSL (Mozilla Compatible)
    ;; What is reported as the "User-Agent" when using llHTTPRequest
    ;; Defaults to not sent if not set here. See the notes section in the wiki
    ;; at http://wiki.secondlife.com/wiki/LlHTTPRequest for comments on adding
    ;; " (Mozilla Compatible)" to the text where there are problems with a
    ;; web server
    ; user_agent = "OpenSim LSL (Mozilla Compatible)"

    ;; The following 3 variables are for HTTP Basic Authentication for the Robust services.
    ;; Use this if your central services in port 8003 need to be accessible on the Internet
    ;; but you want to protect them from unauthorized access. The username and password
    ;; here need to match the ones in the Robust service configuration.
    ; AuthType = "BasicHttpAuthentication"
    ; HttpAuthUsername = "some_username"
    ; HttpAuthPassword = "some_password"
    ;;
    ;; Any of these 3 variables above can be overriden in any of the service sections.


[XMLRPC]
    ;# {XmlRpcRouterModule} {} {Module used to route incoming llRemoteData calls} {XmlRpcRouterModule XmlRpcGridRouterModule} XmlRpcRouterModule
    ;; If enabled and set to XmlRpcRouterModule, this will post an event,
    ;; "xmlrpc_uri(string)" to the script concurrently with the first
    ;; remote_data event. This will contain the fully qualified URI an
    ;; external site needs to use to send XMLRPC requests to that script
    ;;
    ;; If enabled and set to XmlRpcGridRouterModule, newly created channels
    ;; will be registered with an external service via a configured uri
    ;XmlRpcRouterModule = "XmlRpcRouterModule"

    ;# {XmlRpcPort} {} {Port for incoming llRemoteData xmlrpc calls} {} 20800
    ;XmlRpcPort = 20800

    ;# {XmlRpcHubURI} {XmlRpcRouterModule} {URI for external service used to register xmlrpc channels created in the simulator. This depends on XmlRpcRouterModule being set to XmlRpcGridRouterModule} {} http://example.com
    ;; If XmlRpcRouterModule is set to XmlRpcGridRouterModule, the simulator
    ;; will use this address to register xmlrpc channels on the external
    ;; service
    ; XmlRpcHubURI = http://example.com


[ClientStack.LindenUDP]
    ;; See OpensSimDefaults.ini for the throttle options. You can copy the
    ;; relevant sections and override them here.
    ;; DO NOT MODIFY OpenSimDefaults.ini, as your changes would be lost
    ;; with the next update!

    ;# {DisableFacelights} {} {Stop facelights from working?} {true false} false
    ;; Quash and remove any light properties from attachments not on the
    ;; hands. This allows flashlights and lanterns to function, but kills
    ;; silly vanity "Facelights" dead. Sorry, head mounted miner's lamps
    ;; will also be affected.
    ;; This is especially important in artistic builds that depend on lights
    ;; on the build for their appearance, since facelights will cause the
    ;; building's lights to possibly not be rendered.
    ; DisableFacelights = "false"


[ClientStack.LindenCaps]
    ;; For the long list of capabilities, see OpenSimDefaults.ini
    ;; Here are the few ones you may want to change. Possible values
    ;; are:
    ;;   "" -- empty, capability disabled
    ;;   "localhost" -- capability enabled and served by the simulator
    ;;   "<url>" -- capability enabled and served by some other server
    ;;
    ; These are enabled by default to localhost. Change if you see fit.
    Cap_GetTexture = "localhost"
    Cap_GetMesh = "localhost"
    Cap_AvatarPickerSearch = "localhost"
    Cap_GetDisplayNames = "localhost"


[SimulatorFeatures]
    ;# {SearchServerURI} {} {URL of the search server} {}
    ;; Optional. If given this serves the same purpose as the grid wide
    ;; [LoginServices] SearchURL setting and will override that where
    ;; supported by viewers.
    ;SearchServerURI = "http://127.0.0.1:9000/"

    ;# {DestinationGuideURI} {} {URL of the destination guide} {}
    ;; Optional. If given this serves the same purpose as the grid wide
    ;; [LoginServices] DestinationGuide setting and will override that where
    ;; supported by viewers.
    ;DestinationGuideURI = "http://127.0.0.1:9000/guide"


[Chat]
    ;# {whisper_distance} {} {Distance at which a whisper is heard, in meters?} {} 10
    ;; Distance in meters that whispers should travel.
    ; whisper_distance = 10

    ;# {say_distance} {} {Distance at which normal chat is heard, in meters?} {} 20
    ;; Distance in meters that ordinary chat should travel.
    ; say_distance = 20

    ;# {shout_distance} {} {Distance at which a shout is heard, in meters?} {} 100
    ;; Distance in meters that shouts should travel.
    ; shout_distance = 100


[EntityTransfer]
    ;# {DisableInterRegionTeleportCancellation} {} {Determine whether the cancel button is shown at all during teleports.} {false true} false
    ;; This option exists because cancelling at certain points can result in an unuseable session (frozen avatar, etc.)
    ;; Disabling cancellation can be okay in small closed grids where all teleports are highly likely to suceed.
    ;DisableInterRegionTeleportCancellation = false

    ;# {LandingPointBehavior} {} {How to honor landing points and telehubs for gods.} {LandingPointBehavior_OS LandingPointBehavior_SL} LandingPointBehavior_OS
    ;; This option exists to control the behavior of teleporting gods into places that have landing points
    ;; and telehubs. Historically, there has been a difference: OpenSim (OS) has honored landing points and telehubs even for
    ;; avatars with god permissions; SL lets gods land wherever they want.
    ;LandingPointBehavior = LandingPointBehavior_OS

[Messaging]
    ;# {OfflineMessageModule} {} {Module to use for offline message storage} {OfflineMessageModule "Offline Message Module V2" *}
    ;; Module to handle offline messaging. The core module requires an external
    ;; web service to do this. See OpenSim wiki.
    ; OfflineMessageModule = OfflineMessageModule
    ;; Or, alternatively, use this one, which works for both standalones and grids
    ; OfflineMessageModule = "Offline Message Module V2"

    ;# {OfflineMessageURL} {OfflineMessageModule:OfflineMessageModule Offline Message Module V2:Offline Message Module V2} {URL of offline messaging service} {}
    ;; URL of web service for offline message storage. Leave it commented if your service is local to the sim.
    ; OfflineMessageURL = ${Const|BaseURL}/Offline.php
    ; OfflineMessageURL = ${Const|PrivURL}:${Const|PrivatePort}

    ;# {StorageProvider} {Offline Message Module V2:Offline Message Module V2} {DLL that provides the storage interface} {OpenSim.Data.MySQL.dll}
    ;; For standalones, this is the storage dll.
    ; StorageProvider = OpenSim.Data.MySQL.dll

    ; Mute list handler
    ;# {MuteListModule} {MuteListModule:MuteListModule} {} {} None
    ; Disabled by default
    ; MuteListModule = MuteListModule

    ;; Control whether group invites and notices are stored for offline users.
    ;; Default is true.
    ;; This applies to both core groups module.
    ; ForwardOfflineGroupMessages = true


[BulletSim]
    ;# {AvatarToAvatarCollisionsByDefault} {[Startup]physics:BulletSim} {Should avatars collide with each other?} {true false} true
    AvatarToAvatarCollisionsByDefault = true


[RemoteAdmin]
    ;; This is the remote admin module, which uses XMLRPC requests to
    ;; manage regions from a web interface.

    ;# {enabled} {} {Enable the remote admin interface?} {true false} false
    ; enabled = false

    ;# {port} {enabled:true} {Port to use for the remote admin interface? (0 = default)} {} 0
    ;; Set this to a nonzero value to have remote admin use a different port
    ; port = 0

    ;# {access_password} {enabled:true} {Password for the remote admin interface} {}
    ;; This password is required to make any XMLRPC call (should be set as
    ;; the "password" parameter)
    ; access_password = ""

    ;# {access_ip_addresses} {enabled:true} {List the IP addresses allowed to call RemoteAdmin?} {}
    ;; List the IP addresses allowed to call RemoteAdmin
    ;; If access_ip_addresses isn't set, then all IP addresses can access RemoteAdmin.
    ;; access_ip_addresses = 0.0.0.0, 0.0.0.0 ...
    ; access_ip_addresses =

    ;# {create_region_enable_voice} {enabled:true} {Enable voice for newly created regions?} {true false} false
    ;; set this variable to true if you want the create_region XmlRpc
    ;; call to unconditionally enable voice on all parcels for a newly
    ;; created region
    ; create_region_enable_voice = false

    ;# {create_region_public} {enabled:true} {Make newly created regions public?} {true false} false
    ;; set this variable to false if you want the create_region XmlRpc
    ;; call to create all regions as private per default (can be
    ;; overridden in the XmlRpc call)
    ; create_region_public = false

    ;# {enabled_methods} {enabled:true} {List of methods to allow, separated by |} {} all
    ;; enable only those methods you deem to be appropriate using a | delimited
    ;; whitelist.
    ;; For example:
    ;; enabled_methods = admin_broadcast|admin_save_oar|admin_save_xml
    ;; if this parameter is not specified but enabled = true, all methods
    ;; will be available
    ; enabled_methods = all

    ;; specify the default appearance for an avatar created through the remote
    ;; admin interface
    ;; This will only take effect is the file specified by the
    ;; default_appearance setting below exists
    ; default_male = Default Male
    ; default_female = Default Female

    ;; Update appearance copies inventory items and wearables of default
    ;; avatars. if this value is false, just worn assets are copied to the
    ;; Clothes folder; if true, all Clothes and Bodyparts subfolders are copied.
    ;; The receiver will wear the same items the default avatar did wear.
    ; copy_folders = false

    ;; Path to default appearance XML file that specifies the look of the
    ;; default avatars
    ; default_appearance = default_appearance.xml


[Wind]
    ;# {enabled} {} {Enable wind module?} {true false} true
    ;; Enables the wind module.
    ; enabled = true

    ;# {wind_update_rate} {enabled:true} {Wind update rate in frames?} {} 150
    ;; How often should wind be updated, as a function of world frames.
    ;; Approximately 50 frames a second
    ; wind_update_rate = 150

    ;; The Default Wind Plugin to load
    ; wind_plugin = SimpleRandomWind

    ;; These settings are specific to the ConfigurableWind plugin
    ;; To use ConfigurableWind as the default, simply change wind_plugin
    ;; to ConfigurableWind and uncomment the following.
    ; avg_strength = 5.0
    ; avg_direction = 0.0
    ; var_strength = 5.0
    ; var_direction = 30.0
    ; rate_change = 1.0

    ;# {strength} {enabled:true wind_plugin:SimpleRandomWind} {Wind strength?} {} 1.0
    ;; This setting is specific to the SimpleRandomWind plugin
    ;; Adjusts wind strength. 0.0 = no wind, 1.0 = normal wind.
    ; strength = 1.0


[Materials]
    ;# {enable_materials} {} {Enable Materials support?} {true false} true
    ;; This enables the use of Materials.
    ; enable_materials = true
    ; MaxMaterialsPerTransaction = 50

[DataSnapshot]
    ;# {index_sims} {} {Enable data snapshotting (search)?} {true false} false
    ;; The following set of configs pertains to search.
    ;; Set index_sims to true to enable search engines to index your
    ;; searchable data.
    ;; If false, no data will be exposed, DataSnapshot module will be off,
    ;; and you can ignore the rest of these search-related configs.
    ; index_sims = false

    ;# {data_exposure} {index_sims:true} {How much data should be exposed?} {minimum all} minimum
    ;; The variable data_exposure controls what the regions expose:
    ;;    minimum: exposes only things explicitly marked for search
    ;;    all: exposes everything
    ; data_exposure = minimum

    ;# {gridname} {index_sims:true} {Enter the name fo your grid} {} OSGrid
    ;; If search is on, change this to your grid name; will be ignored for
    ;; standalones
    ; gridname = "OSGrid"

    ;# {default_snapshot_period} {index_sims:true} {Period between data snapshots?} {} 1200
    ;; Period between data snapshots, in seconds. 20 minutes, for starters,
    ;; so that you see the initial changes fast.
    ;; Later, you may want to increase this to 3600 (1 hour) or more
    ; default_snapshot_period = 1200

    ;; This will be created in bin, if it doesn't exist already. It will hold
    ;; the data snapshots.
    ; snapshot_cache_directory = "DataSnapshot"

    ;; [Supported, but obsolete]
    ;# {data_services} {index_sims:true} {Data service URLs to register with?} {} http://metaverseink.com/cgi-bin/register.py
    ; This semicolon-separated string serves to notify specific data services
    ; about the existence of this sim. Uncomment if you want to index your
    ; data with this and/or other search providers.
    ; data_services="http://metaverseink.com/cgi-bin/register.py"

    ;; New way of specifying data services, one per service
    ;DATA_SRV_MISearch = "http://metaverseink.com/cgi-bin/register.py"

[Economy]
    ; the economy module in use
    ; To use other modules you need to override this setting
    ; economymodule = BetaGridLikeMoneyModule

    ; the url of the economy service.
    ; this must match the grid economy setting (also known as helperURI or CurrencyServer, etc)
    ; economy = https://the.currency.machine.fdqn:port/folder/folder...

    ;# {SellEnabled} {} {Enable selling for 0?} {true false} true
    ; The default economy module only implements just enough to allow free actions (transfer of objects, etc).
    ; There is no intention to implement anything further in core OpenSimulator.
    ; This functionality has to be provided by third party modules.

    ;; Enables selling things for $0.  Default is true.
    ; SellEnabled = true

    ;# {PriceUpload} {} {Price for uploading?} {} 0
    ;; Money Unit fee to upload textures, animations etc.  Default is 0.
    ; PriceUpload = 0

    ;# {PriceGroupCreate} {} {Fee for group creation} {} 0
    ;; Money Unit fee to create groups.  Default is 0.
    ; PriceGroupCreate = 0

[YEngine]
    ;; implements non preemptive microthreading, so fixing problems like llSleep or long events handlers
    ;; but those will suffer from timeslicing, so will be slower.
    ;; warning: scripts state is lost on TP or cross to Xengine regions (cars stop, etc)
    ;; ignore its extensions (subset of original XMRengine), those are still undefined.
    ;# {Enabled} {} {Enable the YEngine scripting engine?} {true false} true
    ; Enabled = true

    ;; llSetTimerEvent minimum value. Default 0.5s, 0.05s whould be more resonable
    ; MinTimerInterval = 0.5

    ;# {ScriptDelayFactor} {} {Multiplier for scripting delays} {} 1.0
    ;; Sets the multiplier for the scripting delays
    ; ScriptDelayFactor = 1.0

    ;# {ScriptDistanceLimitFactor} {} {Multiplier for 10.0m distance limits?} {}
    ;; The factor the 10 m distances limits are multiplied by
    ; ScriptDistanceLimitFactor = 1.0

    ;# {NotecardLineReadCharsMax} {} {Maximum length of notecard line?} {} 255
    ;; Maximum length of notecard line read
    ;; Increasing this to large values potentially opens
    ;; up the system to malicious scripters
    ; NotecardLineReadCharsMax = 255

    ;# {SensorMaxRange} {} {Sensor range} {} 96.0
    ;; Sensor settings
    ; SensorMaxRange = 96.0
    ;# {SensorMaxResults} {} {Max sensor results returned?} {}
    ; SensorMaxResults = 16

    ;# {ScriptEnginesPath} {} {Path to script assemblies} {} ScriptEngines
    ;; Path to script engine assemblies
    ;; Default is ./bin/ScriptEngines
    ; ScriptEnginesPath = "ScriptEngines"


[XEngine]
    ;# {Enabled} {} {Enable the XEngine scripting engine?} {true false} false
    ;; Enable this engine in this OpenSim instance
    ; Enabled = false

    ;; How many threads to keep alive even if nothing is happening
    ; MinThreads = 2

    ;; How many threads to start at maximum load
    ; MaxThreads = 100

    ;; Time a thread must be idle (in seconds) before it dies
    ; IdleTimeout = 60

    ;; llSetTimerEvent minimum value. Default 0.5s, 0.05s whould be more resonable
    ; MinTimerInterval = 0.5

    ;# {Priority} {Enabled:true} {Priority for script engine threads?} {Lowest BelowNormal Normal AboveNormal Highest} BelowNormal
    ;; Thread priority ("Lowest", "BelowNormal", "Normal", "AboveNormal",
    ;; "Highest")
    ; Priority = "BelowNormal"

    ;; Maximum number of events to queue for a script (excluding timers)
    ; MaxScriptEventQueue = 300

    ;; Stack size per script engine thread in bytes.
    ;; If you are experiencing StackOverflowExceptions you may want to increase this (e.g. double it).
    ;; The trade-off may be increased memory usage by the script engine.
    ; ThreadStackSize = 262144

    ;; Set this to true to load each script into a separate
    ;; AppDomain.
    ;;
    ;; Setting this to false will load all script assemblies into the
    ;; current AppDomain, which will significantly improve script loading times.
    ;; It will also reduce initial per-script memory overhead.
    ;;
    ;; However, setting this to false will also prevent script DLLs from being unloaded from memory if the script is deleted.
    ;; This may cause an OutOfMemory problem over time when avatars with scripted attachments move in and out of the region.
    ;; at this time some mono versions seem to have problems with the true option
    ;; so default is now false until a fix is found, to simply life of less technical skilled users.
    ;; this should only be a issue if regions stay alive for a long time with lots of scripts added or edited.
    AppDomainLoading = false

    ;; Controls whether scripts are stopped by aborting their threads externally (abort) or by co-operative checks from the compiled script (co-op)
    ;; co-op will be more stable but this option is currently experimental.
    ;; If moving from co-op to abort, existing script DLLs will need to be recompiled.
    ;; This currently can only be done manually, either by setting DeleteScriptsOnStartup = true for one run
    ;; or by deleting the script DLL* files in bin/ScriptEngines/<region-id>/
    ;; One can move from co-op back to abort without recompilation, but reverting back to co-op again will need script recompile
    ;; Current valid values are "abort" and "co-op"
    ; ScriptStopStrategy = co-op


    ;# {DeleteScriptsOnStartup} {} {Delete previously compiled script DLLs on startup?} {true false} true
    ;; Controls whether previously compiled scripts DLLs are deleted on sim restart. If you set this to false
    ;; then startup will be considerably faster since scripts won't need to be recompiled. However, then it becomes your responsibility to delete the
    ;; compiled scripts if you're recompiling OpenSim from source code and internal interfaces used
    ;; by scripts have changed.
    ; DeleteScriptsOnStartup = true

    ;# {CompactMemOnLoad} {} {compacts memory on each script load at startup?} {true false} false
    ;; forces calls to memory garbage collector before loading each script DLL during region startup.
    ;; Peak memory usage is reduced and region starts with a more compacted memory allocation.
    ;; But this costs a lot of time, so region load will take a lot longer.
    ;; it is more usefull if there are no previously compiled scripts DLLs (as with DeleteScriptsOnStartup = true)
    ;CompactMemOnLoad = false

    ;; Compile debug info (line numbers) into the script assemblies
    ; CompileWithDebugInformation = true

    ; ==== Settings for MOD and OSSL functions have been moved to the [OSSL] section

    ;# {EventLimit} {} {Amount of time a script can spend in an event handler} {} 30
    ;; Time a script can spend in an event handler before it is interrupted
    ; EventLimit = 30

    ;# {KillTimedOutScripts} {} {Kill script in case of event time overruns?} {true false} false
    ;; If a script overruns it's event limit, kill the script?
    ; KillTimedOutScripts = false

    ;# {ScriptDelayFactor} {} {Multiplier for scripting delays} {} 1.0
    ;; Sets the multiplier for the scripting delays
    ; ScriptDelayFactor = 1.0

    ;# {ScriptDistanceLimitFactor} {} {Multiplier for 10.0m distance limits?} {}
    ;; The factor the 10 m distances limits are multiplied by
    ; ScriptDistanceLimitFactor = 1.0

    ;# {NotecardLineReadCharsMax} {} {Maximum length of notecard line?} {} 255
    ;; Maximum length of notecard line read
    ;; Increasing this to large values potentially opens
    ;; up the system to malicious scripters
    ; NotecardLineReadCharsMax = 255

    ;# {SensorMaxRange} {} {Sensor range} {} 96.0
    ;; Sensor settings
    ; SensorMaxRange = 96.0
    ;# {SensorMaxResults} {} {Max sensor results returned?} {}
    ; SensorMaxResults = 16

    ;# {DisableUndergroundMovement} {} {Disable underground movement of prims} {true false} true
    ;; Disable underground movement of prims (default true); set to
    ;; false to allow script controlled underground positioning of
    ;; prims
    ; DisableUndergroundMovement = true

    ;# {ScriptEnginesPath} {} {Path to script assemblies} {} ScriptEngines
    ;; Path to script engine assemblies
    ;; Default is ./bin/ScriptEngines
    ; ScriptEnginesPath = "ScriptEngines"

[OSSL]
    ;# {Include-osslDefaultEnable} {} {Include file for enabling and permissions for OSSL functions} {}
    ;; If this INI file is not included, the OSSL functions are disabled.
    Include-osslDefaultEnable = "config-include/osslDefaultEnable.ini"


[FreeSwitchVoice]
    ;; In order for this to work you need a functioning FreeSWITCH PBX set up.
    ;; Configuration details at http://opensimulator.org/wiki/Freeswitch_Module
    ; Enabled = false

    ;; You need to load a local service for a standalone, and a remote service
    ;; for a grid region. Use one of the lines below, as appropriate
    ;; If you're using Freeswitch on a standalone then you will also need to configure the [FreeswitchService] section in config-include/StandaloneCommon.ini
    ; LocalServiceModule = OpenSim.Services.FreeswitchService.dll:FreeswitchService
    ; LocalServiceModule = OpenSim.Services.Connectors.dll:RemoteFreeswitchConnector

    ;; If using a remote connector, specify the server URL
    ; FreeswitchServiceURL = http://my.grid.server:8004/fsapi


[Groups]
    ;# {Enabled} {} {Enable groups?} {true false} false
    ;; Enables the groups module
    ; Enabled = false

    ;# {LevelGroupCreate} {Enabled:true} {User level for creating groups} {} 0
    ;; Minimum user level required to create groups
    ; LevelGroupCreate = 0

    ;# {Module} {Enabled:true} {Groups module to use? (Use GroupsModule to use Flotsam)} {Default "Groups Module V2"} Default
    ;; The default module can use a PHP XmlRpc server from the Flotsam project at
    ;; http://code.google.com/p/flotsam/
    ; Module = Default
    ;; or... use Groups Module V2, which works for standalones and robust grids
    ; Module = "Groups Module V2"

    ;# {StorageProvider} {Module:Groups Module V2} {The DLL that provides the storage for V2} {OpenSim.Data.MySQL.dll}
    ; StorageProvider = OpenSim.Data.MySQL.dll

    ;# {ServicesConnectorModule} {Module:GroupsModule Module:Groups Module V2} {Service connector to use for groups} {XmlRpcGroupsServicesConnector "Groups Local Service Connector" "Groups Remote Service Connector" "Groups HG Service Connector"} XmlRpcGroupsServicesConnector
    ;; Service connectors to the Groups Service as used in the GroupsModule.  Select one as follows:
    ;; -- for Flotsam Groups use XmlRpcGroupsServicesConnector
    ;; -- for V2 Groups, standalone, non-HG use "Groups Local Service Connector"
    ;; -- for V2 Groups, grided sim, non-HG use "Groups Remote Service Connector"
    ;; -- for V2 Groups, HG, both standalone and grided sim, use "Groups HG Service Connector"
    ;; Note that the quotes "" around the words are important!
    ; ServicesConnectorModule = XmlRpcGroupsServicesConnector

    ;# {LocalService} {ServicesConnectorModule:Groups HG Service Connector} {Is the group service in this process or elsewhere?} {local remote} local
    ;; Used for V2 in HG only. If standalone, set this to local; if grided sim, set this to remote
    ; LocalService = local

    ;# {SecretKey} {ServicesConnectorModule:Groups Remote Service Connector} {Secret key between sim and remote group service} {} ""
    ;; Used for V2 in Remote only.
    ; SecretKey = ""

    ;# {GroupsServerURI} {Module:GroupsModule (ServicesConnectorModule:Groups Remote Service Connector or (ServicesConnectorModule:Groups HG Service Connector and LocalService:remote))} {Groups Server URI} {}
    ;; URI for the groups services of this grid
    ;; e.g. http://yourxmlrpcserver.com/xmlrpc.php for Flotsam XmlRpc
    ;; or ${Const|PrivURL}:${Const|PrivatePort} for robust, V2
    ;; Leave it commented for standalones, V2
    ; GroupsServerURI = ""

    ;# {HomeURI} {ServicesConnectorModule:Groups HG Service Connector} {What's the home address of this world?} {}
    ;; http://mygridserver.com:9000 or http://mygridserver.com:8002
    ;; If you have this set in [Hypergrid] section of GridCommon.ini or StandaloneCommon.ini files in config-include folder, leave it commented
    ; HomeURI = ""

    ;# {MessagingEnabled} {Module:GroupsModule Module:Groups Module V2} {Is groups messaging enabled?} {true false} true
    ; MessagingEnabled = true

    ;# {MessagingModule} {MessagingEnabled:true} {Module to use for groups messaging} {GroupsMessagingModule "Groups Messaging Module V2"} GroupsMessagingModule
    ; MessagingModule = GroupsMessagingModule
    ; or use "Groups Messaging Module V2" for Groups V2
    ; MessagingModule = "Groups Messaging Module V2"

    ;# {NoticesEnabled} {Module:GroupsModule Module:Groups Module V2} {Enable group notices?} {true false} true
    ;; Enable Group Notices
    ; NoticesEnabled = true

    ;# {MessageOnlineUsersOnly} {Module:GroupsModule Module} {Message online users only?} {true false} false
    ; Experimental option to only message online users rather than all users
    ; Should make large groups with few online members messaging faster, as the expense of more calls to presence service
    ; Applies Flotsam Group only. V2 has this always on, no other option
    ; MessageOnlineUsersOnly = false

    ;; This makes the Groups module very chatty on the console.
    ; DebugEnabled = false

    ; This makes the Group Messaging module very chatty on the console.
    ; DebugMessagingEnabled = false

    ;; XmlRpc Security settings.  These must match those set on your backend
    ;; groups service if the service is using these keys
    ; XmlRpcServiceReadKey    = 1234
    ; XmlRpcServiceWriteKey   = 1234


[InterestManagement]
     ;; This section controls how state updates are prioritized for each client
     
     ;# {UpdatePrioritizationScheme} {} {Update prioritization scheme?} {BestAvatarResponsiveness SimpleAngularDistance} BestAvatarResponsiveness
     ;; Valid values are BestAvatarResponsiveness and SimpleAngularDistance
     ;; SimpleAngularDistance does use more cpu
     ; UpdatePrioritizationScheme = BestAvatarResponsiveness

    ;; ObjectsCullingByDistance, if true, don't send object updates if outside view range
    ;; currently viewers are also told to delete objects that leave view range
    ;; only avater position is considered, free camera may not see objects
    ;; does increase cpu load
    ; ObjectsCullingByDistance = false

[MediaOnAPrim]
    ;# {Enabled} {} {Enable Media-on-a-Prim (MOAP)} {true false} true
    ;; Enable media on a prim facilities
    ; Enabled = true


[NPC]
    ;# {Enabled} {} {Enable Non Player Character (NPC) facilities} {true false} true
    ; Enabled = true

    ;; max number of NPCs per scene default: 40
    ;; set to a negative value to allow any number
    ;; note that a NPC is almost as heavy as a normal avatar, so you should limit them
    ;; MaxNumberNPCsPerScene = 40

    ;; several options to control NPCs creation

    ;# {AllowNotOwned} {} {allow NPCs to be created not Owned} {true false} true
    ;; allow NPCs to be created not Owned {true false} default: true
    ; AllowNotOwned = true

    ;# {AllowSenseAsAvatar} {} {allow NPCs to set to be sensed as Avatars} {true false} true
    ;; allow NPCs to set to be sensed as Avatars {true false} default: true
    ; AllowSenseAsAvatar = true

    ;# {AllowCloneOtherAvatars} {} {allow NPCs to created cloning any avatar in region} {true false} true
    ;; allow NPCs to created cloning any avatar in region {true false} default: true
    ; AllowCloneOtherAvatars = true

    ;# {NoNPCGroup} {} {if true NPCs will have no group title, if false display "- NPC -"} {true false} true
    ;; if true NPCs will have no group title, if false display "- NPC -" for easy identification {true false} default: true
    ; NoNPCGroup = true


[Terrain]
    ;# {InitialTerrain} {} {Initial terrain type} {pinhead-island flat} pinhead-island
    ; InitialTerrain = "pinhead-island"

[LandManagement]
    ;; set this to false to not display parcel ban lines
    ;ShowParcelBansLines = true

[UserProfiles]
  ;# {ProfileServiceURL} {} {Set url to UserProfilesService} {}
  ;; Set the value of the url to your UserProfilesService
  ;; If un-set / "" the module is disabled
  ;; ProfileServiceURL = ${Const|BaseURL}:${Const|PublicPort}

  ;# {AllowUserProfileWebURLs} {} {allow user profiles web urls} {true false} true
  ;; set this to false to prevent your users to be sent to unknown
  ;; web sites by other users on their profiles
  ; AllowUserProfileWebURLs = true

[XBakes]
  ;# {URL} {} {Set URL for Baked texture service} {}
  ;; Sets the URL for the baked texture ROBUST service.
  ;; Disabled when unset.
  ;; URL = ${Const|PrivURL}:${Const|PrivatePort}

;;
;; Optional module to highlight God names in the viewer.
;; Uncomment and customize appropriately if you want this behavior.
;;
;[GodNames]
;    Enabled = false
;    FullNames = "Test User, Foo Bar"
;    Surnames = "Kryztlsk"

[Architecture]
    ;# {Include-Architecture} {} {Choose one of the following architectures} {config-include/Standalone.ini config-include/StandaloneHypergrid.ini config-include/Grid.ini config-include/GridHypergrid.ini} config-include/Standalone.ini
    ;; Uncomment one of the following includes as required.  For instance, to create a standalone OpenSim,
    ;; uncomment Include-Architecture = "config-include/Standalone.ini"
    ;;
    ;; Then you will need to copy and edit the corresponding *Common.example file in config-include/
    ;; that the referenced .ini file goes on to include.
    ;;
    ;; For instance, if you chose "config-include/Standalone.ini" then you will need to copy
    ;; "config-include/StandaloneCommon.ini.example" to "config-include/StandaloneCommon.ini" before
    ;; editing it to set the database and backend services that OpenSim will use.
    ;;
    Include-Architecture = "config-include/Standalone.ini"
    ; Include-Architecture = "config-include/StandaloneHypergrid.ini"
    ; Include-Architecture = "config-include/Grid.ini"
    ; Include-Architecture = "config-include/GridHypergrid.ini"<|MERGE_RESOLUTION|>--- conflicted
+++ resolved
@@ -311,32 +311,6 @@
 
 
     ;; SSL selfsigned certificate settings.
-<<<<<<< HEAD
-	;; Enable selfsigned certificate creation for local and external use. When set to true, will create a folder SSL\ and 2 sub folders SSL\ssl\ and SSL\src\. Next creates and store an RSA private key in SSL\src\ and the derived selfsigned certificate in SSL\ssl\ folder. Is also possible to renew the certificate on every server restart if CertRenewOnStartup is set to true.
-	;# {EnbleSelfsignedCertSupport} {} {Enable selfsigned certificate creation and renew} {true false} false
-	EnableSelfsignedCertSupport = false
-	
-	;; Is free... so why not :). Renew the selfsigned certificate on every server startup ?
-	;# {CertRenewOnStartup} {} {renew the selfsigned certificate on the server startup} {true false} true
-	CertRenewOnStartup = true
-	
-	;; Certificate options:
-	;; Set the certificate file name. the output files extensions are CertFileName.p12 and CertFileName.pfx.
-	;# {CertFileName} {} {set the certificate file name} {} "OpenSim"
-	CertFileName = "OpenSim"
-	
-	;; Set the certificate password.
-	;# {CertPassword} {} {set the certificate password} {} ""
-	CertPassword = "mycertpass"
-	
-	;; The certificate host name (domain or IP of this machine CN). Must be the same as "ExternalHostName" in Regions.ini
-	;# {CertHostName} {} {set the certificate host name} {} "myRegionsExternalHostName"
-	CertHostName = "myRegionsExternalHostName"
-	
-	;; The certificate host IP (IP of this machine).
-	;# {CertHostIp} {} {set the certificate host IP} {}
-	CertHostIp = "127.0.0.1"
-=======
     ;; Enable selfsigned certificate creation for local and external use. When set to true, will create a folder SSL\ and 2 sub folders SSL\ssl\ and SSL\src\.
     ;; Next creates and store an RSA private key in SSL\src\ and the derived selfsigned certificate in SSL\ssl\ folder.
     ;;Is also possible to renew the certificate on every server restart if CertRenewOnStartup is set to true.
@@ -363,7 +337,6 @@
     ;; The certificate host IP (IP of this machine).
     ;# {CertHostIp} {} {set the certificate host IP} {}
     CertHostIp = "127.0.0.1"
->>>>>>> 4a72e92a
 
 
     ;; SSL certificate validation options
