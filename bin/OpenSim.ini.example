--- conflicted
+++ resolved
@@ -269,17 +269,9 @@
     ; script opensim-ode-sh starts opensim setting that limit. You may need to increase it even more on large regions
     ; edit the line ulimit -s 262144, and change this last value
 
-<<<<<<< HEAD
     ;# {DefaultScriptEngine} {} {Default script engine} {YEngine} YEngine
     ;; Default script engine to use (We only have YEngine; XEngine is EOL)
-=======
-    ;# {DefaultScriptEngine} {} {Default script engine} {XEngine YEngine} YEngine
-    ;; Default script engine to use (Yengine if all commented)
-    ; DefaultScriptEngine = "XEngine"
-
-    ;; new alternative engine
     ;; see section [YEngine] below
->>>>>>> 0fe8b426
     ; DefaultScriptEngine = "YEngine"
 
     ;# {HttpProxy} {} {Proxy URL for llHTTPRequest and dynamic texture loading} {} http://proxy.com:8080
@@ -432,11 +424,7 @@
     ; set both to true to enable previous behaviour
     automatic_gods = false
     implicit_gods = false
-<<<<<<< HEAD
-
-=======
-    
->>>>>>> 0fe8b426
+
     ;# {allow_grid_gods} {} {Allow grid gods?} {true false} false
     ;; This allows users with a UserLevel of 200 or more to assume god
     ;; powers in the regions in this simulator.
@@ -526,11 +514,7 @@
     ;# {enabled} {[Startup]emailmodule:DefaultEmailModule} {Enable send to the world?} {true false} true
     ;; Enable sending email to the world.
     ; enableEmailToSMTP = true
-<<<<<<< HEAD
-
-=======
-    
->>>>>>> 0fe8b426
+
     ;# {internal_object_host} {[Startup]emailmodule:DefaultEmailModule enabled:true} {Host name to treat as internal (object to object) email?} {} lsl.opensim.local
     ; internal_object_host = lsl.opensim.local
 
