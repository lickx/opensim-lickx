; * Run
; * $ Robust.exe -inifile Robust.ini
; *
; **
; *
; * The Const section allows us to define some basic information that we
; * will use throughout our configuration. We will provide examples for
; * setting the base url of the Robust server and the public and private ports
; * it uses. Changing the values of the constants will set the operating
; * parameters thoughout the configuration. Other constants that may prove
; * to be useful may be added to the followin section. They may be
; * referenced anywhere in the configuration by using ${Const|Name}. One
; * such use is providing a base path for setting locations that Robust
; * uses to write data.
; *
[Const]

    ; The URL of the Robust server
    BaseURL = "http://127.0.0.1"

    ; The public port of the Robust server
    PublicPort = "8002"

    ; The private port of the Robust server
    PrivatePort = "8003"


; * The startup section lists all the connectors to start up in this server
; * instance. This may be only one, or it may be the entire server suite.
; * Multiple connectors should be separated by commas.
; *
; * These are the IN connectors the server uses, the in connectors
; * read this config file and load the needed service and database connectors
; *
; *  The full syntax of a connector string is:
; * [[<ConfigName>@]<port>/]<dll name>[:<class name>]
; *
[Startup]
    ; Place to create a PID file
    ; If no path if specified then a PID file is not created.
    ; PIDFile = "/tmp/Robust.exe.pid"

    ; Plugin Registry Location
    ; Set path to directory for plugin registry. Information
    ; about the registered repositories and installed plugins
    ; will be stored here
    ; The Robust.exe process must have R/W access to the location
    RegistryLocation = "."

    ; Modular configurations
    ; Set path to directory for modular ini files...
    ; The Robust.exe process must have R/W access to the location
    ConfigDirectory = "robust-include"

    ; Console commands can be saved to a file, so the command history persists after a restart. (default is true)
    ConsoleHistoryFileEnabled = true

    ; The history file can be just a filename (relative to OpenSim's bin/ directory
    ; or it can be a full path to somewhere else. (default is OpenSimConsoleHistory.txt in bin/)
    ConsoleHistoryFile = "RobustConsoleHistory.txt"

    ; How many lines of command history should we keep? (default is 100)
    ConsoleHistoryFileLines = 100
<<<<<<< HEAD
    
    ; peers SSL certificate validation options
    ; you can allow selfsigned certificates or no official CA with next option set to true
    NoVerifyCertChain = true
    ; you can also bypass the hostname or domain verification
    NoVerifyCertHostname = true
    ; having both options true does provide encryption but with low security
    ; set both true if you don't care to use SSL, they are needed to contact regions or grids that do use it.
  
=======

>>>>>>> 0a1d96b9
[ServiceList]
    AssetServiceConnector = "${Const|PrivatePort}/OpenSim.Server.Handlers.dll:AssetServiceConnector"
    InventoryInConnector = "${Const|PrivatePort}/OpenSim.Server.Handlers.dll:XInventoryInConnector"
    ;; Uncomment if you have set up Freeswitch (see [FreeswitchService] below)
    ;VoiceConnector = "8004/OpenSim.Server.Handlers.dll:FreeswitchServerConnector"
    GridServiceConnector = "${Const|PrivatePort}/OpenSim.Server.Handlers.dll:GridServiceConnector"
    GridInfoServerInConnector = "${Const|PublicPort}/OpenSim.Server.Handlers.dll:GridInfoServerInConnector"
    AuthenticationServiceConnector = "${Const|PrivatePort}/OpenSim.Server.Handlers.dll:AuthenticationServiceConnector"
    OpenIdServerConnector = "${Const|PublicPort}/OpenSim.Server.Handlers.dll:OpenIdServerConnector"
    AvatarServiceConnector = "${Const|PrivatePort}/OpenSim.Server.Handlers.dll:AvatarServiceConnector"
    LLLoginServiceInConnector = "${Const|PublicPort}/OpenSim.Server.Handlers.dll:LLLoginServiceInConnector"
    PresenceServiceConnector = "${Const|PrivatePort}/OpenSim.Server.Handlers.dll:PresenceServiceConnector"
    UserAccountServiceConnector = "${Const|PrivatePort}/OpenSim.Server.Handlers.dll:UserAccountServiceConnector"
    GridUserServiceConnector = "${Const|PrivatePort}/OpenSim.Server.Handlers.dll:GridUserServiceConnector"
    AgentPreferencesServiceConnector = "${Const|PrivatePort}/OpenSim.Server.Handlers.dll:AgentPreferencesServiceConnector"
    FriendsServiceConnector = "${Const|PrivatePort}/OpenSim.Server.Handlers.dll:FriendsServiceConnector"
    MapAddServiceConnector = "${Const|PrivatePort}/OpenSim.Server.Handlers.dll:MapAddServiceConnector"
    MapGetServiceConnector = "${Const|PublicPort}/OpenSim.Server.Handlers.dll:MapGetServiceConnector"
    ;; Uncomment this if you want offline IM to work
    ; OfflineIMServiceConnector = "${Const|PrivatePort}/OpenSim.Addons.OfflineIM.dll:OfflineIMServiceRobustConnector"
    ;; Uncomment this if you want Groups V2 to work
    ; GroupsServiceConnector = "${Const|PrivatePort}/OpenSim.Addons.Groups.dll:GroupsServiceRobustConnector"
    ;; Uncomment to provide bakes caching
    ; BakedTextureService = "${Const|PrivatePort}/OpenSim.Server.Handlers.dll:XBakesConnector"

    ;; Uncomment for UserProfiles see [UserProfilesService] to configure...
    ; UserProfilesServiceConnector = "${Const|PublicPort}/OpenSim.Server.Handlers.dll:UserProfilesConnector"

    ;; Uncomment if you want to have centralized estate data
    ; EstateDataService = "${Const|PrivatePort}/OpenSim.Server.Handlers.dll:EstateDataRobustConnector"

    MuteListConnector = "${Const|PrivatePort}/OpenSim.Server.Handlers.dll:MuteListServiceConnector"

; * This is common for all services, it's the network setup for the entire
; * server instance, if none is specified above
; *
[Network]
    port = ${Const|PrivatePort}

    ; HTTPS for "Out of band" management applications such as the remote admin
    ; module. May specify https_main = True to make the main http server
    ; use https or "False" to make the main server HTTP
    ; https_main = False
    ;
    ; Create https_listener = "True" will create a listener on the port
    ; specified. Provide the path to your server certificate along with it's
    ; password
    ; https_listener = False
    ;
    ; Set our listener to this port
    ; https_port = 0
    ;
    ; Path to X509 certificate
    ; cert_path = "path/to/cert.p12"
    ;
    ; Password for cert
    ; cert_pass = "password"

    ;; The follow 3 variables are for HTTP Basic Authentication for the Robust services.
    ;; Use this if your central services in port ${Const|PrivatePort} need to be accessible on the Internet
    ;; but you want to protect them from unauthorized access.
    ; AuthType = "BasicHttpAuthentication"
    ; HttpAuthUsername = "some_username"
    ; HttpAuthPassword = "some_password"
    ;;
    ;; AuthType above can be overriden in any of the service sections below by
    ; AuthType = "None"
    ;; This is useful in cases where you want to protect most of the services,
    ;; but unprotect individual services. Username and Password can also be
    ;; overriden if you want to use different credentials for the different services.

    ;; By default, scripts are not allowed to call private services via llHttpRequest()
    ;; Such calls are detected by the X-SecondLife-Shared HTTP header
    ;; If you allow such calls you must be sure that they are restricted to very trusted scripters
    ;; (remember scripts can also be in visiting avatar attachments).
    ;; This can be overriden in individual private service sections if necessary
    AllowllHTTPRequestIn = false

    ; * The following are for the remote console
    ; * They have no effect for the local or basic console types
    ; * Leave commented to diable logins to the console
    ;ConsoleUser = Test
    ;ConsolePass = secret
    ;ConsolePort = 0

[AccessControl]
    ;# {AllowedClients} {} {Bar (|) separated list of allowed clients} {}
    ;; Bar (|) separated list of viewers which may gain access to the regions.
    ;; One can use a substring of the viewer name to enable only certain
    ;; versions
    ;; Example: Agent uses the viewer "Imprudence 1.3.2.0"
    ;; - "Imprudence" has access
    ;; - "Imprudence 1.3" has access
    ;; - "Imprudence 1.3.1" has no access
    ; AllowedClients = ""

    ;# {DeniedClients} {} {Bar (|) separated list of denied clients} {}
    ;; Bar (|) separated list of viewers which may not gain access to the regions.
    ;; One can use a Substring of the viewer name to disable only certain
    ;; versions
    ;; Example: Agent uses the viewer "Imprudence 1.3.2.0"
    ;; - "Imprudence" has no access
    ;; - "Imprudence 1.3" has no access
    ;; - "Imprudence 1.3.1" has access
    ; DeniedClients = ""


[DatabaseService]
    ; PGSQL
    ; Uncomment these lines if you want to use PGSQL storage
    ; Change the connection string to your db details
    ;StorageProvider = "OpenSim.Data.PGSQL.dll"
    ;ConnectionString = "Server=localhost;Database=opensim;User Id=opensim; password=***;"

    ; MySQL
    ; Uncomment these lines if you want to use MySQL storage
    ; Change the connection string to your db details
    StorageProvider = "OpenSim.Data.MySQL.dll"
    ConnectionString = "Data Source=localhost;Database=opensim;User ID=opensim;Password=*****;Old Guids=true;"


; * As an example, the below configuration precisely mimicks the legacy
; * asset server. It is read by the asset IN connector (defined above)
; * and it then loads the OUT connector (a local database module). That,
; * in turn, reads the asset loader and database connection information
; *
[AssetService]

    ;; Choose an asset service (Only one option should be enabled)
    LocalServiceModule = "OpenSim.Services.AssetService.dll:AssetService"
    ;LocalServiceModule = "OpenSim.Services.FSAssetService.dll:FSAssetConnector"

    ;; FSAsset Directories. Base directory, where final asset files are stored and Spool directory for temp files
    ;; These directories must be on the same physical filesystem
    ;BaseDirectory = "./fsassets/data"
    ;SpoolDirectory = "./fsassets/tmp"

    ;; Original service can be checked if FSAssets can not find an asset
    ;FallbackService = "OpenSim.Services.AssetService.dll:AssetService";

    ;; How many days since last updating the access time before its updated again by FSAssets when accessing an asset
    ;; Reduces DB calls if asset is requested often. Default value 0 will always update access time
    ;DaysBetweenAccessTimeUpdates = 30

    ;; Should FSAssets print read/write stats to the robust console, default is true
    ;ShowConsoleStats = true

    ;; FSAssets Custom Database Config (Leave blank to use grids default database configuration)
    ;StorageProvider = ""
    ;ConnectionString = ""
    ;Realm = "fsassets"

    ;; The following are common to both the default asset service and FSAsset service

    ;; Common asset service options
    DefaultAssetLoader = "OpenSim.Framework.AssetLoader.Filesystem.dll"
    AssetLoaderArgs = "./assets/AssetSets.xml"

    ; Allow maptile assets to remotely deleted by remote calls to the asset service.
    ; There is no harm in having this as false - it just means that historical maptile assets are not deleted.
    ; This only applies to maptiles served via the version 1 viewer mechanisms
    ; Default is false
    AllowRemoteDelete = false

    ; Allow all assets to be remotely deleted.
    ; Only set this to true if you are operating a grid where you control all calls to the asset service
    ; (where a necessary condition is that you control all simulators) and you need this for admin purposes.
    ; If set to true, AllowRemoteDelete = true is required as well.
    ; Default is false.
    AllowRemoteDeleteAllTypes = false


; * This configuration loads the inventory server modules. It duplicates
; * the function of the legacy inventory server
; *
[InventoryService]
    LocalServiceModule = "OpenSim.Services.InventoryService.dll:XInventoryService"

    ; Will calls to purge folders (empty trash) and immediately delete/update items or folders (not move to trash first) succeed?
    ; If this is set to false then some other arrangement must be made to perform these operations if necessary.
    AllowDelete = true


; * This is the new style grid service.
; * "Realm" is the table that is used for user lookup.
; * It defaults to "regions", which uses the legacy tables
; *
[GridService]
    LocalServiceModule = "OpenSim.Services.GridService.dll:GridService"
    ; Realm = "regions"
    ; AllowDuplicateNames = "True"

    ;; Next, we can specify properties of regions, including default and fallback regions
    ;; The syntax is: Region_<RegionName> = "<flags>"
    ;; or:            Region_<RegionID> = "<flags>"
    ;; where <flags> can be DefaultRegion, DefaultHGRegion, FallbackRegion, NoDirectLogin, Persistent, LockedOut, Reservation, NoMove, Authenticate
    ;;
    ;; DefaultRegion    If a local login cannot be placed in the required region (e.g. home region does not exist, avatar is not allowed entry, etc.)
    ;;                  then this region becomes the destination.  Only the first online default region will be used.  If no DefaultHGRegion
    ;;                  is specified then this will also be used as the region for hypergrid connections that require it (commonly because they have not specified
    ;;                  an explicit region.
    ;;
    ;; DefaultHGRegion  If an avatar connecting via the hypergrid does not specify a region, then they are placed here.  Only the first online
    ;;                  region will be used.
    ;;
    ;; FallbackRegion   If the DefaultRegion is not available for a local login, then any FallbackRegions are tried instead.  These are tried in the
    ;;                  order specified.  This only applies to local logins at this time, not Hypergrid connections.
    ;;
    ;; NoDirectLogin    A hypergrid user cannot directly connect to this region.  This does not apply to local logins.
    ;;
    ;; Persistent       When the simulator is shutdown, the region is signalled as offline but left registered on the grid.
    ;;
    ;; Example specification:
    ; Region_Welcome_Area = "DefaultRegion, FallbackRegion"
    ; (replace spaces with underscore)

    ;; Allow supporting viewers to export content
    ;; Set to false to prevent export
    ExportSupported = true


; * This is the configuration for the freeswitch server in grid mode
[FreeswitchService]
    LocalServiceModule = "OpenSim.Services.FreeswitchService.dll:FreeswitchService"

    ;; The IP address of your FreeSWITCH server.
    ;; This address must be reachable by viewers.
    ; ServerAddress = 127.0.0.1

    ;; The following configuration parameters are optional

    ;; By default, this is the same as the ServerAddress
    ; Realm = 127.0.0.1

    ;; By default, this is the same as the ServerAddress on port 5060
    ; SIPProxy = 127.0.0.1:5060

    ;; Default is 5000ms
    ; DefaultTimeout = 5000

    ;; The dial plan context.  Default is "default"
    ; Context = default

    ;; Currently unused
    ; UserName = freeswitch

    ;; Currently unused
    ; Password = password

    ;; The following parameters are for STUN = Simple Traversal of UDP through NATs
    ;; See http://wiki.freeswitch.org/wiki/NAT_Traversal
    ;; stun.freeswitch.org is not guaranteed to be running so use it in
    ;; production at your own risk
    ; EchoServer = 127.0.0.1
    ; EchoPort = 50505
    ; AttemptSTUN = false


; * This is the new style authentication service. Currently, only MySQL
; * is implemented.
; *
[AuthenticationService]
    ; for the server connector
    LocalServiceModule = "OpenSim.Services.AuthenticationService.dll:PasswordAuthenticationService"
    ; Realm = "auth"

    ;; Allow the service to process HTTP getauthinfo calls.
    ;; Default is false.
    ; AllowGetAuthInfo = false

    ;; Allow the service to process HTTP setauthinfo calls.
    ;; Default is false.
    ; AllowSetAuthInfo = false

    ;; Allow the service to process HTTP setpassword calls.
    ;; Default is false.
    ; AllowSetPassword = false


[OpenIdService]
    ; for the server connector
    AuthenticationServiceModule = "OpenSim.Services.AuthenticationService.dll:PasswordAuthenticationService"
    UserAccountServiceModule = "OpenSim.Services.UserAccountService.dll:UserAccountService"


; * This is the new style user service.
; * "Realm" is the table that is used for user lookup.
; * It defaults to "useraccounts", which uses the new style.
; * Realm = "users" will use the legacy tables as an authentication source
; *
[UserAccountService]
    ; for the server connector
    LocalServiceModule = "OpenSim.Services.UserAccountService.dll:UserAccountService"
    ; Realm = "UserAccounts"

    ; These are for creating new accounts by the service
    AuthenticationService = "OpenSim.Services.AuthenticationService.dll:PasswordAuthenticationService"
    PresenceService = "OpenSim.Services.PresenceService.dll:PresenceService"
    GridService = "OpenSim.Services.GridService.dll:GridService"
    InventoryService = "OpenSim.Services.InventoryService.dll:XInventoryService"
    AvatarService = "OpenSim.Services.AvatarService.dll:AvatarService"
    GridUserService = "OpenSim.Services.UserAccountService.dll:GridUserService"

    ;; This switch creates the minimum set of body parts and avatar entries for a viewer 2
    ;; to show a default "Ruth" avatar rather than a cloud for a newly created user.
    ;; Default is false
    CreateDefaultAvatarEntries = true

    ;; Allow the service to process HTTP createuser calls.
    ;; Default is false.
    ; AllowCreateUser = false

    ;; Allow the service to process HTTP setaccount calls.
    ;; Default is false.
    ; AllowSetAccount = false


[GridUserService]
    ; for the server connector
    LocalServiceModule = "OpenSim.Services.UserAccountService.dll:GridUserService"


[AgentPreferencesService]
    ; for the server connector
    LocalServiceModule = "OpenSim.Services.UserAccountService.dll:AgentPreferencesService"


[PresenceService]
    ; for the server connector
    LocalServiceModule = "OpenSim.Services.PresenceService.dll:PresenceService"

[AvatarService]
    ; for the server connector
    LocalServiceModule = "OpenSim.Services.AvatarService.dll:AvatarService"


[FriendsService]
    ; for the server connector
    LocalServiceModule = "OpenSim.Services.FriendsService.dll:FriendsService"

[EstateService]
    LocalServiceModule = "OpenSim.Services.EstateService.dll:EstateDataService"

[LibraryService]
    LibraryName = "OpenSim Library"
    DefaultLibrary = "./inventory/Libraries.xml"


[LoginService]
    ; for the server connector
    LocalServiceModule = "OpenSim.Services.LLLoginService.dll:LLLoginService"
    ; for the service
    UserAccountService = "OpenSim.Services.UserAccountService.dll:UserAccountService"
    GridUserService = "OpenSim.Services.UserAccountService.dll:GridUserService"
    AuthenticationService = "OpenSim.Services.AuthenticationService.dll:PasswordAuthenticationService"
    InventoryService = "OpenSim.Services.InventoryService.dll:XInventoryService"
    AvatarService = "OpenSim.Services.AvatarService.dll:AvatarService"
    PresenceService = "OpenSim.Services.PresenceService.dll:PresenceService"
    GridService = "OpenSim.Services.GridService.dll:GridService"
    SimulationService ="OpenSim.Services.Connectors.dll:SimulationServiceConnector"
    LibraryService = "OpenSim.Services.InventoryService.dll:LibraryService"
    FriendsService = "OpenSim.Services.FriendsService.dll:FriendsService"

    ; The minimum user level required for a user to be able to login.  0 by default
    ; If you disable a particular user's account then you can set their login level below this number.
    ; You can also change this level from the console though these changes will not be persisted.
    ; MinLoginLevel = 0

    ; Ask co-operative viewers to use a different currency name
    ;Currency = ""

    ;; Set minimum fee to publish classified
    ; ClassifiedFee = 0

    WelcomeMessage = "Welcome, Avatar!"
    AllowRemoteSetLoginLevel = "false"

    ; For V2 map
    MapTileURL = "${Const|BaseURL}:${Const|PublicPort}/";

    ; Url to search service
    ; SearchURL = "${Const|BaseURL}:${Const|PublicPort}/";

    ; For V3 destination guide
    ; DestinationGuide = "${Const|BaseURL}/guide"

    ; For V3 avatar picker (( work in progress ))
    ; AvatarPicker = "${Const|BaseURL}/avatars"

    ; If you run this login server behind a proxy, set this to true
    ; HasProxy = false

    ;# {DSTZone} {} {Override Daylight Saving Time rules} {* none local} "America/Los_Angeles;Pacific Standard Time"
    ;; Viewers do not receive timezone information from the server - almost all (?) default to Pacific Standard Time
    ;; However, they do rely on the server to tell them whether it's Daylight Saving Time or not.
    ;; Hence, calculating DST based on a different timezone can result in a misleading viewer display and inconsistencies between grids.
    ;; By default, this setting uses various timezone names to calculate DST with regards to the viewer's standard PST.
    ;; Options are
    ;;   "none"     no DST
    ;;   "local"    use the server's only timezone to calculate DST.  This is previous OpenSimulator behaviour.
    ;;   "America/Los_Angeles;Pacific Standard Time" use these timezone names to look up Daylight savings.
    ;;      'America/Los_Angeles' is used on Linux/Mac systems whilst 'Pacific Standard Time' is used on Windows
    DSTZone = "America/Los_Angeles;Pacific Standard Time"

    ;Basic Login Service Dos Protection Tweaks
    ;;
    ;; Some Grids/Users use a transparent proxy that makes use of the X-Forwarded-For HTTP Header, If you do, set this to true
    ;; If you set this to true and you don't have a transparent proxy, it may allow attackers to put random things in the X-Forwarded-For header to
    ;;     get around this basic DOS protection.
    ;DOSAllowXForwardedForHeader = false
    ;;
    ;; The protector adds up requests during this rolling period of time, default 10 seconds
    ;DOSRequestTimeFrameMS = 10000
    ;;
    ;; The amount of requests in the above timeframe from the same endpoint that triggers protection
    ;DOSMaxRequestsInTimeFrame = 5
    ;;
    ;; The amount of time that a specific endpoint is blocked.    Default 2 minutes.
    ;DOSForgiveClientAfterMS = 120000
    ;;
    ;; To turn off basic dos protection, set the DOSMaxRequestsInTimeFrame to 0.


[MapImageService]
    LocalServiceModule = "OpenSim.Services.MapImageService.dll:MapImageService"

    ; Set this if you want to change the default
    ; TilesStoragePath = "maptiles"
    ;
    ; If for some reason you have the AddMapTile service outside the firewall (e.g. ${Const|PublicPort}),
    ; you may want to set this. Otherwise, don't set it, because it's already protected.
    ; GridService = "OpenSim.Services.GridService.dll:GridService"
    ;
    ; Additionally, if you run this server behind a proxy, set this to true
    ; HasProxy = false


[GridInfoService]
    ; These settings are used to return information on a get_grid_info call.
    ; Client launcher scripts and third-party clients make use of this to
    ; autoconfigure the client and to provide a nice user experience. If you
    ; want to facilitate that, you should configure the settings here according
    ; to your grid or standalone setup.
    ;
    ; See http://opensimulator.org/wiki/GridInfo

    ; login uri: for grid this is the login server URI
    login = ${Const|BaseURL}:${Const|PublicPort}/

    ; long grid name: the long name of your grid
    gridname = "the lost continent of hippo"

    ; short grid name: the short name of your grid
    gridnick = "hippogrid"

    ; login page: optional: if it exists it will be used to tell the client to use
    ;                       this as splash page
    ;welcome = ${Const|BaseURL}/welcome

    ; helper uri: optional: if it exists it will be used to tell the client to use
    ;                       this for all economy related things
    ;economy = ${Const|BaseURL}/economy

    ; web page of grid: optional: page providing further information about your grid
    ;about = ${Const|BaseURL}/about

    ; account creation: optional: page providing further information about obtaining
    ;                             a user account on your grid
    ;register = ${Const|BaseURL}/register

    ; help: optional: page providing further assistance for users of your grid
    ;help = ${Const|BaseURL}/help

    ; password help: optional: page providing password assistance for users of your grid
    ;password = ${Const|BaseURL}/password


[Messaging]
    ; OfflineIM
    OfflineIMService = "OpenSim.Addons.OfflineIM.dll:OfflineIMService"


[Groups]
    ;; Sets the maximum number of groups an agent may join
    ; MaxAgentGroups = 42


[UserProfilesService]
    LocalServiceModule = "OpenSim.Services.UserProfilesService.dll:UserProfilesService"
    Enabled = false
    ;; Configure this for separate profiles database
    ;; ConnectionString = "Data Source=localhost;Database=opensim;User ID=opensim;Password=*****;Old Guids=true;"
    ;; Realm = UserProfiles
    UserAccountService = OpenSim.Services.UserAccountService.dll:UserAccountService
    AuthenticationServiceModule = "OpenSim.Services.AuthenticationService.dll:PasswordAuthenticationService"


[BakedTextureService]
    LocalServiceModule = "OpenSim.Server.Handlers.dll:XBakes"
    ;; This directory must be writable by the user ROBUST runs as. It will be created automatically.
    BaseDirectory = "./bakes"

[MuteListService]
	LocalServiceModule = "OpenSim.Services.MuteListService.dll:MuteListService"<|MERGE_RESOLUTION|>--- conflicted
+++ resolved
@@ -61,8 +61,7 @@
 
     ; How many lines of command history should we keep? (default is 100)
     ConsoleHistoryFileLines = 100
-<<<<<<< HEAD
-    
+
     ; peers SSL certificate validation options
     ; you can allow selfsigned certificates or no official CA with next option set to true
     NoVerifyCertChain = true
@@ -70,10 +69,7 @@
     NoVerifyCertHostname = true
     ; having both options true does provide encryption but with low security
     ; set both true if you don't care to use SSL, they are needed to contact regions or grids that do use it.
-  
-=======
-
->>>>>>> 0a1d96b9
+
 [ServiceList]
     AssetServiceConnector = "${Const|PrivatePort}/OpenSim.Server.Handlers.dll:AssetServiceConnector"
     InventoryInConnector = "${Const|PrivatePort}/OpenSim.Server.Handlers.dll:XInventoryInConnector"
