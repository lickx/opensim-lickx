; Enable OSSL functions.
; Including this file in a region's set of INI files, causes the OpenSimulator
;   specific functions to be enabled.
; See http://opensimulator.org/wiki/OSSL for a description of OSSL functions and
;   refer to http://opensimulator.org/wiki/OSSL_Implemented for a list of functions.

; The below file lists all the functions and specifies who has permission to
;   execute the function. Some of the functions are for maintainance or can be
;   mis-used so the permission to execute a function can be limited. Ability to
;   execute a function is based on the owner of the prim holding the script.

[OSSL]
  ; Allow the use of os* functions (some are dangerous)
  AllowOSFunctions = true

  ; Allow the user of mod* functions.  This allows a script to pass messages
  ;   to a region module via the modSendCommand() function and is used by some
  ;   modules to extend the scripting language.
  AllowMODFunctions = true

  ; Allow the use of LightShare functions.
  ; The setting enable_windlight = true must also be enabled in the [LightShare] section.
  AllowLightShareFunctions = true

  ; Threat level to allow. One of None, VeryLow, Low, Moderate, High, VeryHigh, Severe.
  ; See http://opensimulator.org/wiki/Threat_level for more information on these levels.
  ; This is the default level and can be overridden with the Allow_ specifications.
  ; Blanket enabling the ossl functions is dangerous and we do not recommend setting higher
  ;   than 'Low' unless you have a high level of trust in all the users that can run scripts
  ;   in your simulator.  It is safer to explicitly allow certain types of user to run
  ;   higher threat level OSSL functions, as detailed later on.
  OSFunctionThreatLevel = VeryLow

  ; Some of the OSSL functions can be enabled or disabled individually.
  ; To disable, set the value to 'false'.
  ; To enable for everyone, set the value to 'true'.
  ; To enable for individuals or groups, set it to a comma separated list. This checks
  ;    against the owner of the object containing the script.
  ;    The comma separated entries in the list may be one of:
  ;           "GRID_GOD" -- enable for users with UserLevel >= 200
  ;           "GOD" -- enable for users with rights to be god (local or grid)
  ;           "ACTIVE_GOD" -- enable for users that are present and with active god power
  ;           "ESTATE_MANAGER" -- enable for estate manager
  ;           "ESTATE_OWNER" -- enable for estate owner
  ;           "PARCEL_OWNER" -- enable for parcel owner
  ;           "PARCEL_GROUP_MEMBER" -- enable for any member of the parcel group
  ;           uuid -- enable for specified ID (may be avatar or group ID)
<<<<<<< HEAD
  ;    from this we can also create macros that can be include in the list as 
  ;    ${OSSL|macroname} see examples below
  
=======
  ;    from this we can also create macros that can be include in the list as
  ;    ${XEngine|macroname} see examples below

>>>>>>> 0a1d96b9
  ; parcel macros
  ; Allowing ossl functions for anyone owning a parcel can be dangerous especially if
  ;    a region is selling or otherwise giving away parcel ownership. By default, parcel
  ;    ownership or group membership does not enable OSSL functions. Uncomment the
  ;    appropriate line below to allow parcel ownership and groups to do restricted
  ;    OSSL functions. It might be better to check the list below and edit the ones
  ;    to enable individually.
  osslParcelO = ""
  osslParcelOG = ""
  ; osslParcelO = "PARCEL_OWNER,"
  ; osslParcelOG = "PARCEL_GROUP_MEMBER,PARCEL_OWNER,"

  ; NPC macros
  ; These can be mis-used so limit use to those you can trust.
  osslNPC = ${OSSL|osslParcelOG}ESTATE_MANAGER,ESTATE_OWNER

  ; The OSSL function name is prepended with "Allow_" and it checks against
  ;   the owners of the containing prim. There can also be entries beginning with
  ;   'Creators_". The 'Creators_" parameters can only be a list of UUIDs and it is
  ;   checked against the creator of the script itself.

; *************************************************
<<<<<<< HEAD
 
  ; ThreatLevel  None 
  Allow_osGetAgents =               ${OSSL|osslParcelOG}ESTATE_MANAGER,ESTATE_OWNER
  Allow_osGetAvatarList =           ${OSSL|osslParcelOG}ESTATE_MANAGER,ESTATE_OWNER
=======

  ; ThreatLevel  None
  Allow_osGetAgents =               ${XEngine|osslParcelOG}ESTATE_MANAGER,ESTATE_OWNER
  Allow_osGetAvatarList =           ${XEngine|osslParcelOG}ESTATE_MANAGER,ESTATE_OWNER
>>>>>>> 0a1d96b9
  Allow_osGetGender =               true
  Allow_osGetHealth =               true
  Allow_osGetHealRate =             true
  Allow_osGetNPCList =              ${OSSL|osslParcelOG}ESTATE_MANAGER,ESTATE_OWNER
  Allow_osGetRezzingObject =        true
  Allow_osNpcGetOwner =             ${OSSL|osslNPC}
  Allow_osParseJSON =               true
  Allow_osParseJSONNew =            true
  Allow_osSetSunParam =             ${OSSL|osslParcelOG}ESTATE_MANAGER,ESTATE_OWNER
  Allow_osTeleportOwner =           ${OSSL|osslParcelOG}ESTATE_MANAGER,ESTATE_OWNER
  Allow_osWindActiveModelPluginName = true

  ; ThreatLevel  Nuisance
  Allow_osSetEstateSunSettings =    ESTATE_MANAGER,ESTATE_OWNER
  Allow_osSetRegionSunSettings =    ESTATE_MANAGER,ESTATE_OWNER

  ; ThreatLevel  VeryLow
  Allow_osEjectFromGroup =          ${OSSL|osslParcelOG}ESTATE_MANAGER,ESTATE_OWNER
  Allow_osForceBreakAllLinks =      ${OSSL|osslParcelOG}ESTATE_MANAGER,ESTATE_OWNER
  Allow_osForceBreakLink =          ${OSSL|osslParcelOG}ESTATE_MANAGER,ESTATE_OWNER
  Allow_osGetWindParam =            true
  Allow_osInviteToGroup =           ${OSSL|osslParcelOG}ESTATE_MANAGER,ESTATE_OWNER
  Allow_osReplaceString =           true
  Allow_osSetDynamicTextureData =       ${OSSL|osslParcelOG}ESTATE_MANAGER,ESTATE_OWNER
  Allow_osSetDynamicTextureDataFace =   ${OSSL|osslParcelOG}ESTATE_MANAGER,ESTATE_OWNER
  Allow_osSetDynamicTextureDataBlend =  ${OSSL|osslParcelOG}ESTATE_MANAGER,ESTATE_OWNER
  Allow_osSetDynamicTextureDataBlendFace = ${OSSL|osslParcelOG}ESTATE_MANAGER,ESTATE_OWNER
  Allow_osSetDynamicTextureURL =        ${OSSL|osslParcelOG}ESTATE_MANAGER,ESTATE_OWNER
  Allow_osSetDynamicTextureURLBlend =   ${OSSL|osslParcelOG}ESTATE_MANAGER,ESTATE_OWNER
  Allow_osSetDynamicTextureURLBlendFace = ${OSSL|osslParcelOG}ESTATE_MANAGER,ESTATE_OWNER
  Allow_osSetParcelMediaURL =       ${OSSL|osslParcelOG}ESTATE_MANAGER,ESTATE_OWNER
  Allow_osSetParcelSIPAddress =     ${OSSL|osslParcelOG}ESTATE_MANAGER,ESTATE_OWNER
  Allow_osSetPrimFloatOnWater =     true
  Allow_osSetWindParam =            ${OSSL|osslParcelOG}ESTATE_MANAGER,ESTATE_OWNER
  Allow_osTerrainFlush =            ESTATE_MANAGER,ESTATE_OWNER
  Allow_osUnixTimeToTimestamp =     true

  ; ThreatLevel  Low
  Allow_osAvatarName2Key =          ${OSSL|osslParcelO}ESTATE_MANAGER,ESTATE_OWNER
  Allow_osFormatString =            true
  Allow_osKey2Name =                ${OSSL|osslParcelO}ESTATE_MANAGER,ESTATE_OWNER
  Allow_osListenRegex =             true
  Allow_osLoadedCreationDate =      ${OSSL|osslParcelOG}ESTATE_MANAGER,ESTATE_OWNER
  Allow_osLoadedCreationID =        ${OSSL|osslParcelOG}ESTATE_MANAGER,ESTATE_OWNER
  Allow_osLoadedCreationTime =      ${OSSL|osslParcelOG}ESTATE_MANAGER,ESTATE_OWNER
  Allow_osMessageObject =           ${OSSL|osslParcelOG}ESTATE_MANAGER,ESTATE_OWNER
  Allow_osRegexIsMatch =            true
<<<<<<< HEAD
  Allow_osGetAvatarHomeURI =        ${OSSL|osslParcelOG}ESTATE_MANAGER,ESTATE_OWNER
  Allow_osNpcSetProfileAbout =      ${OSSL|osslNPC}
  Allow_osNpcSetProfileImage =      ${OSSL|osslNPC}
  Allow_osDie =                     ${OSSL|osslParcelOG}ESTATE_MANAGER,ESTATE_OWNER
  
=======
  Allow_osGetAvatarHomeURI =        ${XEngine|osslParcelOG}ESTATE_MANAGER,ESTATE_OWNER
  Allow_osNpcSetProfileAbout =      ${XEngine|osslNPC}
  Allow_osNpcSetProfileImage =      ${XEngine|osslNPC}
  Allow_osDie =                     ${XEngine|osslParcelOG}ESTATE_MANAGER,ESTATE_OWNER

>>>>>>> 0a1d96b9
  ; ThreatLevel  Moderate
  Allow_osDropAttachment =          ${OSSL|osslParcelO}ESTATE_MANAGER,ESTATE_OWNER
  Allow_osDropAttachmentAt =        ${OSSL|osslParcelO}ESTATE_MANAGER,ESTATE_OWNER
  Allow_osGetGridCustom =           ${OSSL|osslParcelO}ESTATE_MANAGER,ESTATE_OWNER
  Allow_osGetGridGatekeeperURI =    ${OSSL|osslParcelO}ESTATE_MANAGER,ESTATE_OWNER
  Allow_osGetGridHomeURI =          ${OSSL|osslParcelO}ESTATE_MANAGER,ESTATE_OWNER
  Allow_osGetGridLoginURI =         ${OSSL|osslParcelO}ESTATE_MANAGER,ESTATE_OWNER
  Allow_osGetGridName =             true
  Allow_osGetGridNick =             true
<<<<<<< HEAD
  Allow_osGetNumberOfAttachments =  ${OSSL|osslParcelO}ESTATE_MANAGER,ESTATE_OWNER
  Allow_osGetRegionStats =          ${OSSL|osslParcelO}ESTATE_MANAGER,ESTATE_OWNER
  Allow_osGetSimulatorMemory =      ${OSSL|osslParcelO}ESTATE_MANAGER,ESTATE_OWNER
  Allow_osGetSimulatorMemoryKB =    ${OSSL|osslParcelO}ESTATE_MANAGER,ESTATE_OWNER
  Allow_osMessageAttachments =      ${OSSL|osslParcelO}ESTATE_MANAGER,ESTATE_OWNER
  Allow_osSetSpeed =                ${OSSL|osslParcelO}ESTATE_MANAGER,ESTATE_OWNER
  
=======
  Allow_osGetNumberOfAttachments =  ${XEngine|osslParcelO}ESTATE_MANAGER,ESTATE_OWNER
  Allow_osGetRegionStats =          ${XEngine|osslParcelO}ESTATE_MANAGER,ESTATE_OWNER
  Allow_osGetSimulatorMemory =      ${XEngine|osslParcelO}ESTATE_MANAGER,ESTATE_OWNER
  Allow_osGetSimulatorMemoryKB =    ${XEngine|osslParcelO}ESTATE_MANAGER,ESTATE_OWNER
  Allow_osMessageAttachments =      ${XEngine|osslParcelO}ESTATE_MANAGER,ESTATE_OWNER
  Allow_osSetSpeed =                ${XEngine|osslParcelO}ESTATE_MANAGER,ESTATE_OWNER

>>>>>>> 0a1d96b9
  ; ThreatLevel High
  Allow_osCauseDamage =             ${OSSL|osslParcelO}ESTATE_MANAGER,ESTATE_OWNER
  Allow_osCauseHealing =            ${OSSL|osslParcelO}ESTATE_MANAGER,ESTATE_OWNER
  Allow_osSetHealth =               ${OSSL|osslParcelO}ESTATE_MANAGER,ESTATE_OWNER
  Allow_osSetHealRate =             ${OSSL|osslParcelO}ESTATE_MANAGER,ESTATE_OWNER
  Allow_osForceAttachToAvatar =     ${OSSL|osslParcelO}ESTATE_MANAGER,ESTATE_OWNER
  Allow_osForceAttachToAvatarFromInventory = ${OSSL|osslParcelO}ESTATE_MANAGER,ESTATE_OWNER
  Allow_osForceCreateLink =         ${OSSL|osslParcelO}ESTATE_MANAGER,ESTATE_OWNER
  Allow_osForceDropAttachment =     ${OSSL|osslParcelO}ESTATE_MANAGER,ESTATE_OWNER
  Allow_osForceDropAttachmentAt =   ${OSSL|osslParcelO}ESTATE_MANAGER,ESTATE_OWNER
  Allow_osGetLinkPrimitiveParams =  ${OSSL|osslParcelO}ESTATE_MANAGER,ESTATE_OWNER
  Allow_osGetPhysicsEngineType =    true
  Allow_osGetPrimitiveParams =      ${OSSL|osslParcelO}ESTATE_MANAGER,ESTATE_OWNER
  Allow_osGetRegionMapTexture =     ${OSSL|osslParcelO}ESTATE_MANAGER,ESTATE_OWNER
  Allow_osGetScriptEngineName =     true
  Allow_osGetSimulatorVersion =     true
  Allow_osMakeNotecard =            ${OSSL|osslParcelO}ESTATE_MANAGER,ESTATE_OWNER
  Allow_osMatchString =             true
  Allow_osNpcCreate =               ${OSSL|osslNPC}
  Allow_osNpcGetPos =               ${OSSL|osslNPC}
  Allow_osNpcGetRot =               ${OSSL|osslNPC}
  Allow_osNpcLoadAppearance =       ${OSSL|osslNPC}
  Allow_osNpcMoveTo =               ${OSSL|osslNPC}
  Allow_osNpcMoveToTarget =         ${OSSL|osslNPC}
  Allow_osNpcPlayAnimation =        ${OSSL|osslNPC}
  Allow_osNpcRemove =               ${OSSL|osslNPC}
  Allow_osNpcSaveAppearance =       ${OSSL|osslNPC}
  Allow_osNpcSay =                  ${OSSL|osslNPC}
  Allow_osNpcSetRot =               ${OSSL|osslNPC}
  Allow_osNpcShout =                ${OSSL|osslNPC}
  Allow_osNpcSit =                  ${OSSL|osslNPC}
  Allow_osNpcStand =                ${OSSL|osslNPC}
  Allow_osNpcStopAnimation =        ${OSSL|osslNPC}
  Allow_osNpcStopMoveToTarget =     ${OSSL|osslNPC}
  Allow_osNpcTouch =                ${OSSL|osslNPC}
  Allow_osNpcWhisper =              ${OSSL|osslNPC}
  Allow_osOwnerSaveAppearance =     ${OSSL|osslParcelO}ESTATE_MANAGER,ESTATE_OWNER
  Allow_osParcelJoin =              ESTATE_MANAGER,ESTATE_OWNER
  Allow_osParcelSubdivide =         ESTATE_MANAGER,ESTATE_OWNER
  Allow_osRegionRestart =           ESTATE_MANAGER,ESTATE_OWNER
  Allow_osSetContentType =          ${OSSL|osslParcelO}ESTATE_MANAGER,ESTATE_OWNER
  Allow_osSetPrimitiveParams =      false
  Allow_osSetProjectionParams =     ${OSSL|osslParcelOG}ESTATE_MANAGER,ESTATE_OWNER
  Allow_osSetRegionWaterHeight =    ESTATE_MANAGER,ESTATE_OWNER
  Allow_osSetStateEvents =          false   ; deprecated
  Allow_osSetTerrainHeight =        ESTATE_MANAGER,ESTATE_OWNER
  Allow_osSetTerrainTexture =       ESTATE_MANAGER,ESTATE_OWNER
  Allow_osSetTerrainTextureHeight = ESTATE_MANAGER,ESTATE_OWNER

  ; ThreatLevel  VeryHigh
  Allow_osAgentSaveAppearance =     ESTATE_MANAGER,ESTATE_OWNER
  ; Warning: The next function allows scripts to force animations on avatars without the user giving permission.
  ;   Enabling this can allow forced animations which can trigger traumatic episodes in vulnerable populations.
  ;   Similar things can be said for several of the 'force' functions. Enable with care and control.
  ; Some of these were added as early functionality for NPCs. This has been replaced with the NPC functions.
  Allow_osAvatarPlayAnimation =     false
  Allow_osAvatarStopAnimation =     false
  Allow_osForceAttachToOtherAvatarFromInventory = false
  Allow_osForceDetachFromAvatar =   false
  Allow_osForceOtherSit =           false
  ; The notecard functions can cause a lot of load on the region if over used
  Allow_osGetNotecard =             ${OSSL|osslParcelO}ESTATE_MANAGER,ESTATE_OWNER
  Allow_osGetNotecardLine =         ${OSSL|osslParcelO}ESTATE_MANAGER,ESTATE_OWNER
  Allow_osGetNumberOfNotecardLines = ${OSSL|osslParcelO}ESTATE_MANAGER,ESTATE_OWNER
  Allow_osRegionNotice =            ESTATE_MANAGER,ESTATE_OWNER
  Allow_osSetRot  =                 false
<<<<<<< HEAD
  Allow_osSetParcelDetails =        ${OSSL|osslParcelO}ESTATE_MANAGER,ESTATE_OWNER
  
=======
  Allow_osSetParcelDetails =        ${XEngine|osslParcelO}ESTATE_MANAGER,ESTATE_OWNER

>>>>>>> 0a1d96b9
  ; ThreatLevel  Severe
  Allow_osConsoleCommand =          false
  Allow_osGrantScriptPermissions =  false
  Allow_osKickAvatar =              ${OSSL|osslParcelO}ESTATE_MANAGER,ESTATE_OWNER
  Allow_osRevokeScriptPermissions = false
<<<<<<< HEAD
  Allow_osTeleportAgent =           ${OSSL|osslParcelO}ESTATE_MANAGER,ESTATE_OWNER
  Allow_osTeleportObject =          ${OSSL|osslParcelO}ESTATE_MANAGER,ESTATE_OWNER
  
=======
  Allow_osTeleportAgent =           ${XEngine|osslParcelO}ESTATE_MANAGER,ESTATE_OWNER
  Allow_osTeleportObject =          ${XEngine|osslParcelO}ESTATE_MANAGER,ESTATE_OWNER

>>>>>>> 0a1d96b9
  ; ThreatLevel  Severe with additional internal restrictions
  Allow_osGetAgentIP =              true   ; always restricted to Administrators (true or false to disable)

; available functions out of Threat level control (for reference only)
;  Allow_osCheckODE =                true
;  Allow_osClearInertia =            true
;  Allow_osCollisionSound =          true
;  Allow_osDrawEllipse =             true
;  Allow_osDrawFilledEllipse =       true
;  Allow_osDrawFilledPolygon =       true
;  Allow_osDrawFilledRectangle =     true
;  Allow_osDrawImage =               true
;  Allow_osDrawLine =                true
;  Allow_osDrawPolygon =             true
;  Allow_osDrawRectangle =           true
;  Allow_osDrawResetTransform =      true
;  Allow_osDrawRotationTransform =   true
;  Allow_osDrawScaleTransform =      true
;  Allow_osDrawText =                true
;  Allow_osDrawTranslationTransform = true
;  Allow_osGetCurrentSunHour =       true
;  Allow_osGetInertiaData =          true
;  Allow_osGetInventoryDesc =        true
;  Allow_osGetLinkNumber =           true
;  Allow_osGetMapTexture =           true
;  Allow_osGetPhysicsEngineName =    true
;  Allow_osGetRegionSize =           true
;  Allow_osGetSunParam =             true
;  Allow_osGetTerrainHeight =        true
;  Allow_osGetDrawStringSize =       true
;  Allow_osIsNpc =                   true
;  Allow_osIsUUID =                  true
;  Allow_osList2Double =             true
;  Allow_osMax =                     true
;  Allow_osMin =                     true
;  Allow_osMovePen =                 true
;  Allow_osSetFontName =             true
;  Allow_osSetFontSize =             true
;  Allow_osSetInertia =              true
;  Allow_osSetInertiaAsBox =         true
;  Allow_osSetInertiaAsSphere =      true
;  Allow_osSetInertiaAsCylinder =    true
;  Allow_osSetPenCap =               true
;  Allow_osSetPenColor =             true
;  Allow_osSetPenSize =              true
;  Allow_osVolumeDetect =            true<|MERGE_RESOLUTION|>--- conflicted
+++ resolved
@@ -45,15 +45,9 @@
   ;           "PARCEL_OWNER" -- enable for parcel owner
   ;           "PARCEL_GROUP_MEMBER" -- enable for any member of the parcel group
   ;           uuid -- enable for specified ID (may be avatar or group ID)
-<<<<<<< HEAD
-  ;    from this we can also create macros that can be include in the list as 
+  ;    from this we can also create macros that can be include in the list as
   ;    ${OSSL|macroname} see examples below
-  
-=======
-  ;    from this we can also create macros that can be include in the list as
-  ;    ${XEngine|macroname} see examples below
-
->>>>>>> 0a1d96b9
+
   ; parcel macros
   ; Allowing ossl functions for anyone owning a parcel can be dangerous especially if
   ;    a region is selling or otherwise giving away parcel ownership. By default, parcel
@@ -76,17 +70,10 @@
   ;   checked against the creator of the script itself.
 
 ; *************************************************
-<<<<<<< HEAD
- 
-  ; ThreatLevel  None 
+
+  ; ThreatLevel  None
   Allow_osGetAgents =               ${OSSL|osslParcelOG}ESTATE_MANAGER,ESTATE_OWNER
   Allow_osGetAvatarList =           ${OSSL|osslParcelOG}ESTATE_MANAGER,ESTATE_OWNER
-=======
-
-  ; ThreatLevel  None
-  Allow_osGetAgents =               ${XEngine|osslParcelOG}ESTATE_MANAGER,ESTATE_OWNER
-  Allow_osGetAvatarList =           ${XEngine|osslParcelOG}ESTATE_MANAGER,ESTATE_OWNER
->>>>>>> 0a1d96b9
   Allow_osGetGender =               true
   Allow_osGetHealth =               true
   Allow_osGetHealRate =             true
@@ -134,19 +121,11 @@
   Allow_osLoadedCreationTime =      ${OSSL|osslParcelOG}ESTATE_MANAGER,ESTATE_OWNER
   Allow_osMessageObject =           ${OSSL|osslParcelOG}ESTATE_MANAGER,ESTATE_OWNER
   Allow_osRegexIsMatch =            true
-<<<<<<< HEAD
   Allow_osGetAvatarHomeURI =        ${OSSL|osslParcelOG}ESTATE_MANAGER,ESTATE_OWNER
   Allow_osNpcSetProfileAbout =      ${OSSL|osslNPC}
   Allow_osNpcSetProfileImage =      ${OSSL|osslNPC}
   Allow_osDie =                     ${OSSL|osslParcelOG}ESTATE_MANAGER,ESTATE_OWNER
-  
-=======
-  Allow_osGetAvatarHomeURI =        ${XEngine|osslParcelOG}ESTATE_MANAGER,ESTATE_OWNER
-  Allow_osNpcSetProfileAbout =      ${XEngine|osslNPC}
-  Allow_osNpcSetProfileImage =      ${XEngine|osslNPC}
-  Allow_osDie =                     ${XEngine|osslParcelOG}ESTATE_MANAGER,ESTATE_OWNER
-
->>>>>>> 0a1d96b9
+
   ; ThreatLevel  Moderate
   Allow_osDropAttachment =          ${OSSL|osslParcelO}ESTATE_MANAGER,ESTATE_OWNER
   Allow_osDropAttachmentAt =        ${OSSL|osslParcelO}ESTATE_MANAGER,ESTATE_OWNER
@@ -156,23 +135,13 @@
   Allow_osGetGridLoginURI =         ${OSSL|osslParcelO}ESTATE_MANAGER,ESTATE_OWNER
   Allow_osGetGridName =             true
   Allow_osGetGridNick =             true
-<<<<<<< HEAD
   Allow_osGetNumberOfAttachments =  ${OSSL|osslParcelO}ESTATE_MANAGER,ESTATE_OWNER
   Allow_osGetRegionStats =          ${OSSL|osslParcelO}ESTATE_MANAGER,ESTATE_OWNER
   Allow_osGetSimulatorMemory =      ${OSSL|osslParcelO}ESTATE_MANAGER,ESTATE_OWNER
   Allow_osGetSimulatorMemoryKB =    ${OSSL|osslParcelO}ESTATE_MANAGER,ESTATE_OWNER
   Allow_osMessageAttachments =      ${OSSL|osslParcelO}ESTATE_MANAGER,ESTATE_OWNER
   Allow_osSetSpeed =                ${OSSL|osslParcelO}ESTATE_MANAGER,ESTATE_OWNER
-  
-=======
-  Allow_osGetNumberOfAttachments =  ${XEngine|osslParcelO}ESTATE_MANAGER,ESTATE_OWNER
-  Allow_osGetRegionStats =          ${XEngine|osslParcelO}ESTATE_MANAGER,ESTATE_OWNER
-  Allow_osGetSimulatorMemory =      ${XEngine|osslParcelO}ESTATE_MANAGER,ESTATE_OWNER
-  Allow_osGetSimulatorMemoryKB =    ${XEngine|osslParcelO}ESTATE_MANAGER,ESTATE_OWNER
-  Allow_osMessageAttachments =      ${XEngine|osslParcelO}ESTATE_MANAGER,ESTATE_OWNER
-  Allow_osSetSpeed =                ${XEngine|osslParcelO}ESTATE_MANAGER,ESTATE_OWNER
-
->>>>>>> 0a1d96b9
+
   ; ThreatLevel High
   Allow_osCauseDamage =             ${OSSL|osslParcelO}ESTATE_MANAGER,ESTATE_OWNER
   Allow_osCauseHealing =            ${OSSL|osslParcelO}ESTATE_MANAGER,ESTATE_OWNER
@@ -239,27 +208,16 @@
   Allow_osGetNumberOfNotecardLines = ${OSSL|osslParcelO}ESTATE_MANAGER,ESTATE_OWNER
   Allow_osRegionNotice =            ESTATE_MANAGER,ESTATE_OWNER
   Allow_osSetRot  =                 false
-<<<<<<< HEAD
   Allow_osSetParcelDetails =        ${OSSL|osslParcelO}ESTATE_MANAGER,ESTATE_OWNER
-  
-=======
-  Allow_osSetParcelDetails =        ${XEngine|osslParcelO}ESTATE_MANAGER,ESTATE_OWNER
-
->>>>>>> 0a1d96b9
+
   ; ThreatLevel  Severe
   Allow_osConsoleCommand =          false
   Allow_osGrantScriptPermissions =  false
   Allow_osKickAvatar =              ${OSSL|osslParcelO}ESTATE_MANAGER,ESTATE_OWNER
   Allow_osRevokeScriptPermissions = false
-<<<<<<< HEAD
   Allow_osTeleportAgent =           ${OSSL|osslParcelO}ESTATE_MANAGER,ESTATE_OWNER
   Allow_osTeleportObject =          ${OSSL|osslParcelO}ESTATE_MANAGER,ESTATE_OWNER
-  
-=======
-  Allow_osTeleportAgent =           ${XEngine|osslParcelO}ESTATE_MANAGER,ESTATE_OWNER
-  Allow_osTeleportObject =          ${XEngine|osslParcelO}ESTATE_MANAGER,ESTATE_OWNER
-
->>>>>>> 0a1d96b9
+
   ; ThreatLevel  Severe with additional internal restrictions
   Allow_osGetAgentIP =              true   ; always restricted to Administrators (true or false to disable)
 
